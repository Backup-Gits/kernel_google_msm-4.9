/*
 * xfrm_output.c - Common IPsec encapsulation code.
 *
 * Copyright (c) 2007 Herbert Xu <herbert@gondor.apana.org.au>
 *
 * This program is free software; you can redistribute it and/or
 * modify it under the terms of the GNU General Public License
 * as published by the Free Software Foundation; either version
 * 2 of the License, or (at your option) any later version.
 */

#include <linux/errno.h>
#include <linux/module.h>
#include <linux/netdevice.h>
#include <linux/netfilter.h>
#include <linux/skbuff.h>
#include <linux/slab.h>
#include <linux/spinlock.h>
#include <net/dst.h>
#include <net/xfrm.h>

static int xfrm_output2(struct net *net, struct sock *sk, struct sk_buff *skb);

static int xfrm_skb_check_space(struct sk_buff *skb)
{
	struct dst_entry *dst = skb_dst(skb);
	int nhead = dst->header_len + LL_RESERVED_SPACE(dst->dev)
		- skb_headroom(skb);
	int ntail = dst->dev->needed_tailroom - skb_tailroom(skb);

	if (nhead <= 0) {
		if (ntail <= 0)
			return 0;
		nhead = 0;
	} else if (ntail < 0)
		ntail = 0;

	return pskb_expand_head(skb, nhead, ntail, GFP_ATOMIC);
}

/* Children define the path of the packet through the
 * Linux networking.  Thus, destinations are stackable.
 */

static struct dst_entry *skb_dst_pop(struct sk_buff *skb)
{
	struct dst_entry *child = dst_clone(skb_dst(skb)->child);

	skb_dst_drop(skb);
	return child;
}

static int xfrm_output_one(struct sk_buff *skb, int err)
{
	struct dst_entry *dst = skb_dst(skb);
	struct xfrm_state *x = dst->xfrm;
	struct net *net = xs_net(x);

	if (err <= 0)
		goto resume;

	do {
		err = xfrm_skb_check_space(skb);
		if (err) {
			XFRM_INC_STATS(net, LINUX_MIB_XFRMOUTERROR);
			goto error_nolock;
		}

<<<<<<< HEAD
		if (x->props.output_mark)
			skb->mark = x->props.output_mark;
=======
		skb->mark = xfrm_smark_get(skb->mark, x);
>>>>>>> ae6c134c

		err = x->outer_mode->output(x, skb);
		if (err) {
			XFRM_INC_STATS(net, LINUX_MIB_XFRMOUTSTATEMODEERROR);
			goto error_nolock;
		}

		spin_lock_bh(&x->lock);

		if (unlikely(x->km.state != XFRM_STATE_VALID)) {
			XFRM_INC_STATS(net, LINUX_MIB_XFRMOUTSTATEINVALID);
			err = -EINVAL;
			goto error;
		}

		err = xfrm_state_check_expire(x);
		if (err) {
			XFRM_INC_STATS(net, LINUX_MIB_XFRMOUTSTATEEXPIRED);
			goto error;
		}

		err = x->repl->overflow(x, skb);
		if (err) {
			XFRM_INC_STATS(net, LINUX_MIB_XFRMOUTSTATESEQERROR);
			goto error;
		}

		x->curlft.bytes += skb->len;
		x->curlft.packets++;

		spin_unlock_bh(&x->lock);

		skb_dst_force(skb);

		/* Inner headers are invalid now. */
		skb->encapsulation = 0;

		err = x->type->output(x, skb);
		if (err == -EINPROGRESS)
			goto out;

resume:
		if (err) {
			XFRM_INC_STATS(net, LINUX_MIB_XFRMOUTSTATEPROTOERROR);
			goto error_nolock;
		}

		dst = skb_dst_pop(skb);
		if (!dst) {
			XFRM_INC_STATS(net, LINUX_MIB_XFRMOUTERROR);
			err = -EHOSTUNREACH;
			goto error_nolock;
		}
		skb_dst_set(skb, dst);
		x = dst->xfrm;
	} while (x && !(x->outer_mode->flags & XFRM_MODE_FLAG_TUNNEL));

	return 0;

error:
	spin_unlock_bh(&x->lock);
error_nolock:
	kfree_skb(skb);
out:
	return err;
}

int xfrm_output_resume(struct sk_buff *skb, int err)
{
	struct net *net = xs_net(skb_dst(skb)->xfrm);

	while (likely((err = xfrm_output_one(skb, err)) == 0)) {
		nf_reset(skb);

		err = skb_dst(skb)->ops->local_out(net, skb->sk, skb);
		if (unlikely(err != 1))
			goto out;

		if (!skb_dst(skb)->xfrm)
			return dst_output(net, skb->sk, skb);

		err = nf_hook(skb_dst(skb)->ops->family,
			      NF_INET_POST_ROUTING, net, skb->sk, skb,
			      NULL, skb_dst(skb)->dev, xfrm_output2);
		if (unlikely(err != 1))
			goto out;
	}

	if (err == -EINPROGRESS)
		err = 0;

out:
	return err;
}
EXPORT_SYMBOL_GPL(xfrm_output_resume);

static int xfrm_output2(struct net *net, struct sock *sk, struct sk_buff *skb)
{
	return xfrm_output_resume(skb, 1);
}

static int xfrm_output_gso(struct net *net, struct sock *sk, struct sk_buff *skb)
{
	struct sk_buff *segs;

	BUILD_BUG_ON(sizeof(*IPCB(skb)) > SKB_SGO_CB_OFFSET);
	BUILD_BUG_ON(sizeof(*IP6CB(skb)) > SKB_SGO_CB_OFFSET);
	segs = skb_gso_segment(skb, 0);
	kfree_skb(skb);
	if (IS_ERR(segs))
		return PTR_ERR(segs);
	if (segs == NULL)
		return -EINVAL;

	do {
		struct sk_buff *nskb = segs->next;
		int err;

		segs->next = NULL;
		err = xfrm_output2(net, sk, segs);

		if (unlikely(err)) {
			kfree_skb_list(nskb);
			return err;
		}

		segs = nskb;
	} while (segs);

	return 0;
}

int xfrm_output(struct sock *sk, struct sk_buff *skb)
{
	struct net *net = dev_net(skb_dst(skb)->dev);
	int err;

	if (skb_is_gso(skb))
		return xfrm_output_gso(net, sk, skb);

	if (skb->ip_summed == CHECKSUM_PARTIAL) {
		err = skb_checksum_help(skb);
		if (err) {
			XFRM_INC_STATS(net, LINUX_MIB_XFRMOUTERROR);
			kfree_skb(skb);
			return err;
		}
	}

	return xfrm_output2(net, sk, skb);
}
EXPORT_SYMBOL_GPL(xfrm_output);

int xfrm_inner_extract_output(struct xfrm_state *x, struct sk_buff *skb)
{
	struct xfrm_mode *inner_mode;
	if (x->sel.family == AF_UNSPEC)
		inner_mode = xfrm_ip2inner_mode(x,
				xfrm_af2proto(skb_dst(skb)->ops->family));
	else
		inner_mode = x->inner_mode;

	if (inner_mode == NULL)
		return -EAFNOSUPPORT;
	return inner_mode->afinfo->extract_output(x, skb);
}
EXPORT_SYMBOL_GPL(xfrm_inner_extract_output);

void xfrm_local_error(struct sk_buff *skb, int mtu)
{
	unsigned int proto;
	struct xfrm_state_afinfo *afinfo;

	if (skb->protocol == htons(ETH_P_IP))
		proto = AF_INET;
	else if (skb->protocol == htons(ETH_P_IPV6))
		proto = AF_INET6;
	else
		return;

	afinfo = xfrm_state_get_afinfo(proto);
	if (!afinfo)
		return;

	afinfo->local_error(skb, mtu);
	xfrm_state_put_afinfo(afinfo);
}
EXPORT_SYMBOL_GPL(xfrm_local_error);<|MERGE_RESOLUTION|>--- conflicted
+++ resolved
@@ -66,12 +66,7 @@
 			goto error_nolock;
 		}
 
-<<<<<<< HEAD
-		if (x->props.output_mark)
-			skb->mark = x->props.output_mark;
-=======
 		skb->mark = xfrm_smark_get(skb->mark, x);
->>>>>>> ae6c134c
 
 		err = x->outer_mode->output(x, skb);
 		if (err) {
