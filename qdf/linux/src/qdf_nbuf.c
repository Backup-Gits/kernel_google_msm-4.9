/*
 * Copyright (c) 2014-2018 The Linux Foundation. All rights reserved.
 *
 * Previously licensed under the ISC license by Qualcomm Atheros, Inc.
 *
 *
 * Permission to use, copy, modify, and/or distribute this software for
 * any purpose with or without fee is hereby granted, provided that the
 * above copyright notice and this permission notice appear in all
 * copies.
 *
 * THE SOFTWARE IS PROVIDED "AS IS" AND THE AUTHOR DISCLAIMS ALL
 * WARRANTIES WITH REGARD TO THIS SOFTWARE INCLUDING ALL IMPLIED
 * WARRANTIES OF MERCHANTABILITY AND FITNESS. IN NO EVENT SHALL THE
 * AUTHOR BE LIABLE FOR ANY SPECIAL, DIRECT, INDIRECT, OR CONSEQUENTIAL
 * DAMAGES OR ANY DAMAGES WHATSOEVER RESULTING FROM LOSS OF USE, DATA OR
 * PROFITS, WHETHER IN AN ACTION OF CONTRACT, NEGLIGENCE OR OTHER
 * TORTIOUS ACTION, ARISING OUT OF OR IN CONNECTION WITH THE USE OR
 * PERFORMANCE OF THIS SOFTWARE.
 */

/*
 * This file was originally distributed by Qualcomm Atheros, Inc.
 * under proprietary terms before Copyright ownership was assigned
 * to the Linux Foundation.
 */

/**
 * DOC: qdf_nbuf.c
 * QCA driver framework(QDF) network buffer management APIs
 */

#include <linux/hashtable.h>
#include <linux/kernel.h>
#include <linux/version.h>
#include <linux/skbuff.h>
#include <linux/module.h>
#include <qdf_types.h>
#include <qdf_nbuf.h>
#include <qdf_mem.h>
#include <qdf_status.h>
#include <qdf_lock.h>
#include <qdf_trace.h>
#include <qdf_module.h>
#include <qdf_atomic.h>

#include <net/ieee80211_radiotap.h>

#if defined(FEATURE_TSO)
#include <net/ipv6.h>
#include <linux/ipv6.h>
#include <linux/tcp.h>
#include <linux/if_vlan.h>
#include <linux/ip.h>
#endif /* FEATURE_TSO */

#ifdef CONFIG_MCL
#include <qdf_mc_timer.h>

struct qdf_track_timer {
	qdf_mc_timer_t track_timer;
	qdf_atomic_t alloc_fail_cnt;
};

static struct qdf_track_timer alloc_track_timer;

#define QDF_NBUF_ALLOC_EXPIRE_TIMER_MS  5000
#define QDF_NBUF_ALLOC_EXPIRE_CNT_THRESHOLD  50
#endif

/* Packet Counter */
static uint32_t nbuf_tx_mgmt[QDF_NBUF_TX_PKT_STATE_MAX];
static uint32_t nbuf_tx_data[QDF_NBUF_TX_PKT_STATE_MAX];

/**
 * qdf_nbuf_tx_desc_count_display() - Displays the packet counter
 *
 * Return: none
 */
void qdf_nbuf_tx_desc_count_display(void)
{
	qdf_print("Current Snapshot of the Driver:\n");
	qdf_print("Data Packets:\n");
	qdf_print("HDD %d TXRX_Q %d TXRX %d HTT %d",
		nbuf_tx_data[QDF_NBUF_TX_PKT_HDD] -
		(nbuf_tx_data[QDF_NBUF_TX_PKT_TXRX] +
		nbuf_tx_data[QDF_NBUF_TX_PKT_TXRX_ENQUEUE] -
		nbuf_tx_data[QDF_NBUF_TX_PKT_TXRX_DEQUEUE]),
		nbuf_tx_data[QDF_NBUF_TX_PKT_TXRX_ENQUEUE] -
		nbuf_tx_data[QDF_NBUF_TX_PKT_TXRX_DEQUEUE],
		nbuf_tx_data[QDF_NBUF_TX_PKT_TXRX] -
			 nbuf_tx_data[QDF_NBUF_TX_PKT_HTT],
		nbuf_tx_data[QDF_NBUF_TX_PKT_HTT]  -
			 nbuf_tx_data[QDF_NBUF_TX_PKT_HTC]);
	qdf_print(" HTC %d  HIF %d CE %d TX_COMP %d\n",
		nbuf_tx_data[QDF_NBUF_TX_PKT_HTC] -
			nbuf_tx_data[QDF_NBUF_TX_PKT_HIF],
		nbuf_tx_data[QDF_NBUF_TX_PKT_HIF] -
			 nbuf_tx_data[QDF_NBUF_TX_PKT_CE],
		nbuf_tx_data[QDF_NBUF_TX_PKT_CE] -
			 nbuf_tx_data[QDF_NBUF_TX_PKT_FREE],
		nbuf_tx_data[QDF_NBUF_TX_PKT_FREE]);
	qdf_print("Mgmt Packets:\n");
	qdf_print("TXRX_Q %d TXRX %d HTT %d HTC %d HIF %d CE %d TX_COMP %d\n",
		nbuf_tx_mgmt[QDF_NBUF_TX_PKT_TXRX_ENQUEUE] -
		nbuf_tx_mgmt[QDF_NBUF_TX_PKT_TXRX_DEQUEUE],
		nbuf_tx_mgmt[QDF_NBUF_TX_PKT_TXRX] -
			 nbuf_tx_mgmt[QDF_NBUF_TX_PKT_HTT],
		nbuf_tx_mgmt[QDF_NBUF_TX_PKT_HTT] -
			 nbuf_tx_mgmt[QDF_NBUF_TX_PKT_HTC],
		nbuf_tx_mgmt[QDF_NBUF_TX_PKT_HTC] -
			 nbuf_tx_mgmt[QDF_NBUF_TX_PKT_HIF],
		nbuf_tx_mgmt[QDF_NBUF_TX_PKT_HIF] -
			 nbuf_tx_mgmt[QDF_NBUF_TX_PKT_CE],
		nbuf_tx_mgmt[QDF_NBUF_TX_PKT_CE] -
			 nbuf_tx_mgmt[QDF_NBUF_TX_PKT_FREE],
		nbuf_tx_mgmt[QDF_NBUF_TX_PKT_FREE]);
}
qdf_export_symbol(qdf_nbuf_tx_desc_count_display);

/**
 * qdf_nbuf_tx_desc_count_update() - Updates the layer packet counter
 * @packet_type   : packet type either mgmt/data
 * @current_state : layer at which the packet currently present
 *
 * Return: none
 */
static inline void qdf_nbuf_tx_desc_count_update(uint8_t packet_type,
			uint8_t current_state)
{
	switch (packet_type) {
	case QDF_NBUF_TX_PKT_MGMT_TRACK:
		nbuf_tx_mgmt[current_state]++;
		break;
	case QDF_NBUF_TX_PKT_DATA_TRACK:
		nbuf_tx_data[current_state]++;
		break;
	default:
		break;
	}
}
qdf_export_symbol(qdf_nbuf_tx_desc_count_update);

/**
 * qdf_nbuf_tx_desc_count_clear() - Clears packet counter for both data, mgmt
 *
 * Return: none
 */
void qdf_nbuf_tx_desc_count_clear(void)
{
	memset(nbuf_tx_mgmt, 0, sizeof(nbuf_tx_mgmt));
	memset(nbuf_tx_data, 0, sizeof(nbuf_tx_data));
}
qdf_export_symbol(qdf_nbuf_tx_desc_count_clear);

/**
 * qdf_nbuf_set_state() - Updates the packet state
 * @nbuf:            network buffer
 * @current_state :  layer at which the packet currently is
 *
 * This function updates the packet state to the layer at which the packet
 * currently is
 *
 * Return: none
 */
void qdf_nbuf_set_state(qdf_nbuf_t nbuf, uint8_t current_state)
{
	/*
	 * Only Mgmt, Data Packets are tracked. WMI messages
	 * such as scan commands are not tracked
	 */
	uint8_t packet_type;

	packet_type = QDF_NBUF_CB_TX_PACKET_TRACK(nbuf);

	if ((packet_type != QDF_NBUF_TX_PKT_DATA_TRACK) &&
		(packet_type != QDF_NBUF_TX_PKT_MGMT_TRACK)) {
		return;
	}
	QDF_NBUF_CB_TX_PACKET_STATE(nbuf) = current_state;
	qdf_nbuf_tx_desc_count_update(packet_type,
					current_state);
}
qdf_export_symbol(qdf_nbuf_set_state);

#ifdef CONFIG_MCL
/**
 * __qdf_nbuf_start_replenish_timer - Start alloc fail replenish timer
 *
 * This function starts the alloc fail replenish timer.
 *
 * Return: void
 */
static void __qdf_nbuf_start_replenish_timer(void)
{
	qdf_atomic_inc(&alloc_track_timer.alloc_fail_cnt);
	if (qdf_mc_timer_get_current_state(&alloc_track_timer.track_timer) !=
	    QDF_TIMER_STATE_RUNNING)
		qdf_mc_timer_start(&alloc_track_timer.track_timer,
				   QDF_NBUF_ALLOC_EXPIRE_TIMER_MS);
}

/**
 * __qdf_nbuf_stop_replenish_timer - Stop alloc fail replenish timer
 *
 * This function stops the alloc fail replenish timer.
 *
 * Return: void
 */
static void __qdf_nbuf_stop_replenish_timer(void)
{
	if (qdf_atomic_read(&alloc_track_timer.alloc_fail_cnt) == 0)
		return;

	qdf_atomic_set(&alloc_track_timer.alloc_fail_cnt, 0);
	if (qdf_mc_timer_get_current_state(&alloc_track_timer.track_timer) ==
	    QDF_TIMER_STATE_RUNNING)
		qdf_mc_timer_stop(&alloc_track_timer.track_timer);
}

/**
 * qdf_replenish_expire_handler - Replenish expire handler
 *
 * This function triggers when the alloc fail replenish timer expires.
 *
 * Return: void
 */
static void qdf_replenish_expire_handler(void *arg)
{
	if (qdf_atomic_read(&alloc_track_timer.alloc_fail_cnt) >
	    QDF_NBUF_ALLOC_EXPIRE_CNT_THRESHOLD) {
		qdf_print("ERROR: NBUF allocation timer expired Fail count %d",
			  qdf_atomic_read(&alloc_track_timer.alloc_fail_cnt));

		/* Error handling here */
	}
}

/**
 * __qdf_nbuf_init_replenish_timer - Initialize the alloc replenish timer
 *
 * This function initializes the nbuf alloc fail replenish timer.
 *
 * Return: void
 */
void __qdf_nbuf_init_replenish_timer(void)
{
	qdf_mc_timer_init(&alloc_track_timer.track_timer, QDF_TIMER_TYPE_SW,
			  qdf_replenish_expire_handler, NULL);
}

/**
 * __qdf_nbuf_deinit_replenish_timer - Deinitialize the alloc replenish timer
 *
 * This function deinitializes the nbuf alloc fail replenish timer.
 *
 * Return: void
 */
void __qdf_nbuf_deinit_replenish_timer(void)
{
	__qdf_nbuf_stop_replenish_timer();
	qdf_mc_timer_destroy(&alloc_track_timer.track_timer);
}
#else

static inline void __qdf_nbuf_start_replenish_timer(void) {}
static inline void __qdf_nbuf_stop_replenish_timer(void) {}
#endif

/* globals do not need to be initialized to NULL/0 */
qdf_nbuf_trace_update_t qdf_trace_update_cb;
qdf_nbuf_free_t nbuf_free_cb;

/**
 * __qdf_nbuf_alloc() - Allocate nbuf
 * @hdl: Device handle
 * @size: Netbuf requested size
 * @reserve: headroom to start with
 * @align: Align
 * @prio: Priority
 *
 * This allocates an nbuf aligns if needed and reserves some space in the front,
 * since the reserve is done after alignment the reserve value if being
 * unaligned will result in an unaligned address.
 *
 * Return: nbuf or %NULL if no memory
 */
struct sk_buff *__qdf_nbuf_alloc(qdf_device_t osdev, size_t size, int reserve,
			 int align, int prio)
{
	struct sk_buff *skb;
	unsigned long offset;
	int flags = GFP_KERNEL;

	if (align)
		size += (align - 1);

	if (in_interrupt() || irqs_disabled() || in_atomic()) {
<<<<<<< HEAD
=======
		flags = GFP_ATOMIC;
#if LINUX_VERSION_CODE >= KERNEL_VERSION(4, 4, 0)
>>>>>>> 7db60cef
		/*
		 * Observed that kcompactd burns out CPU to make order-3 page.
		 *__netdev_alloc_skb has 4k page fallback option just in case of
		 * failing high order page allocation so we don't need to be
		 * hard. Make kcompactd rest in piece.
		 */
<<<<<<< HEAD
		flags = GFP_ATOMIC & ~__GFP_KSWAPD_RECLAIM;
=======
		flags = flags & ~__GFP_KSWAPD_RECLAIM;
#endif
>>>>>>> 7db60cef
	}

	skb = __netdev_alloc_skb(NULL, size, flags);

	if (skb)
		goto skb_alloc;

	skb = pld_nbuf_pre_alloc(size);

	if (!skb) {
		pr_err_ratelimited("ERROR:NBUF alloc failed, size = %zu\n",
				   size);
		__qdf_nbuf_start_replenish_timer();
		return NULL;
	}

skb_alloc:
	__qdf_nbuf_stop_replenish_timer();
	memset(skb->cb, 0x0, sizeof(skb->cb));

	/*
	 * The default is for netbuf fragments to be interpreted
	 * as wordstreams rather than bytestreams.
	 */
	QDF_NBUF_CB_TX_EXTRA_FRAG_WORDSTR_EFRAG(skb) = 1;
	QDF_NBUF_CB_TX_EXTRA_FRAG_WORDSTR_NBUF(skb) = 1;

	/*
	 * XXX:how about we reserve first then align
	 * Align & make sure that the tail & data are adjusted properly
	 */

	if (align) {
		offset = ((unsigned long)skb->data) % align;
		if (offset)
			skb_reserve(skb, align - offset);
	}

	/*
	 * NOTE:alloc doesn't take responsibility if reserve unaligns the data
	 * pointer
	 */
	skb_reserve(skb, reserve);

	return skb;
}
qdf_export_symbol(__qdf_nbuf_alloc);

/**
 * __qdf_nbuf_free() - free the nbuf its interrupt safe
 * @skb: Pointer to network buffer
 *
 * Return: none
 */
void __qdf_nbuf_free(struct sk_buff *skb)
{
	if (pld_nbuf_pre_alloc_free(skb))
		return;

	if (nbuf_free_cb)
		nbuf_free_cb(skb);
	else
		dev_kfree_skb_any(skb);
}
qdf_export_symbol(__qdf_nbuf_free);

#ifdef MEMORY_DEBUG
enum qdf_nbuf_event_type {
	QDF_NBUF_ALLOC,
	QDF_NBUF_FREE,
	QDF_NBUF_MAP,
	QDF_NBUF_UNMAP,
};

struct qdf_nbuf_event {
	qdf_nbuf_t nbuf;
	const char *file;
	uint32_t line;
	enum qdf_nbuf_event_type type;
	uint64_t timestamp;
};

#define QDF_NBUF_HISTORY_SIZE 4096
static qdf_atomic_t qdf_nbuf_history_index;
static struct qdf_nbuf_event qdf_nbuf_history[QDF_NBUF_HISTORY_SIZE];

static int32_t qdf_nbuf_circular_index_next(qdf_atomic_t *index, int size)
{
	int32_t next = qdf_atomic_inc_return(index);

	if (next == size)
		qdf_atomic_sub(size, index);

	return next % size;
}

static void
qdf_nbuf_history_add(qdf_nbuf_t nbuf, const char *file, uint32_t line,
		     enum qdf_nbuf_event_type type)
{
	int32_t idx = qdf_nbuf_circular_index_next(&qdf_nbuf_history_index,
						   QDF_NBUF_HISTORY_SIZE);
	struct qdf_nbuf_event *event = &qdf_nbuf_history[idx];

	event->nbuf = nbuf;
	event->file = file;
	event->line = line;
	event->type = type;
	event->timestamp = qdf_get_log_timestamp();
}

#define QDF_NBUF_MAP_HT_BITS 10 /* 1024 buckets */
static DECLARE_HASHTABLE(qdf_nbuf_map_ht, QDF_NBUF_MAP_HT_BITS);
static qdf_spinlock_t qdf_nbuf_map_lock;

struct qdf_nbuf_map_metadata {
	struct hlist_node node;
	qdf_nbuf_t nbuf;
	const char *file;
	uint32_t line;
};

static void qdf_nbuf_map_tracking_init(void)
{
	hash_init(qdf_nbuf_map_ht);
	qdf_spinlock_create(&qdf_nbuf_map_lock);
}

void qdf_nbuf_map_check_for_leaks(void)
{
	struct qdf_nbuf_map_metadata *meta;
	int bucket;
	uint32_t count = 0;
	bool is_empty;

	qdf_spin_lock_irqsave(&qdf_nbuf_map_lock);
	is_empty = hash_empty(qdf_nbuf_map_ht);
	qdf_spin_unlock_irqrestore(&qdf_nbuf_map_lock);

	if (is_empty)
		return;

	qdf_err("Nbuf map without unmap events detected!");
	qdf_err("------------------------------------------------------------");

	/* Hold the lock for the entire iteration for safe list/meta access. We
	 * are explicitly preferring the chance to watchdog on the print, over
	 * the posibility of invalid list/memory access. Since we are going to
	 * panic anyway, the worst case is loading up the crash dump to find out
	 * what was in the hash table.
	 */
	qdf_spin_lock_irqsave(&qdf_nbuf_map_lock);
	hash_for_each(qdf_nbuf_map_ht, bucket, meta, node) {
		count++;
		qdf_err("0x%pk @ %s:%u",
			meta->nbuf, kbasename(meta->file), meta->line);
	}
	qdf_spin_unlock_irqrestore(&qdf_nbuf_map_lock);

	panic("%u fatal nbuf map without unmap events detected!", count);
}

static void qdf_nbuf_map_tracking_deinit(void)
{
	qdf_nbuf_map_check_for_leaks();
	qdf_spinlock_destroy(&qdf_nbuf_map_lock);
}

static struct qdf_nbuf_map_metadata *qdf_nbuf_meta_get(qdf_nbuf_t nbuf)
{
	struct qdf_nbuf_map_metadata *meta;

	hash_for_each_possible(qdf_nbuf_map_ht, meta, node, (size_t)nbuf) {
		if (meta->nbuf == nbuf)
			return meta;
	}

	return NULL;
}

static QDF_STATUS
qdf_nbuf_track_map(qdf_nbuf_t nbuf, const char *file, uint32_t line)
{
	struct qdf_nbuf_map_metadata *meta;

	QDF_BUG(nbuf);
	if (!nbuf) {
		qdf_err("Cannot map null nbuf");
		return QDF_STATUS_E_INVAL;
	}

	qdf_spin_lock_irqsave(&qdf_nbuf_map_lock);
	meta = qdf_nbuf_meta_get(nbuf);
	qdf_spin_unlock_irqrestore(&qdf_nbuf_map_lock);
	if (meta)
		panic("Double nbuf map detected @ %s:%u",
		      kbasename(file), line);

	meta = qdf_mem_malloc(sizeof(*meta));
	if (!meta) {
		qdf_err("Failed to allocate nbuf map tracking metadata");
		return QDF_STATUS_E_NOMEM;
	}

	meta->nbuf = nbuf;
	meta->file = file;
	meta->line = line;

	qdf_spin_lock_irqsave(&qdf_nbuf_map_lock);
	hash_add(qdf_nbuf_map_ht, &meta->node, (size_t)nbuf);
	qdf_spin_unlock_irqrestore(&qdf_nbuf_map_lock);

	qdf_nbuf_history_add(nbuf, file, line, QDF_NBUF_MAP);

	return QDF_STATUS_SUCCESS;
}

static void
qdf_nbuf_untrack_map(qdf_nbuf_t nbuf, const char *file, uint32_t line)
{
	struct qdf_nbuf_map_metadata *meta;

	QDF_BUG(nbuf);
	if (!nbuf) {
		qdf_err("Cannot unmap null nbuf");
		return;
	}

	qdf_spin_lock_irqsave(&qdf_nbuf_map_lock);
	meta = qdf_nbuf_meta_get(nbuf);

	if (!meta)
		panic("Double nbuf unmap or unmap without map detected @%s:%u",
		      kbasename(file), line);

	hash_del(&meta->node);
	qdf_spin_unlock_irqrestore(&qdf_nbuf_map_lock);

	qdf_mem_free(meta);

	qdf_nbuf_history_add(nbuf, file, line, QDF_NBUF_UNMAP);
}

QDF_STATUS qdf_nbuf_map_debug(qdf_device_t osdev,
			      qdf_nbuf_t buf,
			      qdf_dma_dir_t dir,
			      const char *file,
			      uint32_t line)
{
	QDF_STATUS status;

	status = qdf_nbuf_track_map(buf, file, line);
	if (QDF_IS_STATUS_ERROR(status))
		return status;

	status = __qdf_nbuf_map(osdev, buf, dir);
	if (QDF_IS_STATUS_ERROR(status))
		qdf_nbuf_untrack_map(buf, file, line);

	return status;
}

void qdf_nbuf_unmap_debug(qdf_device_t osdev,
			  qdf_nbuf_t buf,
			  qdf_dma_dir_t dir,
			  const char *file,
			  uint32_t line)
{
	qdf_nbuf_untrack_map(buf, file, line);
	__qdf_nbuf_unmap_single(osdev, buf, dir);
}

QDF_STATUS qdf_nbuf_map_single_debug(qdf_device_t osdev,
				     qdf_nbuf_t buf,
				     qdf_dma_dir_t dir,
				     const char *file,
				     uint32_t line)
{
	QDF_STATUS status;

	status = qdf_nbuf_track_map(buf, file, line);
	if (QDF_IS_STATUS_ERROR(status))
		return status;

	status = __qdf_nbuf_map_single(osdev, buf, dir);
	if (QDF_IS_STATUS_ERROR(status))
		qdf_nbuf_untrack_map(buf, file, line);

	return status;
}

void qdf_nbuf_unmap_single_debug(qdf_device_t osdev,
				 qdf_nbuf_t buf,
				 qdf_dma_dir_t dir,
				 const char *file,
				 uint32_t line)
{
	qdf_nbuf_untrack_map(buf, file, line);
	__qdf_nbuf_unmap_single(osdev, buf, dir);
}

QDF_STATUS qdf_nbuf_map_nbytes_debug(qdf_device_t osdev,
				     qdf_nbuf_t buf,
				     qdf_dma_dir_t dir,
				     int nbytes,
				     const char *file,
				     uint32_t line)
{
	QDF_STATUS status;

	status = qdf_nbuf_track_map(buf, file, line);
	if (QDF_IS_STATUS_ERROR(status))
		return status;

	status = __qdf_nbuf_map_nbytes(osdev, buf, dir, nbytes);
	if (QDF_IS_STATUS_ERROR(status))
		qdf_nbuf_untrack_map(buf, file, line);

	return status;
}

void qdf_nbuf_unmap_nbytes_debug(qdf_device_t osdev,
				 qdf_nbuf_t buf,
				 qdf_dma_dir_t dir,
				 int nbytes,
				 const char *file,
				 uint32_t line)
{
	qdf_nbuf_untrack_map(buf, file, line);
	__qdf_nbuf_unmap_nbytes(osdev, buf, dir, nbytes);
}

QDF_STATUS qdf_nbuf_map_nbytes_single_debug(qdf_device_t osdev,
					    qdf_nbuf_t buf,
					    qdf_dma_dir_t dir,
					    int nbytes,
					    const char *file,
					    uint32_t line)
{
	QDF_STATUS status;

	status = qdf_nbuf_track_map(buf, file, line);
	if (QDF_IS_STATUS_ERROR(status))
		return status;

	status = __qdf_nbuf_map_nbytes_single(osdev, buf, dir, nbytes);
	if (QDF_IS_STATUS_ERROR(status))
		qdf_nbuf_untrack_map(buf, file, line);

	return status;
}

void qdf_nbuf_unmap_nbytes_single_debug(qdf_device_t osdev,
					qdf_nbuf_t buf,
					qdf_dma_dir_t dir,
					int nbytes,
					const char *file,
					uint32_t line)
{
	qdf_nbuf_untrack_map(buf, file, line);
	__qdf_nbuf_unmap_nbytes_single(osdev, buf, dir, nbytes);
}
#endif /* MEMORY_DEBUG */

/**
 * __qdf_nbuf_map() - map a buffer to local bus address space
 * @osdev: OS device
 * @bmap: Bitmap
 * @skb: Pointer to network buffer
 * @dir: Direction
 *
 * Return: QDF_STATUS
 */
#ifdef QDF_OS_DEBUG
QDF_STATUS
__qdf_nbuf_map(qdf_device_t osdev, struct sk_buff *skb, qdf_dma_dir_t dir)
{
	struct skb_shared_info *sh = skb_shinfo(skb);

	qdf_assert((dir == QDF_DMA_TO_DEVICE)
			|| (dir == QDF_DMA_FROM_DEVICE));

	/*
	 * Assume there's only a single fragment.
	 * To support multiple fragments, it would be necessary to change
	 * qdf_nbuf_t to be a separate object that stores meta-info
	 * (including the bus address for each fragment) and a pointer
	 * to the underlying sk_buff.
	 */
	qdf_assert(sh->nr_frags == 0);

	return __qdf_nbuf_map_single(osdev, skb, dir);
}
qdf_export_symbol(__qdf_nbuf_map);

#else
QDF_STATUS
__qdf_nbuf_map(qdf_device_t osdev, struct sk_buff *skb, qdf_dma_dir_t dir)
{
	return __qdf_nbuf_map_single(osdev, skb, dir);
}
qdf_export_symbol(__qdf_nbuf_map);
#endif
/**
 * __qdf_nbuf_unmap() - to unmap a previously mapped buf
 * @osdev: OS device
 * @skb: Pointer to network buffer
 * @dir: dma direction
 *
 * Return: none
 */
void
__qdf_nbuf_unmap(qdf_device_t osdev, struct sk_buff *skb,
			qdf_dma_dir_t dir)
{
	qdf_assert((dir == QDF_DMA_TO_DEVICE)
		   || (dir == QDF_DMA_FROM_DEVICE));

	/*
	 * Assume there's a single fragment.
	 * If this is not true, the assertion in __qdf_nbuf_map will catch it.
	 */
	__qdf_nbuf_unmap_single(osdev, skb, dir);
}
qdf_export_symbol(__qdf_nbuf_unmap);

/**
 * __qdf_nbuf_map_single() - map a single buffer to local bus address space
 * @osdev: OS device
 * @skb: Pointer to network buffer
 * @dir: Direction
 *
 * Return: QDF_STATUS
 */
#if defined(A_SIMOS_DEVHOST) || defined(HIF_USB)
QDF_STATUS
__qdf_nbuf_map_single(qdf_device_t osdev, qdf_nbuf_t buf, qdf_dma_dir_t dir)
{
	qdf_dma_addr_t paddr;

	QDF_NBUF_CB_PADDR(buf) = paddr = (uintptr_t)buf->data;
	BUILD_BUG_ON(sizeof(paddr) < sizeof(buf->data));
	BUILD_BUG_ON(sizeof(QDF_NBUF_CB_PADDR(buf)) < sizeof(buf->data));
	return QDF_STATUS_SUCCESS;
}
qdf_export_symbol(__qdf_nbuf_map_single);
#else
QDF_STATUS
__qdf_nbuf_map_single(qdf_device_t osdev, qdf_nbuf_t buf, qdf_dma_dir_t dir)
{
	qdf_dma_addr_t paddr;

	/* assume that the OS only provides a single fragment */
	QDF_NBUF_CB_PADDR(buf) = paddr =
		dma_map_single(osdev->dev, buf->data,
				skb_end_pointer(buf) - buf->data, dir);
	return dma_mapping_error(osdev->dev, paddr)
		? QDF_STATUS_E_FAILURE
		: QDF_STATUS_SUCCESS;
}
qdf_export_symbol(__qdf_nbuf_map_single);
#endif
/**
 * __qdf_nbuf_unmap_single() -  unmap a previously mapped buf
 * @osdev: OS device
 * @skb: Pointer to network buffer
 * @dir: Direction
 *
 * Return: none
 */
#if defined(A_SIMOS_DEVHOST) || defined(HIF_USB)
void __qdf_nbuf_unmap_single(qdf_device_t osdev, qdf_nbuf_t buf,
				qdf_dma_dir_t dir)
{
}
#else
void __qdf_nbuf_unmap_single(qdf_device_t osdev, qdf_nbuf_t buf,
					qdf_dma_dir_t dir)
{
	if (QDF_NBUF_CB_PADDR(buf))
		dma_unmap_single(osdev->dev, QDF_NBUF_CB_PADDR(buf),
			skb_end_pointer(buf) - buf->data, dir);
}
#endif
qdf_export_symbol(__qdf_nbuf_unmap_single);

/**
 * __qdf_nbuf_set_rx_cksum() - set rx checksum
 * @skb: Pointer to network buffer
 * @cksum: Pointer to checksum value
 *
 * Return: QDF_STATUS
 */
QDF_STATUS
__qdf_nbuf_set_rx_cksum(struct sk_buff *skb, qdf_nbuf_rx_cksum_t *cksum)
{
	switch (cksum->l4_result) {
	case QDF_NBUF_RX_CKSUM_NONE:
		skb->ip_summed = CHECKSUM_NONE;
		break;
	case QDF_NBUF_RX_CKSUM_TCP_UDP_UNNECESSARY:
		skb->ip_summed = CHECKSUM_UNNECESSARY;
		break;
	case QDF_NBUF_RX_CKSUM_TCP_UDP_HW:
		skb->ip_summed = CHECKSUM_PARTIAL;
		skb->csum = cksum->val;
		break;
	default:
		pr_err("Unknown checksum type\n");
		qdf_assert(0);
		return QDF_STATUS_E_NOSUPPORT;
	}
	return QDF_STATUS_SUCCESS;
}
qdf_export_symbol(__qdf_nbuf_set_rx_cksum);

/**
 * __qdf_nbuf_get_tx_cksum() - get tx checksum
 * @skb: Pointer to network buffer
 *
 * Return: TX checksum value
 */
qdf_nbuf_tx_cksum_t __qdf_nbuf_get_tx_cksum(struct sk_buff *skb)
{
	switch (skb->ip_summed) {
	case CHECKSUM_NONE:
		return QDF_NBUF_TX_CKSUM_NONE;
	case CHECKSUM_PARTIAL:
		return QDF_NBUF_TX_CKSUM_TCP_UDP;
	case CHECKSUM_COMPLETE:
		return QDF_NBUF_TX_CKSUM_TCP_UDP_IP;
	default:
		return QDF_NBUF_TX_CKSUM_NONE;
	}
}
qdf_export_symbol(__qdf_nbuf_get_tx_cksum);

/**
 * __qdf_nbuf_get_tid() - get tid
 * @skb: Pointer to network buffer
 *
 * Return: tid
 */
uint8_t __qdf_nbuf_get_tid(struct sk_buff *skb)
{
	return skb->priority;
}
qdf_export_symbol(__qdf_nbuf_get_tid);

/**
 * __qdf_nbuf_set_tid() - set tid
 * @skb: Pointer to network buffer
 *
 * Return: none
 */
void __qdf_nbuf_set_tid(struct sk_buff *skb, uint8_t tid)
{
	skb->priority = tid;
}
qdf_export_symbol(__qdf_nbuf_set_tid);

/**
 * __qdf_nbuf_set_tid() - set tid
 * @skb: Pointer to network buffer
 *
 * Return: none
 */
uint8_t __qdf_nbuf_get_exemption_type(struct sk_buff *skb)
{
	return QDF_NBUF_EXEMPT_NO_EXEMPTION;
}
qdf_export_symbol(__qdf_nbuf_get_exemption_type);

/**
 * __qdf_nbuf_reg_trace_cb() - register trace callback
 * @cb_func_ptr: Pointer to trace callback function
 *
 * Return: none
 */
void __qdf_nbuf_reg_trace_cb(qdf_nbuf_trace_update_t cb_func_ptr)
{
	qdf_trace_update_cb = cb_func_ptr;
}
qdf_export_symbol(__qdf_nbuf_reg_trace_cb);

/**
 * __qdf_nbuf_data_get_dhcp_subtype() - get the subtype
 *              of DHCP packet.
 * @data: Pointer to DHCP packet data buffer
 *
 * This func. returns the subtype of DHCP packet.
 *
 * Return: subtype of the DHCP packet.
 */
enum qdf_proto_subtype
__qdf_nbuf_data_get_dhcp_subtype(uint8_t *data)
{
	enum qdf_proto_subtype subtype = QDF_PROTO_INVALID;

	if ((data[QDF_DHCP_OPTION53_OFFSET] == QDF_DHCP_OPTION53) &&
		(data[QDF_DHCP_OPTION53_LENGTH_OFFSET] ==
					QDF_DHCP_OPTION53_LENGTH)) {

		switch (data[QDF_DHCP_OPTION53_STATUS_OFFSET]) {
		case QDF_DHCP_DISCOVER:
			subtype = QDF_PROTO_DHCP_DISCOVER;
			break;
		case QDF_DHCP_REQUEST:
			subtype = QDF_PROTO_DHCP_REQUEST;
			break;
		case QDF_DHCP_OFFER:
			subtype = QDF_PROTO_DHCP_OFFER;
			break;
		case QDF_DHCP_ACK:
			subtype = QDF_PROTO_DHCP_ACK;
			break;
		case QDF_DHCP_NAK:
			subtype = QDF_PROTO_DHCP_NACK;
			break;
		case QDF_DHCP_RELEASE:
			subtype = QDF_PROTO_DHCP_RELEASE;
			break;
		case QDF_DHCP_INFORM:
			subtype = QDF_PROTO_DHCP_INFORM;
			break;
		case QDF_DHCP_DECLINE:
			subtype = QDF_PROTO_DHCP_DECLINE;
			break;
		default:
			break;
		}
	}

	return subtype;
}

/**
 * __qdf_nbuf_data_get_eapol_subtype() - get the subtype
 *            of EAPOL packet.
 * @data: Pointer to EAPOL packet data buffer
 *
 * This func. returns the subtype of EAPOL packet.
 *
 * Return: subtype of the EAPOL packet.
 */
enum qdf_proto_subtype
__qdf_nbuf_data_get_eapol_subtype(uint8_t *data)
{
	uint16_t eapol_key_info;
	enum qdf_proto_subtype subtype = QDF_PROTO_INVALID;
	uint16_t mask;

	eapol_key_info = (uint16_t)(*(uint16_t *)
			(data + EAPOL_KEY_INFO_OFFSET));

	mask = eapol_key_info & EAPOL_MASK;
	switch (mask) {
	case EAPOL_M1_BIT_MASK:
		subtype = QDF_PROTO_EAPOL_M1;
		break;
	case EAPOL_M2_BIT_MASK:
		subtype = QDF_PROTO_EAPOL_M2;
		break;
	case EAPOL_M3_BIT_MASK:
		subtype = QDF_PROTO_EAPOL_M3;
		break;
	case EAPOL_M4_BIT_MASK:
		subtype = QDF_PROTO_EAPOL_M4;
		break;
	default:
		break;
	}

	return subtype;
}

/**
 * __qdf_nbuf_data_get_arp_subtype() - get the subtype
 *            of ARP packet.
 * @data: Pointer to ARP packet data buffer
 *
 * This func. returns the subtype of ARP packet.
 *
 * Return: subtype of the ARP packet.
 */
enum qdf_proto_subtype
__qdf_nbuf_data_get_arp_subtype(uint8_t *data)
{
	uint16_t subtype;
	enum qdf_proto_subtype proto_subtype = QDF_PROTO_INVALID;

	subtype = (uint16_t)(*(uint16_t *)
			(data + ARP_SUB_TYPE_OFFSET));

	switch (QDF_SWAP_U16(subtype)) {
	case ARP_REQUEST:
		proto_subtype = QDF_PROTO_ARP_REQ;
		break;
	case ARP_RESPONSE:
		proto_subtype = QDF_PROTO_ARP_RES;
		break;
	default:
		break;
	}

	return proto_subtype;
}

/**
 * __qdf_nbuf_data_get_icmp_subtype() - get the subtype
 *            of IPV4 ICMP packet.
 * @data: Pointer to IPV4 ICMP packet data buffer
 *
 * This func. returns the subtype of ICMP packet.
 *
 * Return: subtype of the ICMP packet.
 */
enum qdf_proto_subtype
__qdf_nbuf_data_get_icmp_subtype(uint8_t *data)
{
	uint8_t subtype;
	enum qdf_proto_subtype proto_subtype = QDF_PROTO_INVALID;

	subtype = (uint8_t)(*(uint8_t *)
			(data + ICMP_SUBTYPE_OFFSET));

	switch (subtype) {
	case ICMP_REQUEST:
		proto_subtype = QDF_PROTO_ICMP_REQ;
		break;
	case ICMP_RESPONSE:
		proto_subtype = QDF_PROTO_ICMP_RES;
		break;
	default:
		break;
	}

	return proto_subtype;
}

/**
 * __qdf_nbuf_data_get_icmpv6_subtype() - get the subtype
 *            of IPV6 ICMPV6 packet.
 * @data: Pointer to IPV6 ICMPV6 packet data buffer
 *
 * This func. returns the subtype of ICMPV6 packet.
 *
 * Return: subtype of the ICMPV6 packet.
 */
enum qdf_proto_subtype
__qdf_nbuf_data_get_icmpv6_subtype(uint8_t *data)
{
	uint8_t subtype;
	enum qdf_proto_subtype proto_subtype = QDF_PROTO_INVALID;

	subtype = (uint8_t)(*(uint8_t *)
			(data + ICMPV6_SUBTYPE_OFFSET));

	switch (subtype) {
	case ICMPV6_REQUEST:
		proto_subtype = QDF_PROTO_ICMPV6_REQ;
		break;
	case ICMPV6_RESPONSE:
		proto_subtype = QDF_PROTO_ICMPV6_RES;
		break;
	case ICMPV6_RS:
		proto_subtype = QDF_PROTO_ICMPV6_RS;
		break;
	case ICMPV6_RA:
		proto_subtype = QDF_PROTO_ICMPV6_RA;
		break;
	case ICMPV6_NS:
		proto_subtype = QDF_PROTO_ICMPV6_NS;
		break;
	case ICMPV6_NA:
		proto_subtype = QDF_PROTO_ICMPV6_NA;
		break;
	default:
		break;
	}

	return proto_subtype;
}

/**
 * __qdf_nbuf_data_get_ipv4_proto() - get the proto type
 *            of IPV4 packet.
 * @data: Pointer to IPV4 packet data buffer
 *
 * This func. returns the proto type of IPV4 packet.
 *
 * Return: proto type of IPV4 packet.
 */
uint8_t
__qdf_nbuf_data_get_ipv4_proto(uint8_t *data)
{
	uint8_t proto_type;

	proto_type = (uint8_t)(*(uint8_t *)(data +
				QDF_NBUF_TRAC_IPV4_PROTO_TYPE_OFFSET));
	return proto_type;
}

/**
 * __qdf_nbuf_data_get_ipv6_proto() - get the proto type
 *            of IPV6 packet.
 * @data: Pointer to IPV6 packet data buffer
 *
 * This func. returns the proto type of IPV6 packet.
 *
 * Return: proto type of IPV6 packet.
 */
uint8_t
__qdf_nbuf_data_get_ipv6_proto(uint8_t *data)
{
	uint8_t proto_type;

	proto_type = (uint8_t)(*(uint8_t *)(data +
				QDF_NBUF_TRAC_IPV6_PROTO_TYPE_OFFSET));
	return proto_type;
}

/**
 * __qdf_nbuf_data_is_ipv4_pkt() - check if packet is a ipv4 packet
 * @data: Pointer to network data
 *
 * This api is for Tx packets.
 *
 * Return: true if packet is ipv4 packet
 *	   false otherwise
 */
bool __qdf_nbuf_data_is_ipv4_pkt(uint8_t *data)
{
	uint16_t ether_type;

	ether_type = (uint16_t)(*(uint16_t *)(data +
				QDF_NBUF_TRAC_ETH_TYPE_OFFSET));

	if (ether_type == QDF_SWAP_U16(QDF_NBUF_TRAC_IPV4_ETH_TYPE))
		return true;
	else
		return false;
}

/**
 * __qdf_nbuf_data_is_ipv4_dhcp_pkt() - check if skb data is a dhcp packet
 * @data: Pointer to network data buffer
 *
 * This api is for ipv4 packet.
 *
 * Return: true if packet is DHCP packet
 *	   false otherwise
 */
bool __qdf_nbuf_data_is_ipv4_dhcp_pkt(uint8_t *data)
{
	uint16_t sport;
	uint16_t dport;

	sport = (uint16_t)(*(uint16_t *)(data + QDF_NBUF_TRAC_IPV4_OFFSET +
					 QDF_NBUF_TRAC_IPV4_HEADER_SIZE));
	dport = (uint16_t)(*(uint16_t *)(data + QDF_NBUF_TRAC_IPV4_OFFSET +
					 QDF_NBUF_TRAC_IPV4_HEADER_SIZE +
					 sizeof(uint16_t)));

	if (((sport == QDF_SWAP_U16(QDF_NBUF_TRAC_DHCP_SRV_PORT)) &&
	     (dport == QDF_SWAP_U16(QDF_NBUF_TRAC_DHCP_CLI_PORT))) ||
	    ((sport == QDF_SWAP_U16(QDF_NBUF_TRAC_DHCP_CLI_PORT)) &&
	     (dport == QDF_SWAP_U16(QDF_NBUF_TRAC_DHCP_SRV_PORT))))
		return true;
	else
		return false;
}

/**
 * __qdf_nbuf_data_is_ipv4_eapol_pkt() - check if skb data is a eapol packet
 * @data: Pointer to network data buffer
 *
 * This api is for ipv4 packet.
 *
 * Return: true if packet is EAPOL packet
 *	   false otherwise.
 */
bool __qdf_nbuf_data_is_ipv4_eapol_pkt(uint8_t *data)
{
	uint16_t ether_type;

	ether_type = (uint16_t)(*(uint16_t *)(data +
				QDF_NBUF_TRAC_ETH_TYPE_OFFSET));

	if (ether_type == QDF_SWAP_U16(QDF_NBUF_TRAC_EAPOL_ETH_TYPE))
		return true;
	else
		return false;
}

/**
 * __qdf_nbuf_is_ipv4_wapi_pkt() - check if skb data is a wapi packet
 * @skb: Pointer to network buffer
 *
 * This api is for ipv4 packet.
 *
 * Return: true if packet is WAPI packet
 *	   false otherwise.
 */
bool __qdf_nbuf_is_ipv4_wapi_pkt(struct sk_buff *skb)
{
	uint16_t ether_type;

	ether_type = (uint16_t)(*(uint16_t *)(skb->data +
				QDF_NBUF_TRAC_ETH_TYPE_OFFSET));

	if (ether_type == QDF_SWAP_U16(QDF_NBUF_TRAC_WAPI_ETH_TYPE))
		return true;
	else
		return false;
}

/**
 * __qdf_nbuf_data_is_ipv4_arp_pkt() - check if skb data is a arp packet
 * @data: Pointer to network data buffer
 *
 * This api is for ipv4 packet.
 *
 * Return: true if packet is ARP packet
 *	   false otherwise.
 */
bool __qdf_nbuf_data_is_ipv4_arp_pkt(uint8_t *data)
{
	uint16_t ether_type;

	ether_type = (uint16_t)(*(uint16_t *)(data +
				QDF_NBUF_TRAC_ETH_TYPE_OFFSET));

	if (ether_type == QDF_SWAP_U16(QDF_NBUF_TRAC_ARP_ETH_TYPE))
		return true;
	else
		return false;
}

/**
 * __qdf_nbuf_data_is_arp_req() - check if skb data is a arp request
 * @data: Pointer to network data buffer
 *
 * This api is for ipv4 packet.
 *
 * Return: true if packet is ARP request
 *	   false otherwise.
 */
bool __qdf_nbuf_data_is_arp_req(uint8_t *data)
{
	uint16_t op_code;

	op_code = (uint16_t)(*(uint16_t *)(data +
				QDF_NBUF_PKT_ARP_OPCODE_OFFSET));

	if (op_code == QDF_SWAP_U16(QDF_NBUF_PKT_ARPOP_REQ))
		return true;
	else
		return false;
}

/**
 * __qdf_nbuf_data_is_arp_rsp() - check if skb data is a arp response
 * @data: Pointer to network data buffer
 *
 * This api is for ipv4 packet.
 *
 * Return: true if packet is ARP response
 *	   false otherwise.
 */
bool __qdf_nbuf_data_is_arp_rsp(uint8_t *data)
{
	uint16_t op_code;

	op_code = (uint16_t)(*(uint16_t *)(data +
				QDF_NBUF_PKT_ARP_OPCODE_OFFSET));

	if (op_code == QDF_SWAP_U16(QDF_NBUF_PKT_ARPOP_REPLY))
		return true;
	else
		return false;
}

/**
 * __qdf_nbuf_data_get_arp_src_ip() - get arp src IP
 * @data: Pointer to network data buffer
 *
 * This api is for ipv4 packet.
 *
 * Return: ARP packet source IP value.
 */
uint32_t  __qdf_nbuf_get_arp_src_ip(uint8_t *data)
{
	uint32_t src_ip;

	src_ip = (uint32_t)(*(uint32_t *)(data +
				QDF_NBUF_PKT_ARP_SRC_IP_OFFSET));

	return src_ip;
}

/**
 * __qdf_nbuf_data_get_arp_tgt_ip() - get arp target IP
 * @data: Pointer to network data buffer
 *
 * This api is for ipv4 packet.
 *
 * Return: ARP packet target IP value.
 */
uint32_t  __qdf_nbuf_get_arp_tgt_ip(uint8_t *data)
{
	uint32_t tgt_ip;

	tgt_ip = (uint32_t)(*(uint32_t *)(data +
				QDF_NBUF_PKT_ARP_TGT_IP_OFFSET));

	return tgt_ip;
}

/**
 * __qdf_nbuf_get_dns_domain_name() - get dns domain name
 * @data: Pointer to network data buffer
 * @len: length to copy
 *
 * This api is for dns domain name
 *
 * Return: dns domain name.
 */
uint8_t *__qdf_nbuf_get_dns_domain_name(uint8_t *data, uint32_t len)
{
	uint8_t *domain_name;

	domain_name = (uint8_t *)
			(data + QDF_NBUF_PKT_DNS_NAME_OVER_UDP_OFFSET);
	return domain_name;
}


/**
 * __qdf_nbuf_data_is_dns_query() - check if skb data is a dns query
 * @data: Pointer to network data buffer
 *
 * This api is for dns query packet.
 *
 * Return: true if packet is dns query packet.
 *	   false otherwise.
 */
bool __qdf_nbuf_data_is_dns_query(uint8_t *data)
{
	uint16_t op_code;
	uint16_t tgt_port;

	tgt_port = (uint16_t)(*(uint16_t *)(data +
				QDF_NBUF_PKT_DNS_DST_PORT_OFFSET));
	/* Standard DNS query always happen on Dest Port 53. */
	if (tgt_port == QDF_SWAP_U16(QDF_NBUF_PKT_DNS_STANDARD_PORT)) {
		op_code = (uint16_t)(*(uint16_t *)(data +
				QDF_NBUF_PKT_DNS_OVER_UDP_OPCODE_OFFSET));
		if ((QDF_SWAP_U16(op_code) & QDF_NBUF_PKT_DNSOP_BITMAP) ==
				QDF_NBUF_PKT_DNSOP_STANDARD_QUERY)
			return true;
		else
			return false;
	} else
		return false;
}

/**
 * __qdf_nbuf_data_is_dns_response() - check if skb data is a dns response
 * @data: Pointer to network data buffer
 *
 * This api is for dns query response.
 *
 * Return: true if packet is dns response packet.
 *	   false otherwise.
 */
bool __qdf_nbuf_data_is_dns_response(uint8_t *data)
{
	uint16_t op_code;
	uint16_t src_port;

	src_port = (uint16_t)(*(uint16_t *)(data +
				QDF_NBUF_PKT_DNS_SRC_PORT_OFFSET));
	/* Standard DNS response always comes on Src Port 53. */
	if (src_port == QDF_SWAP_U16(QDF_NBUF_PKT_DNS_STANDARD_PORT)) {
		op_code = (uint16_t)(*(uint16_t *)(data +
				QDF_NBUF_PKT_DNS_OVER_UDP_OPCODE_OFFSET));

		if ((QDF_SWAP_U16(op_code) & QDF_NBUF_PKT_DNSOP_BITMAP) ==
				QDF_NBUF_PKT_DNSOP_STANDARD_RESPONSE)
			return true;
		else
			return false;
	} else
		return false;
}

/**
 * __qdf_nbuf_data_is_tcp_syn() - check if skb data is a tcp syn
 * @data: Pointer to network data buffer
 *
 * This api is for tcp syn packet.
 *
 * Return: true if packet is tcp syn packet.
 *	   false otherwise.
 */
bool __qdf_nbuf_data_is_tcp_syn(uint8_t *data)
{
	uint8_t op_code;

	op_code = (uint8_t)(*(uint8_t *)(data +
				QDF_NBUF_PKT_TCP_OPCODE_OFFSET));

	if (op_code == QDF_NBUF_PKT_TCPOP_SYN)
		return true;
	else
		return false;
}

/**
 * __qdf_nbuf_data_is_tcp_syn_ack() - check if skb data is a tcp syn ack
 * @data: Pointer to network data buffer
 *
 * This api is for tcp syn ack packet.
 *
 * Return: true if packet is tcp syn ack packet.
 *	   false otherwise.
 */
bool __qdf_nbuf_data_is_tcp_syn_ack(uint8_t *data)
{
	uint8_t op_code;

	op_code = (uint8_t)(*(uint8_t *)(data +
				QDF_NBUF_PKT_TCP_OPCODE_OFFSET));

	if (op_code == QDF_NBUF_PKT_TCPOP_SYN_ACK)
		return true;
	else
		return false;
}

/**
 * __qdf_nbuf_data_is_tcp_ack() - check if skb data is a tcp ack
 * @data: Pointer to network data buffer
 *
 * This api is for tcp ack packet.
 *
 * Return: true if packet is tcp ack packet.
 *	   false otherwise.
 */
bool __qdf_nbuf_data_is_tcp_ack(uint8_t *data)
{
	uint8_t op_code;

	op_code = (uint8_t)(*(uint8_t *)(data +
				QDF_NBUF_PKT_TCP_OPCODE_OFFSET));

	if (op_code == QDF_NBUF_PKT_TCPOP_ACK)
		return true;
	else
		return false;
}

/**
 * __qdf_nbuf_data_get_tcp_src_port() - get tcp src port
 * @data: Pointer to network data buffer
 *
 * This api is for tcp packet.
 *
 * Return: tcp source port value.
 */
uint16_t __qdf_nbuf_data_get_tcp_src_port(uint8_t *data)
{
	uint16_t src_port;

	src_port = (uint16_t)(*(uint16_t *)(data +
				QDF_NBUF_PKT_TCP_SRC_PORT_OFFSET));

	return src_port;
}

/**
 * __qdf_nbuf_data_get_tcp_dst_port() - get tcp dst port
 * @data: Pointer to network data buffer
 *
 * This api is for tcp packet.
 *
 * Return: tcp destination port value.
 */
uint16_t __qdf_nbuf_data_get_tcp_dst_port(uint8_t *data)
{
	uint16_t tgt_port;

	tgt_port = (uint16_t)(*(uint16_t *)(data +
				QDF_NBUF_PKT_TCP_DST_PORT_OFFSET));

	return tgt_port;
}

/**
 * __qdf_nbuf_data_is_icmpv4_req() - check if skb data is a icmpv4 request
 * @data: Pointer to network data buffer
 *
 * This api is for ipv4 req packet.
 *
 * Return: true if packet is icmpv4 request
 *	   false otherwise.
 */
bool __qdf_nbuf_data_is_icmpv4_req(uint8_t *data)
{
	uint8_t op_code;

	op_code = (uint8_t)(*(uint8_t *)(data +
				QDF_NBUF_PKT_ICMPv4_OPCODE_OFFSET));

	if (op_code == QDF_NBUF_PKT_ICMPv4OP_REQ)
		return true;
	else
		return false;
}

/**
 * __qdf_nbuf_data_is_icmpv4_rsp() - check if skb data is a icmpv4 res
 * @data: Pointer to network data buffer
 *
 * This api is for ipv4 res packet.
 *
 * Return: true if packet is icmpv4 response
 *	   false otherwise.
 */
bool __qdf_nbuf_data_is_icmpv4_rsp(uint8_t *data)
{
	uint8_t op_code;

	op_code = (uint8_t)(*(uint8_t *)(data +
				QDF_NBUF_PKT_ICMPv4_OPCODE_OFFSET));

	if (op_code == QDF_NBUF_PKT_ICMPv4OP_REPLY)
		return true;
	else
		return false;
}

/**
 * __qdf_nbuf_data_get_icmpv4_src_ip() - get icmpv4 src IP
 * @data: Pointer to network data buffer
 *
 * This api is for ipv4 packet.
 *
 * Return: icmpv4 packet source IP value.
 */
uint32_t __qdf_nbuf_get_icmpv4_src_ip(uint8_t *data)
{
	uint32_t src_ip;

	src_ip = (uint32_t)(*(uint32_t *)(data +
				QDF_NBUF_PKT_ICMPv4_SRC_IP_OFFSET));

	return src_ip;
}

/**
 * __qdf_nbuf_data_get_icmpv4_tgt_ip() - get icmpv4 target IP
 * @data: Pointer to network data buffer
 *
 * This api is for ipv4 packet.
 *
 * Return: icmpv4 packet target IP value.
 */
uint32_t __qdf_nbuf_get_icmpv4_tgt_ip(uint8_t *data)
{
	uint32_t tgt_ip;

	tgt_ip = (uint32_t)(*(uint32_t *)(data +
				QDF_NBUF_PKT_ICMPv4_TGT_IP_OFFSET));

	return tgt_ip;
}


/**
 * __qdf_nbuf_data_is_ipv6_pkt() - check if it is IPV6 packet.
 * @data: Pointer to IPV6 packet data buffer
 *
 * This func. checks whether it is a IPV6 packet or not.
 *
 * Return: TRUE if it is a IPV6 packet
 *         FALSE if not
 */
bool __qdf_nbuf_data_is_ipv6_pkt(uint8_t *data)
{
	uint16_t ether_type;

	ether_type = (uint16_t)(*(uint16_t *)(data +
				QDF_NBUF_TRAC_ETH_TYPE_OFFSET));

	if (ether_type == QDF_SWAP_U16(QDF_NBUF_TRAC_IPV6_ETH_TYPE))
		return true;
	else
		return false;
}

/**
 * __qdf_nbuf_data_is_ipv4_mcast_pkt() - check if it is IPV4 multicast packet.
 * @data: Pointer to IPV4 packet data buffer
 *
 * This func. checks whether it is a IPV4 multicast packet or not.
 *
 * Return: TRUE if it is a IPV4 multicast packet
 *         FALSE if not
 */
bool __qdf_nbuf_data_is_ipv4_mcast_pkt(uint8_t *data)
{
	if (__qdf_nbuf_data_is_ipv4_pkt(data)) {
		uint32_t *dst_addr =
		      (uint32_t *)(data + QDF_NBUF_TRAC_IPV4_DEST_ADDR_OFFSET);

		/*
		 * Check first word of the IPV4 address and if it is
		 * equal to 0xE then it represents multicast IP.
		 */
		if ((*dst_addr & QDF_NBUF_TRAC_IPV4_ADDR_BCAST_MASK) ==
				QDF_NBUF_TRAC_IPV4_ADDR_MCAST_MASK)
			return true;
		else
			return false;
	} else
		return false;
}

/**
 * __qdf_nbuf_data_is_ipv6_mcast_pkt() - check if it is IPV6 multicast packet.
 * @data: Pointer to IPV6 packet data buffer
 *
 * This func. checks whether it is a IPV6 multicast packet or not.
 *
 * Return: TRUE if it is a IPV6 multicast packet
 *         FALSE if not
 */
bool __qdf_nbuf_data_is_ipv6_mcast_pkt(uint8_t *data)
{
	if (__qdf_nbuf_data_is_ipv6_pkt(data)) {
		uint16_t *dst_addr;

		dst_addr = (uint16_t *)
			(data + QDF_NBUF_TRAC_IPV6_DEST_ADDR_OFFSET);

		/*
		 * Check first byte of the IP address and if it
		 * 0xFF00 then it is a IPV6 mcast packet.
		 */
		if (*dst_addr ==
		     QDF_SWAP_U16(QDF_NBUF_TRAC_IPV6_DEST_ADDR))
			return true;
		else
			return false;
	} else
		return false;
}

/**
 * __qdf_nbuf_data_is_icmp_pkt() - check if it is IPV4 ICMP packet.
 * @data: Pointer to IPV4 ICMP packet data buffer
 *
 * This func. checks whether it is a ICMP packet or not.
 *
 * Return: TRUE if it is a ICMP packet
 *         FALSE if not
 */
bool __qdf_nbuf_data_is_icmp_pkt(uint8_t *data)
{
	if (__qdf_nbuf_data_is_ipv4_pkt(data)) {
		uint8_t pkt_type;

		pkt_type = (uint8_t)(*(uint8_t *)(data +
				QDF_NBUF_TRAC_IPV4_PROTO_TYPE_OFFSET));

		if (pkt_type == QDF_NBUF_TRAC_ICMP_TYPE)
			return true;
		else
			return false;
	} else
		return false;
}

/**
 * __qdf_nbuf_data_is_icmpv6_pkt() - check if it is IPV6 ICMPV6 packet.
 * @data: Pointer to IPV6 ICMPV6 packet data buffer
 *
 * This func. checks whether it is a ICMPV6 packet or not.
 *
 * Return: TRUE if it is a ICMPV6 packet
 *         FALSE if not
 */
bool __qdf_nbuf_data_is_icmpv6_pkt(uint8_t *data)
{
	if (__qdf_nbuf_data_is_ipv6_pkt(data)) {
		uint8_t pkt_type;

		pkt_type = (uint8_t)(*(uint8_t *)(data +
				QDF_NBUF_TRAC_IPV6_PROTO_TYPE_OFFSET));

		if (pkt_type == QDF_NBUF_TRAC_ICMPV6_TYPE)
			return true;
		else
			return false;
	} else
		return false;
}

/**
 * __qdf_nbuf_data_is_ipv4_udp_pkt() - check if it is IPV4 UDP packet.
 * @data: Pointer to IPV4 UDP packet data buffer
 *
 * This func. checks whether it is a IPV4 UDP packet or not.
 *
 * Return: TRUE if it is a IPV4 UDP packet
 *         FALSE if not
 */
bool __qdf_nbuf_data_is_ipv4_udp_pkt(uint8_t *data)
{
	if (__qdf_nbuf_data_is_ipv4_pkt(data)) {
		uint8_t pkt_type;

		pkt_type = (uint8_t)(*(uint8_t *)(data +
				QDF_NBUF_TRAC_IPV4_PROTO_TYPE_OFFSET));

		if (pkt_type == QDF_NBUF_TRAC_UDP_TYPE)
			return true;
		else
			return false;
	} else
		return false;
}

/**
 * __qdf_nbuf_data_is_ipv4_tcp_pkt() - check if it is IPV4 TCP packet.
 * @data: Pointer to IPV4 TCP packet data buffer
 *
 * This func. checks whether it is a IPV4 TCP packet or not.
 *
 * Return: TRUE if it is a IPV4 TCP packet
 *         FALSE if not
 */
bool __qdf_nbuf_data_is_ipv4_tcp_pkt(uint8_t *data)
{
	if (__qdf_nbuf_data_is_ipv4_pkt(data)) {
		uint8_t pkt_type;

		pkt_type = (uint8_t)(*(uint8_t *)(data +
				QDF_NBUF_TRAC_IPV4_PROTO_TYPE_OFFSET));

		if (pkt_type == QDF_NBUF_TRAC_TCP_TYPE)
			return true;
		else
			return false;
	} else
		return false;
}

/**
 * __qdf_nbuf_data_is_ipv6_udp_pkt() - check if it is IPV6 UDP packet.
 * @data: Pointer to IPV6 UDP packet data buffer
 *
 * This func. checks whether it is a IPV6 UDP packet or not.
 *
 * Return: TRUE if it is a IPV6 UDP packet
 *         FALSE if not
 */
bool __qdf_nbuf_data_is_ipv6_udp_pkt(uint8_t *data)
{
	if (__qdf_nbuf_data_is_ipv6_pkt(data)) {
		uint8_t pkt_type;

		pkt_type = (uint8_t)(*(uint8_t *)(data +
				QDF_NBUF_TRAC_IPV6_PROTO_TYPE_OFFSET));

		if (pkt_type == QDF_NBUF_TRAC_UDP_TYPE)
			return true;
		else
			return false;
	} else
		return false;
}

/**
 * __qdf_nbuf_data_is_ipv6_tcp_pkt() - check if it is IPV6 TCP packet.
 * @data: Pointer to IPV6 TCP packet data buffer
 *
 * This func. checks whether it is a IPV6 TCP packet or not.
 *
 * Return: TRUE if it is a IPV6 TCP packet
 *         FALSE if not
 */
bool __qdf_nbuf_data_is_ipv6_tcp_pkt(uint8_t *data)
{
	if (__qdf_nbuf_data_is_ipv6_pkt(data)) {
		uint8_t pkt_type;

		pkt_type = (uint8_t)(*(uint8_t *)(data +
				QDF_NBUF_TRAC_IPV6_PROTO_TYPE_OFFSET));

		if (pkt_type == QDF_NBUF_TRAC_TCP_TYPE)
			return true;
		else
			return false;
	} else
		return false;
}

#ifdef MEMORY_DEBUG
#define QDF_NET_BUF_TRACK_MAX_SIZE    (1024)

/**
 * struct qdf_nbuf_track_t - Network buffer track structure
 *
 * @p_next: Pointer to next
 * @net_buf: Pointer to network buffer
 * @file_name: File name
 * @line_num: Line number
 * @size: Size
 */
struct qdf_nbuf_track_t {
	struct qdf_nbuf_track_t *p_next;
	qdf_nbuf_t net_buf;
	uint8_t *file_name;
	uint32_t line_num;
	size_t size;
};

static spinlock_t g_qdf_net_buf_track_lock[QDF_NET_BUF_TRACK_MAX_SIZE];
typedef struct qdf_nbuf_track_t QDF_NBUF_TRACK;

static QDF_NBUF_TRACK *gp_qdf_net_buf_track_tbl[QDF_NET_BUF_TRACK_MAX_SIZE];
static struct kmem_cache *nbuf_tracking_cache;
static QDF_NBUF_TRACK *qdf_net_buf_track_free_list;
static spinlock_t qdf_net_buf_track_free_list_lock;
static uint32_t qdf_net_buf_track_free_list_count;
static uint32_t qdf_net_buf_track_used_list_count;
static uint32_t qdf_net_buf_track_max_used;
static uint32_t qdf_net_buf_track_max_free;
static uint32_t qdf_net_buf_track_max_allocated;

/**
 * update_max_used() - update qdf_net_buf_track_max_used tracking variable
 *
 * tracks the max number of network buffers that the wlan driver was tracking
 * at any one time.
 *
 * Return: none
 */
static inline void update_max_used(void)
{
	int sum;

	if (qdf_net_buf_track_max_used <
	    qdf_net_buf_track_used_list_count)
		qdf_net_buf_track_max_used = qdf_net_buf_track_used_list_count;
	sum = qdf_net_buf_track_free_list_count +
		qdf_net_buf_track_used_list_count;
	if (qdf_net_buf_track_max_allocated < sum)
		qdf_net_buf_track_max_allocated = sum;
}

/**
 * update_max_free() - update qdf_net_buf_track_free_list_count
 *
 * tracks the max number tracking buffers kept in the freelist.
 *
 * Return: none
 */
static inline void update_max_free(void)
{
	if (qdf_net_buf_track_max_free <
	    qdf_net_buf_track_free_list_count)
		qdf_net_buf_track_max_free = qdf_net_buf_track_free_list_count;
}

/**
 * qdf_nbuf_track_alloc() - allocate a cookie to track nbufs allocated by wlan
 *
 * This function pulls from a freelist if possible and uses kmem_cache_alloc.
 * This function also ads fexibility to adjust the allocation and freelist
 * scheems.
 *
 * Return: a pointer to an unused QDF_NBUF_TRACK structure may not be zeroed.
 */
static QDF_NBUF_TRACK *qdf_nbuf_track_alloc(void)
{
	int flags = GFP_KERNEL;
	unsigned long irq_flag;
	QDF_NBUF_TRACK *new_node = NULL;

	spin_lock_irqsave(&qdf_net_buf_track_free_list_lock, irq_flag);
	qdf_net_buf_track_used_list_count++;
	if (qdf_net_buf_track_free_list != NULL) {
		new_node = qdf_net_buf_track_free_list;
		qdf_net_buf_track_free_list =
			qdf_net_buf_track_free_list->p_next;
		qdf_net_buf_track_free_list_count--;
	}
	update_max_used();
	spin_unlock_irqrestore(&qdf_net_buf_track_free_list_lock, irq_flag);

	if (new_node != NULL)
		return new_node;

	if (in_interrupt() || irqs_disabled() || in_atomic())
		flags = GFP_ATOMIC;

	return kmem_cache_alloc(nbuf_tracking_cache, flags);
}

/* FREEQ_POOLSIZE initial and minimum desired freelist poolsize */
#define FREEQ_POOLSIZE 2048

/**
 * qdf_nbuf_track_free() - free the nbuf tracking cookie.
 *
 * Matches calls to qdf_nbuf_track_alloc.
 * Either frees the tracking cookie to kernel or an internal
 * freelist based on the size of the freelist.
 *
 * Return: none
 */
static void qdf_nbuf_track_free(QDF_NBUF_TRACK *node)
{
	unsigned long irq_flag;

	if (!node)
		return;

	/* Try to shrink the freelist if free_list_count > than FREEQ_POOLSIZE
	 * only shrink the freelist if it is bigger than twice the number of
	 * nbufs in use. If the driver is stalling in a consistent bursty
	 * fasion, this will keep 3/4 of thee allocations from the free list
	 * while also allowing the system to recover memory as less frantic
	 * traffic occurs.
	 */

	spin_lock_irqsave(&qdf_net_buf_track_free_list_lock, irq_flag);

	qdf_net_buf_track_used_list_count--;
	if (qdf_net_buf_track_free_list_count > FREEQ_POOLSIZE &&
	   (qdf_net_buf_track_free_list_count >
	    qdf_net_buf_track_used_list_count << 1)) {
		kmem_cache_free(nbuf_tracking_cache, node);
	} else {
		node->p_next = qdf_net_buf_track_free_list;
		qdf_net_buf_track_free_list = node;
		qdf_net_buf_track_free_list_count++;
	}
	update_max_free();
	spin_unlock_irqrestore(&qdf_net_buf_track_free_list_lock, irq_flag);
}

/**
 * qdf_nbuf_track_prefill() - prefill the nbuf tracking cookie freelist
 *
 * Removes a 'warmup time' characteristic of the freelist.  Prefilling
 * the freelist first makes it performant for the first iperf udp burst
 * as well as steady state.
 *
 * Return: None
 */
static void qdf_nbuf_track_prefill(void)
{
	int i;
	QDF_NBUF_TRACK *node, *head;

	/* prepopulate the freelist */
	head = NULL;
	for (i = 0; i < FREEQ_POOLSIZE; i++) {
		node = qdf_nbuf_track_alloc();
		if (node == NULL)
			continue;
		node->p_next = head;
		head = node;
	}
	while (head) {
		node = head->p_next;
		qdf_nbuf_track_free(head);
		head = node;
	}

	/* prefilled buffers should not count as used */
	qdf_net_buf_track_max_used = 0;
}

/**
 * qdf_nbuf_track_memory_manager_create() - manager for nbuf tracking cookies
 *
 * This initializes the memory manager for the nbuf tracking cookies.  Because
 * these cookies are all the same size and only used in this feature, we can
 * use a kmem_cache to provide tracking as well as to speed up allocations.
 * To avoid the overhead of allocating and freeing the buffers (including SLUB
 * features) a freelist is prepopulated here.
 *
 * Return: None
 */
static void qdf_nbuf_track_memory_manager_create(void)
{
	spin_lock_init(&qdf_net_buf_track_free_list_lock);
	nbuf_tracking_cache = kmem_cache_create("qdf_nbuf_tracking_cache",
						sizeof(QDF_NBUF_TRACK),
						0, 0, NULL);

	qdf_nbuf_track_prefill();
}

/**
 * qdf_nbuf_track_memory_manager_destroy() - manager for nbuf tracking cookies
 *
 * Empty the freelist and print out usage statistics when it is no longer
 * needed. Also the kmem_cache should be destroyed here so that it can warn if
 * any nbuf tracking cookies were leaked.
 *
 * Return: None
 */
static void qdf_nbuf_track_memory_manager_destroy(void)
{
	QDF_NBUF_TRACK *node, *tmp;
	unsigned long irq_flag;

	spin_lock_irqsave(&qdf_net_buf_track_free_list_lock, irq_flag);
	node = qdf_net_buf_track_free_list;

	if (qdf_net_buf_track_max_used > FREEQ_POOLSIZE * 4)
		qdf_print("%s: unexpectedly large max_used count %d",
			  __func__, qdf_net_buf_track_max_used);

	if (qdf_net_buf_track_max_used < qdf_net_buf_track_max_allocated)
		qdf_print("%s: %d unused trackers were allocated",
			  __func__,
			  qdf_net_buf_track_max_allocated -
			  qdf_net_buf_track_max_used);

	if (qdf_net_buf_track_free_list_count > FREEQ_POOLSIZE &&
	    qdf_net_buf_track_free_list_count > 3*qdf_net_buf_track_max_used/4)
		qdf_print("%s: check freelist shrinking functionality",
			  __func__);

	QDF_TRACE(QDF_MODULE_ID_QDF, QDF_TRACE_LEVEL_INFO,
		  "%s: %d residual freelist size\n",
		  __func__, qdf_net_buf_track_free_list_count);

	QDF_TRACE(QDF_MODULE_ID_QDF, QDF_TRACE_LEVEL_INFO,
		  "%s: %d max freelist size observed\n",
		  __func__, qdf_net_buf_track_max_free);

	QDF_TRACE(QDF_MODULE_ID_QDF, QDF_TRACE_LEVEL_INFO,
		  "%s: %d max buffers used observed\n",
		  __func__, qdf_net_buf_track_max_used);

	QDF_TRACE(QDF_MODULE_ID_QDF, QDF_TRACE_LEVEL_INFO,
		  "%s: %d max buffers allocated observed\n",
		  __func__, qdf_net_buf_track_max_allocated);

	while (node) {
		tmp = node;
		node = node->p_next;
		kmem_cache_free(nbuf_tracking_cache, tmp);
		qdf_net_buf_track_free_list_count--;
	}

	if (qdf_net_buf_track_free_list_count != 0)
		qdf_print("%s: %d unfreed tracking memory lost in freelist\n",
			  __func__, qdf_net_buf_track_free_list_count);

	if (qdf_net_buf_track_used_list_count != 0)
		qdf_print("%s: %d unfreed tracking memory still in use\n",
			  __func__, qdf_net_buf_track_used_list_count);

	spin_unlock_irqrestore(&qdf_net_buf_track_free_list_lock, irq_flag);
	kmem_cache_destroy(nbuf_tracking_cache);
	qdf_net_buf_track_free_list = NULL;
}

/**
 * qdf_net_buf_debug_init() - initialize network buffer debug functionality
 *
 * QDF network buffer debug feature tracks all SKBs allocated by WLAN driver
 * in a hash table and when driver is unloaded it reports about leaked SKBs.
 * WLAN driver module whose allocated SKB is freed by network stack are
 * suppose to call qdf_net_buf_debug_release_skb() such that the SKB is not
 * reported as memory leak.
 *
 * Return: none
 */
void qdf_net_buf_debug_init(void)
{
	uint32_t i;

	qdf_atomic_set(&qdf_nbuf_history_index, -1);

	qdf_nbuf_map_tracking_init();
	qdf_nbuf_track_memory_manager_create();

	for (i = 0; i < QDF_NET_BUF_TRACK_MAX_SIZE; i++) {
		gp_qdf_net_buf_track_tbl[i] = NULL;
		spin_lock_init(&g_qdf_net_buf_track_lock[i]);
	}
}
qdf_export_symbol(qdf_net_buf_debug_init);

#ifdef CONFIG_HALT_KMEMLEAK
static void qdf_net_buf_handle_skb_leak(uint32_t leaked_skb_count)
{
	if (leaked_skb_count) {
		qdf_print("%d SKB leaked", leaked_skb_count);
		QDF_BUG(0);
	}
}
#else
static void qdf_net_buf_handle_skb_leak(uint32_t leaked_skb_count) { }
#endif

/**
 * qdf_net_buf_debug_init() - exit network buffer debug functionality
 *
 * Exit network buffer tracking debug functionality and log SKB memory leaks
 * As part of exiting the functionality, free the leaked memory and
 * cleanup the tracking buffers.
 *
 * Return: none
 */
void qdf_net_buf_debug_exit(void)
{
	uint32_t i;
	uint32_t count = 0;
	unsigned long irq_flag;
	QDF_NBUF_TRACK *p_node;
	QDF_NBUF_TRACK *p_prev;

	for (i = 0; i < QDF_NET_BUF_TRACK_MAX_SIZE; i++) {
		spin_lock_irqsave(&g_qdf_net_buf_track_lock[i], irq_flag);
		p_node = gp_qdf_net_buf_track_tbl[i];
		while (p_node) {
			p_prev = p_node;
			p_node = p_node->p_next;
			count++;
			qdf_print("SKB buf memory Leak@ File %s, @Line %d, size %zu\n",
				  p_prev->file_name, p_prev->line_num,
				  p_prev->size);
			qdf_nbuf_track_free(p_prev);
		}
		spin_unlock_irqrestore(&g_qdf_net_buf_track_lock[i], irq_flag);
	}

	qdf_nbuf_track_memory_manager_destroy();
	qdf_nbuf_map_tracking_deinit();

	qdf_net_buf_handle_skb_leak(count);
}
qdf_export_symbol(qdf_net_buf_debug_exit);

/**
 * qdf_net_buf_debug_hash() - hash network buffer pointer
 *
 * Return: hash value
 */
static uint32_t qdf_net_buf_debug_hash(qdf_nbuf_t net_buf)
{
	uint32_t i;

	i = (uint32_t) (((uintptr_t) net_buf) >> 4);
	i += (uint32_t) (((uintptr_t) net_buf) >> 14);
	i &= (QDF_NET_BUF_TRACK_MAX_SIZE - 1);

	return i;
}

/**
 * qdf_net_buf_debug_look_up() - look up network buffer in debug hash table
 *
 * Return: If skb is found in hash table then return pointer to network buffer
 *	else return %NULL
 */
static QDF_NBUF_TRACK *qdf_net_buf_debug_look_up(qdf_nbuf_t net_buf)
{
	uint32_t i;
	QDF_NBUF_TRACK *p_node;

	i = qdf_net_buf_debug_hash(net_buf);
	p_node = gp_qdf_net_buf_track_tbl[i];

	while (p_node) {
		if (p_node->net_buf == net_buf)
			return p_node;
		p_node = p_node->p_next;
	}

	return NULL;
}

/**
 * qdf_net_buf_debug_add_node() - store skb in debug hash table
 *
 * Return: none
 */
void qdf_net_buf_debug_add_node(qdf_nbuf_t net_buf, size_t size,
				uint8_t *file_name, uint32_t line_num)
{
	uint32_t i;
	unsigned long irq_flag;
	QDF_NBUF_TRACK *p_node;
	QDF_NBUF_TRACK *new_node;

	new_node = qdf_nbuf_track_alloc();

	i = qdf_net_buf_debug_hash(net_buf);
	spin_lock_irqsave(&g_qdf_net_buf_track_lock[i], irq_flag);

	p_node = qdf_net_buf_debug_look_up(net_buf);

	if (p_node) {
		qdf_print("Double allocation of skb ! Already allocated from %pK %s %d current alloc from %pK %s %d",
			  p_node->net_buf, p_node->file_name, p_node->line_num,
			  net_buf, file_name, line_num);
		qdf_nbuf_track_free(new_node);
	} else {
		p_node = new_node;
		if (p_node) {
			p_node->net_buf = net_buf;
			p_node->file_name = file_name;
			p_node->line_num = line_num;
			p_node->size = size;
			qdf_mem_skb_inc(size);
			p_node->p_next = gp_qdf_net_buf_track_tbl[i];
			gp_qdf_net_buf_track_tbl[i] = p_node;
		} else
			qdf_print(
				  "Mem alloc failed ! Could not track skb from %s %d of size %zu",
				  file_name, line_num, size);
	}

	spin_unlock_irqrestore(&g_qdf_net_buf_track_lock[i], irq_flag);
}
qdf_export_symbol(qdf_net_buf_debug_add_node);

/**
 * qdf_net_buf_debug_delete_node() - remove skb from debug hash table
 *
 * Return: none
 */
void qdf_net_buf_debug_delete_node(qdf_nbuf_t net_buf)
{
	uint32_t i;
	bool found = false;
	QDF_NBUF_TRACK *p_head;
	QDF_NBUF_TRACK *p_node;
	unsigned long irq_flag;
	QDF_NBUF_TRACK *p_prev;

	i = qdf_net_buf_debug_hash(net_buf);
	spin_lock_irqsave(&g_qdf_net_buf_track_lock[i], irq_flag);

	p_head = gp_qdf_net_buf_track_tbl[i];

	/* Unallocated SKB */
	if (!p_head)
		goto done;

	p_node = p_head;
	/* Found at head of the table */
	if (p_head->net_buf == net_buf) {
		gp_qdf_net_buf_track_tbl[i] = p_node->p_next;
		found = true;
		goto done;
	}

	/* Search in collision list */
	while (p_node) {
		p_prev = p_node;
		p_node = p_node->p_next;
		if ((NULL != p_node) && (p_node->net_buf == net_buf)) {
			p_prev->p_next = p_node->p_next;
			found = true;
			break;
		}
	}

done:
	spin_unlock_irqrestore(&g_qdf_net_buf_track_lock[i], irq_flag);

	if (!found) {
		qdf_print("Unallocated buffer ! Double free of net_buf %pK ?",
			  net_buf);
		QDF_ASSERT(0);
	} else {
		qdf_mem_skb_dec(p_node->size);
		qdf_nbuf_track_free(p_node);
	}
}
qdf_export_symbol(qdf_net_buf_debug_delete_node);

void qdf_net_buf_debug_acquire_skb(qdf_nbuf_t net_buf,
			uint8_t *file_name, uint32_t line_num)
{
	qdf_nbuf_t ext_list = qdf_nbuf_get_ext_list(net_buf);

	while (ext_list) {
		/*
		 * Take care to add if it is Jumbo packet connected using
		 * frag_list
		 */
		qdf_nbuf_t next;

		next = qdf_nbuf_queue_next(ext_list);
		qdf_net_buf_debug_add_node(ext_list, 0, file_name, line_num);
		ext_list = next;
	}
	qdf_net_buf_debug_add_node(net_buf, 0, file_name, line_num);
}
qdf_export_symbol(qdf_net_buf_debug_acquire_skb);

/**
 * qdf_net_buf_debug_release_skb() - release skb to avoid memory leak
 * @net_buf: Network buf holding head segment (single)
 *
 * WLAN driver module whose allocated SKB is freed by network stack are
 * suppose to call this API before returning SKB to network stack such
 * that the SKB is not reported as memory leak.
 *
 * Return: none
 */
void qdf_net_buf_debug_release_skb(qdf_nbuf_t net_buf)
{
	qdf_nbuf_t ext_list = qdf_nbuf_get_ext_list(net_buf);

	while (ext_list) {
		/*
		 * Take care to free if it is Jumbo packet connected using
		 * frag_list
		 */
		qdf_nbuf_t next;

		next = qdf_nbuf_queue_next(ext_list);

		if (qdf_nbuf_is_tso(ext_list) &&
			qdf_nbuf_get_users(ext_list) > 1) {
			ext_list = next;
			continue;
		}

		qdf_net_buf_debug_delete_node(ext_list);
		ext_list = next;
	}

	if (qdf_nbuf_is_tso(net_buf) && qdf_nbuf_get_users(net_buf) > 1)
		return;

	qdf_net_buf_debug_delete_node(net_buf);
}
qdf_export_symbol(qdf_net_buf_debug_release_skb);

qdf_nbuf_t qdf_nbuf_alloc_debug(qdf_device_t osdev, qdf_size_t size,
				int reserve, int align, int prio,
				uint8_t *file, uint32_t line)
{
	qdf_nbuf_t nbuf;

	nbuf = __qdf_nbuf_alloc(osdev, size, reserve, align, prio);

	/* Store SKB in internal QDF tracking table */
	if (qdf_likely(nbuf)) {
		qdf_net_buf_debug_add_node(nbuf, size, file, line);
		qdf_nbuf_history_add(nbuf, file, line, QDF_NBUF_ALLOC);
	}

	return nbuf;
}
qdf_export_symbol(qdf_nbuf_alloc_debug);

void qdf_nbuf_free_debug(qdf_nbuf_t nbuf, uint8_t *file, uint32_t line)
{
	if (qdf_nbuf_is_tso(nbuf) && qdf_nbuf_get_users(nbuf) > 1)
		goto free_buf;

	/* Remove SKB from internal QDF tracking table */
	if (qdf_likely(nbuf)) {
		qdf_net_buf_debug_delete_node(nbuf);
		qdf_nbuf_history_add(nbuf, file, line, QDF_NBUF_FREE);
	}

free_buf:
	__qdf_nbuf_free(nbuf);
}
qdf_export_symbol(qdf_nbuf_free_debug);

#endif /*MEMORY_DEBUG */
#if defined(FEATURE_TSO)

/**
 * struct qdf_tso_cmn_seg_info_t - TSO common info structure
 *
 * @ethproto: ethernet type of the msdu
 * @ip_tcp_hdr_len: ip + tcp length for the msdu
 * @l2_len: L2 length for the msdu
 * @eit_hdr: pointer to EIT header
 * @eit_hdr_len: EIT header length for the msdu
 * @eit_hdr_dma_map_addr: dma addr for EIT header
 * @tcphdr: pointer to tcp header
 * @ipv4_csum_en: ipv4 checksum enable
 * @tcp_ipv4_csum_en: TCP ipv4 checksum enable
 * @tcp_ipv6_csum_en: TCP ipv6 checksum enable
 * @ip_id: IP id
 * @tcp_seq_num: TCP sequence number
 *
 * This structure holds the TSO common info that is common
 * across all the TCP segments of the jumbo packet.
 */
struct qdf_tso_cmn_seg_info_t {
	uint16_t ethproto;
	uint16_t ip_tcp_hdr_len;
	uint16_t l2_len;
	uint8_t *eit_hdr;
	uint32_t eit_hdr_len;
	qdf_dma_addr_t eit_hdr_dma_map_addr;
	struct tcphdr *tcphdr;
	uint16_t ipv4_csum_en;
	uint16_t tcp_ipv4_csum_en;
	uint16_t tcp_ipv6_csum_en;
	uint16_t ip_id;
	uint32_t tcp_seq_num;
};

/**
 * __qdf_nbuf_get_tso_cmn_seg_info() - get TSO common
 * information
 * @osdev: qdf device handle
 * @skb: skb buffer
 * @tso_info: Parameters common to all segements
 *
 * Get the TSO information that is common across all the TCP
 * segments of the jumbo packet
 *
 * Return: 0 - success 1 - failure
 */
static uint8_t __qdf_nbuf_get_tso_cmn_seg_info(qdf_device_t osdev,
			struct sk_buff *skb,
			struct qdf_tso_cmn_seg_info_t *tso_info)
{
	/* Get ethernet type and ethernet header length */
	tso_info->ethproto = vlan_get_protocol(skb);

	/* Determine whether this is an IPv4 or IPv6 packet */
	if (tso_info->ethproto == htons(ETH_P_IP)) { /* IPv4 */
		/* for IPv4, get the IP ID and enable TCP and IP csum */
		struct iphdr *ipv4_hdr = ip_hdr(skb);

		tso_info->ip_id = ntohs(ipv4_hdr->id);
		tso_info->ipv4_csum_en = 1;
		tso_info->tcp_ipv4_csum_en = 1;
		if (qdf_unlikely(ipv4_hdr->protocol != IPPROTO_TCP)) {
			qdf_print("TSO IPV4 proto 0x%x not TCP\n",
				 ipv4_hdr->protocol);
			return 1;
		}
	} else if (tso_info->ethproto == htons(ETH_P_IPV6)) { /* IPv6 */
		/* for IPv6, enable TCP csum. No IP ID or IP csum */
		tso_info->tcp_ipv6_csum_en = 1;
	} else {
		qdf_print("TSO: ethertype 0x%x is not supported!\n",
			 tso_info->ethproto);
		return 1;
	}

	tso_info->l2_len = (skb_network_header(skb) - skb_mac_header(skb));
	tso_info->tcphdr = tcp_hdr(skb);
	tso_info->tcp_seq_num = ntohl(tcp_hdr(skb)->seq);
	/* get pointer to the ethernet + IP + TCP header and their length */
	tso_info->eit_hdr = skb->data;
	tso_info->eit_hdr_len = (skb_transport_header(skb)
		 - skb_mac_header(skb)) + tcp_hdrlen(skb);
	tso_info->eit_hdr_dma_map_addr = dma_map_single(osdev->dev,
							tso_info->eit_hdr,
							tso_info->eit_hdr_len,
							DMA_TO_DEVICE);
	if (unlikely(dma_mapping_error(osdev->dev,
				       tso_info->eit_hdr_dma_map_addr))) {
		qdf_print("DMA mapping error!\n");
		qdf_assert(0);
		return 1;
	}

	if (tso_info->ethproto == htons(ETH_P_IP)) {
		/* inlcude IPv4 header length for IPV4 (total length) */
		tso_info->ip_tcp_hdr_len =
			tso_info->eit_hdr_len - tso_info->l2_len;
	} else if (tso_info->ethproto == htons(ETH_P_IPV6)) {
		/* exclude IPv6 header length for IPv6 (payload length) */
		tso_info->ip_tcp_hdr_len = tcp_hdrlen(skb);
	}
	/*
	 * The length of the payload (application layer data) is added to
	 * tso_info->ip_tcp_hdr_len before passing it on to the msdu link ext
	 * descriptor.
	 */

	TSO_DEBUG("%s seq# %u eit hdr len %u l2 len %u  skb len %u\n", __func__,
		tso_info->tcp_seq_num,
		tso_info->eit_hdr_len,
		tso_info->l2_len,
		skb->len);
	return 0;
}


/**
 * qdf_dmaaddr_to_32s - return high and low parts of dma_addr
 *
 * Returns the high and low 32-bits of the DMA addr in the provided ptrs
 *
 * Return: N/A
 */
void __qdf_dmaaddr_to_32s(qdf_dma_addr_t dmaaddr,
				      uint32_t *lo, uint32_t *hi)
{
	if (sizeof(dmaaddr) > sizeof(uint32_t)) {
		*lo = lower_32_bits(dmaaddr);
		*hi = upper_32_bits(dmaaddr);
	} else {
		*lo = dmaaddr;
		*hi = 0;
	}
}

/**
 * __qdf_nbuf_fill_tso_cmn_seg_info() - Init function for each TSO nbuf segment
 *
 * @curr_seg: Segment whose contents are initialized
 * @tso_cmn_info: Parameters common to all segements
 *
 * Return: None
 */
static inline void __qdf_nbuf_fill_tso_cmn_seg_info(
				struct qdf_tso_seg_elem_t *curr_seg,
				struct qdf_tso_cmn_seg_info_t *tso_cmn_info)
{
	/* Initialize the flags to 0 */
	memset(&curr_seg->seg, 0x0, sizeof(curr_seg->seg));

	/*
	 * The following fields remain the same across all segments of
	 * a jumbo packet
	 */
	curr_seg->seg.tso_flags.tso_enable = 1;
	curr_seg->seg.tso_flags.ipv4_checksum_en =
		tso_cmn_info->ipv4_csum_en;
	curr_seg->seg.tso_flags.tcp_ipv6_checksum_en =
		tso_cmn_info->tcp_ipv6_csum_en;
	curr_seg->seg.tso_flags.tcp_ipv4_checksum_en =
		tso_cmn_info->tcp_ipv4_csum_en;
	curr_seg->seg.tso_flags.tcp_flags_mask = 0x1FF;

	/* The following fields change for the segments */
	curr_seg->seg.tso_flags.ip_id = tso_cmn_info->ip_id;
	tso_cmn_info->ip_id++;

	curr_seg->seg.tso_flags.syn = tso_cmn_info->tcphdr->syn;
	curr_seg->seg.tso_flags.rst = tso_cmn_info->tcphdr->rst;
	curr_seg->seg.tso_flags.psh = tso_cmn_info->tcphdr->psh;
	curr_seg->seg.tso_flags.ack = tso_cmn_info->tcphdr->ack;
	curr_seg->seg.tso_flags.urg = tso_cmn_info->tcphdr->urg;
	curr_seg->seg.tso_flags.ece = tso_cmn_info->tcphdr->ece;
	curr_seg->seg.tso_flags.cwr = tso_cmn_info->tcphdr->cwr;

	curr_seg->seg.tso_flags.tcp_seq_num = tso_cmn_info->tcp_seq_num;

	/*
	 * First fragment for each segment always contains the ethernet,
	 * IP and TCP header
	 */
	curr_seg->seg.tso_frags[0].vaddr = tso_cmn_info->eit_hdr;
	curr_seg->seg.tso_frags[0].length = tso_cmn_info->eit_hdr_len;
	curr_seg->seg.total_len = curr_seg->seg.tso_frags[0].length;
	curr_seg->seg.tso_frags[0].paddr = tso_cmn_info->eit_hdr_dma_map_addr;

	TSO_DEBUG("%s %d eit hdr %pK eit_hdr_len %d tcp_seq_num %u tso_info->total_len %u\n",
		   __func__, __LINE__, tso_cmn_info->eit_hdr,
		   tso_cmn_info->eit_hdr_len,
		   curr_seg->seg.tso_flags.tcp_seq_num,
		   curr_seg->seg.total_len);
	qdf_tso_seg_dbg_record(curr_seg, TSOSEG_LOC_FILLCMNSEG);
}

/**
 * __qdf_nbuf_get_tso_info() - function to divide a TSO nbuf
 * into segments
 * @nbuf: network buffer to be segmented
 * @tso_info: This is the output. The information about the
 *           TSO segments will be populated within this.
 *
 * This function fragments a TCP jumbo packet into smaller
 * segments to be transmitted by the driver. It chains the TSO
 * segments created into a list.
 *
 * Return: number of TSO segments
 */
uint32_t __qdf_nbuf_get_tso_info(qdf_device_t osdev, struct sk_buff *skb,
		struct qdf_tso_info_t *tso_info)
{
	/* common accross all segments */
	struct qdf_tso_cmn_seg_info_t tso_cmn_info;
	/* segment specific */
	void *tso_frag_vaddr;
	qdf_dma_addr_t tso_frag_paddr = 0;
	uint32_t num_seg = 0;
	struct qdf_tso_seg_elem_t *curr_seg;
	struct qdf_tso_num_seg_elem_t *total_num_seg;
	struct skb_frag_struct *frag = NULL;
	uint32_t tso_frag_len = 0; /* tso segment's fragment length*/
	uint32_t skb_frag_len = 0; /* skb's fragment length (continous memory)*/
	uint32_t skb_proc = skb->len; /* bytes of skb pending processing */
	uint32_t tso_seg_size = skb_shinfo(skb)->gso_size;
	int j = 0; /* skb fragment index */

	memset(&tso_cmn_info, 0x0, sizeof(tso_cmn_info));

	if (qdf_unlikely(__qdf_nbuf_get_tso_cmn_seg_info(osdev,
						skb, &tso_cmn_info))) {
		qdf_print("TSO: error getting common segment info\n");
		return 0;
	}
	total_num_seg = tso_info->tso_num_seg_list;
	curr_seg = tso_info->tso_seg_list;

	/* length of the first chunk of data in the skb */
	skb_frag_len = skb_headlen(skb);

	/* the 0th tso segment's 0th fragment always contains the EIT header */
	/* update the remaining skb fragment length and TSO segment length */
	skb_frag_len -= tso_cmn_info.eit_hdr_len;
	skb_proc -= tso_cmn_info.eit_hdr_len;

	/* get the address to the next tso fragment */
	tso_frag_vaddr = skb->data + tso_cmn_info.eit_hdr_len;
	/* get the length of the next tso fragment */
	tso_frag_len = min(skb_frag_len, tso_seg_size);
	tso_frag_paddr = dma_map_single(osdev->dev, tso_frag_vaddr,
				tso_frag_len, DMA_TO_DEVICE);
	if (unlikely(dma_mapping_error(osdev->dev,
					tso_frag_paddr))) {
		qdf_print("%s:%d DMA mapping error!\n", __func__, __LINE__);
		qdf_assert(0);
		return 0;
	}
	TSO_DEBUG("%s[%d] skb frag len %d tso frag len %d\n", __func__,
		__LINE__, skb_frag_len, tso_frag_len);
	num_seg = tso_info->num_segs;
	tso_info->num_segs = 0;
	tso_info->is_tso = 1;
	total_num_seg->num_seg.tso_cmn_num_seg = 0;

	while (num_seg && curr_seg) {
		int i = 1; /* tso fragment index */
		uint8_t more_tso_frags = 1;

		tso_info->num_segs++;
		total_num_seg->num_seg.tso_cmn_num_seg++;

		__qdf_nbuf_fill_tso_cmn_seg_info(curr_seg,
						 &tso_cmn_info);

		if (unlikely(skb_proc == 0))
			return tso_info->num_segs;

		curr_seg->seg.tso_flags.ip_len = tso_cmn_info.ip_tcp_hdr_len;
		/* frag len is added to ip_len in while loop below*/

		curr_seg->seg.num_frags++;

		while (more_tso_frags) {
			if (tso_frag_len > 0) {
				curr_seg->seg.tso_frags[i].vaddr =
							tso_frag_vaddr;
				curr_seg->seg.tso_frags[i].length =
							tso_frag_len;
				curr_seg->seg.total_len += tso_frag_len;
				curr_seg->seg.tso_flags.ip_len += tso_frag_len;
				curr_seg->seg.num_frags++;
				skb_proc = skb_proc - tso_frag_len;

				/* increment the TCP sequence number */
				tso_cmn_info.tcp_seq_num += tso_frag_len;
				curr_seg->seg.tso_frags[i].paddr =
								tso_frag_paddr;
				TSO_DEBUG("%s[%d] frag %d frag len %d "
					"total_len %u vaddr %pK\n",
					__func__, __LINE__,
					i,
					tso_frag_len,
					curr_seg->seg.total_len,
					curr_seg->seg.tso_frags[i].vaddr);

				/* if there is no more data left in the skb */
				if (!skb_proc)
					return tso_info->num_segs;

				/* get the next payload fragment information */
				/* check if there are more fragments in this segment */
				if (tso_frag_len < tso_seg_size) {
					tso_seg_size = tso_seg_size - tso_frag_len;
					more_tso_frags = 1;
					i++;
					if (curr_seg->seg.num_frags ==
								FRAG_NUM_MAX) {
						more_tso_frags = 0;
						/*
						 * reset i and the tso
						 * payload size
						 */
						i = 1;
						tso_seg_size =
							skb_shinfo(skb)->
								gso_size;
					}
				} else {
					more_tso_frags = 0;
					/* reset i and the tso payload size */
					i = 1;
					tso_seg_size = skb_shinfo(skb)->gso_size;
				}
			}

			/* if the next fragment is contiguous */
			if (tso_frag_len < skb_frag_len) {
				tso_frag_vaddr = tso_frag_vaddr + tso_frag_len;
				skb_frag_len = skb_frag_len - tso_frag_len;
				tso_frag_len = min(skb_frag_len, tso_seg_size);

			} else { /* the next fragment is not contiguous */
				if (skb_shinfo(skb)->nr_frags == 0) {
					qdf_print("TSO: nr_frags == 0!\n");
					qdf_assert(0);
					return 0;
				}
				if (j >= skb_shinfo(skb)->nr_frags) {
					qdf_print("TSO: nr_frags %d j %d\n",
						  skb_shinfo(skb)->nr_frags, j);
					qdf_assert(0);
					return 0;
				}
				frag = &skb_shinfo(skb)->frags[j];
				skb_frag_len = skb_frag_size(frag);
				tso_frag_len = min(skb_frag_len, tso_seg_size);
				tso_frag_vaddr = skb_frag_address_safe(frag);
				j++;
			}
			TSO_DEBUG("%s[%d] skb frag len %d tso frag %d len tso_seg_size %d\n",
				__func__, __LINE__, skb_frag_len, tso_frag_len,
				tso_seg_size);

			tso_frag_paddr =
					 dma_map_single(osdev->dev,
						 tso_frag_vaddr,
						 tso_frag_len,
						 DMA_TO_DEVICE);
			if (unlikely(dma_mapping_error(osdev->dev,
							tso_frag_paddr))) {
				qdf_print("%s:%d DMA mapping error!\n",
						__func__, __LINE__);
				qdf_assert(0);
				return 0;
			}
		}
		num_seg--;
		/* if TCP FIN flag was set, set it in the last segment */
		if (!num_seg)
			curr_seg->seg.tso_flags.fin = tso_cmn_info.tcphdr->fin;

		qdf_tso_seg_dbg_record(curr_seg, TSOSEG_LOC_GETINFO);
		curr_seg = curr_seg->next;
	}
	return tso_info->num_segs;
}
qdf_export_symbol(__qdf_nbuf_get_tso_info);

/**
 * __qdf_nbuf_unmap_tso_segment() - function to dma unmap TSO segment element
 *
 * @osdev: qdf device handle
 * @tso_seg: TSO segment element to be unmapped
 * @is_last_seg: whether this is last tso seg or not
 *
 * Return: none
 */
void __qdf_nbuf_unmap_tso_segment(qdf_device_t osdev,
			  struct qdf_tso_seg_elem_t *tso_seg,
			  bool is_last_seg)
{
	uint32_t num_frags = 0;

	if (tso_seg->seg.num_frags > 0)
		num_frags = tso_seg->seg.num_frags - 1;

	/*Num of frags in a tso seg cannot be less than 2 */
	if (num_frags < 1) {
		qdf_assert(0);
		qdf_print("ERROR: num of frags in a tso segment is %d\n",
				  (num_frags + 1));
		return;
	}

	while (num_frags) {
		/*Do dma unmap the tso seg except the 0th frag */
		if (0 ==  tso_seg->seg.tso_frags[num_frags].paddr) {
			qdf_print("ERROR: TSO seg frag %d mapped physical address is NULL\n",
				  num_frags);
			qdf_assert(0);
			return;
		}
		dma_unmap_single(osdev->dev,
				 tso_seg->seg.tso_frags[num_frags].paddr,
				 tso_seg->seg.tso_frags[num_frags].length,
				 QDF_DMA_TO_DEVICE);
		tso_seg->seg.tso_frags[num_frags].paddr = 0;
		num_frags--;
		qdf_tso_seg_dbg_record(tso_seg, TSOSEG_LOC_UNMAPTSO);
	}

	if (is_last_seg) {
		/*Do dma unmap for the tso seg 0th frag */
		if (0 ==  tso_seg->seg.tso_frags[0].paddr) {
			qdf_print("ERROR: TSO seg frag 0 mapped physical address is NULL\n");
			qdf_assert(0);
			return;
		}
		dma_unmap_single(osdev->dev,
				 tso_seg->seg.tso_frags[0].paddr,
				 tso_seg->seg.tso_frags[0].length,
				 QDF_DMA_TO_DEVICE);
		tso_seg->seg.tso_frags[0].paddr = 0;
		qdf_tso_seg_dbg_record(tso_seg, TSOSEG_LOC_UNMAPLAST);
	}
}
qdf_export_symbol(__qdf_nbuf_unmap_tso_segment);

/**
 * __qdf_nbuf_get_tso_num_seg() - function to divide a TSO nbuf
 * into segments
 * @nbuf:   network buffer to be segmented
 * @tso_info:  This is the output. The information about the
 *      TSO segments will be populated within this.
 *
 * This function fragments a TCP jumbo packet into smaller
 * segments to be transmitted by the driver. It chains the TSO
 * segments created into a list.
 *
 * Return: 0 - success, 1 - failure
 */
uint32_t __qdf_nbuf_get_tso_num_seg(struct sk_buff *skb)
{
	uint32_t tso_seg_size = skb_shinfo(skb)->gso_size;
	uint32_t remainder, num_segs = 0;
	uint8_t skb_nr_frags = skb_shinfo(skb)->nr_frags;
	uint8_t frags_per_tso = 0;
	uint32_t skb_frag_len = 0;
	uint32_t eit_hdr_len = (skb_transport_header(skb)
			 - skb_mac_header(skb)) + tcp_hdrlen(skb);
	struct skb_frag_struct *frag = NULL;
	int j = 0;
	uint32_t temp_num_seg = 0;

	/* length of the first chunk of data in the skb minus eit header*/
	skb_frag_len = skb_headlen(skb) - eit_hdr_len;

	/* Calculate num of segs for skb's first chunk of data*/
	remainder = skb_frag_len % tso_seg_size;
	num_segs = skb_frag_len / tso_seg_size;
	/**
	 * Remainder non-zero and nr_frags zero implies end of skb data.
	 * In that case, one more tso seg is required to accommodate
	 * remaining data, hence num_segs++. If nr_frags is non-zero,
	 * then remaining data will be accomodated while doing the calculation
	 * for nr_frags data. Hence, frags_per_tso++.
	 */
	if (remainder) {
		if (!skb_nr_frags)
			num_segs++;
		else
			frags_per_tso++;
	}

	while (skb_nr_frags) {
		if (j >= skb_shinfo(skb)->nr_frags) {
			qdf_print("TSO: nr_frags %d j %d\n",
			skb_shinfo(skb)->nr_frags, j);
			qdf_assert(0);
			return 0;
		}
		/**
		 * Calculate the number of tso seg for nr_frags data:
		 * Get the length of each frag in skb_frag_len, add to
		 * remainder.Get the number of segments by dividing it to
		 * tso_seg_size and calculate the new remainder.
		 * Decrement the nr_frags value and keep
		 * looping all the skb_fragments.
		 */
		frag = &skb_shinfo(skb)->frags[j];
		skb_frag_len = skb_frag_size(frag);
		temp_num_seg = num_segs;
		remainder += skb_frag_len;
		num_segs += remainder / tso_seg_size;
		remainder = remainder % tso_seg_size;
		skb_nr_frags--;
		if (remainder) {
			if (num_segs > temp_num_seg)
				frags_per_tso = 0;
			/**
			 * increment the tso per frags whenever remainder is
			 * positive. If frags_per_tso reaches the (max-1),
			 * [First frags always have EIT header, therefore max-1]
			 * increment the num_segs as no more data can be
			 * accomodated in the curr tso seg. Reset the remainder
			 * and frags per tso and keep looping.
			 */
			frags_per_tso++;
			if (frags_per_tso == FRAG_NUM_MAX - 1) {
				num_segs++;
				frags_per_tso = 0;
				remainder = 0;
			}
			/**
			 * If this is the last skb frag and still remainder is
			 * non-zero(frags_per_tso is not reached to the max-1)
			 * then increment the num_segs to take care of the
			 * remaining length.
			 */
			if (!skb_nr_frags && remainder) {
				num_segs++;
				frags_per_tso = 0;
			}
		} else {
			 /* Whenever remainder is 0, reset the frags_per_tso. */
			frags_per_tso = 0;
		}
		j++;
	}
	return num_segs;
}
qdf_export_symbol(__qdf_nbuf_get_tso_num_seg);

#endif /* FEATURE_TSO */

struct sk_buff *__qdf_nbuf_inc_users(struct sk_buff *skb)
{
	qdf_nbuf_users_inc(&skb->users);
	return skb;
}
qdf_export_symbol(__qdf_nbuf_inc_users);

int __qdf_nbuf_get_users(struct sk_buff *skb)
{
	return qdf_nbuf_users_read(&skb->users);
}
qdf_export_symbol(__qdf_nbuf_get_users);

/**
 * __qdf_nbuf_ref() - Reference the nbuf so it can get held until the last free.
 * @skb: sk_buff handle
 *
 * Return: none
 */

void __qdf_nbuf_ref(struct sk_buff *skb)
{
	skb_get(skb);
}
qdf_export_symbol(__qdf_nbuf_ref);

/**
 * __qdf_nbuf_shared() - Check whether the buffer is shared
 *  @skb: sk_buff buffer
 *
 *  Return: true if more than one person has a reference to this buffer.
 */
int __qdf_nbuf_shared(struct sk_buff *skb)
{
	return skb_shared(skb);
}
qdf_export_symbol(__qdf_nbuf_shared);

/**
 * __qdf_nbuf_dmamap_create() - create a DMA map.
 * @osdev: qdf device handle
 * @dmap: dma map handle
 *
 * This can later be used to map networking buffers. They :
 * - need space in adf_drv's software descriptor
 * - are typically created during adf_drv_create
 * - need to be created before any API(qdf_nbuf_map) that uses them
 *
 * Return: QDF STATUS
 */
QDF_STATUS
__qdf_nbuf_dmamap_create(qdf_device_t osdev, __qdf_dma_map_t *dmap)
{
	QDF_STATUS error = QDF_STATUS_SUCCESS;
	/*
	 * driver can tell its SG capablity, it must be handled.
	 * Bounce buffers if they are there
	 */
	(*dmap) = kzalloc(sizeof(struct __qdf_dma_map), GFP_KERNEL);
	if (!(*dmap))
		error = QDF_STATUS_E_NOMEM;

	return error;
}
qdf_export_symbol(__qdf_nbuf_dmamap_create);
/**
 * __qdf_nbuf_dmamap_destroy() - delete a dma map
 * @osdev: qdf device handle
 * @dmap: dma map handle
 *
 * Return: none
 */
void
__qdf_nbuf_dmamap_destroy(qdf_device_t osdev, __qdf_dma_map_t dmap)
{
	kfree(dmap);
}
qdf_export_symbol(__qdf_nbuf_dmamap_destroy);

/**
 * __qdf_nbuf_map_nbytes_single() - map nbytes
 * @osdev: os device
 * @buf: buffer
 * @dir: direction
 * @nbytes: number of bytes
 *
 * Return: QDF_STATUS
 */
#ifdef A_SIMOS_DEVHOST
QDF_STATUS __qdf_nbuf_map_nbytes_single(
		qdf_device_t osdev, struct sk_buff *buf,
		 qdf_dma_dir_t dir, int nbytes)
{
	qdf_dma_addr_t paddr;

	QDF_NBUF_CB_PADDR(buf) = paddr = buf->data;
	return QDF_STATUS_SUCCESS;
}
qdf_export_symbol(__qdf_nbuf_map_nbytes_single);
#else
QDF_STATUS __qdf_nbuf_map_nbytes_single(
		qdf_device_t osdev, struct sk_buff *buf,
		 qdf_dma_dir_t dir, int nbytes)
{
	qdf_dma_addr_t paddr;

	/* assume that the OS only provides a single fragment */
	QDF_NBUF_CB_PADDR(buf) = paddr =
		dma_map_single(osdev->dev, buf->data,
			nbytes, dir);
	return dma_mapping_error(osdev->dev, paddr) ?
		QDF_STATUS_E_FAULT : QDF_STATUS_SUCCESS;
}
qdf_export_symbol(__qdf_nbuf_map_nbytes_single);
#endif
/**
 * __qdf_nbuf_unmap_nbytes_single() - unmap nbytes
 * @osdev: os device
 * @buf: buffer
 * @dir: direction
 * @nbytes: number of bytes
 *
 * Return: none
 */
#if defined(A_SIMOS_DEVHOST)
void
__qdf_nbuf_unmap_nbytes_single(
	qdf_device_t osdev, struct sk_buff *buf, qdf_dma_dir_t dir, int nbytes)
{
}
qdf_export_symbol(__qdf_nbuf_unmap_nbytes_single);

#else
void
__qdf_nbuf_unmap_nbytes_single(
	qdf_device_t osdev, struct sk_buff *buf, qdf_dma_dir_t dir, int nbytes)
{
	if (0 ==  QDF_NBUF_CB_PADDR(buf)) {
		qdf_print("ERROR: NBUF mapped physical address is NULL\n");
		return;
	}
	dma_unmap_single(osdev->dev, QDF_NBUF_CB_PADDR(buf),
			nbytes, dir);
}
qdf_export_symbol(__qdf_nbuf_unmap_nbytes_single);
#endif
/**
 * __qdf_nbuf_map_nbytes() - get the dma map of the nbuf
 * @osdev: os device
 * @skb: skb handle
 * @dir: dma direction
 * @nbytes: number of bytes to be mapped
 *
 * Return: QDF_STATUS
 */
#ifdef QDF_OS_DEBUG
QDF_STATUS
__qdf_nbuf_map_nbytes(
	qdf_device_t osdev,
	struct sk_buff *skb,
	qdf_dma_dir_t dir,
	int nbytes)
{
	struct skb_shared_info  *sh = skb_shinfo(skb);

	qdf_assert((dir == QDF_DMA_TO_DEVICE) || (dir == QDF_DMA_FROM_DEVICE));

	/*
	 * Assume there's only a single fragment.
	 * To support multiple fragments, it would be necessary to change
	 * adf_nbuf_t to be a separate object that stores meta-info
	 * (including the bus address for each fragment) and a pointer
	 * to the underlying sk_buff.
	 */
	qdf_assert(sh->nr_frags == 0);

	return __qdf_nbuf_map_nbytes_single(osdev, skb, dir, nbytes);
}
qdf_export_symbol(__qdf_nbuf_map_nbytes);
#else
QDF_STATUS
__qdf_nbuf_map_nbytes(
	qdf_device_t osdev,
	struct sk_buff *skb,
	qdf_dma_dir_t dir,
	int nbytes)
{
	return __qdf_nbuf_map_nbytes_single(osdev, skb, dir, nbytes);
}
qdf_export_symbol(__qdf_nbuf_map_nbytes);
#endif
/**
 * __qdf_nbuf_unmap_nbytes() - to unmap a previously mapped buf
 * @osdev: OS device
 * @skb: skb handle
 * @dir: direction
 * @nbytes: number of bytes
 *
 * Return: none
 */
void
__qdf_nbuf_unmap_nbytes(
	qdf_device_t osdev,
	struct sk_buff *skb,
	qdf_dma_dir_t dir,
	int nbytes)
{
	qdf_assert((dir == QDF_DMA_TO_DEVICE) || (dir == QDF_DMA_FROM_DEVICE));

	/*
	 * Assume there's a single fragment.
	 * If this is not true, the assertion in __adf_nbuf_map will catch it.
	 */
	__qdf_nbuf_unmap_nbytes_single(osdev, skb, dir, nbytes);
}
qdf_export_symbol(__qdf_nbuf_unmap_nbytes);

/**
 * __qdf_nbuf_dma_map_info() - return the dma map info
 * @bmap: dma map
 * @sg: dma map info
 *
 * Return: none
 */
void
__qdf_nbuf_dma_map_info(__qdf_dma_map_t bmap, qdf_dmamap_info_t *sg)
{
	qdf_assert(bmap->mapped);
	qdf_assert(bmap->nsegs <= QDF_MAX_SCATTER);

	memcpy(sg->dma_segs, bmap->seg, bmap->nsegs *
			sizeof(struct __qdf_segment));
	sg->nsegs = bmap->nsegs;
}
qdf_export_symbol(__qdf_nbuf_dma_map_info);
/**
 * __qdf_nbuf_frag_info() - return the frag data & len, where frag no. is
 *			specified by the index
 * @skb: sk buff
 * @sg: scatter/gather list of all the frags
 *
 * Return: none
 */
#if defined(__QDF_SUPPORT_FRAG_MEM)
void
__qdf_nbuf_frag_info(struct sk_buff *skb, qdf_sglist_t  *sg)
{
	qdf_assert(skb != NULL);
	sg->sg_segs[0].vaddr = skb->data;
	sg->sg_segs[0].len   = skb->len;
	sg->nsegs            = 1;

	for (int i = 1; i <= sh->nr_frags; i++) {
		skb_frag_t    *f        = &sh->frags[i - 1];

		sg->sg_segs[i].vaddr    = (uint8_t *)(page_address(f->page) +
			f->page_offset);
		sg->sg_segs[i].len      = f->size;

		qdf_assert(i < QDF_MAX_SGLIST);
	}
	sg->nsegs += i;

}
qdf_export_symbol(__qdf_nbuf_frag_info);
#else
#ifdef QDF_OS_DEBUG
void
__qdf_nbuf_frag_info(struct sk_buff *skb, qdf_sglist_t  *sg)
{

	struct skb_shared_info  *sh = skb_shinfo(skb);

	qdf_assert(skb != NULL);
	sg->sg_segs[0].vaddr = skb->data;
	sg->sg_segs[0].len   = skb->len;
	sg->nsegs            = 1;

	qdf_assert(sh->nr_frags == 0);
}
qdf_export_symbol(__qdf_nbuf_frag_info);
#else
void
__qdf_nbuf_frag_info(struct sk_buff *skb, qdf_sglist_t  *sg)
{
	sg->sg_segs[0].vaddr = skb->data;
	sg->sg_segs[0].len   = skb->len;
	sg->nsegs            = 1;
}
qdf_export_symbol(__qdf_nbuf_frag_info);
#endif
#endif
/**
 * __qdf_nbuf_get_frag_size() - get frag size
 * @nbuf: sk buffer
 * @cur_frag: current frag
 *
 * Return: frag size
 */
uint32_t
__qdf_nbuf_get_frag_size(__qdf_nbuf_t nbuf, uint32_t cur_frag)
{
	struct skb_shared_info  *sh = skb_shinfo(nbuf);
	const skb_frag_t *frag = sh->frags + cur_frag;

	return skb_frag_size(frag);
}
qdf_export_symbol(__qdf_nbuf_get_frag_size);

/**
 * __qdf_nbuf_frag_map() - dma map frag
 * @osdev: os device
 * @nbuf: sk buff
 * @offset: offset
 * @dir: direction
 * @cur_frag: current fragment
 *
 * Return: QDF status
 */
#ifdef A_SIMOS_DEVHOST
QDF_STATUS __qdf_nbuf_frag_map(
	qdf_device_t osdev, __qdf_nbuf_t nbuf,
	int offset, qdf_dma_dir_t dir, int cur_frag)
{
	int32_t paddr, frag_len;

	QDF_NBUF_CB_PADDR(nbuf) = paddr = nbuf->data;
	return QDF_STATUS_SUCCESS;
}
qdf_export_symbol(__qdf_nbuf_frag_map);
#else
QDF_STATUS __qdf_nbuf_frag_map(
	qdf_device_t osdev, __qdf_nbuf_t nbuf,
	int offset, qdf_dma_dir_t dir, int cur_frag)
{
	dma_addr_t paddr, frag_len;
	struct skb_shared_info *sh = skb_shinfo(nbuf);
	const skb_frag_t *frag = sh->frags + cur_frag;

	frag_len = skb_frag_size(frag);

	QDF_NBUF_CB_TX_EXTRA_FRAG_PADDR(nbuf) = paddr =
		skb_frag_dma_map(osdev->dev, frag, offset, frag_len, dir);
	return dma_mapping_error(osdev->dev, paddr) ?
			QDF_STATUS_E_FAULT : QDF_STATUS_SUCCESS;
}
qdf_export_symbol(__qdf_nbuf_frag_map);
#endif
/**
 * __qdf_nbuf_dmamap_set_cb() - setup the map callback for a dma map
 * @dmap: dma map
 * @cb: callback
 * @arg: argument
 *
 * Return: none
 */
void
__qdf_nbuf_dmamap_set_cb(__qdf_dma_map_t dmap, void *cb, void *arg)
{
	return;
}
qdf_export_symbol(__qdf_nbuf_dmamap_set_cb);


#ifndef REMOVE_INIT_DEBUG_CODE
/**
 * __qdf_nbuf_sync_single_for_cpu() - nbuf sync
 * @osdev: os device
 * @buf: sk buff
 * @dir: direction
 *
 * Return: none
 */
#if defined(A_SIMOS_DEVHOST)
static void __qdf_nbuf_sync_single_for_cpu(
	qdf_device_t osdev, qdf_nbuf_t buf, qdf_dma_dir_t dir)
{
	return;
}
#else
static void __qdf_nbuf_sync_single_for_cpu(
	qdf_device_t osdev, qdf_nbuf_t buf, qdf_dma_dir_t dir)
{
	if (0 ==  QDF_NBUF_CB_PADDR(buf)) {
		qdf_print("ERROR: NBUF mapped physical address is NULL\n");
		return;
	}
	dma_sync_single_for_cpu(osdev->dev, QDF_NBUF_CB_PADDR(buf),
		skb_end_offset(buf) - skb_headroom(buf), dir);
}
#endif
/**
 * __qdf_nbuf_sync_for_cpu() - nbuf sync
 * @osdev: os device
 * @skb: sk buff
 * @dir: direction
 *
 * Return: none
 */
void
__qdf_nbuf_sync_for_cpu(qdf_device_t osdev,
	struct sk_buff *skb, qdf_dma_dir_t dir)
{
	qdf_assert(
	(dir == QDF_DMA_TO_DEVICE) || (dir == QDF_DMA_FROM_DEVICE));

	/*
	 * Assume there's a single fragment.
	 * If this is not true, the assertion in __adf_nbuf_map will catch it.
	 */
	__qdf_nbuf_sync_single_for_cpu(osdev, skb, dir);
}
qdf_export_symbol(__qdf_nbuf_sync_for_cpu);
#endif

#if (LINUX_VERSION_CODE >= KERNEL_VERSION(3, 10, 0))
/**
 * qdf_nbuf_update_radiotap_vht_flags() - Update radiotap header VHT flags
 * @rx_status: Pointer to rx_status.
 * @rtap_buf: Buf to which VHT info has to be updated.
 * @rtap_len: Current length of radiotap buffer
 *
 * Return: Length of radiotap after VHT flags updated.
 */
static unsigned int qdf_nbuf_update_radiotap_vht_flags(
					struct mon_rx_status *rx_status,
					int8_t *rtap_buf,
					uint32_t rtap_len)
{
	uint16_t vht_flags = 0;

	/* IEEE80211_RADIOTAP_VHT u16, u8, u8, u8[4], u8, u8, u16 */
	vht_flags |= IEEE80211_RADIOTAP_VHT_KNOWN_STBC |
		IEEE80211_RADIOTAP_VHT_KNOWN_GI |
		IEEE80211_RADIOTAP_VHT_KNOWN_LDPC_EXTRA_OFDM_SYM |
		IEEE80211_RADIOTAP_VHT_KNOWN_BEAMFORMED |
		IEEE80211_RADIOTAP_VHT_KNOWN_BANDWIDTH;
	put_unaligned_le16(vht_flags, &rtap_buf[rtap_len]);
	rtap_len += 2;

	rtap_buf[rtap_len] |=
		(rx_status->is_stbc ?
		 IEEE80211_RADIOTAP_VHT_FLAG_STBC : 0) |
		(rx_status->sgi ? IEEE80211_RADIOTAP_VHT_FLAG_SGI : 0) |
		(rx_status->ldpc ?
		 IEEE80211_RADIOTAP_VHT_FLAG_LDPC_EXTRA_OFDM_SYM : 0) |
		(rx_status->beamformed ?
		 IEEE80211_RADIOTAP_VHT_FLAG_BEAMFORMED : 0);
	rtap_len += 1;

	rtap_buf[rtap_len] = (rx_status->vht_flag_values2);
	rtap_len += 1;
	rtap_buf[rtap_len] = (rx_status->vht_flag_values3[0]);
	rtap_len += 1;
	rtap_buf[rtap_len] = (rx_status->vht_flag_values3[1]);
	rtap_len += 1;
	rtap_buf[rtap_len] = (rx_status->vht_flag_values3[2]);
	rtap_len += 1;
	rtap_buf[rtap_len] = (rx_status->vht_flag_values3[3]);
	rtap_len += 1;
	rtap_buf[rtap_len] = (rx_status->vht_flag_values4);
	rtap_len += 1;
	rtap_buf[rtap_len] = (rx_status->vht_flag_values5);
	rtap_len += 1;
	put_unaligned_le16(rx_status->vht_flag_values6,
			   &rtap_buf[rtap_len]);
	rtap_len += 2;

	return rtap_len;
}

#define NORMALIZED_TO_NOISE_FLOOR (-96)

/* This is the length for radiotap, combined length
 * (Mandatory part struct ieee80211_radiotap_header + RADIOTAP_HEADER_LEN)
 * cannot be more than available headroom_sz.
 * Max size current radiotap we are populating is less than 100 bytes,
 * increase this when we add more radiotap elements.
 */
#define RADIOTAP_HEADER_LEN (sizeof(struct ieee80211_radiotap_header) + 100)

/**
 * qdf_nbuf_update_radiotap() - Update radiotap header from rx_status
 * @rx_status: Pointer to rx_status.
 * @nbuf:      nbuf pointer to which radiotap has to be updated
 * @headroom_sz: Available headroom size.
 *
 * Return: length of rtap_len updated.
 */
unsigned int qdf_nbuf_update_radiotap(struct mon_rx_status *rx_status,
				      qdf_nbuf_t nbuf, uint32_t headroom_sz)
{
	uint8_t rtap_buf[RADIOTAP_HEADER_LEN] = {0};
	struct ieee80211_radiotap_header *rthdr =
		(struct ieee80211_radiotap_header *)rtap_buf;
	uint32_t rtap_hdr_len = sizeof(struct ieee80211_radiotap_header);
	uint32_t rtap_len = rtap_hdr_len;

	/* IEEE80211_RADIOTAP_TSFT              __le64       microseconds*/
	rthdr->it_present = cpu_to_le32(1 << IEEE80211_RADIOTAP_TSFT);
	put_unaligned_le64(rx_status->tsft, &rtap_buf[rtap_len]);
	rtap_len += 8;

	/* IEEE80211_RADIOTAP_FLAGS u8 */
	rthdr->it_present |= cpu_to_le32(1 << IEEE80211_RADIOTAP_FLAGS);
	rtap_buf[rtap_len] = rx_status->rtap_flags;
	rtap_len += 1;

	/* IEEE80211_RADIOTAP_RATE  u8           500kb/s */
	if (!rx_status->ht_flags && !rx_status->vht_flags) {
		rthdr->it_present |= cpu_to_le32(1 << IEEE80211_RADIOTAP_RATE);
		rtap_buf[rtap_len] = rx_status->rate;
	} else
		rtap_buf[rtap_len] = 0;
	rtap_len += 1;

	/* IEEE80211_RADIOTAP_CHANNEL 2 x __le16   MHz, bitmap */
	rthdr->it_present |= cpu_to_le32(1 << IEEE80211_RADIOTAP_CHANNEL);
	put_unaligned_le16(rx_status->chan_freq, &rtap_buf[rtap_len]);
	rtap_len += 2;
	/* Channel flags. */
	put_unaligned_le16(rx_status->chan_flags, &rtap_buf[rtap_len]);
	rtap_len += 2;

	/* IEEE80211_RADIOTAP_DBM_ANTSIGNAL s8  decibels from one milliwatt
	 *					(dBm)
	 */
	rthdr->it_present |= cpu_to_le32(1 << IEEE80211_RADIOTAP_DBM_ANTSIGNAL);
	/*
	 * rssi_comb is int dB, need to convert it to dBm.
	 * normalize value to noise floor of -96 dBm
	 */
	rtap_buf[rtap_len] = rx_status->ant_signal_db +
		NORMALIZED_TO_NOISE_FLOOR;
	rtap_len += 1;

	/* IEEE80211_RADIOTAP_ANTENNA   u8      antenna index */
	rthdr->it_present |= cpu_to_le32(1 << IEEE80211_RADIOTAP_ANTENNA);
	rtap_buf[rtap_len] = rx_status->nr_ant;
	rtap_len += 1;

	if (rx_status->ht_flags) {
		/* IEEE80211_RADIOTAP_VHT u8, u8, u8 */
		rthdr->it_present |= cpu_to_le32(1 << IEEE80211_RADIOTAP_MCS);
		rtap_buf[rtap_len] = IEEE80211_RADIOTAP_MCS_HAVE_BW |
					IEEE80211_RADIOTAP_MCS_HAVE_MCS |
					IEEE80211_RADIOTAP_MCS_HAVE_GI;
		rtap_len += 1;

		if (rx_status->sgi)
			rtap_buf[rtap_len] |= IEEE80211_RADIOTAP_MCS_SGI;
		if (rx_status->bw)
			rtap_buf[rtap_len] |= IEEE80211_RADIOTAP_MCS_BW_40;
		rtap_len += 1;

		rtap_buf[rtap_len] = rx_status->mcs;
		rtap_len += 1;
	}

	if (rx_status->vht_flags) {
		/* IEEE80211_RADIOTAP_VHT u16, u8, u8, u8[4], u8, u8, u16 */
		rthdr->it_present |= cpu_to_le32(1 << IEEE80211_RADIOTAP_VHT);
		rtap_len = qdf_nbuf_update_radiotap_vht_flags(rx_status,
							      rtap_buf,
							      rtap_len);
	}
	rthdr->it_len = cpu_to_le16(rtap_len);

	if (headroom_sz < rtap_len) {
		qdf_print("ERROR: not enough space to update radiotap\n");
		return 0;
	}
	qdf_nbuf_pull_head(nbuf, headroom_sz  - rtap_len);
	qdf_mem_copy(qdf_nbuf_data(nbuf), rtap_buf, rtap_len);
	return rtap_len;
}
#else
static unsigned int qdf_nbuf_update_radiotap_vht_flags(
					struct mon_rx_status *rx_status,
					int8_t *rtap_buf,
					uint32_t rtap_len)
{
	qdf_print("ERROR: struct ieee80211_radiotap_header not supported");
	return 0;
}

unsigned int qdf_nbuf_update_radiotap(struct mon_rx_status *rx_status,
				      qdf_nbuf_t nbuf, uint32_t headroom_sz)
{
	qdf_print("ERROR: struct ieee80211_radiotap_header not supported");
	return 0;
}
#endif

/**
 * __qdf_nbuf_reg_free_cb() - register nbuf free callback
 * @cb_func_ptr: function pointer to the nbuf free callback
 *
 * This function registers a callback function for nbuf free.
 *
 * Return: none
 */
void __qdf_nbuf_reg_free_cb(qdf_nbuf_free_t cb_func_ptr)
{
	nbuf_free_cb = cb_func_ptr;
}<|MERGE_RESOLUTION|>--- conflicted
+++ resolved
@@ -296,23 +296,16 @@
 		size += (align - 1);
 
 	if (in_interrupt() || irqs_disabled() || in_atomic()) {
-<<<<<<< HEAD
-=======
 		flags = GFP_ATOMIC;
 #if LINUX_VERSION_CODE >= KERNEL_VERSION(4, 4, 0)
->>>>>>> 7db60cef
 		/*
 		 * Observed that kcompactd burns out CPU to make order-3 page.
 		 *__netdev_alloc_skb has 4k page fallback option just in case of
 		 * failing high order page allocation so we don't need to be
 		 * hard. Make kcompactd rest in piece.
 		 */
-<<<<<<< HEAD
-		flags = GFP_ATOMIC & ~__GFP_KSWAPD_RECLAIM;
-=======
 		flags = flags & ~__GFP_KSWAPD_RECLAIM;
 #endif
->>>>>>> 7db60cef
 	}
 
 	skb = __netdev_alloc_skb(NULL, size, flags);
