/*
 * INET		An implementation of the TCP/IP protocol suite for the LINUX
 *		operating system.  INET is implemented using the  BSD Socket
 *		interface as the means of communication with the user level.
 *
 *		Definitions for the TCP protocol.
 *
 * Version:	@(#)tcp.h	1.0.2	04/28/93
 *
 * Author:	Fred N. van Kempen, <waltje@uWalt.NL.Mugnet.ORG>
 *
 *		This program is free software; you can redistribute it and/or
 *		modify it under the terms of the GNU General Public License
 *		as published by the Free Software Foundation; either version
 *		2 of the License, or (at your option) any later version.
 */
#ifndef _LINUX_TCP_H
#define _LINUX_TCP_H


#include <linux/skbuff.h>
#include <linux/win_minmax.h>
#include <net/sock.h>
#include <net/inet_connection_sock.h>
#include <net/inet_timewait_sock.h>
#include <uapi/linux/tcp.h>

static inline struct tcphdr *tcp_hdr(const struct sk_buff *skb)
{
	return (struct tcphdr *)skb_transport_header(skb);
}

static inline unsigned int __tcp_hdrlen(const struct tcphdr *th)
{
	return th->doff * 4;
}

static inline unsigned int tcp_hdrlen(const struct sk_buff *skb)
{
	return __tcp_hdrlen(tcp_hdr(skb));
}

static inline struct tcphdr *inner_tcp_hdr(const struct sk_buff *skb)
{
	return (struct tcphdr *)skb_inner_transport_header(skb);
}

static inline unsigned int inner_tcp_hdrlen(const struct sk_buff *skb)
{
	return inner_tcp_hdr(skb)->doff * 4;
}

static inline unsigned int tcp_optlen(const struct sk_buff *skb)
{
	return (tcp_hdr(skb)->doff - 5) * 4;
}

/* TCP Fast Open */
#define TCP_FASTOPEN_COOKIE_MIN	4	/* Min Fast Open Cookie size in bytes */
#define TCP_FASTOPEN_COOKIE_MAX	16	/* Max Fast Open Cookie size in bytes */
#define TCP_FASTOPEN_COOKIE_SIZE 8	/* the size employed by this impl. */

/* TCP Fast Open Cookie as stored in memory */
struct tcp_fastopen_cookie {
	union {
		u8	val[TCP_FASTOPEN_COOKIE_MAX];
#if IS_ENABLED(CONFIG_IPV6)
		struct in6_addr addr;
#endif
	};
	s8	len;
	bool	exp;	/* In RFC6994 experimental option format */
};

/* This defines a selective acknowledgement block. */
struct tcp_sack_block_wire {
	__be32	start_seq;
	__be32	end_seq;
};

struct tcp_sack_block {
	u32	start_seq;
	u32	end_seq;
};

/*These are used to set the sack_ok field in struct tcp_options_received */
#define TCP_SACK_SEEN     (1 << 0)   /*1 = peer is SACK capable, */
#define TCP_FACK_ENABLED  (1 << 1)   /*1 = FACK is enabled locally*/
#define TCP_DSACK_SEEN    (1 << 2)   /*1 = DSACK was received from peer*/

struct tcp_options_received {
/*	PAWS/RTTM data	*/
	long	ts_recent_stamp;/* Time we stored ts_recent (for aging) */
	u32	ts_recent;	/* Time stamp to echo next		*/
	u32	rcv_tsval;	/* Time stamp value             	*/
	u32	rcv_tsecr;	/* Time stamp echo reply        	*/
	u16 	saw_tstamp : 1,	/* Saw TIMESTAMP on last packet		*/
		tstamp_ok : 1,	/* TIMESTAMP seen on SYN packet		*/
		dsack : 1,	/* D-SACK is scheduled			*/
		wscale_ok : 1,	/* Wscale seen on SYN packet		*/
		sack_ok : 4,	/* SACK seen on SYN packet		*/
		snd_wscale : 4,	/* Window scaling received from sender	*/
		rcv_wscale : 4;	/* Window scaling to send to receiver	*/
	u8	num_sacks;	/* Number of SACK blocks		*/
	u16	user_mss;	/* mss requested by user in ioctl	*/
	u16	mss_clamp;	/* Maximal mss, negotiated at connection setup */
};

static inline void tcp_clear_options(struct tcp_options_received *rx_opt)
{
	rx_opt->tstamp_ok = rx_opt->sack_ok = 0;
	rx_opt->wscale_ok = rx_opt->snd_wscale = 0;
}

/* This is the max number of SACKS that we'll generate and process. It's safe
 * to increase this, although since:
 *   size = TCPOLEN_SACK_BASE_ALIGNED (4) + n * TCPOLEN_SACK_PERBLOCK (8)
 * only four options will fit in a standard TCP header */
#define TCP_NUM_SACKS 4

struct tcp_request_sock_ops;

struct tcp_request_sock {
	struct inet_request_sock 	req;
	const struct tcp_request_sock_ops *af_specific;
	struct skb_mstamp		snt_synack; /* first SYNACK sent time */
	bool				tfo_listener;
	u32				txhash;
	u32				rcv_isn;
	u32				snt_isn;
	u32				last_oow_ack_time; /* last SYNACK */
	u32				rcv_nxt; /* the ack # by SYNACK. For
						  * FastOpen it's the seq#
						  * after data-in-SYN.
						  */
};

static inline struct tcp_request_sock *tcp_rsk(const struct request_sock *req)
{
	return (struct tcp_request_sock *)req;
}

struct tcp_sock {
	/* inet_connection_sock has to be the first member of tcp_sock */
	struct inet_connection_sock	inet_conn;
	u16	tcp_header_len;	/* Bytes of tcp header to send		*/
	u16	gso_segs;	/* Max number of segs per GSO packet	*/

/*
 *	Header prediction flags
 *	0x5?10 << 16 + snd_wnd in net byte order
 */
	__be32	pred_flags;

/*
 *	RFC793 variables by their proper names. This means you can
 *	read the code and the spec side by side (and laugh ...)
 *	See RFC793 and RFC1122. The RFC writes these in capitals.
 */
	u64	bytes_received;	/* RFC4898 tcpEStatsAppHCThruOctetsReceived
				 * sum(delta(rcv_nxt)), or how many bytes
				 * were acked.
				 */
	u32	segs_in;	/* RFC4898 tcpEStatsPerfSegsIn
				 * total number of segments in.
				 */
	u32	data_segs_in;	/* RFC4898 tcpEStatsPerfDataSegsIn
				 * total number of data segments in.
				 */
 	u32	rcv_nxt;	/* What we want to receive next 	*/
	u32	copied_seq;	/* Head of yet unread data		*/
	u32	rcv_wup;	/* rcv_nxt on last window update sent	*/
 	u32	snd_nxt;	/* Next sequence we send		*/
	u32	segs_out;	/* RFC4898 tcpEStatsPerfSegsOut
				 * The total number of segments sent.
				 */
	u32	data_segs_out;	/* RFC4898 tcpEStatsPerfDataSegsOut
				 * total number of data segments sent.
				 */
	u64	bytes_acked;	/* RFC4898 tcpEStatsAppHCThruOctetsAcked
				 * sum(delta(snd_una)), or how many bytes
				 * were acked.
				 */
	struct u64_stats_sync syncp; /* protects 64bit vars (cf tcp_get_info()) */

 	u32	snd_una;	/* First byte we want an ack for	*/
 	u32	snd_sml;	/* Last byte of the most recently transmitted small packet */
	u32	rcv_tstamp;	/* timestamp of last received ACK (for keepalives) */
	u32	lsndtime;	/* timestamp of last sent data packet (for restart window) */
	u32	last_oow_ack_time;  /* timestamp of last out-of-window ACK */

	u32	tsoffset;	/* timestamp offset */

	struct list_head tsq_node; /* anchor in tsq_tasklet.head list */
	unsigned long	tsq_flags;

	/* Data for direct copy to user */
	struct {
		struct sk_buff_head	prequeue;
		struct task_struct	*task;
		struct msghdr		*msg;
		int			memory;
		int			len;
	} ucopy;

	u32	snd_wl1;	/* Sequence for window update		*/
	u32	snd_wnd;	/* The window we expect to receive	*/
	u32	max_window;	/* Maximal window ever seen from peer	*/
	u32	mss_cache;	/* Cached effective mss, not including SACKS */

	u32	window_clamp;	/* Maximal window to advertise		*/
	u32	rcv_ssthresh;	/* Current window clamp			*/

	/* Information of the most recently (s)acked skb */
	struct tcp_rack {
		struct skb_mstamp mstamp; /* (Re)sent time of the skb */
		u8 advanced; /* mstamp advanced since last lost marking */
		u8 reord;    /* reordering detected */
	} rack;
	u16	advmss;		/* Advertised MSS			*/
	u8	rate_app_limited:1,  /* rate_{delivered,interval_us} limited? */
		fastopen_connect:1, /* FASTOPEN_CONNECT sockopt */
		is_sack_reneg:1,    /* in recovery from loss with SACK reneg? */
<<<<<<< HEAD
		fastopen_connect:1, /* FASTOPEN_CONNECT sockopt */
=======
>>>>>>> d8a6adfb
		unused:5;
	u8	nonagle     : 4,/* Disable Nagle algorithm?             */
		thin_lto    : 1,/* Use linear timeouts for thin streams */
		thin_dupack : 1,/* Fast retransmit on first dupack      */
		repair      : 1,
		frto        : 1;/* F-RTO (RFC5682) activated in CA_Loss */
	u8	repair_queue;
	u8	do_early_retrans:1,/* Enable RFC5827 early-retransmit  */
		syn_data:1,	/* SYN includes data */
		syn_fastopen:1,	/* SYN includes Fast Open option */
		syn_fastopen_exp:1,/* SYN includes Fast Open exp. option */
		syn_data_acked:1,/* data in SYN is acked by SYN-ACK */
		save_syn:1,	/* Save headers of SYN packet */
		is_cwnd_limited:1;/* forward progress limited by snd_cwnd? */
	u32	tlp_high_seq;	/* snd_nxt at the time of TLP retransmit. */

/* RTT measurement */
	u32	srtt_us;	/* smoothed round trip time << 3 in usecs */
	u32	mdev_us;	/* medium deviation			*/
	u32	mdev_max_us;	/* maximal mdev for the last rtt period	*/
	u32	rttvar_us;	/* smoothed mdev_max			*/
	u32	rtt_seq;	/* sequence number to update rttvar	*/
	struct  minmax rtt_min;

	u32	packets_out;	/* Packets which are "in flight"	*/
	u32	retrans_out;	/* Retransmitted packets out		*/
	u32	max_packets_out;  /* max packets_out in last window */
	u32	max_packets_seq;  /* right edge of max_packets_out flight */

	u16	urg_data;	/* Saved octet of OOB data and control flags */
	u8	ecn_flags;	/* ECN status bits.			*/
	u8	keepalive_probes; /* num of allowed keep alive probes	*/
	u32	reordering;	/* Packet reordering metric.		*/
	u32	snd_up;		/* Urgent pointer		*/

/*
 *      Options received (usually on last packet, some only on SYN packets).
 */
	struct tcp_options_received rx_opt;

/*
 *	Slow start and congestion control (see also Nagle, and Karn & Partridge)
 */
 	u32	snd_ssthresh;	/* Slow start size threshold		*/
 	u32	snd_cwnd;	/* Sending congestion window		*/
	u32	snd_cwnd_cnt;	/* Linear increase counter		*/
	u32	snd_cwnd_clamp; /* Do not allow snd_cwnd to grow above this */
	u32	snd_cwnd_used;
	u32	snd_cwnd_stamp;
	u32	prior_cwnd;	/* Congestion window at start of Recovery. */
	u32	prr_delivered;	/* Number of newly delivered packets to
				 * receiver in Recovery. */
	u32	prr_out;	/* Total number of pkts sent during Recovery. */
	u32	delivered;	/* Total data packets delivered incl. rexmits */
	u32	lost;		/* Total data packets lost incl. rexmits */
	u32	app_limited;	/* limited until "delivered" reaches this val */
	struct skb_mstamp first_tx_mstamp;  /* start of window send phase */
	struct skb_mstamp delivered_mstamp; /* time we reached "delivered" */
	u32	rate_delivered;    /* saved rate sample: packets delivered */
	u32	rate_interval_us;  /* saved rate sample: time elapsed */

 	u32	rcv_wnd;	/* Current receiver window		*/
	u32	write_seq;	/* Tail(+1) of data held in tcp send buffer */
	u32	notsent_lowat;	/* TCP_NOTSENT_LOWAT */
	u32	pushed_seq;	/* Last pushed seq, required to talk to windows */
	u32	lost_out;	/* Lost packets			*/
	u32	sacked_out;	/* SACK'd packets			*/
	u32	fackets_out;	/* FACK'd packets			*/

	/* from STCP, retrans queue hinting */
	struct sk_buff* lost_skb_hint;
	struct sk_buff *retransmit_skb_hint;

	/* OOO segments go in this rbtree. Socket lock must be held. */
	struct rb_root	out_of_order_queue;
	struct sk_buff	*ooo_last_skb; /* cache rb_last(out_of_order_queue) */

	/* SACKs data, these 2 need to be together (see tcp_options_write) */
	struct tcp_sack_block duplicate_sack[1]; /* D-SACK block */
	struct tcp_sack_block selective_acks[4]; /* The SACKS themselves*/

	struct tcp_sack_block recv_sack_cache[4];

	struct sk_buff *highest_sack;   /* skb just after the highest
					 * skb with SACKed bit set
					 * (validity guaranteed only if
					 * sacked_out > 0)
					 */

	int     lost_cnt_hint;
	u32     retransmit_high;	/* L-bits may be on up to this seqno */

	u32	prior_ssthresh; /* ssthresh saved at recovery start	*/
	u32	high_seq;	/* snd_nxt at onset of congestion	*/

	u32	retrans_stamp;	/* Timestamp of the last retransmit,
				 * also used in SYN-SENT to remember stamp of
				 * the first SYN. */
	u32	undo_marker;	/* snd_una upon a new recovery episode. */
	int	undo_retrans;	/* number of undoable retransmissions. */
	u32	total_retrans;	/* Total retransmits for entire connection */

	u32	urg_seq;	/* Seq of received urgent pointer */
	unsigned int		keepalive_time;	  /* time before keep alive takes place */
	unsigned int		keepalive_intvl;  /* time interval between keep alive probes */

	int			linger2;

/* Receiver side RTT estimation */
	struct {
		u32	rtt;
		u32	seq;
		u32	time;
	} rcv_rtt_est;

/* Receiver queue space */
	struct {
		int	space;
		u32	seq;
		u32	time;
	} rcvq_space;

/* TCP-specific MTU probe information. */
	struct {
		u32		  probe_seq_start;
		u32		  probe_seq_end;
	} mtu_probe;
	u32	mtu_info; /* We received an ICMP_FRAG_NEEDED / ICMPV6_PKT_TOOBIG
			   * while socket was owned by user.
			   */

#ifdef CONFIG_TCP_MD5SIG
/* TCP AF-Specific parts; only used by MD5 Signature support so far */
	const struct tcp_sock_af_ops	*af_specific;

/* TCP MD5 Signature Option information */
	struct tcp_md5sig_info	__rcu *md5sig_info;
#endif

/* TCP fastopen related information */
	struct tcp_fastopen_request *fastopen_req;
	/* fastopen_rsk points to request_sock that resulted in this big
	 * socket. Used to retransmit SYNACKs etc.
	 */
	struct request_sock *fastopen_rsk;
	u32	*saved_syn;
};

enum tsq_flags {
	TSQ_THROTTLED,
	TSQ_QUEUED,
	TCP_TSQ_DEFERRED,	   /* tcp_tasklet_func() found socket was owned */
	TCP_WRITE_TIMER_DEFERRED,  /* tcp_write_timer() found socket was owned */
	TCP_DELACK_TIMER_DEFERRED, /* tcp_delack_timer() found socket was owned */
	TCP_MTU_REDUCED_DEFERRED,  /* tcp_v{4|6}_err() could not call
				    * tcp_v{4|6}_mtu_reduced()
				    */
};

static inline struct tcp_sock *tcp_sk(const struct sock *sk)
{
	return (struct tcp_sock *)sk;
}

struct tcp_timewait_sock {
	struct inet_timewait_sock tw_sk;
#define tw_rcv_nxt tw_sk.__tw_common.skc_tw_rcv_nxt
#define tw_snd_nxt tw_sk.__tw_common.skc_tw_snd_nxt
	u32			  tw_rcv_wnd;
	u32			  tw_ts_offset;
	u32			  tw_ts_recent;

	/* The time we sent the last out-of-window ACK: */
	u32			  tw_last_oow_ack_time;

	long			  tw_ts_recent_stamp;
#ifdef CONFIG_TCP_MD5SIG
	struct tcp_md5sig_key	  *tw_md5_key;
#endif
};

static inline struct tcp_timewait_sock *tcp_twsk(const struct sock *sk)
{
	return (struct tcp_timewait_sock *)sk;
}

static inline bool tcp_passive_fastopen(const struct sock *sk)
{
	return (sk->sk_state == TCP_SYN_RECV &&
		tcp_sk(sk)->fastopen_rsk != NULL);
}

static inline void fastopen_queue_tune(struct sock *sk, int backlog)
{
	struct request_sock_queue *queue = &inet_csk(sk)->icsk_accept_queue;
	int somaxconn = READ_ONCE(sock_net(sk)->core.sysctl_somaxconn);

	queue->fastopenq.max_qlen = min_t(unsigned int, backlog, somaxconn);
}

static inline void tcp_move_syn(struct tcp_sock *tp,
				struct request_sock *req)
{
	tp->saved_syn = req->saved_syn;
	req->saved_syn = NULL;
}

static inline void tcp_saved_syn_free(struct tcp_sock *tp)
{
	kfree(tp->saved_syn);
	tp->saved_syn = NULL;
}

#endif	/* _LINUX_TCP_H */<|MERGE_RESOLUTION|>--- conflicted
+++ resolved
@@ -221,10 +221,6 @@
 	u8	rate_app_limited:1,  /* rate_{delivered,interval_us} limited? */
 		fastopen_connect:1, /* FASTOPEN_CONNECT sockopt */
 		is_sack_reneg:1,    /* in recovery from loss with SACK reneg? */
-<<<<<<< HEAD
-		fastopen_connect:1, /* FASTOPEN_CONNECT sockopt */
-=======
->>>>>>> d8a6adfb
 		unused:5;
 	u8	nonagle     : 4,/* Disable Nagle algorithm?             */
 		thin_lto    : 1,/* Use linear timeouts for thin streams */
