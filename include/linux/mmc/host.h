/*
 *  linux/include/linux/mmc/host.h
 *
 * This program is free software; you can redistribute it and/or modify
 * it under the terms of the GNU General Public License version 2 as
 * published by the Free Software Foundation.
 *
 *  Host driver specific definitions.
 */
#ifndef LINUX_MMC_HOST_H
#define LINUX_MMC_HOST_H

#include <linux/leds.h>
#include <linux/mutex.h>
#include <linux/timer.h>
#include <linux/sched.h>
#include <linux/device.h>
#include <linux/devfreq.h>
#include <linux/fault-inject.h>
#include <linux/blkdev.h>
#include <linux/extcon.h>

#include <linux/mmc/core.h>
#include <linux/mmc/card.h>
#include <linux/mmc/mmc.h>
#include <linux/mmc/pm.h>
#include <linux/mmc/ring_buffer.h>

#define MMC_AUTOSUSPEND_DELAY_MS	3000

struct mmc_ios {
	unsigned int	clock;			/* clock rate */
	unsigned int	old_rate;       /* saved clock rate */
	unsigned long	clk_ts;         /* time stamp of last updated clock */
	unsigned short	vdd;

/* vdd stores the bit number of the selected voltage range from below. */

	unsigned char	bus_mode;		/* command output mode */

#define MMC_BUSMODE_OPENDRAIN	1
#define MMC_BUSMODE_PUSHPULL	2

	unsigned char	chip_select;		/* SPI chip select */

#define MMC_CS_DONTCARE		0
#define MMC_CS_HIGH		1
#define MMC_CS_LOW		2

	unsigned char	power_mode;		/* power supply mode */

#define MMC_POWER_OFF		0
#define MMC_POWER_UP		1
#define MMC_POWER_ON		2
#define MMC_POWER_UNDEFINED	3

	unsigned char	bus_width;		/* data bus width */

#define MMC_BUS_WIDTH_1		0
#define MMC_BUS_WIDTH_4		2
#define MMC_BUS_WIDTH_8		3

	unsigned char	timing;			/* timing specification used */

#define MMC_TIMING_LEGACY	0
#define MMC_TIMING_MMC_HS	1
#define MMC_TIMING_SD_HS	2
#define MMC_TIMING_UHS_SDR12	3
#define MMC_TIMING_UHS_SDR25	4
#define MMC_TIMING_UHS_SDR50	5
#define MMC_TIMING_UHS_SDR104	6
#define MMC_TIMING_UHS_DDR50	7
#define MMC_TIMING_MMC_DDR52	8
#define MMC_TIMING_MMC_HS200	9
#define MMC_TIMING_MMC_HS400	10

	unsigned char	signal_voltage;		/* signalling voltage (1.8V or 3.3V) */

#define MMC_SIGNAL_VOLTAGE_330	0
#define MMC_SIGNAL_VOLTAGE_180	1
#define MMC_SIGNAL_VOLTAGE_120	2

	unsigned char	drv_type;		/* driver type (A, B, C, D) */

#define MMC_SET_DRIVER_TYPE_B	0
#define MMC_SET_DRIVER_TYPE_A	1
#define MMC_SET_DRIVER_TYPE_C	2
#define MMC_SET_DRIVER_TYPE_D	3

	bool enhanced_strobe;			/* hs400es selection */
};

/* states to represent load on the host */
enum mmc_load {
	MMC_LOAD_HIGH,
	MMC_LOAD_LOW,
};

enum {
	MMC_ERR_CMD_TIMEOUT,
	MMC_ERR_CMD_CRC,
	MMC_ERR_DAT_TIMEOUT,
	MMC_ERR_DAT_CRC,
	MMC_ERR_AUTO_CMD,
	MMC_ERR_ADMA,
	MMC_ERR_TUNING,
	MMC_ERR_CMDQ_RED,
	MMC_ERR_CMDQ_GCE,
	MMC_ERR_CMDQ_ICCE,
	MMC_ERR_REQ_TIMEOUT,
	MMC_ERR_CMDQ_REQ_TIMEOUT,
	MMC_ERR_ICE_CFG,
	MMC_ERR_MAX,
};

struct mmc_cmdq_host_ops {
	int (*init)(struct mmc_host *host);
	int (*enable)(struct mmc_host *host);
	void (*disable)(struct mmc_host *host, bool soft);
	int (*request)(struct mmc_host *host, struct mmc_request *mrq);
	void (*post_req)(struct mmc_host *host, int tag, int err);
	int (*halt)(struct mmc_host *host, bool halt);
	void (*reset)(struct mmc_host *host, bool soft);
	void (*dumpstate)(struct mmc_host *host);
};

struct mmc_host_ops {
	int (*init)(struct mmc_host *host);
	/*
	 * 'enable' is called when the host is claimed and 'disable' is called
	 * when the host is released. 'enable' and 'disable' are deprecated.
	 */
	int (*enable)(struct mmc_host *host);
	int (*disable)(struct mmc_host *host);
	/*
	 * It is optional for the host to implement pre_req and post_req in
	 * order to support double buffering of requests (prepare one
	 * request while another request is active).
	 * pre_req() must always be followed by a post_req().
	 * To undo a call made to pre_req(), call post_req() with
	 * a nonzero err condition.
	 */
	void	(*post_req)(struct mmc_host *host, struct mmc_request *req,
			    int err);
	void	(*pre_req)(struct mmc_host *host, struct mmc_request *req,
			   bool is_first_req);
	void	(*request)(struct mmc_host *host, struct mmc_request *req);

	/*
	 * Avoid calling the next three functions too often or in a "fast
	 * path", since underlaying controller might implement them in an
	 * expensive and/or slow way. Also note that these functions might
	 * sleep, so don't call them in the atomic contexts!
	 */

	/*
	 * Notes to the set_ios callback:
	 * ios->clock might be 0. For some controllers, setting 0Hz
	 * as any other frequency works. However, some controllers
	 * explicitly need to disable the clock. Otherwise e.g. voltage
	 * switching might fail because the SDCLK is not really quiet.
	 */
	void	(*set_ios)(struct mmc_host *host, struct mmc_ios *ios);

	/*
	 * Return values for the get_ro callback should be:
	 *   0 for a read/write card
	 *   1 for a read-only card
	 *   -ENOSYS when not supported (equal to NULL callback)
	 *   or a negative errno value when something bad happened
	 */
	int	(*get_ro)(struct mmc_host *host);

	/*
	 * Return values for the get_cd callback should be:
	 *   0 for a absent card
	 *   1 for a present card
	 *   -ENOSYS when not supported (equal to NULL callback)
	 *   or a negative errno value when something bad happened
	 */
	int	(*get_cd)(struct mmc_host *host);

	void	(*enable_sdio_irq)(struct mmc_host *host, int enable);

	/* optional callback for HC quirks */
	void	(*init_card)(struct mmc_host *host, struct mmc_card *card);

	int	(*start_signal_voltage_switch)(struct mmc_host *host, struct mmc_ios *ios);

	/* Check if the card is pulling dat[0:3] low */
	int	(*card_busy)(struct mmc_host *host);

	/* The tuning command opcode value is different for SD and eMMC cards */
	int	(*execute_tuning)(struct mmc_host *host, u32 opcode);

	/* Prepare HS400 target operating frequency depending host driver */
	int	(*prepare_hs400_tuning)(struct mmc_host *host, struct mmc_ios *ios);
	int	(*enhanced_strobe)(struct mmc_host *host);
	/* Prepare enhanced strobe depending host driver */
	void	(*hs400_enhanced_strobe)(struct mmc_host *host,
					 struct mmc_ios *ios);
	int	(*select_drive_strength)(struct mmc_card *card,
					 unsigned int max_dtr, int host_drv,
					 int card_drv, int *drv_type);
	void	(*hw_reset)(struct mmc_host *host);
	void	(*card_event)(struct mmc_host *host);

	/*
	 * Optional callback to support controllers with HW issues for multiple
	 * I/O. Returns the number of supported blocks for the request.
	 */
	int	(*multi_io_quirk)(struct mmc_card *card,
				  unsigned int direction, int blk_size);

	unsigned long (*get_max_frequency)(struct mmc_host *host);
	unsigned long (*get_min_frequency)(struct mmc_host *host);

	int	(*notify_load)(struct mmc_host *, enum mmc_load);
	void	(*notify_halt)(struct mmc_host *mmc, bool halt);
	void	(*force_err_irq)(struct mmc_host *host, u64 errmask);
};

struct mmc_card;
struct device;

struct mmc_cmdq_req {
	unsigned int cmd_flags;
	u32 blk_addr;
	/* active mmc request */
	struct mmc_request	mrq;
	struct mmc_data		data;
	struct mmc_command	cmd;
#define DCMD		(1 << 0)
#define QBR		(1 << 1)
#define DIR		(1 << 2)
#define PRIO		(1 << 3)
#define REL_WR		(1 << 4)
#define DAT_TAG	(1 << 5)
#define FORCED_PRG	(1 << 6)
	unsigned int		cmdq_req_flags;

	unsigned int		resp_idx;
	unsigned int		resp_arg;
	unsigned int		dev_pend_tasks;
	bool			resp_err;
	bool			skip_err_handling;
	int			tag; /* used for command queuing */
	u8			ctx_id;
};

struct mmc_async_req {
	/* active mmc request */
	struct mmc_request	*mrq;
	/*
	 * Check error status of completed mmc request.
	 * Returns 0 if success otherwise non zero.
	 */
	int (*err_check) (struct mmc_card *, struct mmc_async_req *);
};

/**
 * struct mmc_slot - MMC slot functions
 *
 * @cd_irq:		MMC/SD-card slot hotplug detection IRQ or -EINVAL
 * @handler_priv:	MMC/SD-card slot context
 *
 * Some MMC/SD host controllers implement slot-functions like card and
 * write-protect detection natively. However, a large number of controllers
 * leave these functions to the CPU. This struct provides a hook to attach
 * such slot-function drivers.
 */
struct mmc_slot {
	int cd_irq;
	void *handler_priv;
};


/**
 * mmc_cmdq_context_info - describes the contexts of cmdq
 * @active_reqs		requests being processed
 * @data_active_reqs	data requests being processed
 * @curr_state		state of cmdq engine
 * @cmdq_ctx_lock	acquire this before accessing this structure
 * @queue_empty_wq	workqueue for waiting for all
 *			the outstanding requests to be completed
 * @wait		waiting for all conditions described in
 *			mmc_cmdq_ready_wait to be satisified before
 *			issuing the new request to LLD.
 */
struct mmc_cmdq_context_info {
	unsigned long	active_reqs; /* in-flight requests */
	unsigned long	data_active_reqs; /* in-flight data requests */
	unsigned long	curr_state;
#define	CMDQ_STATE_ERR 0
#define	CMDQ_STATE_DCMD_ACTIVE 1
#define	CMDQ_STATE_HALT 2
#define	CMDQ_STATE_CQ_DISABLE 3
#define	CMDQ_STATE_REQ_TIMED_OUT 4
	wait_queue_head_t	queue_empty_wq;
	wait_queue_head_t	wait;
	int active_small_sector_read_reqs;
};

/**
 * mmc_context_info - synchronization details for mmc context
 * @is_done_rcv		wake up reason was done request
 * @is_new_req		wake up reason was new request
 * @is_waiting_last_req	mmc context waiting for single running request
 * @wait		wait queue
 * @lock		lock to protect data fields
 */
struct mmc_context_info {
	bool			is_done_rcv;
	bool			is_new_req;
	bool			is_waiting_last_req;
	wait_queue_head_t	wait;
	spinlock_t		lock;
};

struct regulator;
struct mmc_pwrseq;

struct mmc_supply {
	struct regulator *vmmc;		/* Card power supply */
	struct regulator *vqmmc;	/* Optional Vccq supply */
};

enum dev_state {
	DEV_SUSPENDING = 1,
	DEV_SUSPENDED,
	DEV_RESUMED,
};

/**
 * struct mmc_devfeq_clk_scaling - main context for MMC clock scaling logic
 *
 * @lock: spinlock to protect statistics
 * @devfreq: struct that represent mmc-host as a client for devfreq
 * @devfreq_profile: MMC device profile, mostly polling interval and callbacks
 * @ondemand_gov_data: struct supplied to ondemmand governor (thresholds)
 * @state: load state, can be HIGH or LOW. used to notify mmc_host_ops callback
 * @start_busy: timestamped armed once a data request is started
 * @measure_interval_start: timestamped armed once a measure interval started
 * @devfreq_abort: flag to sync between different contexts relevant to devfreq
 * @skip_clk_scale_freq_update: flag that enable/disable frequency change
 * @freq_table_sz: table size of frequencies supplied to devfreq
 * @freq_table: frequencies table supplied to devfreq
 * @curr_freq: current frequency
 * @polling_delay_ms: polling interval for status collection used by devfreq
 * @upthreshold: up-threshold supplied to ondemand governor
 * @downthreshold: down-threshold supplied to ondemand governor
 * @need_freq_change: flag indicating if a frequency change is required
 * @clk_scaling_in_progress: flag indicating if there's ongoing frequency change
 * @is_busy_started: flag indicating if a request is handled by the HW
 * @enable: flag indicating if the clock scaling logic is enabled for this host
 */
struct mmc_devfeq_clk_scaling {
	spinlock_t	lock;
	struct		devfreq *devfreq;
	struct		devfreq_dev_profile devfreq_profile;
	struct		devfreq_simple_ondemand_data ondemand_gov_data;
	enum mmc_load	state;
	ktime_t		start_busy;
	ktime_t		measure_interval_start;
	atomic_t	devfreq_abort;
	bool		skip_clk_scale_freq_update;
	int		freq_table_sz;
	int		pltfm_freq_table_sz;
	u32		*freq_table;
	u32		*pltfm_freq_table;
	unsigned long	total_busy_time_us;
	unsigned long	target_freq;
	unsigned long	curr_freq;
	unsigned long	polling_delay_ms;
	unsigned int	upthreshold;
	unsigned int	downthreshold;
	unsigned int	lower_bus_speed_mode;
#define MMC_SCALING_LOWER_DDR52_MODE	1
	bool		need_freq_change;
	bool		clk_scaling_in_progress;
	bool		is_busy_started;
	bool		enable;
};

struct mmc_host {
	struct device		*parent;
	struct device		class_dev;
	struct mmc_devfeq_clk_scaling	clk_scaling;
	int			index;
	const struct mmc_host_ops *ops;
	const struct mmc_cmdq_host_ops *cmdq_ops;
	struct mmc_pwrseq	*pwrseq;
	unsigned int		f_min;
	unsigned int		f_max;
	unsigned int		f_init;
	u32			ocr_avail;
	u32			ocr_avail_sdio;	/* SDIO-specific OCR */
	u32			ocr_avail_sd;	/* SD-specific OCR */
	u32			ocr_avail_mmc;	/* MMC-specific OCR */
#ifdef CONFIG_PM_SLEEP
	struct notifier_block	pm_notify;
#endif
	u32			max_current_330;
	u32			max_current_300;
	u32			max_current_180;

#define MMC_VDD_165_195		0x00000080	/* VDD voltage 1.65 - 1.95 */
#define MMC_VDD_20_21		0x00000100	/* VDD voltage 2.0 ~ 2.1 */
#define MMC_VDD_21_22		0x00000200	/* VDD voltage 2.1 ~ 2.2 */
#define MMC_VDD_22_23		0x00000400	/* VDD voltage 2.2 ~ 2.3 */
#define MMC_VDD_23_24		0x00000800	/* VDD voltage 2.3 ~ 2.4 */
#define MMC_VDD_24_25		0x00001000	/* VDD voltage 2.4 ~ 2.5 */
#define MMC_VDD_25_26		0x00002000	/* VDD voltage 2.5 ~ 2.6 */
#define MMC_VDD_26_27		0x00004000	/* VDD voltage 2.6 ~ 2.7 */
#define MMC_VDD_27_28		0x00008000	/* VDD voltage 2.7 ~ 2.8 */
#define MMC_VDD_28_29		0x00010000	/* VDD voltage 2.8 ~ 2.9 */
#define MMC_VDD_29_30		0x00020000	/* VDD voltage 2.9 ~ 3.0 */
#define MMC_VDD_30_31		0x00040000	/* VDD voltage 3.0 ~ 3.1 */
#define MMC_VDD_31_32		0x00080000	/* VDD voltage 3.1 ~ 3.2 */
#define MMC_VDD_32_33		0x00100000	/* VDD voltage 3.2 ~ 3.3 */
#define MMC_VDD_33_34		0x00200000	/* VDD voltage 3.3 ~ 3.4 */
#define MMC_VDD_34_35		0x00400000	/* VDD voltage 3.4 ~ 3.5 */
#define MMC_VDD_35_36		0x00800000	/* VDD voltage 3.5 ~ 3.6 */

	u32			caps;		/* Host capabilities */

#define MMC_CAP_4_BIT_DATA	(1 << 0)	/* Can the host do 4 bit transfers */
#define MMC_CAP_MMC_HIGHSPEED	(1 << 1)	/* Can do MMC high-speed timing */
#define MMC_CAP_SD_HIGHSPEED	(1 << 2)	/* Can do SD high-speed timing */
#define MMC_CAP_SDIO_IRQ	(1 << 3)	/* Can signal pending SDIO IRQs */
#define MMC_CAP_SPI		(1 << 4)	/* Talks only SPI protocols */
#define MMC_CAP_NEEDS_POLL	(1 << 5)	/* Needs polling for card-detection */
#define MMC_CAP_8_BIT_DATA	(1 << 6)	/* Can the host do 8 bit transfers */
#define MMC_CAP_AGGRESSIVE_PM	(1 << 7)	/* Suspend (e)MMC/SD at idle  */
#define MMC_CAP_NONREMOVABLE	(1 << 8)	/* Nonremovable e.g. eMMC */
#define MMC_CAP_WAIT_WHILE_BUSY	(1 << 9)	/* Waits while card is busy */
#define MMC_CAP_ERASE		(1 << 10)	/* Allow erase/trim commands */
#define MMC_CAP_1_8V_DDR	(1 << 11)	/* can support */
						/* DDR mode at 1.8V */
#define MMC_CAP_1_2V_DDR	(1 << 12)	/* can support */
						/* DDR mode at 1.2V */
#define MMC_CAP_POWER_OFF_CARD	(1 << 13)	/* Can power off after boot */
#define MMC_CAP_BUS_WIDTH_TEST	(1 << 14)	/* CMD14/CMD19 bus width ok */
#define MMC_CAP_UHS_SDR12	(1 << 15)	/* Host supports UHS SDR12 mode */
#define MMC_CAP_UHS_SDR25	(1 << 16)	/* Host supports UHS SDR25 mode */
#define MMC_CAP_UHS_SDR50	(1 << 17)	/* Host supports UHS SDR50 mode */
#define MMC_CAP_UHS_SDR104	(1 << 18)	/* Host supports UHS SDR104 mode */
#define MMC_CAP_UHS_DDR50	(1 << 19)	/* Host supports UHS DDR50 mode */
#define MMC_CAP_DRIVER_TYPE_A	(1 << 23)	/* Host supports Driver Type A */
#define MMC_CAP_DRIVER_TYPE_C	(1 << 24)	/* Host supports Driver Type C */
#define MMC_CAP_DRIVER_TYPE_D	(1 << 25)	/* Host supports Driver Type D */
#define MMC_CAP_CMD_DURING_TFR	(1 << 29)	/* Commands during data transfer */
#define MMC_CAP_CMD23		(1 << 30)	/* CMD23 supported. */
#define MMC_CAP_HW_RESET	(1 << 31)	/* Hardware reset */

	u32			caps2;		/* More host capabilities */
	u32			cached_caps2;

#define MMC_CAP2_BOOTPART_NOACC	(1 << 0)	/* Boot partition no access */
#define MMC_CAP2_FULL_PWR_CYCLE	(1 << 2)	/* Can do full power cycle */
#define MMC_CAP2_HS200_1_8V_SDR	(1 << 5)        /* can support */
#define MMC_CAP2_HS200_1_2V_SDR	(1 << 6)        /* can support */
#define MMC_CAP2_HS200		(MMC_CAP2_HS200_1_8V_SDR | \
				 MMC_CAP2_HS200_1_2V_SDR)
#define MMC_CAP2_HC_ERASE_SZ	(1 << 9)	/* High-capacity erase size */
#define MMC_CAP2_CD_ACTIVE_HIGH	(1 << 10)	/* Card-detect signal active high */
#define MMC_CAP2_RO_ACTIVE_HIGH	(1 << 11)	/* Write-protect signal active high */
#define MMC_CAP2_PACKED_RD	(1 << 12)	/* Allow packed read */
#define MMC_CAP2_PACKED_WR	(1 << 13)	/* Allow packed write */
#define MMC_CAP2_PACKED_CMD	(MMC_CAP2_PACKED_RD | \
				 MMC_CAP2_PACKED_WR)
#define MMC_CAP2_NO_PRESCAN_POWERUP (1 << 14)	/* Don't power up before scan */
#define MMC_CAP2_HS400_1_8V	(1 << 15)	/* Can support HS400 1.8V */
#define MMC_CAP2_HS400_1_2V	(1 << 16)	/* Can support HS400 1.2V */
#define MMC_CAP2_HS400		(MMC_CAP2_HS400_1_8V | \
				 MMC_CAP2_HS400_1_2V)
#define MMC_CAP2_HSX00_1_2V	(MMC_CAP2_HS200_1_2V_SDR | MMC_CAP2_HS400_1_2V)
#define MMC_CAP2_SDIO_IRQ_NOTHREAD (1 << 17)
#define MMC_CAP2_NO_WRITE_PROTECT (1 << 18)	/* No physical write protect pin, assume that card is always read-write */
#define MMC_CAP2_NO_SDIO	(1 << 19)	/* Do not send SDIO commands during initialization */
#define MMC_CAP2_HS400_ES	(1 << 20)	/* Host supports enhanced strobe */
#define MMC_CAP2_NO_SD		(1 << 21)	/* Do not send SD commands during initialization */
#define MMC_CAP2_NO_MMC		(1 << 22)	/* Do not send (e)MMC commands during initialization */
#define MMC_CAP2_PACKED_WR_CONTROL (1 << 23)	/* Allow write packing control */
#define MMC_CAP2_CLK_SCALE	(1 << 24)	/* Allow dynamic clk scaling */
#define MMC_CAP2_ASYNC_SDIO_IRQ_4BIT_MODE (1 << 25)	/* Allows Asynchronous SDIO irq while card is in 4-bit mode */
#define MMC_CAP2_NONHOTPLUG	(1 << 26)	/*Don't support hotplug*/
/* Some hosts need additional tuning */
#define MMC_CAP2_HS400_POST_TUNING	(1 << 27)
#define MMC_CAP2_CMD_QUEUE	(1 << 28)	/* support eMMC command queue */
#define MMC_CAP2_SANITIZE       (1 << 29)               /* Support Sanitize */
#define MMC_CAP2_SLEEP_AWAKE	(1 << 30)	/* Use Sleep/Awake (CMD5) */
/* use max discard ignoring max_busy_timeout parameter */
#define MMC_CAP2_MAX_DISCARD_SIZE	(1 << 31)

	mmc_pm_flag_t		pm_caps;	/* supported pm features */

#ifdef CONFIG_MMC_CLKGATE
	int			clk_requests;	/* internal reference counter */
	unsigned int		clk_delay;	/* number of MCI clk hold cycles */
	bool			clk_gated;	/* clock gated */
	struct workqueue_struct *clk_gate_wq;	/* clock gate work queue */
	struct delayed_work	clk_gate_work; /* delayed clock gate */
	unsigned int		clk_old;	/* old clock value cache */
	spinlock_t		clk_lock;	/* lock for clk fields */
	struct mutex		clk_gate_mutex;	/* mutex for clock gating */
	struct device_attribute clkgate_delay_attr;
	unsigned long           clkgate_delay;
#endif

	/* host specific block data */
	unsigned int		max_seg_size;	/* see blk_queue_max_segment_size */
	unsigned short		max_segs;	/* see blk_queue_max_segments */
	unsigned short		unused;
	unsigned int		max_req_size;	/* maximum number of bytes in one req */
	unsigned int		max_blk_size;	/* maximum size of one mmc block */
	unsigned int		max_blk_count;	/* maximum number of blocks in one req */
	unsigned int		max_busy_timeout; /* max busy timeout in ms */

	/* private data */
	spinlock_t		lock;		/* lock for claim and bus ops */

	struct mmc_ios		ios;		/* current io bus settings */
	struct mmc_ios		cached_ios;

	/* group bitfields together to minimize padding */
	unsigned int		use_spi_crc:1;
	unsigned int		claimed:1;	/* host exclusively claimed */
	unsigned int		bus_dead:1;	/* bus has been released */
#ifdef CONFIG_MMC_DEBUG
	unsigned int		removed:1;	/* host is being removed */
#endif
	unsigned int		can_retune:1;	/* re-tuning can be used */
	unsigned int		doing_retune:1;	/* re-tuning in progress */
	unsigned int		retune_now:1;	/* do re-tuning at next req */
	unsigned int		retune_paused:1; /* re-tuning is temporarily disabled */

	int			rescan_disable;	/* disable card detection */
	int			rescan_entered;	/* used with nonremovable devices */

	int			need_retune;	/* re-tuning is needed */
	int			hold_retune;	/* hold off re-tuning */
	unsigned int		retune_period;	/* re-tuning period in secs */
	struct timer_list	retune_timer;	/* for periodic re-tuning */

	bool			trigger_card_event; /* card_event necessary */

	struct mmc_card		*card;		/* device attached to this host */

	wait_queue_head_t	wq;
	struct task_struct	*claimer;	/* task that has host claimed */
	struct task_struct	*suspend_task;
	int			claim_cnt;	/* "claim" nesting count */

	struct delayed_work	detect;
	int			detect_change;	/* card detect flag */
	struct mmc_slot		slot;

	const struct mmc_bus_ops *bus_ops;	/* current bus driver */
	unsigned int		bus_refs;	/* reference counter */

	unsigned int		bus_resume_flags;
#define MMC_BUSRESUME_MANUAL_RESUME	(1 << 0)
#define MMC_BUSRESUME_NEEDS_RESUME	(1 << 1)
	bool ignore_bus_resume_flags;

	unsigned int		sdio_irqs;
	struct task_struct	*sdio_irq_thread;
	bool			sdio_irq_pending;
	atomic_t		sdio_irq_thread_abort;

	mmc_pm_flag_t		pm_flags;	/* requested pm features */

	struct led_trigger	*led;		/* activity led */

#ifdef CONFIG_REGULATOR
	bool			regulator_enabled; /* regulator state */
#endif
	struct mmc_supply	supply;

	struct dentry		*debugfs_root;

	bool			err_occurred;
	u32			err_stats[MMC_ERR_MAX];

	struct mmc_async_req	*areq;		/* active async req */
	struct mmc_context_info	context_info;	/* async synchronization info */

	/* Ongoing data transfer that allows commands during transfer */
	struct mmc_request	*ongoing_mrq;

#ifdef CONFIG_FAIL_MMC_REQUEST
	struct fault_attr	fail_mmc_request;
#endif

	unsigned int		actual_clock;	/* Actual HC clock rate */

	unsigned int		slotno;	/* used for sdio acpi binding */

	int			dsr_req;	/* DSR value is valid */
	u32			dsr;	/* optional driver stage (DSR) value */

#ifdef CONFIG_MMC_EMBEDDED_SDIO
	struct {
		struct sdio_cis			*cis;
		struct sdio_cccr		*cccr;
		struct sdio_embedded_func	*funcs;
		int				num_funcs;
	} embedded_sdio_data;
#endif

#ifdef CONFIG_BLOCK
	int			latency_hist_enabled;
	struct io_latency_state io_lat_read;
	struct io_latency_state io_lat_write;
#endif

	bool sdr104_wa;

	/*
	 * Set to 1 to just stop the SDCLK to the card without
	 * actually disabling the clock from it's source.
	 */
	bool			card_clock_off;
	struct extcon_dev	*extcon;
	struct notifier_block card_detect_nb;

#ifdef CONFIG_MMC_PERF_PROFILING
	struct {

		unsigned long rbytes_drv;  /* Rd bytes MMC Host  */
		unsigned long wbytes_drv;  /* Wr bytes MMC Host  */
		ktime_t rtime_drv;	   /* Rd time  MMC Host  */
		ktime_t wtime_drv;	   /* Wr time  MMC Host  */
		ktime_t start;
	} perf;
	bool perf_enable;
#endif
	struct mmc_trace_buffer trace_buf;
	enum dev_state dev_status;
	bool			wakeup_on_idle;
	struct mmc_cmdq_context_info	cmdq_ctx;
	int num_cq_slots;
	int dcmd_cq_slot;
	bool			cmdq_thist_enabled;
	/*
	 * several cmdq supporting host controllers are extensions
	 * of legacy controllers. This variable can be used to store
	 * a reference to the cmdq extension of the existing host
	 * controller.
	 */
	void *cmdq_private;
	struct mmc_request	*err_mrq;

<<<<<<< HEAD
=======
	bool inlinecrypt_support;  /* Inline encryption support */

>>>>>>> ae6c134c
	atomic_t rpmb_req_pending;
	struct mutex		rpmb_req_mutex;
	unsigned long		private[0] ____cacheline_aligned;
};

struct mmc_host *mmc_alloc_host(int extra, struct device *);
extern bool mmc_host_may_gate_card(struct mmc_card *);
int mmc_add_host(struct mmc_host *);
void mmc_remove_host(struct mmc_host *);
void mmc_free_host(struct mmc_host *);
int mmc_of_parse(struct mmc_host *host);

#ifdef CONFIG_MMC_EMBEDDED_SDIO
extern void mmc_set_embedded_sdio_data(struct mmc_host *host,
				       struct sdio_cis *cis,
				       struct sdio_cccr *cccr,
				       struct sdio_embedded_func *funcs,
				       int num_funcs);
#endif

static inline void *mmc_priv(struct mmc_host *host)
{
	return (void *)host->private;
}

static inline void *mmc_cmdq_private(struct mmc_host *host)
{
	return host->cmdq_private;
}

#define mmc_host_is_spi(host)	((host)->caps & MMC_CAP_SPI)

#define mmc_dev(x)	((x)->parent)
#define mmc_classdev(x)	(&(x)->class_dev)
#define mmc_hostname(x)	(dev_name(&(x)->class_dev))
#define mmc_bus_needs_resume(host) ((host)->bus_resume_flags & \
				    MMC_BUSRESUME_NEEDS_RESUME)
#define mmc_bus_manual_resume(host) ((host)->bus_resume_flags & \
				MMC_BUSRESUME_MANUAL_RESUME)

static inline void mmc_set_bus_resume_policy(struct mmc_host *host, int manual)
{
	if (manual)
		host->bus_resume_flags |= MMC_BUSRESUME_MANUAL_RESUME;
	else
		host->bus_resume_flags &= ~MMC_BUSRESUME_MANUAL_RESUME;
}

extern int mmc_resume_bus(struct mmc_host *host);

int mmc_power_save_host(struct mmc_host *host);
int mmc_power_restore_host(struct mmc_host *host);

void mmc_detect_change(struct mmc_host *, unsigned long delay);
void mmc_request_done(struct mmc_host *, struct mmc_request *);
void mmc_command_done(struct mmc_host *host, struct mmc_request *mrq);

static inline void mmc_signal_sdio_irq(struct mmc_host *host)
{
	host->ops->enable_sdio_irq(host, 0);
	host->sdio_irq_pending = true;
	if (host->sdio_irq_thread)
		wake_up_process(host->sdio_irq_thread);
}

void sdio_run_irqs(struct mmc_host *host);

#ifdef CONFIG_REGULATOR
int mmc_regulator_get_ocrmask(struct regulator *supply);
int mmc_regulator_set_ocr(struct mmc_host *mmc,
			struct regulator *supply,
			unsigned short vdd_bit);
int mmc_regulator_set_vqmmc(struct mmc_host *mmc, struct mmc_ios *ios);
#else
static inline int mmc_regulator_get_ocrmask(struct regulator *supply)
{
	return 0;
}

static inline int mmc_regulator_set_ocr(struct mmc_host *mmc,
				 struct regulator *supply,
				 unsigned short vdd_bit)
{
	return 0;
}

static inline int mmc_regulator_set_vqmmc(struct mmc_host *mmc,
					  struct mmc_ios *ios)
{
	return -EINVAL;
}
#endif

int mmc_regulator_get_supply(struct mmc_host *mmc);

static inline int mmc_card_is_removable(struct mmc_host *host)
{
	return !(host->caps & MMC_CAP_NONREMOVABLE);
}

static inline int mmc_card_keep_power(struct mmc_host *host)
{
	return host->pm_flags & MMC_PM_KEEP_POWER;
}

static inline int mmc_card_wake_sdio_irq(struct mmc_host *host)
{
	return host->pm_flags & MMC_PM_WAKE_SDIO_IRQ;
}

static inline int mmc_host_cmd23(struct mmc_host *host)
{
	return host->caps & MMC_CAP_CMD23;
}

static inline int mmc_boot_partition_access(struct mmc_host *host)
{
	return !(host->caps2 & MMC_CAP2_BOOTPART_NOACC);
}

static inline bool mmc_card_and_host_support_async_int(struct mmc_host *host)
{
	return ((host->caps2 & MMC_CAP2_ASYNC_SDIO_IRQ_4BIT_MODE) &&
			(host->card->cccr.async_intr_sup));
}

static inline int mmc_host_uhs(struct mmc_host *host)
{
	return host->caps &
		(MMC_CAP_UHS_SDR12 | MMC_CAP_UHS_SDR25 |
		 MMC_CAP_UHS_SDR50 | MMC_CAP_UHS_SDR104 |
		 MMC_CAP_UHS_DDR50);
}

static inline void mmc_host_clear_sdr104(struct mmc_host *host)
{
	host->caps &= ~MMC_CAP_UHS_SDR104;
}

static inline void mmc_host_set_sdr104(struct mmc_host *host)
{
	host->caps |= MMC_CAP_UHS_SDR104;
}

static inline int mmc_host_packed_wr(struct mmc_host *host)
{
	return host->caps2 & MMC_CAP2_PACKED_WR;
}

static inline void mmc_host_set_halt(struct mmc_host *host)
{
	set_bit(CMDQ_STATE_HALT, &host->cmdq_ctx.curr_state);
}

static inline void mmc_host_clr_halt(struct mmc_host *host)
{
	clear_bit(CMDQ_STATE_HALT, &host->cmdq_ctx.curr_state);
}

static inline int mmc_host_halt(struct mmc_host *host)
{
	return test_bit(CMDQ_STATE_HALT, &host->cmdq_ctx.curr_state);
}

static inline void mmc_host_set_cq_disable(struct mmc_host *host)
{
	set_bit(CMDQ_STATE_CQ_DISABLE, &host->cmdq_ctx.curr_state);
}

static inline void mmc_host_clr_cq_disable(struct mmc_host *host)
{
	clear_bit(CMDQ_STATE_CQ_DISABLE, &host->cmdq_ctx.curr_state);
}

static inline int mmc_host_cq_disable(struct mmc_host *host)
{
	return test_bit(CMDQ_STATE_CQ_DISABLE, &host->cmdq_ctx.curr_state);
}

#ifdef CONFIG_MMC_CLKGATE
void mmc_host_clk_hold(struct mmc_host *host);
void mmc_host_clk_release(struct mmc_host *host);
unsigned int mmc_host_clk_rate(struct mmc_host *host);

#else
static inline void mmc_host_clk_hold(struct mmc_host *host)
{
}

static inline void mmc_host_clk_release(struct mmc_host *host)
{
}

static inline unsigned int mmc_host_clk_rate(struct mmc_host *host)
{
	return host->ios.clock;
}
#endif

static inline int mmc_card_hs(struct mmc_card *card)
{
	return card->host->ios.timing == MMC_TIMING_SD_HS ||
		card->host->ios.timing == MMC_TIMING_MMC_HS;
}

static inline int mmc_card_uhs(struct mmc_card *card)
{
	return card->host->ios.timing >= MMC_TIMING_UHS_SDR12 &&
		card->host->ios.timing <= MMC_TIMING_UHS_DDR50;
}

static inline bool mmc_card_hs200(struct mmc_card *card)
{
	return card->host->ios.timing == MMC_TIMING_MMC_HS200;
}

static inline bool mmc_card_ddr52(struct mmc_card *card)
{
	return card->host->ios.timing == MMC_TIMING_MMC_DDR52;
}

static inline bool mmc_card_hs400(struct mmc_card *card)
{
	return card->host->ios.timing == MMC_TIMING_MMC_HS400;
}

static inline bool mmc_card_hs400es(struct mmc_card *card)
{
	return card->host->ios.enhanced_strobe;
}

void mmc_retune_enable(struct mmc_host *host);
void mmc_retune_disable(struct mmc_host *host);
void mmc_retune_timer_stop(struct mmc_host *host);

static inline void mmc_retune_needed(struct mmc_host *host)
{
	if (host->can_retune)
		host->need_retune = 1;
}

static inline void mmc_retune_recheck(struct mmc_host *host)
{
	if (host->hold_retune <= 1)
		host->retune_now = 1;
}

void mmc_retune_pause(struct mmc_host *host);
void mmc_retune_unpause(struct mmc_host *host);

#endif /* LINUX_MMC_HOST_H */<|MERGE_RESOLUTION|>--- conflicted
+++ resolved
@@ -652,11 +652,8 @@
 	void *cmdq_private;
 	struct mmc_request	*err_mrq;
 
-<<<<<<< HEAD
-=======
 	bool inlinecrypt_support;  /* Inline encryption support */
 
->>>>>>> ae6c134c
 	atomic_t rpmb_req_pending;
 	struct mutex		rpmb_req_mutex;
 	unsigned long		private[0] ____cacheline_aligned;
