--- conflicted
+++ resolved
@@ -17,10 +17,7 @@
 #include <linux/percpu-rwsem.h>
 #include <linux/workqueue.h>
 #include <linux/bpf-cgroup.h>
-<<<<<<< HEAD
-=======
 #include <linux/psi_types.h>
->>>>>>> ae6c134c
 
 #ifdef CONFIG_CGROUPS
 
@@ -307,12 +304,9 @@
 	/* used to schedule release agent */
 	struct work_struct release_agent_work;
 
-<<<<<<< HEAD
-=======
 	/* used to track pressure stalls */
 	struct psi_group psi;
 
->>>>>>> ae6c134c
 	/* used to store eBPF programs */
 	struct cgroup_bpf bpf;
 
