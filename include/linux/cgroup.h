--- conflicted
+++ resolved
@@ -614,14 +614,11 @@
 	pr_cont_kernfs_path(cgrp->kn);
 }
 
-<<<<<<< HEAD
-=======
 static inline struct psi_group *cgroup_psi(struct cgroup *cgrp)
 {
 	return &cgrp->psi;
 }
 
->>>>>>> ae6c134c
 /*
  * Default Android check for whether the current process is allowed to move a
  * task across cgroups, either because CAP_SYS_NICE is set or because the uid
