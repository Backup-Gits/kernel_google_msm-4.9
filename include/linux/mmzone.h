#ifndef _LINUX_MMZONE_H
#define _LINUX_MMZONE_H

#ifndef __ASSEMBLY__
#ifndef __GENERATING_BOUNDS_H

#include <linux/spinlock.h>
#include <linux/list.h>
#include <linux/wait.h>
#include <linux/bitops.h>
#include <linux/cache.h>
#include <linux/threads.h>
#include <linux/numa.h>
#include <linux/init.h>
#include <linux/seqlock.h>
#include <linux/nodemask.h>
#include <linux/pageblock-flags.h>
#include <linux/page-flags-layout.h>
#include <linux/atomic.h>
#include <asm/page.h>

/* Free memory management - zoned buddy allocator.  */
#ifndef CONFIG_FORCE_MAX_ZONEORDER
#define MAX_ORDER 11
#else
#define MAX_ORDER CONFIG_FORCE_MAX_ZONEORDER
#endif
#define MAX_ORDER_NR_PAGES (1 << (MAX_ORDER - 1))

/*
 * PAGE_ALLOC_COSTLY_ORDER is the order at which allocations are deemed
 * costly to service.  That is between allocation orders which should
 * coalesce naturally under reasonable reclaim pressure and those which
 * will not.
 */
#define PAGE_ALLOC_COSTLY_ORDER 3

enum {
	MIGRATE_UNMOVABLE,
	MIGRATE_MOVABLE,
	MIGRATE_RECLAIMABLE,
#ifdef CONFIG_CMA
	/*
	 * MIGRATE_CMA migration type is designed to mimic the way
	 * ZONE_MOVABLE works.  Only movable pages can be allocated
	 * from MIGRATE_CMA pageblocks and page allocator never
	 * implicitly change migration type of MIGRATE_CMA pageblock.
	 *
	 * The way to use it is to change migratetype of a range of
	 * pageblocks to MIGRATE_CMA which can be done by
	 * __free_pageblock_cma() function.  What is important though
	 * is that a range of pageblocks must be aligned to
	 * MAX_ORDER_NR_PAGES should biggest page be bigger then
	 * a single pageblock.
	 */
	MIGRATE_CMA,
#endif
	MIGRATE_PCPTYPES, /* the number of types on the pcp lists */
	MIGRATE_HIGHATOMIC = MIGRATE_PCPTYPES,
#ifdef CONFIG_MEMORY_ISOLATION
	MIGRATE_ISOLATE,	/* can't allocate from here */
#endif
	MIGRATE_TYPES
};

/* In mm/page_alloc.c; keep in sync also with show_migration_types() there */
extern char * const migratetype_names[MIGRATE_TYPES];
/*
 * Returns a list which contains the migrate types on to which
 * an allocation falls back when the free list for the migrate
 * type mtype is depleted.
 * The end of the list is delimited by the type MIGRATE_TYPES.
 */
extern int *get_migratetype_fallbacks(int mtype);

#ifdef CONFIG_CMA
#  define is_migrate_cma(migratetype) unlikely((migratetype) == MIGRATE_CMA)
#  define is_migrate_cma_page(_page) (get_pageblock_migratetype(_page) == MIGRATE_CMA)
#  define get_cma_migrate_type() MIGRATE_CMA
#else
#  define is_migrate_cma(migratetype) false
#  define is_migrate_cma_page(_page) false
#  define get_cma_migrate_type() MIGRATE_MOVABLE
#endif

#define for_each_migratetype_order(order, type) \
	for (order = 0; order < MAX_ORDER; order++) \
		for (type = 0; type < MIGRATE_TYPES; type++)

extern int page_group_by_mobility_disabled;

#define NR_MIGRATETYPE_BITS (PB_migrate_end - PB_migrate + 1)
#define MIGRATETYPE_MASK ((1UL << NR_MIGRATETYPE_BITS) - 1)

#define get_pageblock_migratetype(page)					\
	get_pfnblock_flags_mask(page, page_to_pfn(page),		\
			PB_migrate_end, MIGRATETYPE_MASK)

struct free_area {
	struct list_head	free_list[MIGRATE_TYPES];
	unsigned long		nr_free;
};

struct pglist_data;

/*
 * zone->lock and the zone lru_lock are two of the hottest locks in the kernel.
 * So add a wild amount of padding here to ensure that they fall into separate
 * cachelines.  There are very few zone structures in the machine, so space
 * consumption is not a concern here.
 */
#if defined(CONFIG_SMP)
struct zone_padding {
	char x[0];
} ____cacheline_internodealigned_in_smp;
#define ZONE_PADDING(name)	struct zone_padding name;
#else
#define ZONE_PADDING(name)
#endif

enum zone_stat_item {
	/* First 128 byte cacheline (assuming 64 bit words) */
	NR_FREE_PAGES,
	NR_ZONE_LRU_BASE, /* Used only for compaction and reclaim retry */
	NR_ZONE_INACTIVE_ANON = NR_ZONE_LRU_BASE,
	NR_ZONE_ACTIVE_ANON,
	NR_ZONE_INACTIVE_FILE,
	NR_ZONE_ACTIVE_FILE,
	NR_ZONE_UNEVICTABLE,
	NR_ZONE_WRITE_PENDING,	/* Count of dirty, writeback and unstable pages */
	NR_MLOCK,		/* mlock()ed pages found and moved off LRU */
	NR_SLAB_RECLAIMABLE,
	NR_SLAB_UNRECLAIMABLE,
	NR_PAGETABLE,		/* used for pagetables */
	NR_KERNEL_STACK_KB,	/* measured in KiB */
#if IS_ENABLED(CONFIG_SHADOW_CALL_STACK)
	NR_KERNEL_SCS_BYTES,	/* measured in bytes */
#endif
	NR_KAISERTABLE,
	NR_BOUNCE,
	/* Second 128 byte cacheline */
#if IS_ENABLED(CONFIG_ZSMALLOC)
	NR_ZSPAGES,		/* allocated in zsmalloc */
#endif
#ifdef CONFIG_NUMA
	NUMA_HIT,		/* allocated in intended node */
	NUMA_MISS,		/* allocated in non intended node */
	NUMA_FOREIGN,		/* was intended here, hit elsewhere */
	NUMA_INTERLEAVE_HIT,	/* interleaver preferred this zone */
	NUMA_LOCAL,		/* allocation from local node */
	NUMA_OTHER,		/* allocation from other node */
#endif
	NR_FREE_CMA_PAGES,
	NR_VM_ZONE_STAT_ITEMS };

enum node_stat_item {
	NR_LRU_BASE,
	NR_INACTIVE_ANON = NR_LRU_BASE, /* must match order of LRU_[IN]ACTIVE */
	NR_ACTIVE_ANON,		/*  "     "     "   "       "         */
	NR_INACTIVE_FILE,	/*  "     "     "   "       "         */
	NR_ACTIVE_FILE,		/*  "     "     "   "       "         */
	NR_UNEVICTABLE,		/*  "     "     "   "       "         */
	NR_ISOLATED_ANON,	/* Temporary isolated pages from anon lru */
	NR_ISOLATED_FILE,	/* Temporary isolated pages from file lru */
	WORKINGSET_REFAULT,
	WORKINGSET_ACTIVATE,
	WORKINGSET_RESTORE,
	WORKINGSET_NODERECLAIM,
	NR_ANON_MAPPED,	/* Mapped anonymous pages */
	NR_FILE_MAPPED,	/* pagecache pages mapped into pagetables.
			   only modified from process context */
	NR_FILE_PAGES,
	NR_FILE_DIRTY,
	NR_WRITEBACK,
	NR_WRITEBACK_TEMP,	/* Writeback using temporary buffers */
	NR_SHMEM,		/* shmem pages (included tmpfs/GEM pages) */
	NR_SHMEM_THPS,
	NR_SHMEM_PMDMAPPED,
	NR_ANON_THPS,
	NR_UNSTABLE_NFS,	/* NFS unstable pages */
	NR_VMSCAN_WRITE,
	NR_VMSCAN_IMMEDIATE,	/* Prioritise for reclaim when writeback ends */
	NR_DIRTIED,		/* page dirtyings since bootup */
	NR_WRITTEN,		/* page writings since bootup */
	/*
	 * Currently, NR_INDIRECTLY_RECLAIMABLE_BYTES covers only memory in ion
	 * system heap pool(If user free memory allocated from system heap via
	 * pool, it could stay this ION heap pool until memory pressure happens
	 * or reallocated so that it consumes the memory) so we could regard it
	 * as the amount of ION heap system heap pool.
	 * Upstream is going to change it with new stuff so don't bother to
	 * follow it at this moment. https://lkml.org/lkml/2018/7/18/505
	 */
	NR_INDIRECTLY_RECLAIMABLE_BYTES, /* measured in bytes */
	/*
	 * NR_ION_HEAP covers every allocation from ION heap system heap.
	 * It means it already includes NR_INDIRECTLY_RECLAIMABLE_BYTES.
	 * Therefore, the amount of ION heap application using at this moment
	 * is NR_ION_HEAP - (NR_INDIRECTLY_RECLAIMABLE_BYTES / PAGE_SIZE).
	 */
	NR_ION_HEAP,
<<<<<<< HEAD
=======
	NR_GPU_HEAP,
>>>>>>> a84f6fad
	NR_VM_NODE_STAT_ITEMS
};

/*
 * We do arithmetic on the LRU lists in various places in the code,
 * so it is important to keep the active lists LRU_ACTIVE higher in
 * the array than the corresponding inactive lists, and to keep
 * the *_FILE lists LRU_FILE higher than the corresponding _ANON lists.
 *
 * This has to be kept in sync with the statistics in zone_stat_item
 * above and the descriptions in vmstat_text in mm/vmstat.c
 */
#define LRU_BASE 0
#define LRU_ACTIVE 1
#define LRU_FILE 2

enum lru_list {
	LRU_INACTIVE_ANON = LRU_BASE,
	LRU_ACTIVE_ANON = LRU_BASE + LRU_ACTIVE,
	LRU_INACTIVE_FILE = LRU_BASE + LRU_FILE,
	LRU_ACTIVE_FILE = LRU_BASE + LRU_FILE + LRU_ACTIVE,
	LRU_UNEVICTABLE,
	NR_LRU_LISTS
};

#define for_each_lru(lru) for (lru = 0; lru < NR_LRU_LISTS; lru++)

#define for_each_evictable_lru(lru) for (lru = 0; lru <= LRU_ACTIVE_FILE; lru++)

static inline int is_file_lru(enum lru_list lru)
{
	return (lru == LRU_INACTIVE_FILE || lru == LRU_ACTIVE_FILE);
}

static inline int is_active_lru(enum lru_list lru)
{
	return (lru == LRU_ACTIVE_ANON || lru == LRU_ACTIVE_FILE);
}

struct zone_reclaim_stat {
	/*
	 * The pageout code in vmscan.c keeps track of how many of the
	 * mem/swap backed and file backed pages are referenced.
	 * The higher the rotated/scanned ratio, the more valuable
	 * that cache is.
	 *
	 * The anon LRU stats live in [0], file LRU stats in [1]
	 */
	unsigned long		recent_rotated[2];
	unsigned long		recent_scanned[2];
};

struct lruvec {
	struct list_head		lists[NR_LRU_LISTS];
	struct zone_reclaim_stat	reclaim_stat;
	/* Evictions & activations on the inactive file list */
	atomic_long_t			inactive_age;
#ifdef CONFIG_MEMCG
	struct pglist_data *pgdat;
#endif
};

/* Mask used at gathering information at once (see memcontrol.c) */
#define LRU_ALL_FILE (BIT(LRU_INACTIVE_FILE) | BIT(LRU_ACTIVE_FILE))
#define LRU_ALL_ANON (BIT(LRU_INACTIVE_ANON) | BIT(LRU_ACTIVE_ANON))
#define LRU_ALL	     ((1 << NR_LRU_LISTS) - 1)

/* Isolate unmapped file */
#define ISOLATE_UNMAPPED	((__force isolate_mode_t)0x2)
/* Isolate for asynchronous migration */
#define ISOLATE_ASYNC_MIGRATE	((__force isolate_mode_t)0x4)
/* Isolate unevictable pages */
#define ISOLATE_UNEVICTABLE	((__force isolate_mode_t)0x8)

/* LRU Isolation modes. */
typedef unsigned __bitwise__ isolate_mode_t;

enum zone_watermarks {
	WMARK_MIN,
	WMARK_LOW,
	WMARK_HIGH,
	NR_WMARK
};

#define min_wmark_pages(z) (z->watermark[WMARK_MIN])
#define low_wmark_pages(z) (z->watermark[WMARK_LOW])
#define high_wmark_pages(z) (z->watermark[WMARK_HIGH])

struct per_cpu_pages {
	int count;		/* number of pages in the list */
	int high;		/* high watermark, emptying needed */
	int batch;		/* chunk size for buddy add/remove */

	/* Lists of pages, one per migrate type stored on the pcp-lists */
	struct list_head lists[MIGRATE_PCPTYPES];
};

struct per_cpu_pageset {
	struct per_cpu_pages pcp;
#ifdef CONFIG_NUMA
	s8 expire;
#endif
#ifdef CONFIG_SMP
	s8 stat_threshold;
	s8 vm_stat_diff[NR_VM_ZONE_STAT_ITEMS];
#endif
};

struct per_cpu_nodestat {
	s8 stat_threshold;
	s8 vm_node_stat_diff[NR_VM_NODE_STAT_ITEMS];
};

#endif /* !__GENERATING_BOUNDS.H */

enum zone_type {
#ifdef CONFIG_ZONE_DMA
	/*
	 * ZONE_DMA is used when there are devices that are not able
	 * to do DMA to all of addressable memory (ZONE_NORMAL). Then we
	 * carve out the portion of memory that is needed for these devices.
	 * The range is arch specific.
	 *
	 * Some examples
	 *
	 * Architecture		Limit
	 * ---------------------------
	 * parisc, ia64, sparc	<4G
	 * s390			<2G
	 * arm			Various
	 * alpha		Unlimited or 0-16MB.
	 *
	 * i386, x86_64 and multiple other arches
	 * 			<16M.
	 */
	ZONE_DMA,
#endif
#ifdef CONFIG_ZONE_DMA32
	/*
	 * x86_64 needs two ZONE_DMAs because it supports devices that are
	 * only able to do DMA to the lower 16M but also 32 bit devices that
	 * can only do DMA areas below 4G.
	 */
	ZONE_DMA32,
#endif
	/*
	 * Normal addressable memory is in ZONE_NORMAL. DMA operations can be
	 * performed on pages in ZONE_NORMAL if the DMA devices support
	 * transfers to all addressable memory.
	 */
	ZONE_NORMAL,
#ifdef CONFIG_HIGHMEM
	/*
	 * A memory area that is only addressable by the kernel through
	 * mapping portions into its own address space. This is for example
	 * used by i386 to allow the kernel to address the memory beyond
	 * 900MB. The kernel will set up special mappings (page
	 * table entries on i386) for each page that the kernel needs to
	 * access.
	 */
	ZONE_HIGHMEM,
#endif
	ZONE_MOVABLE,
#ifdef CONFIG_ZONE_DEVICE
	ZONE_DEVICE,
#endif
	__MAX_NR_ZONES

};

#ifndef __GENERATING_BOUNDS_H

struct zone {
	/* Read-mostly fields */

	/* zone watermarks, access with *_wmark_pages(zone) macros */
	unsigned long watermark[NR_WMARK];

	unsigned long nr_reserved_highatomic;

	/*
	 * We don't know if the memory that we're going to allocate will be
	 * freeable or/and it will be released eventually, so to avoid totally
	 * wasting several GB of ram we must reserve some of the lower zone
	 * memory (otherwise we risk to run OOM on the lower zones despite
	 * there being tons of freeable ram on the higher zones).  This array is
	 * recalculated at runtime if the sysctl_lowmem_reserve_ratio sysctl
	 * changes.
	 */
	long lowmem_reserve[MAX_NR_ZONES];

#ifdef CONFIG_NUMA
	int node;
#endif
	struct pglist_data	*zone_pgdat;
	struct per_cpu_pageset __percpu *pageset;

#ifdef CONFIG_CMA
	bool			cma_alloc;
#endif

#ifndef CONFIG_SPARSEMEM
	/*
	 * Flags for a pageblock_nr_pages block. See pageblock-flags.h.
	 * In SPARSEMEM, this map is stored in struct mem_section
	 */
	unsigned long		*pageblock_flags;
#endif /* CONFIG_SPARSEMEM */

	/* zone_start_pfn == zone_start_paddr >> PAGE_SHIFT */
	unsigned long		zone_start_pfn;

	/*
	 * spanned_pages is the total pages spanned by the zone, including
	 * holes, which is calculated as:
	 * 	spanned_pages = zone_end_pfn - zone_start_pfn;
	 *
	 * present_pages is physical pages existing within the zone, which
	 * is calculated as:
	 *	present_pages = spanned_pages - absent_pages(pages in holes);
	 *
	 * managed_pages is present pages managed by the buddy system, which
	 * is calculated as (reserved_pages includes pages allocated by the
	 * bootmem allocator):
	 *	managed_pages = present_pages - reserved_pages;
	 *
	 * So present_pages may be used by memory hotplug or memory power
	 * management logic to figure out unmanaged pages by checking
	 * (present_pages - managed_pages). And managed_pages should be used
	 * by page allocator and vm scanner to calculate all kinds of watermarks
	 * and thresholds.
	 *
	 * Locking rules:
	 *
	 * zone_start_pfn and spanned_pages are protected by span_seqlock.
	 * It is a seqlock because it has to be read outside of zone->lock,
	 * and it is done in the main allocator path.  But, it is written
	 * quite infrequently.
	 *
	 * The span_seq lock is declared along with zone->lock because it is
	 * frequently read in proximity to zone->lock.  It's good to
	 * give them a chance of being in the same cacheline.
	 *
	 * Write access to present_pages at runtime should be protected by
	 * mem_hotplug_begin/end(). Any reader who can't tolerant drift of
	 * present_pages should get_online_mems() to get a stable value.
	 *
	 * Read access to managed_pages should be safe because it's unsigned
	 * long. Write access to zone->managed_pages and totalram_pages are
	 * protected by managed_page_count_lock at runtime. Idealy only
	 * adjust_managed_page_count() should be used instead of directly
	 * touching zone->managed_pages and totalram_pages.
	 */
	unsigned long		managed_pages;
	unsigned long		spanned_pages;
	unsigned long		present_pages;

	const char		*name;

#ifdef CONFIG_MEMORY_ISOLATION
	/*
	 * Number of isolated pageblock. It is used to solve incorrect
	 * freepage counting problem due to racy retrieving migratetype
	 * of pageblock. Protected by zone->lock.
	 */
	unsigned long		nr_isolate_pageblock;
#endif

#ifdef CONFIG_MEMORY_HOTPLUG
	/* see spanned/present_pages for more description */
	seqlock_t		span_seqlock;
#endif

	int initialized;

	/* Write-intensive fields used from the page allocator */
	ZONE_PADDING(_pad1_)

	/* free areas of different sizes */
	struct free_area	free_area[MAX_ORDER];

	/* zone flags, see below */
	unsigned long		flags;

	/* Primarily protects free_area */
	spinlock_t		lock;

	/* Write-intensive fields used by compaction and vmstats. */
	ZONE_PADDING(_pad2_)

	/*
	 * When free pages are below this point, additional steps are taken
	 * when reading the number of free pages to avoid per-cpu counter
	 * drift allowing watermarks to be breached
	 */
	unsigned long percpu_drift_mark;

#if defined CONFIG_COMPACTION || defined CONFIG_CMA
	/* pfn where compaction free scanner should start */
	unsigned long		compact_cached_free_pfn;
	/* pfn where async and sync compaction migration scanner should start */
	unsigned long		compact_cached_migrate_pfn[2];
#endif

#ifdef CONFIG_COMPACTION
	/*
	 * On compaction failure, 1<<compact_defer_shift compactions
	 * are skipped before trying again. The number attempted since
	 * last failure is tracked with compact_considered.
	 */
	unsigned int		compact_considered;
	unsigned int		compact_defer_shift;
	int			compact_order_failed;
#endif

#if defined CONFIG_COMPACTION || defined CONFIG_CMA
	/* Set to true when the PG_migrate_skip bits should be cleared */
	bool			compact_blockskip_flush;
#endif

	bool			contiguous;

	ZONE_PADDING(_pad3_)
	/* Zone statistics */
	atomic_long_t		vm_stat[NR_VM_ZONE_STAT_ITEMS];
} ____cacheline_internodealigned_in_smp;

enum pgdat_flags {
	PGDAT_CONGESTED,		/* pgdat has many dirty pages backed by
					 * a congested BDI
					 */
	PGDAT_DIRTY,			/* reclaim scanning has recently found
					 * many dirty file pages at the tail
					 * of the LRU.
					 */
	PGDAT_WRITEBACK,		/* reclaim scanning has recently found
					 * many pages under writeback
					 */
	PGDAT_RECLAIM_LOCKED,		/* prevents concurrent reclaim */
};

static inline unsigned long zone_end_pfn(const struct zone *zone)
{
	return zone->zone_start_pfn + zone->spanned_pages;
}

static inline bool zone_spans_pfn(const struct zone *zone, unsigned long pfn)
{
	return zone->zone_start_pfn <= pfn && pfn < zone_end_pfn(zone);
}

static inline bool zone_is_initialized(struct zone *zone)
{
	return zone->initialized;
}

static inline bool zone_is_empty(struct zone *zone)
{
	return zone->spanned_pages == 0;
}

/*
 * The "priority" of VM scanning is how much of the queues we will scan in one
 * go. A value of 12 for DEF_PRIORITY implies that we will scan 1/4096th of the
 * queues ("queue_length >> 12") during an aging round.
 */
#define DEF_PRIORITY 12

/* Maximum number of zones on a zonelist */
#define MAX_ZONES_PER_ZONELIST (MAX_NUMNODES * MAX_NR_ZONES)

enum {
	ZONELIST_FALLBACK,	/* zonelist with fallback */
#ifdef CONFIG_NUMA
	/*
	 * The NUMA zonelists are doubled because we need zonelists that
	 * restrict the allocations to a single node for __GFP_THISNODE.
	 */
	ZONELIST_NOFALLBACK,	/* zonelist without fallback (__GFP_THISNODE) */
#endif
	MAX_ZONELISTS
};

/*
 * This struct contains information about a zone in a zonelist. It is stored
 * here to avoid dereferences into large structures and lookups of tables
 */
struct zoneref {
	struct zone *zone;	/* Pointer to actual zone */
	int zone_idx;		/* zone_idx(zoneref->zone) */
};

/*
 * One allocation request operates on a zonelist. A zonelist
 * is a list of zones, the first one is the 'goal' of the
 * allocation, the other zones are fallback zones, in decreasing
 * priority.
 *
 * To speed the reading of the zonelist, the zonerefs contain the zone index
 * of the entry being read. Helper functions to access information given
 * a struct zoneref are
 *
 * zonelist_zone()	- Return the struct zone * for an entry in _zonerefs
 * zonelist_zone_idx()	- Return the index of the zone for an entry
 * zonelist_node_idx()	- Return the index of the node for an entry
 */
struct zonelist {
	struct zoneref _zonerefs[MAX_ZONES_PER_ZONELIST + 1];
};

#ifndef CONFIG_DISCONTIGMEM
/* The array of struct pages - for discontigmem use pgdat->lmem_map */
extern struct page *mem_map;
#endif

/*
 * The pg_data_t structure is used in machines with CONFIG_DISCONTIGMEM
 * (mostly NUMA machines?) to denote a higher-level memory zone than the
 * zone denotes.
 *
 * On NUMA machines, each NUMA node would have a pg_data_t to describe
 * it's memory layout.
 *
 * Memory statistics and page replacement data structures are maintained on a
 * per-zone basis.
 */
struct bootmem_data;
typedef struct pglist_data {
	struct zone node_zones[MAX_NR_ZONES];
	struct zonelist node_zonelists[MAX_ZONELISTS];
	int nr_zones;
#ifdef CONFIG_FLAT_NODE_MEM_MAP	/* means !SPARSEMEM */
	struct page *node_mem_map;
#ifdef CONFIG_PAGE_EXTENSION
	struct page_ext *node_page_ext;
#endif
#endif
#ifndef CONFIG_NO_BOOTMEM
	struct bootmem_data *bdata;
#endif
#ifdef CONFIG_MEMORY_HOTPLUG
	/*
	 * Must be held any time you expect node_start_pfn, node_present_pages
	 * or node_spanned_pages stay constant.  Holding this will also
	 * guarantee that any pfn_valid() stays that way.
	 *
	 * pgdat_resize_lock() and pgdat_resize_unlock() are provided to
	 * manipulate node_size_lock without checking for CONFIG_MEMORY_HOTPLUG.
	 *
	 * Nests above zone->lock and zone->span_seqlock
	 */
	spinlock_t node_size_lock;
#endif
	unsigned long node_start_pfn;
	unsigned long node_present_pages; /* total number of physical pages */
	unsigned long node_spanned_pages; /* total size of physical page
					     range, including holes */
	int node_id;
	wait_queue_head_t kswapd_wait;
	wait_queue_head_t pfmemalloc_wait;
	struct task_struct *kswapd;	/* Protected by
					   mem_hotplug_begin/end() */
	int kswapd_order;
	enum zone_type kswapd_classzone_idx;

	int kswapd_failures;		/* Number of 'reclaimed == 0' runs */

#ifdef CONFIG_COMPACTION
	int kcompactd_max_order;
	enum zone_type kcompactd_classzone_idx;
	wait_queue_head_t kcompactd_wait;
	struct task_struct *kcompactd;
#endif
#ifdef CONFIG_NUMA_BALANCING
	/* Lock serializing the migrate rate limiting window */
	spinlock_t numabalancing_migrate_lock;

	/* Rate limiting time interval */
	unsigned long numabalancing_migrate_next_window;

	/* Number of pages migrated during the rate limiting time interval */
	unsigned long numabalancing_migrate_nr_pages;
#endif
	/*
	 * This is a per-node reserve of pages that are not available
	 * to userspace allocations.
	 */
	unsigned long		totalreserve_pages;

#ifdef CONFIG_NUMA
	/*
	 * zone reclaim becomes active if more unmapped pages exist.
	 */
	unsigned long		min_unmapped_pages;
	unsigned long		min_slab_pages;
#endif /* CONFIG_NUMA */

	/* Write-intensive fields used by page reclaim */
	ZONE_PADDING(_pad1_)
	spinlock_t		lru_lock;

#ifdef CONFIG_DEFERRED_STRUCT_PAGE_INIT
	/*
	 * If memory initialisation on large machines is deferred then this
	 * is the first PFN that needs to be initialised.
	 */
	unsigned long first_deferred_pfn;
	/* Number of non-deferred pages */
	unsigned long static_init_pgcnt;
#endif /* CONFIG_DEFERRED_STRUCT_PAGE_INIT */

#ifdef CONFIG_TRANSPARENT_HUGEPAGE
	spinlock_t split_queue_lock;
	struct list_head split_queue;
	unsigned long split_queue_len;
#endif

	/* Fields commonly accessed by the page reclaim scanner */
	struct lruvec		lruvec;

	/*
	 * The target ratio of ACTIVE_ANON to INACTIVE_ANON pages on
	 * this node's LRU.  Maintained by the pageout code.
	 */
	unsigned int inactive_ratio;

	unsigned long		flags;

	ZONE_PADDING(_pad2_)

	/* Per-node vmstats */
	struct per_cpu_nodestat __percpu *per_cpu_nodestats;
	atomic_long_t		vm_stat[NR_VM_NODE_STAT_ITEMS];
} pg_data_t;

#define node_present_pages(nid)	(NODE_DATA(nid)->node_present_pages)
#define node_spanned_pages(nid)	(NODE_DATA(nid)->node_spanned_pages)
#ifdef CONFIG_FLAT_NODE_MEM_MAP
#define pgdat_page_nr(pgdat, pagenr)	((pgdat)->node_mem_map + (pagenr))
#else
#define pgdat_page_nr(pgdat, pagenr)	pfn_to_page((pgdat)->node_start_pfn + (pagenr))
#endif
#define nid_page_nr(nid, pagenr) 	pgdat_page_nr(NODE_DATA(nid),(pagenr))

#define node_start_pfn(nid)	(NODE_DATA(nid)->node_start_pfn)
#define node_end_pfn(nid) pgdat_end_pfn(NODE_DATA(nid))
static inline spinlock_t *zone_lru_lock(struct zone *zone)
{
	return &zone->zone_pgdat->lru_lock;
}

static inline struct lruvec *node_lruvec(struct pglist_data *pgdat)
{
	return &pgdat->lruvec;
}

static inline unsigned long pgdat_end_pfn(pg_data_t *pgdat)
{
	return pgdat->node_start_pfn + pgdat->node_spanned_pages;
}

static inline bool pgdat_is_empty(pg_data_t *pgdat)
{
	return !pgdat->node_start_pfn && !pgdat->node_spanned_pages;
}

static inline int zone_id(const struct zone *zone)
{
	struct pglist_data *pgdat = zone->zone_pgdat;

	return zone - pgdat->node_zones;
}

#ifdef CONFIG_ZONE_DEVICE
static inline bool is_dev_zone(const struct zone *zone)
{
	return zone_id(zone) == ZONE_DEVICE;
}
#else
static inline bool is_dev_zone(const struct zone *zone)
{
	return false;
}
#endif

#include <linux/memory_hotplug.h>

extern struct mutex zonelists_mutex;
void build_all_zonelists(pg_data_t *pgdat, struct zone *zone);
void wakeup_kswapd(struct zone *zone, int order, enum zone_type classzone_idx);
bool __zone_watermark_ok(struct zone *z, unsigned int order, unsigned long mark,
			 int classzone_idx, unsigned int alloc_flags,
			 long free_pages);
bool zone_watermark_ok(struct zone *z, unsigned int order,
		unsigned long mark, int classzone_idx,
		unsigned int alloc_flags);
bool zone_watermark_ok_safe(struct zone *z, unsigned int order,
		unsigned long mark, int classzone_idx);
enum memmap_context {
	MEMMAP_EARLY,
	MEMMAP_HOTPLUG,
};
extern int init_currently_empty_zone(struct zone *zone, unsigned long start_pfn,
				     unsigned long size);

extern void lruvec_init(struct lruvec *lruvec);

static inline struct pglist_data *lruvec_pgdat(struct lruvec *lruvec)
{
#ifdef CONFIG_MEMCG
	return lruvec->pgdat;
#else
	return container_of(lruvec, struct pglist_data, lruvec);
#endif
}

extern unsigned long lruvec_lru_size(struct lruvec *lruvec, enum lru_list lru, int zone_idx);

#ifdef CONFIG_HAVE_MEMORY_PRESENT
void memory_present(int nid, unsigned long start, unsigned long end);
#else
static inline void memory_present(int nid, unsigned long start, unsigned long end) {}
#endif

#ifdef CONFIG_HAVE_MEMORYLESS_NODES
int local_memory_node(int node_id);
#else
static inline int local_memory_node(int node_id) { return node_id; };
#endif

#ifdef CONFIG_NEED_NODE_MEMMAP_SIZE
unsigned long __init node_memmap_size_bytes(int, unsigned long, unsigned long);
#endif

/*
 * zone_idx() returns 0 for the ZONE_DMA zone, 1 for the ZONE_NORMAL zone, etc.
 */
#define zone_idx(zone)		((zone) - (zone)->zone_pgdat->node_zones)

/*
 * Returns true if a zone has pages managed by the buddy allocator.
 * All the reclaim decisions have to use this function rather than
 * populated_zone(). If the whole zone is reserved then we can easily
 * end up with populated_zone() && !managed_zone().
 */
static inline bool managed_zone(struct zone *zone)
{
	return zone->managed_pages;
}

/* Returns true if a zone has memory */
static inline bool populated_zone(struct zone *zone)
{
	return zone->present_pages;
}

extern int movable_zone;

#ifdef CONFIG_HIGHMEM
static inline int zone_movable_is_highmem(void)
{
#ifdef CONFIG_HAVE_MEMBLOCK_NODE_MAP
	return movable_zone == ZONE_HIGHMEM;
#else
	return (ZONE_MOVABLE - 1) == ZONE_HIGHMEM;
#endif
}
#endif

static inline int is_highmem_idx(enum zone_type idx)
{
#ifdef CONFIG_HIGHMEM
	return (idx == ZONE_HIGHMEM ||
		(idx == ZONE_MOVABLE && zone_movable_is_highmem()));
#else
	return 0;
#endif
}

/**
 * is_highmem - helper function to quickly check if a struct zone is a 
 *              highmem zone or not.  This is an attempt to keep references
 *              to ZONE_{DMA/NORMAL/HIGHMEM/etc} in general code to a minimum.
 * @zone - pointer to struct zone variable
 */
static inline int is_highmem(struct zone *zone)
{
#ifdef CONFIG_HIGHMEM
	return is_highmem_idx(zone_idx(zone));
#else
	return 0;
#endif
}

/* These two functions are used to setup the per zone pages min values */
struct ctl_table;
int min_free_kbytes_sysctl_handler(struct ctl_table *, int,
					void __user *, size_t *, loff_t *);
int watermark_scale_factor_sysctl_handler(struct ctl_table *, int,
					void __user *, size_t *, loff_t *);
extern int sysctl_lowmem_reserve_ratio[MAX_NR_ZONES-1];
int lowmem_reserve_ratio_sysctl_handler(struct ctl_table *, int,
					void __user *, size_t *, loff_t *);
int percpu_pagelist_fraction_sysctl_handler(struct ctl_table *, int,
					void __user *, size_t *, loff_t *);
int sysctl_min_unmapped_ratio_sysctl_handler(struct ctl_table *, int,
			void __user *, size_t *, loff_t *);
int sysctl_min_slab_ratio_sysctl_handler(struct ctl_table *, int,
			void __user *, size_t *, loff_t *);

extern int numa_zonelist_order_handler(struct ctl_table *, int,
			void __user *, size_t *, loff_t *);
extern char numa_zonelist_order[];
#define NUMA_ZONELIST_ORDER_LEN 16	/* string buffer size */

#ifndef CONFIG_NEED_MULTIPLE_NODES

extern struct pglist_data contig_page_data;
#define NODE_DATA(nid)		(&contig_page_data)
#define NODE_MEM_MAP(nid)	mem_map

#else /* CONFIG_NEED_MULTIPLE_NODES */

#include <asm/mmzone.h>

#endif /* !CONFIG_NEED_MULTIPLE_NODES */

extern struct pglist_data *first_online_pgdat(void);
extern struct pglist_data *next_online_pgdat(struct pglist_data *pgdat);
extern struct zone *next_zone(struct zone *zone);

/**
 * for_each_online_pgdat - helper macro to iterate over all online nodes
 * @pgdat - pointer to a pg_data_t variable
 */
#define for_each_online_pgdat(pgdat)			\
	for (pgdat = first_online_pgdat();		\
	     pgdat;					\
	     pgdat = next_online_pgdat(pgdat))
/**
 * for_each_zone - helper macro to iterate over all memory zones
 * @zone - pointer to struct zone variable
 *
 * The user only needs to declare the zone variable, for_each_zone
 * fills it in.
 */
#define for_each_zone(zone)			        \
	for (zone = (first_online_pgdat())->node_zones; \
	     zone;					\
	     zone = next_zone(zone))

#define for_each_populated_zone(zone)		        \
	for (zone = (first_online_pgdat())->node_zones; \
	     zone;					\
	     zone = next_zone(zone))			\
		if (!populated_zone(zone))		\
			; /* do nothing */		\
		else

static inline struct zone *zonelist_zone(struct zoneref *zoneref)
{
	return zoneref->zone;
}

static inline int zonelist_zone_idx(struct zoneref *zoneref)
{
	return zoneref->zone_idx;
}

static inline int zonelist_node_idx(struct zoneref *zoneref)
{
#ifdef CONFIG_NUMA
	/* zone_to_nid not available in this context */
	return zoneref->zone->node;
#else
	return 0;
#endif /* CONFIG_NUMA */
}

struct zoneref *__next_zones_zonelist(struct zoneref *z,
					enum zone_type highest_zoneidx,
					nodemask_t *nodes);

/**
 * next_zones_zonelist - Returns the next zone at or below highest_zoneidx within the allowed nodemask using a cursor within a zonelist as a starting point
 * @z - The cursor used as a starting point for the search
 * @highest_zoneidx - The zone index of the highest zone to return
 * @nodes - An optional nodemask to filter the zonelist with
 *
 * This function returns the next zone at or below a given zone index that is
 * within the allowed nodemask using a cursor as the starting point for the
 * search. The zoneref returned is a cursor that represents the current zone
 * being examined. It should be advanced by one before calling
 * next_zones_zonelist again.
 */
static __always_inline struct zoneref *next_zones_zonelist(struct zoneref *z,
					enum zone_type highest_zoneidx,
					nodemask_t *nodes)
{
	if (likely(!nodes && zonelist_zone_idx(z) <= highest_zoneidx))
		return z;
	return __next_zones_zonelist(z, highest_zoneidx, nodes);
}

/**
 * first_zones_zonelist - Returns the first zone at or below highest_zoneidx within the allowed nodemask in a zonelist
 * @zonelist - The zonelist to search for a suitable zone
 * @highest_zoneidx - The zone index of the highest zone to return
 * @nodes - An optional nodemask to filter the zonelist with
 * @return - Zoneref pointer for the first suitable zone found (see below)
 *
 * This function returns the first zone at or below a given zone index that is
 * within the allowed nodemask. The zoneref returned is a cursor that can be
 * used to iterate the zonelist with next_zones_zonelist by advancing it by
 * one before calling.
 *
 * When no eligible zone is found, zoneref->zone is NULL (zoneref itself is
 * never NULL). This may happen either genuinely, or due to concurrent nodemask
 * update due to cpuset modification.
 */
static inline struct zoneref *first_zones_zonelist(struct zonelist *zonelist,
					enum zone_type highest_zoneidx,
					nodemask_t *nodes)
{
	return next_zones_zonelist(zonelist->_zonerefs,
							highest_zoneidx, nodes);
}

/**
 * for_each_zone_zonelist_nodemask - helper macro to iterate over valid zones in a zonelist at or below a given zone index and within a nodemask
 * @zone - The current zone in the iterator
 * @z - The current pointer within zonelist->zones being iterated
 * @zlist - The zonelist being iterated
 * @highidx - The zone index of the highest zone to return
 * @nodemask - Nodemask allowed by the allocator
 *
 * This iterator iterates though all zones at or below a given zone index and
 * within a given nodemask
 */
#define for_each_zone_zonelist_nodemask(zone, z, zlist, highidx, nodemask) \
	for (z = first_zones_zonelist(zlist, highidx, nodemask), zone = zonelist_zone(z);	\
		zone;							\
		z = next_zones_zonelist(++z, highidx, nodemask),	\
			zone = zonelist_zone(z))

#define for_next_zone_zonelist_nodemask(zone, z, zlist, highidx, nodemask) \
	for (zone = z->zone;	\
		zone;							\
		z = next_zones_zonelist(++z, highidx, nodemask),	\
			zone = zonelist_zone(z))


/**
 * for_each_zone_zonelist - helper macro to iterate over valid zones in a zonelist at or below a given zone index
 * @zone - The current zone in the iterator
 * @z - The current pointer within zonelist->zones being iterated
 * @zlist - The zonelist being iterated
 * @highidx - The zone index of the highest zone to return
 *
 * This iterator iterates though all zones at or below a given zone index.
 */
#define for_each_zone_zonelist(zone, z, zlist, highidx) \
	for_each_zone_zonelist_nodemask(zone, z, zlist, highidx, NULL)

#ifdef CONFIG_SPARSEMEM
#include <asm/sparsemem.h>
#endif

#if !defined(CONFIG_HAVE_ARCH_EARLY_PFN_TO_NID) && \
	!defined(CONFIG_HAVE_MEMBLOCK_NODE_MAP)
static inline unsigned long early_pfn_to_nid(unsigned long pfn)
{
	return 0;
}
#endif

#ifdef CONFIG_FLATMEM
#define pfn_to_nid(pfn)		(0)
#endif

#ifdef CONFIG_SPARSEMEM

/*
 * SECTION_SHIFT    		#bits space required to store a section #
 *
 * PA_SECTION_SHIFT		physical address to/from section number
 * PFN_SECTION_SHIFT		pfn to/from section number
 */
#define PA_SECTION_SHIFT	(SECTION_SIZE_BITS)
#define PFN_SECTION_SHIFT	(SECTION_SIZE_BITS - PAGE_SHIFT)

#define NR_MEM_SECTIONS		(1UL << SECTIONS_SHIFT)

#define PAGES_PER_SECTION       (1UL << PFN_SECTION_SHIFT)
#define PAGE_SECTION_MASK	(~(PAGES_PER_SECTION-1))

#define SECTION_BLOCKFLAGS_BITS \
	((1UL << (PFN_SECTION_SHIFT - pageblock_order)) * NR_PAGEBLOCK_BITS)

#if (MAX_ORDER - 1 + PAGE_SHIFT) > SECTION_SIZE_BITS
#error Allocator MAX_ORDER exceeds SECTION_SIZE
#endif

#define pfn_to_section_nr(pfn) ((pfn) >> PFN_SECTION_SHIFT)
#define section_nr_to_pfn(sec) ((sec) << PFN_SECTION_SHIFT)

#define SECTION_ALIGN_UP(pfn)	(((pfn) + PAGES_PER_SECTION - 1) & PAGE_SECTION_MASK)
#define SECTION_ALIGN_DOWN(pfn)	((pfn) & PAGE_SECTION_MASK)

struct page;
struct page_ext;
struct mem_section {
	/*
	 * This is, logically, a pointer to an array of struct
	 * pages.  However, it is stored with some other magic.
	 * (see sparse.c::sparse_init_one_section())
	 *
	 * Additionally during early boot we encode node id of
	 * the location of the section here to guide allocation.
	 * (see sparse.c::memory_present())
	 *
	 * Making it a UL at least makes someone do a cast
	 * before using it wrong.
	 */
	unsigned long section_mem_map;

	/* See declaration of similar field in struct zone */
	unsigned long *pageblock_flags;
#ifdef CONFIG_PAGE_EXTENSION
	/*
	 * If SPARSEMEM, pgdat doesn't have page_ext pointer. We use
	 * section. (see page_ext.h about this.)
	 */
	struct page_ext *page_ext;
	unsigned long pad;
#endif
	/*
	 * WARNING: mem_section must be a power-of-2 in size for the
	 * calculation and use of SECTION_ROOT_MASK to make sense.
	 */
};

#ifdef CONFIG_SPARSEMEM_EXTREME
#define SECTIONS_PER_ROOT       (PAGE_SIZE / sizeof (struct mem_section))
#else
#define SECTIONS_PER_ROOT	1
#endif

#define SECTION_NR_TO_ROOT(sec)	((sec) / SECTIONS_PER_ROOT)
#define NR_SECTION_ROOTS	DIV_ROUND_UP(NR_MEM_SECTIONS, SECTIONS_PER_ROOT)
#define SECTION_ROOT_MASK	(SECTIONS_PER_ROOT - 1)

#ifdef CONFIG_SPARSEMEM_EXTREME
extern struct mem_section *mem_section[NR_SECTION_ROOTS];
#else
extern struct mem_section mem_section[NR_SECTION_ROOTS][SECTIONS_PER_ROOT];
#endif

static inline struct mem_section *__nr_to_section(unsigned long nr)
{
	if (!mem_section[SECTION_NR_TO_ROOT(nr)])
		return NULL;
	return &mem_section[SECTION_NR_TO_ROOT(nr)][nr & SECTION_ROOT_MASK];
}
extern int __section_nr(struct mem_section* ms);
extern unsigned long usemap_size(void);

/*
 * We use the lower bits of the mem_map pointer to store
 * a little bit of information.  There should be at least
 * 3 bits here due to 32-bit alignment.
 */
#define	SECTION_MARKED_PRESENT	(1UL<<0)
#define SECTION_HAS_MEM_MAP	(1UL<<1)
#define SECTION_MAP_LAST_BIT	(1UL<<2)
#define SECTION_MAP_MASK	(~(SECTION_MAP_LAST_BIT-1))
#define SECTION_NID_SHIFT	2

static inline struct page *__section_mem_map_addr(struct mem_section *section)
{
	unsigned long map = section->section_mem_map;
	map &= SECTION_MAP_MASK;
	return (struct page *)map;
}

static inline int present_section(struct mem_section *section)
{
	return (section && (section->section_mem_map & SECTION_MARKED_PRESENT));
}

static inline int present_section_nr(unsigned long nr)
{
	return present_section(__nr_to_section(nr));
}

static inline int valid_section(struct mem_section *section)
{
	return (section && (section->section_mem_map & SECTION_HAS_MEM_MAP));
}

static inline int valid_section_nr(unsigned long nr)
{
	return valid_section(__nr_to_section(nr));
}

static inline struct mem_section *__pfn_to_section(unsigned long pfn)
{
	return __nr_to_section(pfn_to_section_nr(pfn));
}

#ifndef CONFIG_HAVE_ARCH_PFN_VALID
static inline int pfn_valid(unsigned long pfn)
{
	if (pfn_to_section_nr(pfn) >= NR_MEM_SECTIONS)
		return 0;
	return valid_section(__nr_to_section(pfn_to_section_nr(pfn)));
}
#endif

static inline int pfn_present(unsigned long pfn)
{
	if (pfn_to_section_nr(pfn) >= NR_MEM_SECTIONS)
		return 0;
	return present_section(__nr_to_section(pfn_to_section_nr(pfn)));
}

/*
 * These are _only_ used during initialisation, therefore they
 * can use __initdata ...  They could have names to indicate
 * this restriction.
 */
#ifdef CONFIG_NUMA
#define pfn_to_nid(pfn)							\
({									\
	unsigned long __pfn_to_nid_pfn = (pfn);				\
	page_to_nid(pfn_to_page(__pfn_to_nid_pfn));			\
})
#else
#define pfn_to_nid(pfn)		(0)
#endif

#define early_pfn_valid(pfn)	pfn_valid(pfn)
void sparse_init(void);
#else
#define sparse_init()	do {} while (0)
#define sparse_index_init(_sec, _nid)  do {} while (0)
#endif /* CONFIG_SPARSEMEM */

/*
 * During memory init memblocks map pfns to nids. The search is expensive and
 * this caches recent lookups. The implementation of __early_pfn_to_nid
 * may treat start/end as pfns or sections.
 */
struct mminit_pfnnid_cache {
	unsigned long last_start;
	unsigned long last_end;
	int last_nid;
};

#ifndef early_pfn_valid
#define early_pfn_valid(pfn)	(1)
#endif

void memory_present(int nid, unsigned long start, unsigned long end);
unsigned long __init node_memmap_size_bytes(int, unsigned long, unsigned long);

/*
 * If it is possible to have holes within a MAX_ORDER_NR_PAGES, then we
 * need to check pfn validility within that MAX_ORDER_NR_PAGES block.
 * pfn_valid_within() should be used in this case; we optimise this away
 * when we have no holes within a MAX_ORDER_NR_PAGES block.
 */
#ifdef CONFIG_HOLES_IN_ZONE
#define pfn_valid_within(pfn) pfn_valid(pfn)
#else
#define pfn_valid_within(pfn) (1)
#endif

#ifdef CONFIG_ARCH_HAS_HOLES_MEMORYMODEL
/*
 * pfn_valid() is meant to be able to tell if a given PFN has valid memmap
 * associated with it or not. In FLATMEM, it is expected that holes always
 * have valid memmap as long as there is valid PFNs either side of the hole.
 * In SPARSEMEM, it is assumed that a valid section has a memmap for the
 * entire section.
 *
 * However, an ARM, and maybe other embedded architectures in the future
 * free memmap backing holes to save memory on the assumption the memmap is
 * never used. The page_zone linkages are then broken even though pfn_valid()
 * returns true. A walker of the full memmap must then do this additional
 * check to ensure the memmap they are looking at is sane by making sure
 * the zone and PFN linkages are still valid. This is expensive, but walkers
 * of the full memmap are extremely rare.
 */
bool memmap_valid_within(unsigned long pfn,
					struct page *page, struct zone *zone);
#else
static inline bool memmap_valid_within(unsigned long pfn,
					struct page *page, struct zone *zone)
{
	return true;
}
#endif /* CONFIG_ARCH_HAS_HOLES_MEMORYMODEL */

#endif /* !__GENERATING_BOUNDS.H */
#endif /* !__ASSEMBLY__ */
#endif /* _LINUX_MMZONE_H */<|MERGE_RESOLUTION|>--- conflicted
+++ resolved
@@ -199,10 +199,7 @@
 	 * is NR_ION_HEAP - (NR_INDIRECTLY_RECLAIMABLE_BYTES / PAGE_SIZE).
 	 */
 	NR_ION_HEAP,
-<<<<<<< HEAD
-=======
 	NR_GPU_HEAP,
->>>>>>> a84f6fad
 	NR_VM_NODE_STAT_ITEMS
 };
 
