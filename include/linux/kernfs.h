--- conflicted
+++ resolved
@@ -240,11 +240,7 @@
 			 loff_t off);
 
 	unsigned int (*poll)(struct kernfs_open_file *of,
-<<<<<<< HEAD
-			 struct poll_table_struct *pt);
-=======
 			     struct poll_table_struct *pt);
->>>>>>> e4311a36
 
 	int (*mmap)(struct kernfs_open_file *of, struct vm_area_struct *vma);
 
@@ -334,11 +330,7 @@
 		     const char *new_name, const void *new_ns);
 int kernfs_setattr(struct kernfs_node *kn, const struct iattr *iattr);
 unsigned int kernfs_generic_poll(struct kernfs_open_file *of,
-<<<<<<< HEAD
-			     struct poll_table_struct *pt);
-=======
 				 struct poll_table_struct *pt);
->>>>>>> e4311a36
 void kernfs_notify(struct kernfs_node *kn);
 
 const void *kernfs_super_ns(struct super_block *sb);
