/*
 *  linux/fs/namei.c
 *
 *  Copyright (C) 1991, 1992  Linus Torvalds
 */

/*
 * Some corrections by tytso.
 */

/* [Feb 1997 T. Schoebel-Theuer] Complete rewrite of the pathname
 * lookup logic.
 */
/* [Feb-Apr 2000, AV] Rewrite to the new namespace architecture.
 */

#include <linux/init.h>
#include <linux/export.h>
#include <linux/kernel.h>
#include <linux/slab.h>
#include <linux/fs.h>
#include <linux/namei.h>
#include <linux/pagemap.h>
#include <linux/fsnotify.h>
#include <linux/personality.h>
#include <linux/security.h>
#include <linux/ima.h>
#include <linux/syscalls.h>
#include <linux/mount.h>
#include <linux/audit.h>
#include <linux/capability.h>
#include <linux/file.h>
#include <linux/fcntl.h>
#include <linux/device_cgroup.h>
#include <linux/fs_struct.h>
#include <linux/posix_acl.h>
#include <linux/hash.h>
#include <linux/bitops.h>
#include <linux/init_task.h>
#include <asm/uaccess.h>

#include "internal.h"
#include "mount.h"

/* [Feb-1997 T. Schoebel-Theuer]
 * Fundamental changes in the pathname lookup mechanisms (namei)
 * were necessary because of omirr.  The reason is that omirr needs
 * to know the _real_ pathname, not the user-supplied one, in case
 * of symlinks (and also when transname replacements occur).
 *
 * The new code replaces the old recursive symlink resolution with
 * an iterative one (in case of non-nested symlink chains).  It does
 * this with calls to <fs>_follow_link().
 * As a side effect, dir_namei(), _namei() and follow_link() are now 
 * replaced with a single function lookup_dentry() that can handle all 
 * the special cases of the former code.
 *
 * With the new dcache, the pathname is stored at each inode, at least as
 * long as the refcount of the inode is positive.  As a side effect, the
 * size of the dcache depends on the inode cache and thus is dynamic.
 *
 * [29-Apr-1998 C. Scott Ananian] Updated above description of symlink
 * resolution to correspond with current state of the code.
 *
 * Note that the symlink resolution is not *completely* iterative.
 * There is still a significant amount of tail- and mid- recursion in
 * the algorithm.  Also, note that <fs>_readlink() is not used in
 * lookup_dentry(): lookup_dentry() on the result of <fs>_readlink()
 * may return different results than <fs>_follow_link().  Many virtual
 * filesystems (including /proc) exhibit this behavior.
 */

/* [24-Feb-97 T. Schoebel-Theuer] Side effects caused by new implementation:
 * New symlink semantics: when open() is called with flags O_CREAT | O_EXCL
 * and the name already exists in form of a symlink, try to create the new
 * name indicated by the symlink. The old code always complained that the
 * name already exists, due to not following the symlink even if its target
 * is nonexistent.  The new semantics affects also mknod() and link() when
 * the name is a symlink pointing to a non-existent name.
 *
 * I don't know which semantics is the right one, since I have no access
 * to standards. But I found by trial that HP-UX 9.0 has the full "new"
 * semantics implemented, while SunOS 4.1.1 and Solaris (SunOS 5.4) have the
 * "old" one. Personally, I think the new semantics is much more logical.
 * Note that "ln old new" where "new" is a symlink pointing to a non-existing
 * file does succeed in both HP-UX and SunOs, but not in Solaris
 * and in the old Linux semantics.
 */

/* [16-Dec-97 Kevin Buhr] For security reasons, we change some symlink
 * semantics.  See the comments in "open_namei" and "do_link" below.
 *
 * [10-Sep-98 Alan Modra] Another symlink change.
 */

/* [Feb-Apr 2000 AV] Complete rewrite. Rules for symlinks:
 *	inside the path - always follow.
 *	in the last component in creation/removal/renaming - never follow.
 *	if LOOKUP_FOLLOW passed - follow.
 *	if the pathname has trailing slashes - follow.
 *	otherwise - don't follow.
 * (applied in that order).
 *
 * [Jun 2000 AV] Inconsistent behaviour of open() in case if flags==O_CREAT
 * restored for 2.4. This is the last surviving part of old 4.2BSD bug.
 * During the 2.4 we need to fix the userland stuff depending on it -
 * hopefully we will be able to get rid of that wart in 2.5. So far only
 * XEmacs seems to be relying on it...
 */
/*
 * [Sep 2001 AV] Single-semaphore locking scheme (kudos to David Holland)
 * implemented.  Let's see if raised priority of ->s_vfs_rename_mutex gives
 * any extra contention...
 */

/* In order to reduce some races, while at the same time doing additional
 * checking and hopefully speeding things up, we copy filenames to the
 * kernel data space before using them..
 *
 * POSIX.1 2.4: an empty pathname is invalid (ENOENT).
 * PATH_MAX includes the nul terminator --RR.
 */

#define EMBEDDED_NAME_MAX	(PATH_MAX - offsetof(struct filename, iname))

struct filename *
getname_flags(const char __user *filename, int flags, int *empty)
{
	struct filename *result;
	char *kname;
	int len;

	result = audit_reusename(filename);
	if (result)
		return result;

	result = __getname();
	if (unlikely(!result))
		return ERR_PTR(-ENOMEM);

	/*
	 * First, try to embed the struct filename inside the names_cache
	 * allocation
	 */
	kname = (char *)result->iname;
	result->name = kname;

	len = strncpy_from_user(kname, filename, EMBEDDED_NAME_MAX);
	if (unlikely(len < 0)) {
		__putname(result);
		return ERR_PTR(len);
	}

	/*
	 * Uh-oh. We have a name that's approaching PATH_MAX. Allocate a
	 * separate struct filename so we can dedicate the entire
	 * names_cache allocation for the pathname, and re-do the copy from
	 * userland.
	 */
	if (unlikely(len == EMBEDDED_NAME_MAX)) {
		const size_t size = offsetof(struct filename, iname[1]);
		kname = (char *)result;

		/*
		 * size is chosen that way we to guarantee that
		 * result->iname[0] is within the same object and that
		 * kname can't be equal to result->iname, no matter what.
		 */
		result = kzalloc(size, GFP_KERNEL);
		if (unlikely(!result)) {
			__putname(kname);
			return ERR_PTR(-ENOMEM);
		}
		result->name = kname;
		len = strncpy_from_user(kname, filename, PATH_MAX);
		if (unlikely(len < 0)) {
			__putname(kname);
			kfree(result);
			return ERR_PTR(len);
		}
		if (unlikely(len == PATH_MAX)) {
			__putname(kname);
			kfree(result);
			return ERR_PTR(-ENAMETOOLONG);
		}
	}

	result->refcnt = 1;
	/* The empty path is special. */
	if (unlikely(!len)) {
		if (empty)
			*empty = 1;
		if (!(flags & LOOKUP_EMPTY)) {
			putname(result);
			return ERR_PTR(-ENOENT);
		}
	}

	result->uptr = filename;
	result->aname = NULL;
	audit_getname(result);
	return result;
}

struct filename *
getname(const char __user * filename)
{
	return getname_flags(filename, 0, NULL);
}

struct filename *
getname_kernel(const char * filename)
{
	struct filename *result;
	int len = strlen(filename) + 1;

	result = __getname();
	if (unlikely(!result))
		return ERR_PTR(-ENOMEM);

	if (len <= EMBEDDED_NAME_MAX) {
		result->name = (char *)result->iname;
	} else if (len <= PATH_MAX) {
		struct filename *tmp;

		tmp = kmalloc(sizeof(*tmp), GFP_KERNEL);
		if (unlikely(!tmp)) {
			__putname(result);
			return ERR_PTR(-ENOMEM);
		}
		tmp->name = (char *)result;
		result = tmp;
	} else {
		__putname(result);
		return ERR_PTR(-ENAMETOOLONG);
	}
	memcpy((char *)result->name, filename, len);
	result->uptr = NULL;
	result->aname = NULL;
	result->refcnt = 1;
	audit_getname(result);

	return result;
}

void putname(struct filename *name)
{
	BUG_ON(name->refcnt <= 0);

	if (--name->refcnt > 0)
		return;

	if (name->name != name->iname) {
		__putname(name->name);
		kfree(name);
	} else
		__putname(name);
}

static int check_acl(struct inode *inode, int mask)
{
#ifdef CONFIG_FS_POSIX_ACL
	struct posix_acl *acl;

	if (mask & MAY_NOT_BLOCK) {
		acl = get_cached_acl_rcu(inode, ACL_TYPE_ACCESS);
	        if (!acl)
	                return -EAGAIN;
		/* no ->get_acl() calls in RCU mode... */
		if (is_uncached_acl(acl))
			return -ECHILD;
	        return posix_acl_permission(inode, acl, mask & ~MAY_NOT_BLOCK);
	}

	acl = get_acl(inode, ACL_TYPE_ACCESS);
	if (IS_ERR(acl))
		return PTR_ERR(acl);
	if (acl) {
	        int error = posix_acl_permission(inode, acl, mask);
	        posix_acl_release(acl);
	        return error;
	}
#endif

	return -EAGAIN;
}

/*
 * This does the basic permission checking
 */
static int acl_permission_check(struct inode *inode, int mask)
{
	unsigned int mode = inode->i_mode;

	if (likely(uid_eq(current_fsuid(), inode->i_uid)))
		mode >>= 6;
	else {
		if (IS_POSIXACL(inode) && (mode & S_IRWXG)) {
			int error = check_acl(inode, mask);
			if (error != -EAGAIN)
				return error;
		}

		if (in_group_p(inode->i_gid))
			mode >>= 3;
	}

	/*
	 * If the DACs are ok we don't need any capability check.
	 */
	if ((mask & ~mode & (MAY_READ | MAY_WRITE | MAY_EXEC)) == 0)
		return 0;
	return -EACCES;
}

/**
 * generic_permission -  check for access rights on a Posix-like filesystem
 * @inode:	inode to check access rights for
 * @mask:	right to check for (%MAY_READ, %MAY_WRITE, %MAY_EXEC, ...)
 *
 * Used to check for read/write/execute permissions on a file.
 * We use "fsuid" for this, letting us set arbitrary permissions
 * for filesystem access without changing the "normal" uids which
 * are used for other things.
 *
 * generic_permission is rcu-walk aware. It returns -ECHILD in case an rcu-walk
 * request cannot be satisfied (eg. requires blocking or too much complexity).
 * It would then be called again in ref-walk mode.
 */
int generic_permission(struct inode *inode, int mask)
{
	int ret;

	/*
	 * Do the basic permission checks.
	 */
	ret = acl_permission_check(inode, mask);
	if (ret != -EACCES)
		return ret;

	if (S_ISDIR(inode->i_mode)) {
		/* DACs are overridable for directories */
		if (capable_wrt_inode_uidgid(inode, CAP_DAC_OVERRIDE))
			return 0;
		if (!(mask & MAY_WRITE))
			if (capable_wrt_inode_uidgid(inode,
						     CAP_DAC_READ_SEARCH))
				return 0;
		return -EACCES;
	}
	/*
	 * Read/write DACs are always overridable.
	 * Executable DACs are overridable when there is
	 * at least one exec bit set.
	 */
	if (!(mask & MAY_EXEC) || (inode->i_mode & S_IXUGO))
		if (capable_wrt_inode_uidgid(inode, CAP_DAC_OVERRIDE))
			return 0;

	/*
	 * Searching includes executable on directories, else just read.
	 */
	mask &= MAY_READ | MAY_WRITE | MAY_EXEC;
	if (mask == MAY_READ)
		if (capable_wrt_inode_uidgid(inode, CAP_DAC_READ_SEARCH))
			return 0;

	return -EACCES;
}
EXPORT_SYMBOL(generic_permission);

/*
 * We _really_ want to just do "generic_permission()" without
 * even looking at the inode->i_op values. So we keep a cache
 * flag in inode->i_opflags, that says "this has not special
 * permission function, use the fast case".
 */
static inline int do_inode_permission(struct vfsmount *mnt, struct inode *inode, int mask)
{
	if (unlikely(!(inode->i_opflags & IOP_FASTPERM))) {
		if (likely(mnt && inode->i_op->permission2))
			return inode->i_op->permission2(mnt, inode, mask);
		if (likely(inode->i_op->permission))
			return inode->i_op->permission(inode, mask);

		/* This gets set once for the inode lifetime */
		spin_lock(&inode->i_lock);
		inode->i_opflags |= IOP_FASTPERM;
		spin_unlock(&inode->i_lock);
	}
	return generic_permission(inode, mask);
}

/**
 * __inode_permission - Check for access rights to a given inode
 * @inode: Inode to check permission on
 * @mask: Right to check for (%MAY_READ, %MAY_WRITE, %MAY_EXEC)
 *
 * Check for read/write/execute permissions on an inode.
 *
 * When checking for MAY_APPEND, MAY_WRITE must also be set in @mask.
 *
 * This does not check for a read-only file system.  You probably want
 * inode_permission().
 */
int __inode_permission2(struct vfsmount *mnt, struct inode *inode, int mask)
{
	int retval;

	if (unlikely(mask & MAY_WRITE)) {
		/*
		 * Nobody gets write access to an immutable file.
		 */
		if (IS_IMMUTABLE(inode))
			return -EPERM;

		/*
		 * Updating mtime will likely cause i_uid and i_gid to be
		 * written back improperly if their true value is unknown
		 * to the vfs.
		 */
		if (HAS_UNMAPPED_ID(inode))
			return -EACCES;
	}

	retval = do_inode_permission(mnt, inode, mask);
	if (retval)
		return retval;

	retval = devcgroup_inode_permission(inode, mask);
	if (retval)
		return retval;

	retval = security_inode_permission(inode, mask);
	return retval;
}
EXPORT_SYMBOL(__inode_permission2);

int __inode_permission(struct inode *inode, int mask)
{
	return __inode_permission2(NULL, inode, mask);
}
EXPORT_SYMBOL(__inode_permission);

/**
 * sb_permission - Check superblock-level permissions
 * @sb: Superblock of inode to check permission on
 * @inode: Inode to check permission on
 * @mask: Right to check for (%MAY_READ, %MAY_WRITE, %MAY_EXEC)
 *
 * Separate out file-system wide checks from inode-specific permission checks.
 */
static int sb_permission(struct super_block *sb, struct inode *inode, int mask)
{
	if (unlikely(mask & MAY_WRITE)) {
		umode_t mode = inode->i_mode;

		/* Nobody gets write access to a read-only fs. */
		if ((sb->s_flags & MS_RDONLY) &&
		    (S_ISREG(mode) || S_ISDIR(mode) || S_ISLNK(mode)))
			return -EROFS;
	}
	return 0;
}

/**
 * inode_permission - Check for access rights to a given inode
 * @inode: Inode to check permission on
 * @mask: Right to check for (%MAY_READ, %MAY_WRITE, %MAY_EXEC)
 *
 * Check for read/write/execute permissions on an inode.  We use fs[ug]id for
 * this, letting us set arbitrary permissions for filesystem access without
 * changing the "normal" UIDs which are used for other things.
 *
 * When checking for MAY_APPEND, MAY_WRITE must also be set in @mask.
 */
int inode_permission2(struct vfsmount *mnt, struct inode *inode, int mask)
{
	int retval;

	retval = sb_permission(inode->i_sb, inode, mask);
	if (retval)
		return retval;
	return __inode_permission2(mnt, inode, mask);
}
EXPORT_SYMBOL(inode_permission2);

int inode_permission(struct inode *inode, int mask)
{
	return inode_permission2(NULL, inode, mask);
}
EXPORT_SYMBOL(inode_permission);

/**
 * path_get - get a reference to a path
 * @path: path to get the reference to
 *
 * Given a path increment the reference count to the dentry and the vfsmount.
 */
void path_get(const struct path *path)
{
	mntget(path->mnt);
	dget(path->dentry);
}
EXPORT_SYMBOL(path_get);

/**
 * path_put - put a reference to a path
 * @path: path to put the reference to
 *
 * Given a path decrement the reference count to the dentry and the vfsmount.
 */
void path_put(const struct path *path)
{
	dput(path->dentry);
	mntput(path->mnt);
}
EXPORT_SYMBOL(path_put);

#define EMBEDDED_LEVELS 2
struct nameidata {
	struct path	path;
	struct qstr	last;
	struct path	root;
	struct inode	*inode; /* path.dentry.d_inode */
	unsigned int	flags;
	unsigned	seq, m_seq;
	int		last_type;
	unsigned	depth;
	int		total_link_count;
	struct saved {
		struct path link;
		struct delayed_call done;
		const char *name;
		unsigned seq;
	} *stack, internal[EMBEDDED_LEVELS];
	struct filename	*name;
	struct nameidata *saved;
	struct inode	*link_inode;
	unsigned	root_seq;
	int		dfd;
};

static void set_nameidata(struct nameidata *p, int dfd, struct filename *name)
{
	struct nameidata *old = current->nameidata;
	p->stack = p->internal;
	p->dfd = dfd;
	p->name = name;
	p->total_link_count = old ? old->total_link_count : 0;
	p->saved = old;
	current->nameidata = p;
}

static void restore_nameidata(void)
{
	struct nameidata *now = current->nameidata, *old = now->saved;

	current->nameidata = old;
	if (old)
		old->total_link_count = now->total_link_count;
	if (now->stack != now->internal)
		kfree(now->stack);
}

static int __nd_alloc_stack(struct nameidata *nd)
{
	struct saved *p;

	if (nd->flags & LOOKUP_RCU) {
		p= kmalloc(MAXSYMLINKS * sizeof(struct saved),
				  GFP_ATOMIC);
		if (unlikely(!p))
			return -ECHILD;
	} else {
		p= kmalloc(MAXSYMLINKS * sizeof(struct saved),
				  GFP_KERNEL);
		if (unlikely(!p))
			return -ENOMEM;
	}
	memcpy(p, nd->internal, sizeof(nd->internal));
	nd->stack = p;
	return 0;
}

/**
 * path_connected - Verify that a path->dentry is below path->mnt.mnt_root
 * @path: nameidate to verify
 *
 * Rename can sometimes move a file or directory outside of a bind
 * mount, path_connected allows those cases to be detected.
 */
static bool path_connected(const struct path *path)
{
	struct vfsmount *mnt = path->mnt;

	/* Only bind mounts can have disconnected paths */
	if (mnt->mnt_root == mnt->mnt_sb->s_root)
		return true;

	return is_subdir(path->dentry, mnt->mnt_root);
}

static inline int nd_alloc_stack(struct nameidata *nd)
{
	if (likely(nd->depth != EMBEDDED_LEVELS))
		return 0;
	if (likely(nd->stack != nd->internal))
		return 0;
	return __nd_alloc_stack(nd);
}

static void drop_links(struct nameidata *nd)
{
	int i = nd->depth;
	while (i--) {
		struct saved *last = nd->stack + i;
		do_delayed_call(&last->done);
		clear_delayed_call(&last->done);
	}
}

static void terminate_walk(struct nameidata *nd)
{
	drop_links(nd);
	if (!(nd->flags & LOOKUP_RCU)) {
		int i;
		path_put(&nd->path);
		for (i = 0; i < nd->depth; i++)
			path_put(&nd->stack[i].link);
		if (nd->root.mnt && !(nd->flags & LOOKUP_ROOT)) {
			path_put(&nd->root);
			nd->root.mnt = NULL;
		}
	} else {
		nd->flags &= ~LOOKUP_RCU;
		if (!(nd->flags & LOOKUP_ROOT))
			nd->root.mnt = NULL;
		rcu_read_unlock();
	}
	nd->depth = 0;
}

/* path_put is needed afterwards regardless of success or failure */
static bool legitimize_path(struct nameidata *nd,
			    struct path *path, unsigned seq)
{
	int res = __legitimize_mnt(path->mnt, nd->m_seq);
	if (unlikely(res)) {
		if (res > 0)
			path->mnt = NULL;
		path->dentry = NULL;
		return false;
	}
	if (unlikely(!lockref_get_not_dead(&path->dentry->d_lockref))) {
		path->dentry = NULL;
		return false;
	}
	return !read_seqcount_retry(&path->dentry->d_seq, seq);
}

static bool legitimize_links(struct nameidata *nd)
{
	int i;
	for (i = 0; i < nd->depth; i++) {
		struct saved *last = nd->stack + i;
		if (unlikely(!legitimize_path(nd, &last->link, last->seq))) {
			drop_links(nd);
			nd->depth = i + 1;
			return false;
		}
	}
	return true;
}

/*
 * Path walking has 2 modes, rcu-walk and ref-walk (see
 * Documentation/filesystems/path-lookup.txt).  In situations when we can't
 * continue in RCU mode, we attempt to drop out of rcu-walk mode and grab
 * normal reference counts on dentries and vfsmounts to transition to ref-walk
 * mode.  Refcounts are grabbed at the last known good point before rcu-walk
 * got stuck, so ref-walk may continue from there. If this is not successful
 * (eg. a seqcount has changed), then failure is returned and it's up to caller
 * to restart the path walk from the beginning in ref-walk mode.
 */

/**
 * unlazy_walk - try to switch to ref-walk mode.
 * @nd: nameidata pathwalk data
 * @dentry: child of nd->path.dentry or NULL
 * @seq: seq number to check dentry against
 * Returns: 0 on success, -ECHILD on failure
 *
 * unlazy_walk attempts to legitimize the current nd->path, nd->root and dentry
 * for ref-walk mode.  @dentry must be a path found by a do_lookup call on
 * @nd or NULL.  Must be called from rcu-walk context.
 * Nothing should touch nameidata between unlazy_walk() failure and
 * terminate_walk().
 */
static int unlazy_walk(struct nameidata *nd, struct dentry *dentry, unsigned seq)
{
	struct dentry *parent = nd->path.dentry;

	BUG_ON(!(nd->flags & LOOKUP_RCU));

	nd->flags &= ~LOOKUP_RCU;
	if (unlikely(!legitimize_links(nd)))
		goto out2;
	if (unlikely(!legitimize_mnt(nd->path.mnt, nd->m_seq)))
		goto out2;
	if (unlikely(!lockref_get_not_dead(&parent->d_lockref)))
		goto out1;

	/*
	 * For a negative lookup, the lookup sequence point is the parents
	 * sequence point, and it only needs to revalidate the parent dentry.
	 *
	 * For a positive lookup, we need to move both the parent and the
	 * dentry from the RCU domain to be properly refcounted. And the
	 * sequence number in the dentry validates *both* dentry counters,
	 * since we checked the sequence number of the parent after we got
	 * the child sequence number. So we know the parent must still
	 * be valid if the child sequence number is still valid.
	 */
	if (!dentry) {
		if (read_seqcount_retry(&parent->d_seq, nd->seq))
			goto out;
		BUG_ON(nd->inode != parent->d_inode);
	} else {
		if (!lockref_get_not_dead(&dentry->d_lockref))
			goto out;
		if (read_seqcount_retry(&dentry->d_seq, seq))
			goto drop_dentry;
	}

	/*
	 * Sequence counts matched. Now make sure that the root is
	 * still valid and get it if required.
	 */
	if (nd->root.mnt && !(nd->flags & LOOKUP_ROOT)) {
		if (unlikely(!legitimize_path(nd, &nd->root, nd->root_seq))) {
			rcu_read_unlock();
			dput(dentry);
			return -ECHILD;
		}
	}

	rcu_read_unlock();
	return 0;

drop_dentry:
	rcu_read_unlock();
	dput(dentry);
	goto drop_root_mnt;
out2:
	nd->path.mnt = NULL;
out1:
	nd->path.dentry = NULL;
out:
	rcu_read_unlock();
drop_root_mnt:
	if (!(nd->flags & LOOKUP_ROOT))
		nd->root.mnt = NULL;
	return -ECHILD;
}

static int unlazy_link(struct nameidata *nd, struct path *link, unsigned seq)
{
	if (unlikely(!legitimize_path(nd, link, seq))) {
		drop_links(nd);
		nd->depth = 0;
		nd->flags &= ~LOOKUP_RCU;
		nd->path.mnt = NULL;
		nd->path.dentry = NULL;
		if (!(nd->flags & LOOKUP_ROOT))
			nd->root.mnt = NULL;
		rcu_read_unlock();
	} else if (likely(unlazy_walk(nd, NULL, 0)) == 0) {
		return 0;
	}
	path_put(link);
	return -ECHILD;
}

static inline int d_revalidate(struct dentry *dentry, unsigned int flags)
{
	return dentry->d_op->d_revalidate(dentry, flags);
}

/**
 * complete_walk - successful completion of path walk
 * @nd:  pointer nameidata
 *
 * If we had been in RCU mode, drop out of it and legitimize nd->path.
 * Revalidate the final result, unless we'd already done that during
 * the path walk or the filesystem doesn't ask for it.  Return 0 on
 * success, -error on failure.  In case of failure caller does not
 * need to drop nd->path.
 */
static int complete_walk(struct nameidata *nd)
{
	struct dentry *dentry = nd->path.dentry;
	int status;

	if (nd->flags & LOOKUP_RCU) {
		if (!(nd->flags & LOOKUP_ROOT))
			nd->root.mnt = NULL;
		if (unlikely(unlazy_walk(nd, NULL, 0)))
			return -ECHILD;
	}

	if (likely(!(nd->flags & LOOKUP_JUMPED)))
		return 0;

	if (likely(!(dentry->d_flags & DCACHE_OP_WEAK_REVALIDATE)))
		return 0;

	status = dentry->d_op->d_weak_revalidate(dentry, nd->flags);
	if (status > 0)
		return 0;

	if (!status)
		status = -ESTALE;

	return status;
}

static void set_root(struct nameidata *nd)
{
	struct fs_struct *fs = current->fs;

	if (nd->flags & LOOKUP_RCU) {
		unsigned seq;

		do {
			seq = read_seqcount_begin(&fs->seq);
			nd->root = fs->root;
			nd->root_seq = __read_seqcount_begin(&nd->root.dentry->d_seq);
		} while (read_seqcount_retry(&fs->seq, seq));
	} else {
		get_fs_root(fs, &nd->root);
	}
}

static void path_put_conditional(struct path *path, struct nameidata *nd)
{
	dput(path->dentry);
	if (path->mnt != nd->path.mnt)
		mntput(path->mnt);
}

static inline void path_to_nameidata(const struct path *path,
					struct nameidata *nd)
{
	if (!(nd->flags & LOOKUP_RCU)) {
		dput(nd->path.dentry);
		if (nd->path.mnt != path->mnt)
			mntput(nd->path.mnt);
	}
	nd->path.mnt = path->mnt;
	nd->path.dentry = path->dentry;
}

static int nd_jump_root(struct nameidata *nd)
{
	if (nd->flags & LOOKUP_RCU) {
		struct dentry *d;
		nd->path = nd->root;
		d = nd->path.dentry;
		nd->inode = d->d_inode;
		nd->seq = nd->root_seq;
		if (unlikely(read_seqcount_retry(&d->d_seq, nd->seq)))
			return -ECHILD;
	} else {
		path_put(&nd->path);
		nd->path = nd->root;
		path_get(&nd->path);
		nd->inode = nd->path.dentry->d_inode;
	}
	nd->flags |= LOOKUP_JUMPED;
	return 0;
}

/*
 * Helper to directly jump to a known parsed path from ->get_link,
 * caller must have taken a reference to path beforehand.
 */
void nd_jump_link(struct path *path)
{
	struct nameidata *nd = current->nameidata;
	path_put(&nd->path);

	nd->path = *path;
	nd->inode = nd->path.dentry->d_inode;
	nd->flags |= LOOKUP_JUMPED;
}

static inline void put_link(struct nameidata *nd)
{
	struct saved *last = nd->stack + --nd->depth;
	do_delayed_call(&last->done);
	if (!(nd->flags & LOOKUP_RCU))
		path_put(&last->link);
}

int sysctl_protected_symlinks __read_mostly = 0;
int sysctl_protected_hardlinks __read_mostly = 0;

/**
 * may_follow_link - Check symlink following for unsafe situations
 * @nd: nameidata pathwalk data
 *
 * In the case of the sysctl_protected_symlinks sysctl being enabled,
 * CAP_DAC_OVERRIDE needs to be specifically ignored if the symlink is
 * in a sticky world-writable directory. This is to protect privileged
 * processes from failing races against path names that may change out
 * from under them by way of other users creating malicious symlinks.
 * It will permit symlinks to be followed only when outside a sticky
 * world-writable directory, or when the uid of the symlink and follower
 * match, or when the directory owner matches the symlink's owner.
 *
 * Returns 0 if following the symlink is allowed, -ve on error.
 */
static inline int may_follow_link(struct nameidata *nd)
{
	const struct inode *inode;
	const struct inode *parent;
	kuid_t puid;

	if (!sysctl_protected_symlinks)
		return 0;

	/* Allowed if owner and follower match. */
	inode = nd->link_inode;
	if (uid_eq(current_cred()->fsuid, inode->i_uid))
		return 0;

	/* Allowed if parent directory not sticky and world-writable. */
	parent = nd->inode;
	if ((parent->i_mode & (S_ISVTX|S_IWOTH)) != (S_ISVTX|S_IWOTH))
		return 0;

	/* Allowed if parent directory and link owner match. */
	puid = parent->i_uid;
	if (uid_valid(puid) && uid_eq(puid, inode->i_uid))
		return 0;

	if (nd->flags & LOOKUP_RCU)
		return -ECHILD;

	audit_log_link_denied("follow_link", &nd->stack[0].link);
	return -EACCES;
}

/**
 * safe_hardlink_source - Check for safe hardlink conditions
 * @inode: the source inode to hardlink from
 *
 * Return false if at least one of the following conditions:
 *    - inode is not a regular file
 *    - inode is setuid
 *    - inode is setgid and group-exec
 *    - access failure for read and write
 *
 * Otherwise returns true.
 */
static bool safe_hardlink_source(struct inode *inode)
{
	umode_t mode = inode->i_mode;

	/* Special files should not get pinned to the filesystem. */
	if (!S_ISREG(mode))
		return false;

	/* Setuid files should not get pinned to the filesystem. */
	if (mode & S_ISUID)
		return false;

	/* Executable setgid files should not get pinned to the filesystem. */
	if ((mode & (S_ISGID | S_IXGRP)) == (S_ISGID | S_IXGRP))
		return false;

	/* Hardlinking to unreadable or unwritable sources is dangerous. */
	if (inode_permission(inode, MAY_READ | MAY_WRITE))
		return false;

	return true;
}

/**
 * may_linkat - Check permissions for creating a hardlink
 * @link: the source to hardlink from
 *
 * Block hardlink when all of:
 *  - sysctl_protected_hardlinks enabled
 *  - fsuid does not match inode
 *  - hardlink source is unsafe (see safe_hardlink_source() above)
 *  - not CAP_FOWNER in a namespace with the inode owner uid mapped
 *
 * Returns 0 if successful, -ve on error.
 */
static int may_linkat(struct path *link)
{
	struct inode *inode;

	if (!sysctl_protected_hardlinks)
		return 0;

	inode = link->dentry->d_inode;

	/* Source inode owner (or CAP_FOWNER) can hardlink all they like,
	 * otherwise, it must be a safe source.
	 */
	if (inode_owner_or_capable(inode) || safe_hardlink_source(inode))
		return 0;

	audit_log_link_denied("linkat", link);
	return -EPERM;
}

static __always_inline
const char *get_link(struct nameidata *nd)
{
	struct saved *last = nd->stack + nd->depth - 1;
	struct dentry *dentry = last->link.dentry;
	struct inode *inode = nd->link_inode;
	int error;
	const char *res;

	if (!(nd->flags & LOOKUP_RCU)) {
		touch_atime(&last->link);
		cond_resched();
	} else if (atime_needs_update_rcu(&last->link, inode)) {
		if (unlikely(unlazy_walk(nd, NULL, 0)))
			return ERR_PTR(-ECHILD);
		touch_atime(&last->link);
	}

	error = security_inode_follow_link(dentry, inode,
					   nd->flags & LOOKUP_RCU);
	if (unlikely(error))
		return ERR_PTR(error);

	nd->last_type = LAST_BIND;
	res = inode->i_link;
	if (!res) {
		const char * (*get)(struct dentry *, struct inode *,
				struct delayed_call *);
		get = inode->i_op->get_link;
		if (nd->flags & LOOKUP_RCU) {
			res = get(NULL, inode, &last->done);
			if (res == ERR_PTR(-ECHILD)) {
				if (unlikely(unlazy_walk(nd, NULL, 0)))
					return ERR_PTR(-ECHILD);
				res = get(dentry, inode, &last->done);
			}
		} else {
			res = get(dentry, inode, &last->done);
		}
		if (IS_ERR_OR_NULL(res))
			return res;
	}
	if (*res == '/') {
		if (!nd->root.mnt)
			set_root(nd);
		if (unlikely(nd_jump_root(nd)))
			return ERR_PTR(-ECHILD);
		while (unlikely(*++res == '/'))
			;
	}
	if (!*res)
		res = NULL;
	return res;
}

/*
 * follow_up - Find the mountpoint of path's vfsmount
 *
 * Given a path, find the mountpoint of its source file system.
 * Replace @path with the path of the mountpoint in the parent mount.
 * Up is towards /.
 *
 * Return 1 if we went up a level and 0 if we were already at the
 * root.
 */
int follow_up(struct path *path)
{
	struct mount *mnt = real_mount(path->mnt);
	struct mount *parent;
	struct dentry *mountpoint;

	read_seqlock_excl(&mount_lock);
	parent = mnt->mnt_parent;
	if (parent == mnt) {
		read_sequnlock_excl(&mount_lock);
		return 0;
	}
	mntget(&parent->mnt);
	mountpoint = dget(mnt->mnt_mountpoint);
	read_sequnlock_excl(&mount_lock);
	dput(path->dentry);
	path->dentry = mountpoint;
	mntput(path->mnt);
	path->mnt = &parent->mnt;
	return 1;
}
EXPORT_SYMBOL(follow_up);

/*
 * Perform an automount
 * - return -EISDIR to tell follow_managed() to stop and return the path we
 *   were called with.
 */
static int follow_automount(struct path *path, struct nameidata *nd,
			    bool *need_mntput)
{
	struct vfsmount *mnt;
	int err;

	if (!path->dentry->d_op || !path->dentry->d_op->d_automount)
		return -EREMOTE;

	/* We don't want to mount if someone's just doing a stat -
	 * unless they're stat'ing a directory and appended a '/' to
	 * the name.
	 *
	 * We do, however, want to mount if someone wants to open or
	 * create a file of any type under the mountpoint, wants to
	 * traverse through the mountpoint or wants to open the
	 * mounted directory.  Also, autofs may mark negative dentries
	 * as being automount points.  These will need the attentions
	 * of the daemon to instantiate them before they can be used.
	 */
	if (!(nd->flags & (LOOKUP_PARENT | LOOKUP_DIRECTORY |
			   LOOKUP_OPEN | LOOKUP_CREATE | LOOKUP_AUTOMOUNT)) &&
	    path->dentry->d_inode)
		return -EISDIR;

	if (path->dentry->d_sb->s_user_ns != &init_user_ns)
		return -EACCES;

	nd->total_link_count++;
	if (nd->total_link_count >= 40)
		return -ELOOP;

	mnt = path->dentry->d_op->d_automount(path);
	if (IS_ERR(mnt)) {
		/*
		 * The filesystem is allowed to return -EISDIR here to indicate
		 * it doesn't want to automount.  For instance, autofs would do
		 * this so that its userspace daemon can mount on this dentry.
		 *
		 * However, we can only permit this if it's a terminal point in
		 * the path being looked up; if it wasn't then the remainder of
		 * the path is inaccessible and we should say so.
		 */
		if (PTR_ERR(mnt) == -EISDIR && (nd->flags & LOOKUP_PARENT))
			return -EREMOTE;
		return PTR_ERR(mnt);
	}

	if (!mnt) /* mount collision */
		return 0;

	if (!*need_mntput) {
		/* lock_mount() may release path->mnt on error */
		mntget(path->mnt);
		*need_mntput = true;
	}
	err = finish_automount(mnt, path);

	switch (err) {
	case -EBUSY:
		/* Someone else made a mount here whilst we were busy */
		return 0;
	case 0:
		path_put(path);
		path->mnt = mnt;
		path->dentry = dget(mnt->mnt_root);
		return 0;
	default:
		return err;
	}

}

/*
 * Handle a dentry that is managed in some way.
 * - Flagged for transit management (autofs)
 * - Flagged as mountpoint
 * - Flagged as automount point
 *
 * This may only be called in refwalk mode.
 *
 * Serialization is taken care of in namespace.c
 */
static int follow_managed(struct path *path, struct nameidata *nd)
{
	struct vfsmount *mnt = path->mnt; /* held by caller, must be left alone */
	unsigned managed;
	bool need_mntput = false;
	int ret = 0;

	/* Given that we're not holding a lock here, we retain the value in a
	 * local variable for each dentry as we look at it so that we don't see
	 * the components of that value change under us */
	while (managed = ACCESS_ONCE(path->dentry->d_flags),
	       managed &= DCACHE_MANAGED_DENTRY,
	       unlikely(managed != 0)) {
		/* Allow the filesystem to manage the transit without i_mutex
		 * being held. */
		if (managed & DCACHE_MANAGE_TRANSIT) {
			BUG_ON(!path->dentry->d_op);
			BUG_ON(!path->dentry->d_op->d_manage);
			ret = path->dentry->d_op->d_manage(path->dentry, false);
			if (ret < 0)
				break;
		}

		/* Transit to a mounted filesystem. */
		if (managed & DCACHE_MOUNTED) {
			struct vfsmount *mounted = lookup_mnt(path);
			if (mounted) {
				dput(path->dentry);
				if (need_mntput)
					mntput(path->mnt);
				path->mnt = mounted;
				path->dentry = dget(mounted->mnt_root);
				need_mntput = true;
				continue;
			}

			/* Something is mounted on this dentry in another
			 * namespace and/or whatever was mounted there in this
			 * namespace got unmounted before lookup_mnt() could
			 * get it */
		}

		/* Handle an automount point */
		if (managed & DCACHE_NEED_AUTOMOUNT) {
			ret = follow_automount(path, nd, &need_mntput);
			if (ret < 0)
				break;
			continue;
		}

		/* We didn't change the current path point */
		break;
	}

	if (need_mntput && path->mnt == mnt)
		mntput(path->mnt);
	if (ret == -EISDIR || !ret)
		ret = 1;
	if (need_mntput)
		nd->flags |= LOOKUP_JUMPED;
	if (unlikely(ret < 0))
		path_put_conditional(path, nd);
	return ret;
}

int follow_down_one(struct path *path)
{
	struct vfsmount *mounted;

	mounted = lookup_mnt(path);
	if (mounted) {
		dput(path->dentry);
		mntput(path->mnt);
		path->mnt = mounted;
		path->dentry = dget(mounted->mnt_root);
		return 1;
	}
	return 0;
}
EXPORT_SYMBOL(follow_down_one);

static inline int managed_dentry_rcu(struct dentry *dentry)
{
	return (dentry->d_flags & DCACHE_MANAGE_TRANSIT) ?
		dentry->d_op->d_manage(dentry, true) : 0;
}

/*
 * Try to skip to top of mountpoint pile in rcuwalk mode.  Fail if
 * we meet a managed dentry that would need blocking.
 */
static bool __follow_mount_rcu(struct nameidata *nd, struct path *path,
			       struct inode **inode, unsigned *seqp)
{
	for (;;) {
		struct mount *mounted;
		/*
		 * Don't forget we might have a non-mountpoint managed dentry
		 * that wants to block transit.
		 */
		switch (managed_dentry_rcu(path->dentry)) {
		case -ECHILD:
		default:
			return false;
		case -EISDIR:
			return true;
		case 0:
			break;
		}

		if (!d_mountpoint(path->dentry))
			return !(path->dentry->d_flags & DCACHE_NEED_AUTOMOUNT);

		mounted = __lookup_mnt(path->mnt, path->dentry);
		if (!mounted)
			break;
		path->mnt = &mounted->mnt;
		path->dentry = mounted->mnt.mnt_root;
		nd->flags |= LOOKUP_JUMPED;
		*seqp = read_seqcount_begin(&path->dentry->d_seq);
		/*
		 * Update the inode too. We don't need to re-check the
		 * dentry sequence number here after this d_inode read,
		 * because a mount-point is always pinned.
		 */
		*inode = path->dentry->d_inode;
	}
	return !read_seqretry(&mount_lock, nd->m_seq) &&
		!(path->dentry->d_flags & DCACHE_NEED_AUTOMOUNT);
}

static int follow_dotdot_rcu(struct nameidata *nd)
{
	struct inode *inode = nd->inode;

	while (1) {
		if (path_equal(&nd->path, &nd->root))
			break;
		if (nd->path.dentry != nd->path.mnt->mnt_root) {
			struct dentry *old = nd->path.dentry;
			struct dentry *parent = old->d_parent;
			unsigned seq;

			inode = parent->d_inode;
			seq = read_seqcount_begin(&parent->d_seq);
			if (unlikely(read_seqcount_retry(&old->d_seq, nd->seq)))
				return -ECHILD;
			nd->path.dentry = parent;
			nd->seq = seq;
			if (unlikely(!path_connected(&nd->path)))
				return -ENOENT;
			break;
		} else {
			struct mount *mnt = real_mount(nd->path.mnt);
			struct mount *mparent = mnt->mnt_parent;
			struct dentry *mountpoint = mnt->mnt_mountpoint;
			struct inode *inode2 = mountpoint->d_inode;
			unsigned seq = read_seqcount_begin(&mountpoint->d_seq);
			if (unlikely(read_seqretry(&mount_lock, nd->m_seq)))
				return -ECHILD;
			if (&mparent->mnt == nd->path.mnt)
				break;
			/* we know that mountpoint was pinned */
			nd->path.dentry = mountpoint;
			nd->path.mnt = &mparent->mnt;
			inode = inode2;
			nd->seq = seq;
		}
	}
	while (unlikely(d_mountpoint(nd->path.dentry))) {
		struct mount *mounted;
		mounted = __lookup_mnt(nd->path.mnt, nd->path.dentry);
		if (unlikely(read_seqretry(&mount_lock, nd->m_seq)))
			return -ECHILD;
		if (!mounted)
			break;
		nd->path.mnt = &mounted->mnt;
		nd->path.dentry = mounted->mnt.mnt_root;
		inode = nd->path.dentry->d_inode;
		nd->seq = read_seqcount_begin(&nd->path.dentry->d_seq);
	}
	nd->inode = inode;
	return 0;
}

/*
 * Follow down to the covering mount currently visible to userspace.  At each
 * point, the filesystem owning that dentry may be queried as to whether the
 * caller is permitted to proceed or not.
 */
int follow_down(struct path *path)
{
	unsigned managed;
	int ret;

	while (managed = ACCESS_ONCE(path->dentry->d_flags),
	       unlikely(managed & DCACHE_MANAGED_DENTRY)) {
		/* Allow the filesystem to manage the transit without i_mutex
		 * being held.
		 *
		 * We indicate to the filesystem if someone is trying to mount
		 * something here.  This gives autofs the chance to deny anyone
		 * other than its daemon the right to mount on its
		 * superstructure.
		 *
		 * The filesystem may sleep at this point.
		 */
		if (managed & DCACHE_MANAGE_TRANSIT) {
			BUG_ON(!path->dentry->d_op);
			BUG_ON(!path->dentry->d_op->d_manage);
			ret = path->dentry->d_op->d_manage(
				path->dentry, false);
			if (ret < 0)
				return ret == -EISDIR ? 0 : ret;
		}

		/* Transit to a mounted filesystem. */
		if (managed & DCACHE_MOUNTED) {
			struct vfsmount *mounted = lookup_mnt(path);
			if (!mounted)
				break;
			dput(path->dentry);
			mntput(path->mnt);
			path->mnt = mounted;
			path->dentry = dget(mounted->mnt_root);
			continue;
		}

		/* Don't handle automount points here */
		break;
	}
	return 0;
}
EXPORT_SYMBOL(follow_down);

/*
 * Skip to top of mountpoint pile in refwalk mode for follow_dotdot()
 */
static void follow_mount(struct path *path)
{
	while (d_mountpoint(path->dentry)) {
		struct vfsmount *mounted = lookup_mnt(path);
		if (!mounted)
			break;
		dput(path->dentry);
		mntput(path->mnt);
		path->mnt = mounted;
		path->dentry = dget(mounted->mnt_root);
	}
}

static int path_parent_directory(struct path *path)
{
	struct dentry *old = path->dentry;
	/* rare case of legitimate dget_parent()... */
	path->dentry = dget_parent(path->dentry);
	dput(old);
	if (unlikely(!path_connected(path)))
		return -ENOENT;
	return 0;
}

static int follow_dotdot(struct nameidata *nd)
{
	while(1) {
		if (nd->path.dentry == nd->root.dentry &&
		    nd->path.mnt == nd->root.mnt) {
			break;
		}
		if (nd->path.dentry != nd->path.mnt->mnt_root) {
			int ret = path_parent_directory(&nd->path);
			if (ret)
				return ret;
			break;
		}
		if (!follow_up(&nd->path))
			break;
	}
	follow_mount(&nd->path);
	nd->inode = nd->path.dentry->d_inode;
	return 0;
}

/*
 * This looks up the name in dcache and possibly revalidates the found dentry.
 * NULL is returned if the dentry does not exist in the cache.
 */
static struct dentry *lookup_dcache(const struct qstr *name,
				    struct dentry *dir,
				    unsigned int flags)
{
	struct dentry *dentry;
	int error;

	dentry = d_lookup(dir, name);
	if (dentry) {
		if (dentry->d_flags & DCACHE_OP_REVALIDATE) {
			error = d_revalidate(dentry, flags);
			if (unlikely(error <= 0)) {
				if (!error)
					d_invalidate(dentry);
				dput(dentry);
				return ERR_PTR(error);
			}
		}
	}
	return dentry;
}

/*
 * Call i_op->lookup on the dentry.  The dentry must be negative and
 * unhashed.
 *
 * dir->d_inode->i_mutex must be held
 */
static struct dentry *lookup_real(struct inode *dir, struct dentry *dentry,
				  unsigned int flags)
{
	struct dentry *old;

	/* Don't create child dentry for a dead directory. */
	if (unlikely(IS_DEADDIR(dir))) {
		dput(dentry);
		return ERR_PTR(-ENOENT);
	}

	old = dir->i_op->lookup(dir, dentry, flags);
	if (unlikely(old)) {
		dput(dentry);
		dentry = old;
	}
	return dentry;
}

static struct dentry *__lookup_hash(const struct qstr *name,
		struct dentry *base, unsigned int flags)
{
	struct dentry *dentry = lookup_dcache(name, base, flags);

	if (dentry)
		return dentry;

	dentry = d_alloc(base, name);
	if (unlikely(!dentry))
		return ERR_PTR(-ENOMEM);

	return lookup_real(base->d_inode, dentry, flags);
}

static int lookup_fast(struct nameidata *nd,
		       struct path *path, struct inode **inode,
		       unsigned *seqp)
{
	struct vfsmount *mnt = nd->path.mnt;
	struct dentry *dentry, *parent = nd->path.dentry;
	int status = 1;
	int err;

	/*
	 * Rename seqlock is not required here because in the off chance
	 * of a false negative due to a concurrent rename, the caller is
	 * going to fall back to non-racy lookup.
	 */
	if (nd->flags & LOOKUP_RCU) {
		unsigned seq;
		bool negative;
		dentry = __d_lookup_rcu(parent, &nd->last, &seq);
		if (unlikely(!dentry)) {
			if (unlazy_walk(nd, NULL, 0))
				return -ECHILD;
			return 0;
		}

		/*
		 * This sequence count validates that the inode matches
		 * the dentry name information from lookup.
		 */
		*inode = d_backing_inode(dentry);
		negative = d_is_negative(dentry);
		if (unlikely(read_seqcount_retry(&dentry->d_seq, seq)))
			return -ECHILD;

		/*
		 * This sequence count validates that the parent had no
		 * changes while we did the lookup of the dentry above.
		 *
		 * The memory barrier in read_seqcount_begin of child is
		 *  enough, we can use __read_seqcount_retry here.
		 */
		if (unlikely(__read_seqcount_retry(&parent->d_seq, nd->seq)))
			return -ECHILD;

		*seqp = seq;
		if (unlikely(dentry->d_flags & DCACHE_OP_REVALIDATE))
			status = d_revalidate(dentry, nd->flags);
		if (unlikely(status <= 0)) {
			if (unlazy_walk(nd, dentry, seq))
				return -ECHILD;
			if (status == -ECHILD)
				status = d_revalidate(dentry, nd->flags);
		} else {
			/*
			 * Note: do negative dentry check after revalidation in
			 * case that drops it.
			 */
			if (unlikely(negative))
				return -ENOENT;
			path->mnt = mnt;
			path->dentry = dentry;
			if (likely(__follow_mount_rcu(nd, path, inode, seqp)))
				return 1;
			if (unlazy_walk(nd, dentry, seq))
				return -ECHILD;
		}
	} else {
		dentry = __d_lookup(parent, &nd->last);
		if (unlikely(!dentry))
			return 0;
		if (unlikely(dentry->d_flags & DCACHE_OP_REVALIDATE))
			status = d_revalidate(dentry, nd->flags);
	}
	if (unlikely(status <= 0)) {
		if (!status)
			d_invalidate(dentry);
		dput(dentry);
		return status;
	}
	if (unlikely(d_is_negative(dentry))) {
		dput(dentry);
		return -ENOENT;
	}

	path->mnt = mnt;
	path->dentry = dentry;
	err = follow_managed(path, nd);
	if (likely(err > 0))
		*inode = d_backing_inode(path->dentry);
	return err;
}

/* Fast lookup failed, do it the slow way */
static struct dentry *lookup_slow(const struct qstr *name,
				  struct dentry *dir,
				  unsigned int flags)
{
	struct dentry *dentry = ERR_PTR(-ENOENT), *old;
	struct inode *inode = dir->d_inode;
	DECLARE_WAIT_QUEUE_HEAD_ONSTACK(wq);

	inode_lock_shared(inode);
	/* Don't go there if it's already dead */
	if (unlikely(IS_DEADDIR(inode)))
		goto out;
again:
	dentry = d_alloc_parallel(dir, name, &wq);
	if (IS_ERR(dentry))
		goto out;
	if (unlikely(!d_in_lookup(dentry))) {
		if ((dentry->d_flags & DCACHE_OP_REVALIDATE) &&
		    !(flags & LOOKUP_NO_REVAL)) {
			int error = d_revalidate(dentry, flags);
			if (unlikely(error <= 0)) {
				if (!error) {
					d_invalidate(dentry);
					dput(dentry);
					goto again;
				}
				dput(dentry);
				dentry = ERR_PTR(error);
			}
		}
	} else {
		old = inode->i_op->lookup(inode, dentry, flags);
		d_lookup_done(dentry);
		if (unlikely(old)) {
			dput(dentry);
			dentry = old;
		}
	}
out:
	inode_unlock_shared(inode);
	return dentry;
}

static inline int may_lookup(struct nameidata *nd)
{
	if (nd->flags & LOOKUP_RCU) {
		int err = inode_permission2(nd->path.mnt, nd->inode, MAY_EXEC|MAY_NOT_BLOCK);
		if (err != -ECHILD)
			return err;
		if (unlazy_walk(nd, NULL, 0))
			return -ECHILD;
	}
	return inode_permission2(nd->path.mnt, nd->inode, MAY_EXEC);
}

static inline int handle_dots(struct nameidata *nd, int type)
{
	if (type == LAST_DOTDOT) {
		if (!nd->root.mnt)
			set_root(nd);
		if (nd->flags & LOOKUP_RCU) {
			return follow_dotdot_rcu(nd);
		} else
			return follow_dotdot(nd);
	}
	return 0;
}

static int pick_link(struct nameidata *nd, struct path *link,
		     struct inode *inode, unsigned seq)
{
	int error;
	struct saved *last;
	if (unlikely(nd->total_link_count++ >= MAXSYMLINKS)) {
		path_to_nameidata(link, nd);
		return -ELOOP;
	}
	if (!(nd->flags & LOOKUP_RCU)) {
		if (link->mnt == nd->path.mnt)
			mntget(link->mnt);
	}
	error = nd_alloc_stack(nd);
	if (unlikely(error)) {
		if (error == -ECHILD) {
			if (unlikely(unlazy_link(nd, link, seq)))
				return -ECHILD;
			error = nd_alloc_stack(nd);
		}
		if (error) {
			path_put(link);
			return error;
		}
	}

	last = nd->stack + nd->depth++;
	last->link = *link;
	clear_delayed_call(&last->done);
	nd->link_inode = inode;
	last->seq = seq;
	return 1;
}

/*
 * Do we need to follow links? We _really_ want to be able
 * to do this check without having to look at inode->i_op,
 * so we keep a cache of "no, this doesn't need follow_link"
 * for the common case.
 */
static inline int should_follow_link(struct nameidata *nd, struct path *link,
				     int follow,
				     struct inode *inode, unsigned seq)
{
	if (likely(!d_is_symlink(link->dentry)))
		return 0;
	if (!follow)
		return 0;
	/* make sure that d_is_symlink above matches inode */
	if (nd->flags & LOOKUP_RCU) {
		if (read_seqcount_retry(&link->dentry->d_seq, seq))
			return -ECHILD;
	}
	return pick_link(nd, link, inode, seq);
}

enum {WALK_GET = 1, WALK_PUT = 2};

static int walk_component(struct nameidata *nd, int flags)
{
	struct path path;
	struct inode *inode;
	unsigned seq;
	int err;
	/*
	 * "." and ".." are special - ".." especially so because it has
	 * to be able to know about the current root directory and
	 * parent relationships.
	 */
	if (unlikely(nd->last_type != LAST_NORM)) {
		err = handle_dots(nd, nd->last_type);
		if (flags & WALK_PUT)
			put_link(nd);
		return err;
	}
	err = lookup_fast(nd, &path, &inode, &seq);
	if (unlikely(err <= 0)) {
		if (err < 0)
			return err;
		path.dentry = lookup_slow(&nd->last, nd->path.dentry,
					  nd->flags);
		if (IS_ERR(path.dentry))
			return PTR_ERR(path.dentry);

		path.mnt = nd->path.mnt;
		err = follow_managed(&path, nd);
		if (unlikely(err < 0))
			return err;

		if (unlikely(d_is_negative(path.dentry))) {
			path_to_nameidata(&path, nd);
			return -ENOENT;
		}

		seq = 0;	/* we are already out of RCU mode */
		inode = d_backing_inode(path.dentry);
	}

	if (flags & WALK_PUT)
		put_link(nd);
	err = should_follow_link(nd, &path, flags & WALK_GET, inode, seq);
	if (unlikely(err))
		return err;
	path_to_nameidata(&path, nd);
	nd->inode = inode;
	nd->seq = seq;
	return 0;
}

/*
 * We can do the critical dentry name comparison and hashing
 * operations one word at a time, but we are limited to:
 *
 * - Architectures with fast unaligned word accesses. We could
 *   do a "get_unaligned()" if this helps and is sufficiently
 *   fast.
 *
 * - non-CONFIG_DEBUG_PAGEALLOC configurations (so that we
 *   do not trap on the (extremely unlikely) case of a page
 *   crossing operation.
 *
 * - Furthermore, we need an efficient 64-bit compile for the
 *   64-bit case in order to generate the "number of bytes in
 *   the final mask". Again, that could be replaced with a
 *   efficient population count instruction or similar.
 */
#ifdef CONFIG_DCACHE_WORD_ACCESS

#include <asm/word-at-a-time.h>

#ifdef HASH_MIX

/* Architecture provides HASH_MIX and fold_hash() in <asm/hash.h> */

#elif defined(CONFIG_64BIT)
/*
 * Register pressure in the mixing function is an issue, particularly
 * on 32-bit x86, but almost any function requires one state value and
 * one temporary.  Instead, use a function designed for two state values
 * and no temporaries.
 *
 * This function cannot create a collision in only two iterations, so
 * we have two iterations to achieve avalanche.  In those two iterations,
 * we have six layers of mixing, which is enough to spread one bit's
 * influence out to 2^6 = 64 state bits.
 *
 * Rotate constants are scored by considering either 64 one-bit input
 * deltas or 64*63/2 = 2016 two-bit input deltas, and finding the
 * probability of that delta causing a change to each of the 128 output
 * bits, using a sample of random initial states.
 *
 * The Shannon entropy of the computed probabilities is then summed
 * to produce a score.  Ideally, any input change has a 50% chance of
 * toggling any given output bit.
 *
 * Mixing scores (in bits) for (12,45):
 * Input delta: 1-bit      2-bit
 * 1 round:     713.3    42542.6
 * 2 rounds:   2753.7   140389.8
 * 3 rounds:   5954.1   233458.2
 * 4 rounds:   7862.6   256672.2
 * Perfect:    8192     258048
 *            (64*128) (64*63/2 * 128)
 */
#define HASH_MIX(x, y, a)	\
	(	x ^= (a),	\
	y ^= x,	x = rol64(x,12),\
	x += y,	y = rol64(y,45),\
	y *= 9			)

/*
 * Fold two longs into one 32-bit hash value.  This must be fast, but
 * latency isn't quite as critical, as there is a fair bit of additional
 * work done before the hash value is used.
 */
static inline unsigned int fold_hash(unsigned long x, unsigned long y)
{
	y ^= x * GOLDEN_RATIO_64;
	y *= GOLDEN_RATIO_64;
	return y >> 32;
}

#else	/* 32-bit case */

/*
 * Mixing scores (in bits) for (7,20):
 * Input delta: 1-bit      2-bit
 * 1 round:     330.3     9201.6
 * 2 rounds:   1246.4    25475.4
 * 3 rounds:   1907.1    31295.1
 * 4 rounds:   2042.3    31718.6
 * Perfect:    2048      31744
 *            (32*64)   (32*31/2 * 64)
 */
#define HASH_MIX(x, y, a)	\
	(	x ^= (a),	\
	y ^= x,	x = rol32(x, 7),\
	x += y,	y = rol32(y,20),\
	y *= 9			)

static inline unsigned int fold_hash(unsigned long x, unsigned long y)
{
	/* Use arch-optimized multiply if one exists */
	return __hash_32(y ^ __hash_32(x));
}

#endif

/*
 * Return the hash of a string of known length.  This is carfully
 * designed to match hash_name(), which is the more critical function.
 * In particular, we must end by hashing a final word containing 0..7
 * payload bytes, to match the way that hash_name() iterates until it
 * finds the delimiter after the name.
 */
unsigned int full_name_hash(const void *salt, const char *name, unsigned int len)
{
	unsigned long a, x = 0, y = (unsigned long)salt;

	for (;;) {
		if (!len)
			goto done;
		a = load_unaligned_zeropad(name);
		if (len < sizeof(unsigned long))
			break;
		HASH_MIX(x, y, a);
		name += sizeof(unsigned long);
		len -= sizeof(unsigned long);
	}
	x ^= a & bytemask_from_count(len);
done:
	return fold_hash(x, y);
}
EXPORT_SYMBOL(full_name_hash);

/* Return the "hash_len" (hash and length) of a null-terminated string */
u64 hashlen_string(const void *salt, const char *name)
{
	unsigned long a = 0, x = 0, y = (unsigned long)salt;
	unsigned long adata, mask, len;
	const struct word_at_a_time constants = WORD_AT_A_TIME_CONSTANTS;

	len = 0;
	goto inside;

	do {
		HASH_MIX(x, y, a);
		len += sizeof(unsigned long);
inside:
		a = load_unaligned_zeropad(name+len);
	} while (!has_zero(a, &adata, &constants));

	adata = prep_zero_mask(a, adata, &constants);
	mask = create_zero_mask(adata);
	x ^= a & zero_bytemask(mask);

	return hashlen_create(fold_hash(x, y), len + find_zero(mask));
}
EXPORT_SYMBOL(hashlen_string);

/*
 * Calculate the length and hash of the path component, and
 * return the "hash_len" as the result.
 */
static inline u64 hash_name(const void *salt, const char *name)
{
	unsigned long a = 0, b, x = 0, y = (unsigned long)salt;
	unsigned long adata, bdata, mask, len;
	const struct word_at_a_time constants = WORD_AT_A_TIME_CONSTANTS;

	len = 0;
	goto inside;

	do {
		HASH_MIX(x, y, a);
		len += sizeof(unsigned long);
inside:
		a = load_unaligned_zeropad(name+len);
		b = a ^ REPEAT_BYTE('/');
	} while (!(has_zero(a, &adata, &constants) | has_zero(b, &bdata, &constants)));

	adata = prep_zero_mask(a, adata, &constants);
	bdata = prep_zero_mask(b, bdata, &constants);
	mask = create_zero_mask(adata | bdata);
	x ^= a & zero_bytemask(mask);

	return hashlen_create(fold_hash(x, y), len + find_zero(mask));
}

#else	/* !CONFIG_DCACHE_WORD_ACCESS: Slow, byte-at-a-time version */

/* Return the hash of a string of known length */
unsigned int full_name_hash(const void *salt, const char *name, unsigned int len)
{
	unsigned long hash = init_name_hash(salt);
	while (len--)
		hash = partial_name_hash((unsigned char)*name++, hash);
	return end_name_hash(hash);
}
EXPORT_SYMBOL(full_name_hash);

/* Return the "hash_len" (hash and length) of a null-terminated string */
u64 hashlen_string(const void *salt, const char *name)
{
	unsigned long hash = init_name_hash(salt);
	unsigned long len = 0, c;

	c = (unsigned char)*name;
	while (c) {
		len++;
		hash = partial_name_hash(c, hash);
		c = (unsigned char)name[len];
	}
	return hashlen_create(end_name_hash(hash), len);
}
EXPORT_SYMBOL(hashlen_string);

/*
 * We know there's a real path component here of at least
 * one character.
 */
static inline u64 hash_name(const void *salt, const char *name)
{
	unsigned long hash = init_name_hash(salt);
	unsigned long len = 0, c;

	c = (unsigned char)*name;
	do {
		len++;
		hash = partial_name_hash(c, hash);
		c = (unsigned char)name[len];
	} while (c && c != '/');
	return hashlen_create(end_name_hash(hash), len);
}

#endif

/*
 * Name resolution.
 * This is the basic name resolution function, turning a pathname into
 * the final dentry. We expect 'base' to be positive and a directory.
 *
 * Returns 0 and nd will have valid dentry and mnt on success.
 * Returns error and drops reference to input namei data on failure.
 */
static int link_path_walk(const char *name, struct nameidata *nd)
{
	int err;

	while (*name=='/')
		name++;
	if (!*name)
		return 0;

	/* At this point we know we have a real path component. */
	for(;;) {
		u64 hash_len;
		int type;

		err = may_lookup(nd);
		if (err)
			return err;

		hash_len = hash_name(nd->path.dentry, name);

		type = LAST_NORM;
		if (name[0] == '.') switch (hashlen_len(hash_len)) {
			case 2:
				if (name[1] == '.') {
					type = LAST_DOTDOT;
					nd->flags |= LOOKUP_JUMPED;
				}
				break;
			case 1:
				type = LAST_DOT;
		}
		if (likely(type == LAST_NORM)) {
			struct dentry *parent = nd->path.dentry;
			nd->flags &= ~LOOKUP_JUMPED;
			if (unlikely(parent->d_flags & DCACHE_OP_HASH)) {
				struct qstr this = { { .hash_len = hash_len }, .name = name };
				err = parent->d_op->d_hash(parent, &this);
				if (err < 0)
					return err;
				hash_len = this.hash_len;
				name = this.name;
			}
		}

		nd->last.hash_len = hash_len;
		nd->last.name = name;
		nd->last_type = type;

		name += hashlen_len(hash_len);
		if (!*name)
			goto OK;
		/*
		 * If it wasn't NUL, we know it was '/'. Skip that
		 * slash, and continue until no more slashes.
		 */
		do {
			name++;
		} while (unlikely(*name == '/'));
		if (unlikely(!*name)) {
OK:
			/* pathname body, done */
			if (!nd->depth)
				return 0;
			name = nd->stack[nd->depth - 1].name;
			/* trailing symlink, done */
			if (!name)
				return 0;
			/* last component of nested symlink */
			err = walk_component(nd, WALK_GET | WALK_PUT);
		} else {
			err = walk_component(nd, WALK_GET);
		}
		if (err < 0)
			return err;

		if (err) {
			const char *s = get_link(nd);

			if (IS_ERR(s))
				return PTR_ERR(s);
			err = 0;
			if (unlikely(!s)) {
				/* jumped */
				put_link(nd);
			} else {
				nd->stack[nd->depth - 1].name = name;
				name = s;
				continue;
			}
		}
		if (unlikely(!d_can_lookup(nd->path.dentry))) {
			if (nd->flags & LOOKUP_RCU) {
				if (unlazy_walk(nd, NULL, 0))
					return -ECHILD;
			}
			return -ENOTDIR;
		}
	}
}

static const char *path_init(struct nameidata *nd, unsigned flags)
{
	int retval = 0;
	const char *s = nd->name->name;

	nd->last_type = LAST_ROOT; /* if there are only slashes... */
	nd->flags = flags | LOOKUP_JUMPED | LOOKUP_PARENT;
	nd->depth = 0;
	if (flags & LOOKUP_ROOT) {
		struct dentry *root = nd->root.dentry;
		struct vfsmount *mnt = nd->root.mnt;
		struct inode *inode = root->d_inode;
		if (*s) {
			if (!d_can_lookup(root))
				return ERR_PTR(-ENOTDIR);
			retval = inode_permission2(mnt, inode, MAY_EXEC);
			if (retval)
				return ERR_PTR(retval);
		}
		nd->path = nd->root;
		nd->inode = inode;
		if (flags & LOOKUP_RCU) {
			rcu_read_lock();
			nd->seq = __read_seqcount_begin(&nd->path.dentry->d_seq);
			nd->root_seq = nd->seq;
			nd->m_seq = read_seqbegin(&mount_lock);
		} else {
			path_get(&nd->path);
		}
		return s;
	}

	nd->root.mnt = NULL;
	nd->path.mnt = NULL;
	nd->path.dentry = NULL;

	nd->m_seq = read_seqbegin(&mount_lock);
	if (*s == '/') {
		if (flags & LOOKUP_RCU)
			rcu_read_lock();
		set_root(nd);
		if (likely(!nd_jump_root(nd)))
			return s;
		nd->root.mnt = NULL;
		rcu_read_unlock();
		return ERR_PTR(-ECHILD);
	} else if (nd->dfd == AT_FDCWD) {
		if (flags & LOOKUP_RCU) {
			struct fs_struct *fs = current->fs;
			unsigned seq;

			rcu_read_lock();

			do {
				seq = read_seqcount_begin(&fs->seq);
				nd->path = fs->pwd;
				nd->inode = nd->path.dentry->d_inode;
				nd->seq = __read_seqcount_begin(&nd->path.dentry->d_seq);
			} while (read_seqcount_retry(&fs->seq, seq));
		} else {
			get_fs_pwd(current->fs, &nd->path);
			nd->inode = nd->path.dentry->d_inode;
		}
		return s;
	} else {
		/* Caller must check execute permissions on the starting path component */
		struct fd f = fdget_raw(nd->dfd);
		struct dentry *dentry;

		if (!f.file)
			return ERR_PTR(-EBADF);

		dentry = f.file->f_path.dentry;

		if (*s) {
			if (!d_can_lookup(dentry)) {
				fdput(f);
				return ERR_PTR(-ENOTDIR);
			}
		}

		nd->path = f.file->f_path;
		if (flags & LOOKUP_RCU) {
			rcu_read_lock();
			nd->inode = nd->path.dentry->d_inode;
			nd->seq = read_seqcount_begin(&nd->path.dentry->d_seq);
		} else {
			path_get(&nd->path);
			nd->inode = nd->path.dentry->d_inode;
		}
		fdput(f);
		return s;
	}
}

static const char *trailing_symlink(struct nameidata *nd)
{
	const char *s;
	int error = may_follow_link(nd);
	if (unlikely(error))
		return ERR_PTR(error);
	nd->flags |= LOOKUP_PARENT;
	nd->stack[0].name = NULL;
	s = get_link(nd);
	return s ? s : "";
}

static inline int lookup_last(struct nameidata *nd)
{
	if (nd->last_type == LAST_NORM && nd->last.name[nd->last.len])
		nd->flags |= LOOKUP_FOLLOW | LOOKUP_DIRECTORY;

	nd->flags &= ~LOOKUP_PARENT;
	return walk_component(nd,
			nd->flags & LOOKUP_FOLLOW
				? nd->depth
					? WALK_PUT | WALK_GET
					: WALK_GET
				: 0);
}

/* Returns 0 and nd will be valid on success; Retuns error, otherwise. */
static int path_lookupat(struct nameidata *nd, unsigned flags, struct path *path)
{
	const char *s = path_init(nd, flags);
	int err;

	if (IS_ERR(s))
		return PTR_ERR(s);
	while (!(err = link_path_walk(s, nd))
		&& ((err = lookup_last(nd)) > 0)) {
		s = trailing_symlink(nd);
		if (IS_ERR(s)) {
			err = PTR_ERR(s);
			break;
		}
	}
	if (!err)
		err = complete_walk(nd);

	if (!err && nd->flags & LOOKUP_DIRECTORY)
		if (!d_can_lookup(nd->path.dentry))
			err = -ENOTDIR;
	if (!err) {
		*path = nd->path;
		nd->path.mnt = NULL;
		nd->path.dentry = NULL;
	}
	terminate_walk(nd);
	return err;
}

static int filename_lookup(int dfd, struct filename *name, unsigned flags,
			   struct path *path, struct path *root)
{
	int retval;
	struct nameidata nd;
	if (IS_ERR(name))
		return PTR_ERR(name);
	if (unlikely(root)) {
		nd.root = *root;
		flags |= LOOKUP_ROOT;
	}
	set_nameidata(&nd, dfd, name);
	retval = path_lookupat(&nd, flags | LOOKUP_RCU, path);
	if (unlikely(retval == -ECHILD))
		retval = path_lookupat(&nd, flags, path);
	if (unlikely(retval == -ESTALE))
		retval = path_lookupat(&nd, flags | LOOKUP_REVAL, path);

	if (likely(!retval))
		audit_inode(name, path->dentry, flags & LOOKUP_PARENT);
	restore_nameidata();
	putname(name);
	return retval;
}

/* Returns 0 and nd will be valid on success; Retuns error, otherwise. */
static int path_parentat(struct nameidata *nd, unsigned flags,
				struct path *parent)
{
	const char *s = path_init(nd, flags);
	int err;
	if (IS_ERR(s))
		return PTR_ERR(s);
	err = link_path_walk(s, nd);
	if (!err)
		err = complete_walk(nd);
	if (!err) {
		*parent = nd->path;
		nd->path.mnt = NULL;
		nd->path.dentry = NULL;
	}
	terminate_walk(nd);
	return err;
}

static struct filename *filename_parentat(int dfd, struct filename *name,
				unsigned int flags, struct path *parent,
				struct qstr *last, int *type)
{
	int retval;
	struct nameidata nd;

	if (IS_ERR(name))
		return name;
	set_nameidata(&nd, dfd, name);
	retval = path_parentat(&nd, flags | LOOKUP_RCU, parent);
	if (unlikely(retval == -ECHILD))
		retval = path_parentat(&nd, flags, parent);
	if (unlikely(retval == -ESTALE))
		retval = path_parentat(&nd, flags | LOOKUP_REVAL, parent);
	if (likely(!retval)) {
		*last = nd.last;
		*type = nd.last_type;
		audit_inode(name, parent->dentry, LOOKUP_PARENT);
	} else {
		putname(name);
		name = ERR_PTR(retval);
	}
	restore_nameidata();
	return name;
}

/* does lookup, returns the object with parent locked */
struct dentry *kern_path_locked(const char *name, struct path *path)
{
	struct filename *filename;
	struct dentry *d;
	struct qstr last;
	int type;

	filename = filename_parentat(AT_FDCWD, getname_kernel(name), 0, path,
				    &last, &type);
	if (IS_ERR(filename))
		return ERR_CAST(filename);
	if (unlikely(type != LAST_NORM)) {
		path_put(path);
		putname(filename);
		return ERR_PTR(-EINVAL);
	}
	inode_lock_nested(path->dentry->d_inode, I_MUTEX_PARENT);
	d = __lookup_hash(&last, path->dentry, 0);
	if (IS_ERR(d)) {
		inode_unlock(path->dentry->d_inode);
		path_put(path);
	}
	putname(filename);
	return d;
}

int kern_path(const char *name, unsigned int flags, struct path *path)
{
	return filename_lookup(AT_FDCWD, getname_kernel(name),
			       flags, path, NULL);
}
EXPORT_SYMBOL(kern_path);

/**
 * vfs_path_lookup - lookup a file path relative to a dentry-vfsmount pair
 * @dentry:  pointer to dentry of the base directory
 * @mnt: pointer to vfs mount of the base directory
 * @name: pointer to file name
 * @flags: lookup flags
 * @path: pointer to struct path to fill
 */
int vfs_path_lookup(struct dentry *dentry, struct vfsmount *mnt,
		    const char *name, unsigned int flags,
		    struct path *path)
{
	struct path root = {.mnt = mnt, .dentry = dentry};
	/* the first argument of filename_lookup() is ignored with root */
	return filename_lookup(AT_FDCWD, getname_kernel(name),
			       flags , path, &root);
}
EXPORT_SYMBOL(vfs_path_lookup);

/**
 * lookup_one_len - filesystem helper to lookup single pathname component
 * @name:	pathname component to lookup
 * @mnt:	mount we are looking up on
 * @base:	base directory to lookup from
 * @len:	maximum length @len should be interpreted to
 *
 * Note that this routine is purely a helper for filesystem usage and should
 * not be called by generic code.
 *
 * The caller must hold base->i_mutex.
 */
struct dentry *lookup_one_len2(const char *name, struct vfsmount *mnt, struct dentry *base, int len)
{
	struct qstr this;
	unsigned int c;
	int err;

	WARN_ON_ONCE(!inode_is_locked(base->d_inode));

	this.name = name;
	this.len = len;
	this.hash = full_name_hash(base, name, len);
	if (!len)
		return ERR_PTR(-EACCES);

	if (unlikely(name[0] == '.')) {
		if (len < 2 || (len == 2 && name[1] == '.'))
			return ERR_PTR(-EACCES);
	}

	while (len--) {
		c = *(const unsigned char *)name++;
		if (c == '/' || c == '\0')
			return ERR_PTR(-EACCES);
	}
	/*
	 * See if the low-level filesystem might want
	 * to use its own hash..
	 */
	if (base->d_flags & DCACHE_OP_HASH) {
		int err = base->d_op->d_hash(base, &this);
		if (err < 0)
			return ERR_PTR(err);
	}

	err = inode_permission2(mnt, base->d_inode, MAY_EXEC);
	if (err)
		return ERR_PTR(err);

	return __lookup_hash(&this, base, 0);
}
EXPORT_SYMBOL(lookup_one_len2);

struct dentry *lookup_one_len(const char *name, struct dentry *base, int len)
{
	return lookup_one_len2(name, NULL, base, len);
}
EXPORT_SYMBOL(lookup_one_len);

/**
 * lookup_one_len_unlocked - filesystem helper to lookup single pathname component
 * @name:	pathname component to lookup
 * @base:	base directory to lookup from
 * @len:	maximum length @len should be interpreted to
 *
 * Note that this routine is purely a helper for filesystem usage and should
 * not be called by generic code.
 *
 * Unlike lookup_one_len, it should be called without the parent
 * i_mutex held, and will take the i_mutex itself if necessary.
 */
struct dentry *lookup_one_len_unlocked(const char *name,
				       struct dentry *base, int len)
{
	struct qstr this;
	unsigned int c;
	int err;
	struct dentry *ret;

	this.name = name;
	this.len = len;
	this.hash = full_name_hash(base, name, len);
	if (!len)
		return ERR_PTR(-EACCES);

	if (unlikely(name[0] == '.')) {
		if (len < 2 || (len == 2 && name[1] == '.'))
			return ERR_PTR(-EACCES);
	}

	while (len--) {
		c = *(const unsigned char *)name++;
		if (c == '/' || c == '\0')
			return ERR_PTR(-EACCES);
	}
	/*
	 * See if the low-level filesystem might want
	 * to use its own hash..
	 */
	if (base->d_flags & DCACHE_OP_HASH) {
		int err = base->d_op->d_hash(base, &this);
		if (err < 0)
			return ERR_PTR(err);
	}

	err = inode_permission(base->d_inode, MAY_EXEC);
	if (err)
		return ERR_PTR(err);

	ret = lookup_dcache(&this, base, 0);
	if (!ret)
		ret = lookup_slow(&this, base, 0);
	return ret;
}
EXPORT_SYMBOL(lookup_one_len_unlocked);

#ifdef CONFIG_UNIX98_PTYS
int path_pts(struct path *path)
{
	/* Find something mounted on "pts" in the same directory as
	 * the input path.
	 */
	struct dentry *child, *parent;
	struct qstr this;
	int ret;

	ret = path_parent_directory(path);
	if (ret)
		return ret;

	parent = path->dentry;
	this.name = "pts";
	this.len = 3;
	child = d_hash_and_lookup(parent, &this);
	if (!child)
		return -ENOENT;

	path->dentry = child;
	dput(parent);
	follow_mount(path);
	return 0;
}
#endif

int user_path_at_empty(int dfd, const char __user *name, unsigned flags,
		 struct path *path, int *empty)
{
	return filename_lookup(dfd, getname_flags(name, flags, empty),
			       flags, path, NULL);
}
EXPORT_SYMBOL(user_path_at_empty);

/*
 * NB: most callers don't do anything directly with the reference to the
 *     to struct filename, but the nd->last pointer points into the name string
 *     allocated by getname. So we must hold the reference to it until all
 *     path-walking is complete.
 */
static inline struct filename *
user_path_parent(int dfd, const char __user *path,
		 struct path *parent,
		 struct qstr *last,
		 int *type,
		 unsigned int flags)
{
	/* only LOOKUP_REVAL is allowed in extra flags */
	return filename_parentat(dfd, getname(path), flags & LOOKUP_REVAL,
				 parent, last, type);
}

/**
 * mountpoint_last - look up last component for umount
 * @nd:   pathwalk nameidata - currently pointing at parent directory of "last"
 * @path: pointer to container for result
 *
 * This is a special lookup_last function just for umount. In this case, we
 * need to resolve the path without doing any revalidation.
 *
 * The nameidata should be the result of doing a LOOKUP_PARENT pathwalk. Since
 * mountpoints are always pinned in the dcache, their ancestors are too. Thus,
 * in almost all cases, this lookup will be served out of the dcache. The only
 * cases where it won't are if nd->last refers to a symlink or the path is
 * bogus and it doesn't exist.
 *
 * Returns:
 * -error: if there was an error during lookup. This includes -ENOENT if the
 *         lookup found a negative dentry. The nd->path reference will also be
 *         put in this case.
 *
 * 0:      if we successfully resolved nd->path and found it to not to be a
 *         symlink that needs to be followed. "path" will also be populated.
 *         The nd->path reference will also be put.
 *
 * 1:      if we successfully resolved nd->last and found it to be a symlink
 *         that needs to be followed. "path" will be populated with the path
 *         to the link, and nd->path will *not* be put.
 */
static int
mountpoint_last(struct nameidata *nd, struct path *path)
{
	int error = 0;
	struct dentry *dentry;
	struct dentry *dir = nd->path.dentry;

	/* If we're in rcuwalk, drop out of it to handle last component */
	if (nd->flags & LOOKUP_RCU) {
		if (unlazy_walk(nd, NULL, 0))
			return -ECHILD;
	}

	nd->flags &= ~LOOKUP_PARENT;

	if (unlikely(nd->last_type != LAST_NORM)) {
		error = handle_dots(nd, nd->last_type);
		if (error)
			return error;
		dentry = dget(nd->path.dentry);
	} else {
		dentry = d_lookup(dir, &nd->last);
		if (!dentry) {
			/*
			 * No cached dentry. Mounted dentries are pinned in the
			 * cache, so that means that this dentry is probably
			 * a symlink or the path doesn't actually point
			 * to a mounted dentry.
			 */
			dentry = lookup_slow(&nd->last, dir,
					     nd->flags | LOOKUP_NO_REVAL);
			if (IS_ERR(dentry))
				return PTR_ERR(dentry);
		}
	}
	if (d_is_negative(dentry)) {
		dput(dentry);
		return -ENOENT;
	}
	if (nd->depth)
		put_link(nd);
	path->dentry = dentry;
	path->mnt = nd->path.mnt;
	error = should_follow_link(nd, path, nd->flags & LOOKUP_FOLLOW,
				   d_backing_inode(dentry), 0);
	if (unlikely(error))
		return error;
	mntget(path->mnt);
	follow_mount(path);
	return 0;
}

/**
 * path_mountpoint - look up a path to be umounted
 * @nd:		lookup context
 * @flags:	lookup flags
 * @path:	pointer to container for result
 *
 * Look up the given name, but don't attempt to revalidate the last component.
 * Returns 0 and "path" will be valid on success; Returns error otherwise.
 */
static int
path_mountpoint(struct nameidata *nd, unsigned flags, struct path *path)
{
	const char *s = path_init(nd, flags);
	int err;
	if (IS_ERR(s))
		return PTR_ERR(s);
	while (!(err = link_path_walk(s, nd)) &&
		(err = mountpoint_last(nd, path)) > 0) {
		s = trailing_symlink(nd);
		if (IS_ERR(s)) {
			err = PTR_ERR(s);
			break;
		}
	}
	terminate_walk(nd);
	return err;
}

static int
filename_mountpoint(int dfd, struct filename *name, struct path *path,
			unsigned int flags)
{
	struct nameidata nd;
	int error;
	if (IS_ERR(name))
		return PTR_ERR(name);
	set_nameidata(&nd, dfd, name);
	error = path_mountpoint(&nd, flags | LOOKUP_RCU, path);
	if (unlikely(error == -ECHILD))
		error = path_mountpoint(&nd, flags, path);
	if (unlikely(error == -ESTALE))
		error = path_mountpoint(&nd, flags | LOOKUP_REVAL, path);
	if (likely(!error))
		audit_inode(name, path->dentry, 0);
	restore_nameidata();
	putname(name);
	return error;
}

/**
 * user_path_mountpoint_at - lookup a path from userland in order to umount it
 * @dfd:	directory file descriptor
 * @name:	pathname from userland
 * @flags:	lookup flags
 * @path:	pointer to container to hold result
 *
 * A umount is a special case for path walking. We're not actually interested
 * in the inode in this situation, and ESTALE errors can be a problem. We
 * simply want track down the dentry and vfsmount attached at the mountpoint
 * and avoid revalidating the last component.
 *
 * Returns 0 and populates "path" on success.
 */
int
user_path_mountpoint_at(int dfd, const char __user *name, unsigned int flags,
			struct path *path)
{
	return filename_mountpoint(dfd, getname(name), path, flags);
}

int
kern_path_mountpoint(int dfd, const char *name, struct path *path,
			unsigned int flags)
{
	return filename_mountpoint(dfd, getname_kernel(name), path, flags);
}
EXPORT_SYMBOL(kern_path_mountpoint);

int __check_sticky(struct inode *dir, struct inode *inode)
{
	kuid_t fsuid = current_fsuid();

	if (uid_eq(inode->i_uid, fsuid))
		return 0;
	if (uid_eq(dir->i_uid, fsuid))
		return 0;
	return !capable_wrt_inode_uidgid(inode, CAP_FOWNER);
}
EXPORT_SYMBOL(__check_sticky);

/*
 *	Check whether we can remove a link victim from directory dir, check
 *  whether the type of victim is right.
 *  1. We can't do it if dir is read-only (done in permission())
 *  2. We should have write and exec permissions on dir
 *  3. We can't remove anything from append-only dir
 *  4. We can't do anything with immutable dir (done in permission())
 *  5. If the sticky bit on dir is set we should either
 *	a. be owner of dir, or
 *	b. be owner of victim, or
 *	c. have CAP_FOWNER capability
 *  6. If the victim is append-only or immutable we can't do antyhing with
 *     links pointing to it.
 *  7. If the victim has an unknown uid or gid we can't change the inode.
 *  8. If we were asked to remove a directory and victim isn't one - ENOTDIR.
 *  9. If we were asked to remove a non-directory and victim isn't one - EISDIR.
 * 10. We can't remove a root or mountpoint.
 * 11. We don't allow removal of NFS sillyrenamed files; it's handled by
 *     nfs_async_unlink().
 */
static int may_delete(struct vfsmount *mnt, struct inode *dir, struct dentry *victim, bool isdir)
{
	struct inode *inode = d_backing_inode(victim);
	int error;

	if (d_is_negative(victim))
		return -ENOENT;
	BUG_ON(!inode);

	BUG_ON(victim->d_parent->d_inode != dir);
	audit_inode_child(dir, victim, AUDIT_TYPE_CHILD_DELETE);

	error = inode_permission2(mnt, dir, MAY_WRITE | MAY_EXEC);
	if (error)
		return error;
	if (IS_APPEND(dir))
		return -EPERM;

	if (check_sticky(dir, inode) || IS_APPEND(inode) ||
	    IS_IMMUTABLE(inode) || IS_SWAPFILE(inode) || HAS_UNMAPPED_ID(inode))
		return -EPERM;
	if (isdir) {
		if (!d_is_dir(victim))
			return -ENOTDIR;
		if (IS_ROOT(victim))
			return -EBUSY;
	} else if (d_is_dir(victim))
		return -EISDIR;
	if (IS_DEADDIR(dir))
		return -ENOENT;
	if (victim->d_flags & DCACHE_NFSFS_RENAMED)
		return -EBUSY;
	return 0;
}

/*	Check whether we can create an object with dentry child in directory
 *  dir.
 *  1. We can't do it if child already exists (open has special treatment for
 *     this case, but since we are inlined it's OK)
 *  2. We can't do it if dir is read-only (done in permission())
 *  3. We can't do it if the fs can't represent the fsuid or fsgid.
 *  4. We should have write and exec permissions on dir
 *  5. We can't do it if dir is immutable (done in permission())
 */
static inline int may_create(struct vfsmount *mnt, struct inode *dir, struct dentry *child)
{
	struct user_namespace *s_user_ns;
	audit_inode_child(dir, child, AUDIT_TYPE_CHILD_CREATE);
	if (child->d_inode)
		return -EEXIST;
	if (IS_DEADDIR(dir))
		return -ENOENT;
	s_user_ns = dir->i_sb->s_user_ns;
	if (!kuid_has_mapping(s_user_ns, current_fsuid()) ||
	    !kgid_has_mapping(s_user_ns, current_fsgid()))
		return -EOVERFLOW;
	return inode_permission2(mnt, dir, MAY_WRITE | MAY_EXEC);
}

/*
 * p1 and p2 should be directories on the same fs.
 */
struct dentry *lock_rename(struct dentry *p1, struct dentry *p2)
{
	struct dentry *p;

	if (p1 == p2) {
		inode_lock_nested(p1->d_inode, I_MUTEX_PARENT);
		return NULL;
	}

	mutex_lock(&p1->d_sb->s_vfs_rename_mutex);

	p = d_ancestor(p2, p1);
	if (p) {
		inode_lock_nested(p2->d_inode, I_MUTEX_PARENT);
		inode_lock_nested(p1->d_inode, I_MUTEX_CHILD);
		return p;
	}

	p = d_ancestor(p1, p2);
	if (p) {
		inode_lock_nested(p1->d_inode, I_MUTEX_PARENT);
		inode_lock_nested(p2->d_inode, I_MUTEX_CHILD);
		return p;
	}

	inode_lock_nested(p1->d_inode, I_MUTEX_PARENT);
	inode_lock_nested(p2->d_inode, I_MUTEX_PARENT2);
	return NULL;
}
EXPORT_SYMBOL(lock_rename);

void unlock_rename(struct dentry *p1, struct dentry *p2)
{
	inode_unlock(p1->d_inode);
	if (p1 != p2) {
		inode_unlock(p2->d_inode);
		mutex_unlock(&p1->d_sb->s_vfs_rename_mutex);
	}
}
EXPORT_SYMBOL(unlock_rename);

int vfs_create2(struct vfsmount *mnt, struct inode *dir, struct dentry *dentry,
		umode_t mode, bool want_excl)
{
	int error = may_create(mnt, dir, dentry);
	if (error)
		return error;

	if (!dir->i_op->create)
		return -EACCES;	/* shouldn't it be ENOSYS? */
	mode &= S_IALLUGO;
	mode |= S_IFREG;
	error = security_inode_create(dir, dentry, mode);
	if (error)
		return error;
	error = dir->i_op->create(dir, dentry, mode, want_excl);
	if (!error)
		fsnotify_create(dir, dentry);
	return error;
}
EXPORT_SYMBOL(vfs_create2);

int vfs_create(struct inode *dir, struct dentry *dentry, umode_t mode,
		bool want_excl)
{
	return vfs_create2(NULL, dir, dentry, mode, want_excl);
}
EXPORT_SYMBOL(vfs_create);

bool may_open_dev(const struct path *path)
{
	return !(path->mnt->mnt_flags & MNT_NODEV) &&
		!(path->mnt->mnt_sb->s_iflags & SB_I_NODEV);
}

static int may_open(struct path *path, int acc_mode, int flag)
{
	struct dentry *dentry = path->dentry;
	struct vfsmount *mnt = path->mnt;
	struct inode *inode = dentry->d_inode;
	int error;

	if (!inode)
		return -ENOENT;

	switch (inode->i_mode & S_IFMT) {
	case S_IFLNK:
		return -ELOOP;
	case S_IFDIR:
		if (acc_mode & MAY_WRITE)
			return -EISDIR;
		break;
	case S_IFBLK:
	case S_IFCHR:
		if (!may_open_dev(path))
			return -EACCES;
		/*FALLTHRU*/
	case S_IFIFO:
	case S_IFSOCK:
		flag &= ~O_TRUNC;
		break;
	}

	error = inode_permission2(mnt, inode, MAY_OPEN | acc_mode);
	if (error)
		return error;

	/*
	 * An append-only file must be opened in append mode for writing.
	 */
	if (IS_APPEND(inode)) {
		if  ((flag & O_ACCMODE) != O_RDONLY && !(flag & O_APPEND))
			return -EPERM;
		if (flag & O_TRUNC)
			return -EPERM;
	}

	/* O_NOATIME can only be set by the owner or superuser */
	if (flag & O_NOATIME && !inode_owner_or_capable(inode))
		return -EPERM;

	return 0;
}

static int handle_truncate(struct file *filp)
{
	struct path *path = &filp->f_path;
	struct inode *inode = path->dentry->d_inode;
	int error = get_write_access(inode);
	if (error)
		return error;
	/*
	 * Refuse to truncate files with mandatory locks held on them.
	 */
	error = locks_verify_locked(filp);
	if (!error)
		error = security_path_truncate(path);
	if (!error) {
		error = do_truncate2(path->mnt, path->dentry, 0,
				    ATTR_MTIME|ATTR_CTIME|ATTR_OPEN,
				    filp);
	}
	put_write_access(inode);
	return error;
}

static inline int open_to_namei_flags(int flag)
{
	if ((flag & O_ACCMODE) == 3)
		flag--;
	return flag;
}

static int may_o_create(const struct path *dir, struct dentry *dentry, umode_t mode)
{
	struct user_namespace *s_user_ns;
	int error = security_path_mknod(dir, dentry, mode, 0);
	if (error)
		return error;

<<<<<<< HEAD
	error = inode_permission2(dir->mnt, dir->dentry->d_inode, MAY_WRITE | MAY_EXEC);
=======
	s_user_ns = dir->dentry->d_sb->s_user_ns;
	if (!kuid_has_mapping(s_user_ns, current_fsuid()) ||
	    !kgid_has_mapping(s_user_ns, current_fsgid()))
		return -EOVERFLOW;

	error = inode_permission(dir->dentry->d_inode, MAY_WRITE | MAY_EXEC);
>>>>>>> 5caae9d1
	if (error)
		return error;

	return security_inode_create(dir->dentry->d_inode, dentry, mode);
}

/*
 * Attempt to atomically look up, create and open a file from a negative
 * dentry.
 *
 * Returns 0 if successful.  The file will have been created and attached to
 * @file by the filesystem calling finish_open().
 *
 * Returns 1 if the file was looked up only or didn't need creating.  The
 * caller will need to perform the open themselves.  @path will have been
 * updated to point to the new dentry.  This may be negative.
 *
 * Returns an error code otherwise.
 */
static int atomic_open(struct nameidata *nd, struct dentry *dentry,
			struct path *path, struct file *file,
			const struct open_flags *op,
			int open_flag, umode_t mode,
			int *opened)
{
	struct dentry *const DENTRY_NOT_SET = (void *) -1UL;
	struct inode *dir =  nd->path.dentry->d_inode;
	int error;

	if (!(~open_flag & (O_EXCL | O_CREAT)))	/* both O_EXCL and O_CREAT */
		open_flag &= ~O_TRUNC;

	if (nd->flags & LOOKUP_DIRECTORY)
		open_flag |= O_DIRECTORY;

	file->f_path.dentry = DENTRY_NOT_SET;
	file->f_path.mnt = nd->path.mnt;
	error = dir->i_op->atomic_open(dir, dentry, file,
				       open_to_namei_flags(open_flag),
				       mode, opened);
	d_lookup_done(dentry);
	if (!error) {
		/*
		 * We didn't have the inode before the open, so check open
		 * permission here.
		 */
		int acc_mode = op->acc_mode;
		if (*opened & FILE_CREATED) {
			WARN_ON(!(open_flag & O_CREAT));
			fsnotify_create(dir, dentry);
			acc_mode = 0;
		}
		error = may_open(&file->f_path, acc_mode, open_flag);
		if (WARN_ON(error > 0))
			error = -EINVAL;
	} else if (error > 0) {
		if (WARN_ON(file->f_path.dentry == DENTRY_NOT_SET)) {
			error = -EIO;
		} else {
			if (file->f_path.dentry) {
				dput(dentry);
				dentry = file->f_path.dentry;
			}
			if (*opened & FILE_CREATED)
				fsnotify_create(dir, dentry);
			if (unlikely(d_is_negative(dentry))) {
				error = -ENOENT;
			} else {
				path->dentry = dentry;
				path->mnt = nd->path.mnt;
				return 1;
			}
		}
	}
	dput(dentry);
	return error;
}

/*
 * Look up and maybe create and open the last component.
 *
 * Must be called with i_mutex held on parent.
 *
 * Returns 0 if the file was successfully atomically created (if necessary) and
 * opened.  In this case the file will be returned attached to @file.
 *
 * Returns 1 if the file was not completely opened at this time, though lookups
 * and creations will have been performed and the dentry returned in @path will
 * be positive upon return if O_CREAT was specified.  If O_CREAT wasn't
 * specified then a negative dentry may be returned.
 *
 * An error code is returned otherwise.
 *
 * FILE_CREATE will be set in @*opened if the dentry was created and will be
 * cleared otherwise prior to returning.
 */
static int lookup_open(struct nameidata *nd, struct path *path,
			struct file *file,
			const struct open_flags *op,
			bool got_write, int *opened)
{
	struct dentry *dir = nd->path.dentry;
	struct inode *dir_inode = dir->d_inode;
	int open_flag = op->open_flag;
	struct dentry *dentry;
	int error, create_error = 0;
	umode_t mode = op->mode;
	DECLARE_WAIT_QUEUE_HEAD_ONSTACK(wq);

	if (unlikely(IS_DEADDIR(dir_inode)))
		return -ENOENT;

	*opened &= ~FILE_CREATED;
	dentry = d_lookup(dir, &nd->last);
	for (;;) {
		if (!dentry) {
			dentry = d_alloc_parallel(dir, &nd->last, &wq);
			if (IS_ERR(dentry))
				return PTR_ERR(dentry);
		}
		if (d_in_lookup(dentry))
			break;

		if (!(dentry->d_flags & DCACHE_OP_REVALIDATE))
			break;

		error = d_revalidate(dentry, nd->flags);
		if (likely(error > 0))
			break;
		if (error)
			goto out_dput;
		d_invalidate(dentry);
		dput(dentry);
		dentry = NULL;
	}
	if (dentry->d_inode) {
		/* Cached positive dentry: will open in f_op->open */
		goto out_no_open;
	}

	/*
	 * Checking write permission is tricky, bacuse we don't know if we are
	 * going to actually need it: O_CREAT opens should work as long as the
	 * file exists.  But checking existence breaks atomicity.  The trick is
	 * to check access and if not granted clear O_CREAT from the flags.
	 *
	 * Another problem is returing the "right" error value (e.g. for an
	 * O_EXCL open we want to return EEXIST not EROFS).
	 */
	if (open_flag & O_CREAT) {
		if (!IS_POSIXACL(dir->d_inode))
			mode &= ~current_umask();
		if (unlikely(!got_write)) {
			create_error = -EROFS;
			open_flag &= ~O_CREAT;
			if (open_flag & (O_EXCL | O_TRUNC))
				goto no_open;
			/* No side effects, safe to clear O_CREAT */
		} else {
			create_error = may_o_create(&nd->path, dentry, mode);
			if (create_error) {
				open_flag &= ~O_CREAT;
				if (open_flag & O_EXCL)
					goto no_open;
			}
		}
	} else if ((open_flag & (O_TRUNC|O_WRONLY|O_RDWR)) &&
		   unlikely(!got_write)) {
		/*
		 * No O_CREATE -> atomicity not a requirement -> fall
		 * back to lookup + open
		 */
		goto no_open;
	}

	if (dir_inode->i_op->atomic_open) {
		error = atomic_open(nd, dentry, path, file, op, open_flag,
				    mode, opened);
		if (unlikely(error == -ENOENT) && create_error)
			error = create_error;
		return error;
	}

no_open:
	if (d_in_lookup(dentry)) {
		struct dentry *res = dir_inode->i_op->lookup(dir_inode, dentry,
							     nd->flags);
		d_lookup_done(dentry);
		if (unlikely(res)) {
			if (IS_ERR(res)) {
				error = PTR_ERR(res);
				goto out_dput;
			}
			dput(dentry);
			dentry = res;
		}
	}

	/* Negative dentry, just create the file */
	if (!dentry->d_inode && (open_flag & O_CREAT)) {
		*opened |= FILE_CREATED;
		audit_inode_child(dir_inode, dentry, AUDIT_TYPE_CHILD_CREATE);
		if (!dir_inode->i_op->create) {
			error = -EACCES;
			goto out_dput;
		}
		error = dir_inode->i_op->create(dir_inode, dentry, mode,
						open_flag & O_EXCL);
		if (error)
			goto out_dput;
		fsnotify_create(dir_inode, dentry);
	}
	if (unlikely(create_error) && !dentry->d_inode) {
		error = create_error;
		goto out_dput;
	}
out_no_open:
	path->dentry = dentry;
	path->mnt = nd->path.mnt;
	return 1;

out_dput:
	dput(dentry);
	return error;
}

/*
 * Handle the last step of open()
 */
static int do_last(struct nameidata *nd,
		   struct file *file, const struct open_flags *op,
		   int *opened)
{
	struct dentry *dir = nd->path.dentry;
	int open_flag = op->open_flag;
	bool will_truncate = (open_flag & O_TRUNC) != 0;
	bool got_write = false;
	int acc_mode = op->acc_mode;
	unsigned seq;
	struct inode *inode;
	struct path path;
	int error;

	nd->flags &= ~LOOKUP_PARENT;
	nd->flags |= op->intent;

	if (nd->last_type != LAST_NORM) {
		error = handle_dots(nd, nd->last_type);
		if (unlikely(error))
			return error;
		goto finish_open;
	}

	if (!(open_flag & O_CREAT)) {
		if (nd->last.name[nd->last.len])
			nd->flags |= LOOKUP_FOLLOW | LOOKUP_DIRECTORY;
		/* we _can_ be in RCU mode here */
		error = lookup_fast(nd, &path, &inode, &seq);
		if (likely(error > 0))
			goto finish_lookup;

		if (error < 0)
			return error;

		BUG_ON(nd->inode != dir->d_inode);
		BUG_ON(nd->flags & LOOKUP_RCU);
	} else {
		/* create side of things */
		/*
		 * This will *only* deal with leaving RCU mode - LOOKUP_JUMPED
		 * has been cleared when we got to the last component we are
		 * about to look up
		 */
		error = complete_walk(nd);
		if (error)
			return error;

		audit_inode(nd->name, dir, LOOKUP_PARENT);
		/* trailing slashes? */
		if (unlikely(nd->last.name[nd->last.len]))
			return -EISDIR;
	}

	if (open_flag & (O_CREAT | O_TRUNC | O_WRONLY | O_RDWR)) {
		error = mnt_want_write(nd->path.mnt);
		if (!error)
			got_write = true;
		/*
		 * do _not_ fail yet - we might not need that or fail with
		 * a different error; let lookup_open() decide; we'll be
		 * dropping this one anyway.
		 */
	}
	if (open_flag & O_CREAT)
		inode_lock(dir->d_inode);
	else
		inode_lock_shared(dir->d_inode);
	error = lookup_open(nd, &path, file, op, got_write, opened);
	if (open_flag & O_CREAT)
		inode_unlock(dir->d_inode);
	else
		inode_unlock_shared(dir->d_inode);

	if (error <= 0) {
		if (error)
			goto out;

		if ((*opened & FILE_CREATED) ||
		    !S_ISREG(file_inode(file)->i_mode))
			will_truncate = false;

		audit_inode(nd->name, file->f_path.dentry, 0);
		goto opened;
	}

	if (*opened & FILE_CREATED) {
		/* Don't check for write permission, don't truncate */
		open_flag &= ~O_TRUNC;
		will_truncate = false;
		acc_mode = 0;
		path_to_nameidata(&path, nd);
		goto finish_open_created;
	}

	/*
	 * If atomic_open() acquired write access it is dropped now due to
	 * possible mount and symlink following (this might be optimized away if
	 * necessary...)
	 */
	if (got_write) {
		mnt_drop_write(nd->path.mnt);
		got_write = false;
	}

	error = follow_managed(&path, nd);
	if (unlikely(error < 0))
		return error;

	if (unlikely(d_is_negative(path.dentry))) {
		path_to_nameidata(&path, nd);
		return -ENOENT;
	}

	/*
	 * create/update audit record if it already exists.
	 */
	audit_inode(nd->name, path.dentry, 0);

	if (unlikely((open_flag & (O_EXCL | O_CREAT)) == (O_EXCL | O_CREAT))) {
		path_to_nameidata(&path, nd);
		return -EEXIST;
	}

	seq = 0;	/* out of RCU mode, so the value doesn't matter */
	inode = d_backing_inode(path.dentry);
finish_lookup:
	if (nd->depth)
		put_link(nd);
	error = should_follow_link(nd, &path, nd->flags & LOOKUP_FOLLOW,
				   inode, seq);
	if (unlikely(error))
		return error;

	path_to_nameidata(&path, nd);
	nd->inode = inode;
	nd->seq = seq;
	/* Why this, you ask?  _Now_ we might have grown LOOKUP_JUMPED... */
finish_open:
	error = complete_walk(nd);
	if (error)
		return error;
	audit_inode(nd->name, nd->path.dentry, 0);
	error = -EISDIR;
	if ((open_flag & O_CREAT) && d_is_dir(nd->path.dentry))
		goto out;
	error = -ENOTDIR;
	if ((nd->flags & LOOKUP_DIRECTORY) && !d_can_lookup(nd->path.dentry))
		goto out;
	if (!d_is_reg(nd->path.dentry))
		will_truncate = false;

	if (will_truncate) {
		error = mnt_want_write(nd->path.mnt);
		if (error)
			goto out;
		got_write = true;
	}
finish_open_created:
	error = may_open(&nd->path, acc_mode, open_flag);
	if (error)
		goto out;
	BUG_ON(*opened & FILE_OPENED); /* once it's opened, it's opened */
	error = vfs_open(&nd->path, file, current_cred());
	if (error)
		goto out;
	*opened |= FILE_OPENED;
opened:
	error = open_check_o_direct(file);
	if (!error)
		error = ima_file_check(file, op->acc_mode, *opened);
	if (!error && will_truncate)
		error = handle_truncate(file);
out:
	if (unlikely(error) && (*opened & FILE_OPENED))
		fput(file);
	if (unlikely(error > 0)) {
		WARN_ON(1);
		error = -EINVAL;
	}
	if (got_write)
		mnt_drop_write(nd->path.mnt);
	return error;
}

static int do_tmpfile(struct nameidata *nd, unsigned flags,
		const struct open_flags *op,
		struct file *file, int *opened)
{
	static const struct qstr name = QSTR_INIT("/", 1);
	struct dentry *child;
	struct inode *dir;
	struct path path;
	int error = path_lookupat(nd, flags | LOOKUP_DIRECTORY, &path);
	if (unlikely(error))
		return error;
	error = mnt_want_write(path.mnt);
	if (unlikely(error))
		goto out;
	dir = path.dentry->d_inode;
	/* we want directory to be writable */
	error = inode_permission2(nd->path.mnt, dir, MAY_WRITE | MAY_EXEC);
	if (error)
		goto out2;
	if (!dir->i_op->tmpfile) {
		error = -EOPNOTSUPP;
		goto out2;
	}
	child = d_alloc(path.dentry, &name);
	if (unlikely(!child)) {
		error = -ENOMEM;
		goto out2;
	}
	dput(path.dentry);
	path.dentry = child;
	error = dir->i_op->tmpfile(dir, child, op->mode);
	if (error)
		goto out2;
	audit_inode(nd->name, child, 0);
	/* Don't check for other permissions, the inode was just created */
	error = may_open(&path, 0, op->open_flag);
	if (error)
		goto out2;
	file->f_path.mnt = path.mnt;
	error = finish_open(file, child, NULL, opened);
	if (error)
		goto out2;
	error = open_check_o_direct(file);
	if (error) {
		fput(file);
	} else if (!(op->open_flag & O_EXCL)) {
		struct inode *inode = file_inode(file);
		spin_lock(&inode->i_lock);
		inode->i_state |= I_LINKABLE;
		spin_unlock(&inode->i_lock);
	}
out2:
	mnt_drop_write(path.mnt);
out:
	path_put(&path);
	return error;
}

static int do_o_path(struct nameidata *nd, unsigned flags, struct file *file)
{
	struct path path;
	int error = path_lookupat(nd, flags, &path);
	if (!error) {
		audit_inode(nd->name, path.dentry, 0);
		error = vfs_open(&path, file, current_cred());
		path_put(&path);
	}
	return error;
}

static struct file *path_openat(struct nameidata *nd,
			const struct open_flags *op, unsigned flags)
{
	const char *s;
	struct file *file;
	int opened = 0;
	int error;

	file = get_empty_filp();
	if (IS_ERR(file))
		return file;

	file->f_flags = op->open_flag;

	if (unlikely(file->f_flags & __O_TMPFILE)) {
		error = do_tmpfile(nd, flags, op, file, &opened);
		goto out2;
	}

	if (unlikely(file->f_flags & O_PATH)) {
		error = do_o_path(nd, flags, file);
		if (!error)
			opened |= FILE_OPENED;
		goto out2;
	}

	s = path_init(nd, flags);
	if (IS_ERR(s)) {
		put_filp(file);
		return ERR_CAST(s);
	}
	while (!(error = link_path_walk(s, nd)) &&
		(error = do_last(nd, file, op, &opened)) > 0) {
		nd->flags &= ~(LOOKUP_OPEN|LOOKUP_CREATE|LOOKUP_EXCL);
		s = trailing_symlink(nd);
		if (IS_ERR(s)) {
			error = PTR_ERR(s);
			break;
		}
	}
	terminate_walk(nd);
out2:
	if (!(opened & FILE_OPENED)) {
		BUG_ON(!error);
		put_filp(file);
	}
	if (unlikely(error)) {
		if (error == -EOPENSTALE) {
			if (flags & LOOKUP_RCU)
				error = -ECHILD;
			else
				error = -ESTALE;
		}
		file = ERR_PTR(error);
	}
	return file;
}

struct file *do_filp_open(int dfd, struct filename *pathname,
		const struct open_flags *op)
{
	struct nameidata nd;
	int flags = op->lookup_flags;
	struct file *filp;

	set_nameidata(&nd, dfd, pathname);
	filp = path_openat(&nd, op, flags | LOOKUP_RCU);
	if (unlikely(filp == ERR_PTR(-ECHILD)))
		filp = path_openat(&nd, op, flags);
	if (unlikely(filp == ERR_PTR(-ESTALE)))
		filp = path_openat(&nd, op, flags | LOOKUP_REVAL);
	restore_nameidata();
	return filp;
}

struct file *do_file_open_root(struct dentry *dentry, struct vfsmount *mnt,
		const char *name, const struct open_flags *op)
{
	struct nameidata nd;
	struct file *file;
	struct filename *filename;
	int flags = op->lookup_flags | LOOKUP_ROOT;

	nd.root.mnt = mnt;
	nd.root.dentry = dentry;

	if (d_is_symlink(dentry) && op->intent & LOOKUP_OPEN)
		return ERR_PTR(-ELOOP);

	filename = getname_kernel(name);
	if (IS_ERR(filename))
		return ERR_CAST(filename);

	set_nameidata(&nd, -1, filename);
	file = path_openat(&nd, op, flags | LOOKUP_RCU);
	if (unlikely(file == ERR_PTR(-ECHILD)))
		file = path_openat(&nd, op, flags);
	if (unlikely(file == ERR_PTR(-ESTALE)))
		file = path_openat(&nd, op, flags | LOOKUP_REVAL);
	restore_nameidata();
	putname(filename);
	return file;
}

static struct dentry *filename_create(int dfd, struct filename *name,
				struct path *path, unsigned int lookup_flags)
{
	struct dentry *dentry = ERR_PTR(-EEXIST);
	struct qstr last;
	int type;
	int err2;
	int error;
	bool is_dir = (lookup_flags & LOOKUP_DIRECTORY);

	/*
	 * Note that only LOOKUP_REVAL and LOOKUP_DIRECTORY matter here. Any
	 * other flags passed in are ignored!
	 */
	lookup_flags &= LOOKUP_REVAL;

	name = filename_parentat(dfd, name, lookup_flags, path, &last, &type);
	if (IS_ERR(name))
		return ERR_CAST(name);

	/*
	 * Yucky last component or no last component at all?
	 * (foo/., foo/.., /////)
	 */
	if (unlikely(type != LAST_NORM))
		goto out;

	/* don't fail immediately if it's r/o, at least try to report other errors */
	err2 = mnt_want_write(path->mnt);
	/*
	 * Do the final lookup.
	 */
	lookup_flags |= LOOKUP_CREATE | LOOKUP_EXCL;
	inode_lock_nested(path->dentry->d_inode, I_MUTEX_PARENT);
	dentry = __lookup_hash(&last, path->dentry, lookup_flags);
	if (IS_ERR(dentry))
		goto unlock;

	error = -EEXIST;
	if (d_is_positive(dentry))
		goto fail;

	/*
	 * Special case - lookup gave negative, but... we had foo/bar/
	 * From the vfs_mknod() POV we just have a negative dentry -
	 * all is fine. Let's be bastards - you had / on the end, you've
	 * been asking for (non-existent) directory. -ENOENT for you.
	 */
	if (unlikely(!is_dir && last.name[last.len])) {
		error = -ENOENT;
		goto fail;
	}
	if (unlikely(err2)) {
		error = err2;
		goto fail;
	}
	putname(name);
	return dentry;
fail:
	dput(dentry);
	dentry = ERR_PTR(error);
unlock:
	inode_unlock(path->dentry->d_inode);
	if (!err2)
		mnt_drop_write(path->mnt);
out:
	path_put(path);
	putname(name);
	return dentry;
}

struct dentry *kern_path_create(int dfd, const char *pathname,
				struct path *path, unsigned int lookup_flags)
{
	return filename_create(dfd, getname_kernel(pathname),
				path, lookup_flags);
}
EXPORT_SYMBOL(kern_path_create);

void done_path_create(struct path *path, struct dentry *dentry)
{
	dput(dentry);
	inode_unlock(path->dentry->d_inode);
	mnt_drop_write(path->mnt);
	path_put(path);
}
EXPORT_SYMBOL(done_path_create);

inline struct dentry *user_path_create(int dfd, const char __user *pathname,
				struct path *path, unsigned int lookup_flags)
{
	return filename_create(dfd, getname(pathname), path, lookup_flags);
}
EXPORT_SYMBOL(user_path_create);

int vfs_mknod2(struct vfsmount *mnt, struct inode *dir, struct dentry *dentry, umode_t mode, dev_t dev)
{
	int error = may_create(mnt, dir, dentry);

	if (error)
		return error;

	if ((S_ISCHR(mode) || S_ISBLK(mode)) && !capable(CAP_MKNOD))
		return -EPERM;

	if (!dir->i_op->mknod)
		return -EPERM;

	error = devcgroup_inode_mknod(mode, dev);
	if (error)
		return error;

	error = security_inode_mknod(dir, dentry, mode, dev);
	if (error)
		return error;

	error = dir->i_op->mknod(dir, dentry, mode, dev);
	if (!error)
		fsnotify_create(dir, dentry);
	return error;
}
EXPORT_SYMBOL(vfs_mknod2);

int vfs_mknod(struct inode *dir, struct dentry *dentry, umode_t mode, dev_t dev)
{
	return vfs_mknod2(NULL, dir, dentry, mode, dev);
}
EXPORT_SYMBOL(vfs_mknod);

static int may_mknod(umode_t mode)
{
	switch (mode & S_IFMT) {
	case S_IFREG:
	case S_IFCHR:
	case S_IFBLK:
	case S_IFIFO:
	case S_IFSOCK:
	case 0: /* zero mode translates to S_IFREG */
		return 0;
	case S_IFDIR:
		return -EPERM;
	default:
		return -EINVAL;
	}
}

SYSCALL_DEFINE4(mknodat, int, dfd, const char __user *, filename, umode_t, mode,
		unsigned, dev)
{
	struct dentry *dentry;
	struct path path;
	int error;
	unsigned int lookup_flags = 0;

	error = may_mknod(mode);
	if (error)
		return error;
retry:
	dentry = user_path_create(dfd, filename, &path, lookup_flags);
	if (IS_ERR(dentry))
		return PTR_ERR(dentry);

	if (!IS_POSIXACL(path.dentry->d_inode))
		mode &= ~current_umask();
	error = security_path_mknod(&path, dentry, mode, dev);
	if (error)
		goto out;
	switch (mode & S_IFMT) {
		case 0: case S_IFREG:
			error = vfs_create2(path.mnt, path.dentry->d_inode,dentry,mode,true);
			if (!error)
				ima_post_path_mknod(dentry);
			break;
		case S_IFCHR: case S_IFBLK:
			error = vfs_mknod2(path.mnt, path.dentry->d_inode,dentry,mode,
					new_decode_dev(dev));
			break;
		case S_IFIFO: case S_IFSOCK:
			error = vfs_mknod(path.dentry->d_inode,dentry,mode,0);
			break;
	}
out:
	done_path_create(&path, dentry);
	if (retry_estale(error, lookup_flags)) {
		lookup_flags |= LOOKUP_REVAL;
		goto retry;
	}
	return error;
}

SYSCALL_DEFINE3(mknod, const char __user *, filename, umode_t, mode, unsigned, dev)
{
	return sys_mknodat(AT_FDCWD, filename, mode, dev);
}

int vfs_mkdir2(struct vfsmount *mnt, struct inode *dir, struct dentry *dentry, umode_t mode)
{
	int error = may_create(mnt, dir, dentry);
	unsigned max_links = dir->i_sb->s_max_links;

	if (error)
		return error;

	if (!dir->i_op->mkdir)
		return -EPERM;

	mode &= (S_IRWXUGO|S_ISVTX);
	error = security_inode_mkdir(dir, dentry, mode);
	if (error)
		return error;

	if (max_links && dir->i_nlink >= max_links)
		return -EMLINK;

	error = dir->i_op->mkdir(dir, dentry, mode);
	if (!error)
		fsnotify_mkdir(dir, dentry);
	return error;
}
EXPORT_SYMBOL(vfs_mkdir2);

int vfs_mkdir(struct inode *dir, struct dentry *dentry, umode_t mode)
{
	return vfs_mkdir2(NULL, dir, dentry, mode);
}
EXPORT_SYMBOL(vfs_mkdir);

SYSCALL_DEFINE3(mkdirat, int, dfd, const char __user *, pathname, umode_t, mode)
{
	struct dentry *dentry;
	struct path path;
	int error;
	unsigned int lookup_flags = LOOKUP_DIRECTORY;

retry:
	dentry = user_path_create(dfd, pathname, &path, lookup_flags);
	if (IS_ERR(dentry))
		return PTR_ERR(dentry);

	if (!IS_POSIXACL(path.dentry->d_inode))
		mode &= ~current_umask();
	error = security_path_mkdir(&path, dentry, mode);
	if (!error)
		error = vfs_mkdir2(path.mnt, path.dentry->d_inode, dentry, mode);
	done_path_create(&path, dentry);
	if (retry_estale(error, lookup_flags)) {
		lookup_flags |= LOOKUP_REVAL;
		goto retry;
	}
	return error;
}

SYSCALL_DEFINE2(mkdir, const char __user *, pathname, umode_t, mode)
{
	return sys_mkdirat(AT_FDCWD, pathname, mode);
}

int vfs_rmdir2(struct vfsmount *mnt, struct inode *dir, struct dentry *dentry)
{
	int error = may_delete(mnt, dir, dentry, 1);

	if (error)
		return error;

	if (!dir->i_op->rmdir)
		return -EPERM;

	dget(dentry);
	inode_lock(dentry->d_inode);

	error = -EBUSY;
	if (is_local_mountpoint(dentry))
		goto out;

	error = security_inode_rmdir(dir, dentry);
	if (error)
		goto out;

	shrink_dcache_parent(dentry);
	error = dir->i_op->rmdir(dir, dentry);
	if (error)
		goto out;

	dentry->d_inode->i_flags |= S_DEAD;
	dont_mount(dentry);
	detach_mounts(dentry);

out:
	inode_unlock(dentry->d_inode);
	dput(dentry);
	if (!error)
		d_delete(dentry);
	return error;
}
EXPORT_SYMBOL(vfs_rmdir2);

int vfs_rmdir(struct inode *dir, struct dentry *dentry)
{
	return vfs_rmdir2(NULL, dir, dentry);
}
EXPORT_SYMBOL(vfs_rmdir);

static long do_rmdir(int dfd, const char __user *pathname)
{
	int error = 0;
	struct filename *name;
	struct dentry *dentry;
	struct path path;
	struct qstr last;
	int type;
	unsigned int lookup_flags = 0;
retry:
	name = user_path_parent(dfd, pathname,
				&path, &last, &type, lookup_flags);
	if (IS_ERR(name))
		return PTR_ERR(name);

	switch (type) {
	case LAST_DOTDOT:
		error = -ENOTEMPTY;
		goto exit1;
	case LAST_DOT:
		error = -EINVAL;
		goto exit1;
	case LAST_ROOT:
		error = -EBUSY;
		goto exit1;
	}

	error = mnt_want_write(path.mnt);
	if (error)
		goto exit1;

	inode_lock_nested(path.dentry->d_inode, I_MUTEX_PARENT);
	dentry = __lookup_hash(&last, path.dentry, lookup_flags);
	error = PTR_ERR(dentry);
	if (IS_ERR(dentry))
		goto exit2;
	if (!dentry->d_inode) {
		error = -ENOENT;
		goto exit3;
	}
	error = security_path_rmdir(&path, dentry);
	if (error)
		goto exit3;
	error = vfs_rmdir2(path.mnt, path.dentry->d_inode, dentry);
exit3:
	dput(dentry);
exit2:
	inode_unlock(path.dentry->d_inode);
	mnt_drop_write(path.mnt);
exit1:
	path_put(&path);
	putname(name);
	if (retry_estale(error, lookup_flags)) {
		lookup_flags |= LOOKUP_REVAL;
		goto retry;
	}
	return error;
}

SYSCALL_DEFINE1(rmdir, const char __user *, pathname)
{
	return do_rmdir(AT_FDCWD, pathname);
}

/**
 * vfs_unlink - unlink a filesystem object
 * @dir:	parent directory
 * @dentry:	victim
 * @delegated_inode: returns victim inode, if the inode is delegated.
 *
 * The caller must hold dir->i_mutex.
 *
 * If vfs_unlink discovers a delegation, it will return -EWOULDBLOCK and
 * return a reference to the inode in delegated_inode.  The caller
 * should then break the delegation on that inode and retry.  Because
 * breaking a delegation may take a long time, the caller should drop
 * dir->i_mutex before doing so.
 *
 * Alternatively, a caller may pass NULL for delegated_inode.  This may
 * be appropriate for callers that expect the underlying filesystem not
 * to be NFS exported.
 */
int vfs_unlink2(struct vfsmount *mnt, struct inode *dir, struct dentry *dentry, struct inode **delegated_inode)
{
	struct inode *target = dentry->d_inode;
	int error = may_delete(mnt, dir, dentry, 0);

	if (error)
		return error;

	if (!dir->i_op->unlink)
		return -EPERM;

	inode_lock(target);
	if (is_local_mountpoint(dentry))
		error = -EBUSY;
	else {
		error = security_inode_unlink(dir, dentry);
		if (!error) {
			error = try_break_deleg(target, delegated_inode);
			if (error)
				goto out;
			error = dir->i_op->unlink(dir, dentry);
			if (!error) {
				dont_mount(dentry);
				detach_mounts(dentry);
			}
		}
	}
out:
	inode_unlock(target);

	/* We don't d_delete() NFS sillyrenamed files--they still exist. */
	if (!error && !(dentry->d_flags & DCACHE_NFSFS_RENAMED)) {
		fsnotify_link_count(target);
		d_delete(dentry);
	}

	return error;
}
EXPORT_SYMBOL(vfs_unlink2);

int vfs_unlink(struct inode *dir, struct dentry *dentry, struct inode **delegated_inode)
{
	return vfs_unlink2(NULL, dir, dentry, delegated_inode);
}
EXPORT_SYMBOL(vfs_unlink);

/*
 * Make sure that the actual truncation of the file will occur outside its
 * directory's i_mutex.  Truncate can take a long time if there is a lot of
 * writeout happening, and we don't want to prevent access to the directory
 * while waiting on the I/O.
 */
static long do_unlinkat(int dfd, const char __user *pathname)
{
	int error;
	struct filename *name;
	struct dentry *dentry;
	struct path path;
	struct qstr last;
	int type;
	struct inode *inode = NULL;
	struct inode *delegated_inode = NULL;
	unsigned int lookup_flags = 0;
retry:
	name = user_path_parent(dfd, pathname,
				&path, &last, &type, lookup_flags);
	if (IS_ERR(name))
		return PTR_ERR(name);

	error = -EISDIR;
	if (type != LAST_NORM)
		goto exit1;

	error = mnt_want_write(path.mnt);
	if (error)
		goto exit1;
retry_deleg:
	inode_lock_nested(path.dentry->d_inode, I_MUTEX_PARENT);
	dentry = __lookup_hash(&last, path.dentry, lookup_flags);
	error = PTR_ERR(dentry);
	if (!IS_ERR(dentry)) {
		/* Why not before? Because we want correct error value */
		if (last.name[last.len])
			goto slashes;
		inode = dentry->d_inode;
		if (d_is_negative(dentry))
			goto slashes;
		ihold(inode);
		error = security_path_unlink(&path, dentry);
		if (error)
			goto exit2;
		error = vfs_unlink2(path.mnt, path.dentry->d_inode, dentry, &delegated_inode);
exit2:
		dput(dentry);
	}
	inode_unlock(path.dentry->d_inode);
	if (inode)
		iput(inode);	/* truncate the inode here */
	inode = NULL;
	if (delegated_inode) {
		error = break_deleg_wait(&delegated_inode);
		if (!error)
			goto retry_deleg;
	}
	mnt_drop_write(path.mnt);
exit1:
	path_put(&path);
	putname(name);
	if (retry_estale(error, lookup_flags)) {
		lookup_flags |= LOOKUP_REVAL;
		inode = NULL;
		goto retry;
	}
	return error;

slashes:
	if (d_is_negative(dentry))
		error = -ENOENT;
	else if (d_is_dir(dentry))
		error = -EISDIR;
	else
		error = -ENOTDIR;
	goto exit2;
}

SYSCALL_DEFINE3(unlinkat, int, dfd, const char __user *, pathname, int, flag)
{
	if ((flag & ~AT_REMOVEDIR) != 0)
		return -EINVAL;

	if (flag & AT_REMOVEDIR)
		return do_rmdir(dfd, pathname);

	return do_unlinkat(dfd, pathname);
}

SYSCALL_DEFINE1(unlink, const char __user *, pathname)
{
	return do_unlinkat(AT_FDCWD, pathname);
}

int vfs_symlink2(struct vfsmount *mnt, struct inode *dir, struct dentry *dentry, const char *oldname)
{
	int error = may_create(mnt, dir, dentry);

	if (error)
		return error;

	if (!dir->i_op->symlink)
		return -EPERM;

	error = security_inode_symlink(dir, dentry, oldname);
	if (error)
		return error;

	error = dir->i_op->symlink(dir, dentry, oldname);
	if (!error)
		fsnotify_create(dir, dentry);
	return error;
}
EXPORT_SYMBOL(vfs_symlink2);

int vfs_symlink(struct inode *dir, struct dentry *dentry, const char *oldname)
{
	return vfs_symlink2(NULL, dir, dentry, oldname);
}
EXPORT_SYMBOL(vfs_symlink);

SYSCALL_DEFINE3(symlinkat, const char __user *, oldname,
		int, newdfd, const char __user *, newname)
{
	int error;
	struct filename *from;
	struct dentry *dentry;
	struct path path;
	unsigned int lookup_flags = 0;

	from = getname(oldname);
	if (IS_ERR(from))
		return PTR_ERR(from);
retry:
	dentry = user_path_create(newdfd, newname, &path, lookup_flags);
	error = PTR_ERR(dentry);
	if (IS_ERR(dentry))
		goto out_putname;

	error = security_path_symlink(&path, dentry, from->name);
	if (!error)
		error = vfs_symlink2(path.mnt, path.dentry->d_inode, dentry, from->name);
	done_path_create(&path, dentry);
	if (retry_estale(error, lookup_flags)) {
		lookup_flags |= LOOKUP_REVAL;
		goto retry;
	}
out_putname:
	putname(from);
	return error;
}

SYSCALL_DEFINE2(symlink, const char __user *, oldname, const char __user *, newname)
{
	return sys_symlinkat(oldname, AT_FDCWD, newname);
}

/**
 * vfs_link - create a new link
 * @old_dentry:	object to be linked
 * @dir:	new parent
 * @new_dentry:	where to create the new link
 * @delegated_inode: returns inode needing a delegation break
 *
 * The caller must hold dir->i_mutex
 *
 * If vfs_link discovers a delegation on the to-be-linked file in need
 * of breaking, it will return -EWOULDBLOCK and return a reference to the
 * inode in delegated_inode.  The caller should then break the delegation
 * and retry.  Because breaking a delegation may take a long time, the
 * caller should drop the i_mutex before doing so.
 *
 * Alternatively, a caller may pass NULL for delegated_inode.  This may
 * be appropriate for callers that expect the underlying filesystem not
 * to be NFS exported.
 */
int vfs_link2(struct vfsmount *mnt, struct dentry *old_dentry, struct inode *dir, struct dentry *new_dentry, struct inode **delegated_inode)
{
	struct inode *inode = old_dentry->d_inode;
	unsigned max_links = dir->i_sb->s_max_links;
	int error;

	if (!inode)
		return -ENOENT;

	error = may_create(mnt, dir, new_dentry);
	if (error)
		return error;

	if (dir->i_sb != inode->i_sb)
		return -EXDEV;

	/*
	 * A link to an append-only or immutable file cannot be created.
	 */
	if (IS_APPEND(inode) || IS_IMMUTABLE(inode))
		return -EPERM;
	/*
	 * Updating the link count will likely cause i_uid and i_gid to
	 * be writen back improperly if their true value is unknown to
	 * the vfs.
	 */
	if (HAS_UNMAPPED_ID(inode))
		return -EPERM;
	if (!dir->i_op->link)
		return -EPERM;
	if (S_ISDIR(inode->i_mode))
		return -EPERM;

	error = security_inode_link(old_dentry, dir, new_dentry);
	if (error)
		return error;

	inode_lock(inode);
	/* Make sure we don't allow creating hardlink to an unlinked file */
	if (inode->i_nlink == 0 && !(inode->i_state & I_LINKABLE))
		error =  -ENOENT;
	else if (max_links && inode->i_nlink >= max_links)
		error = -EMLINK;
	else {
		error = try_break_deleg(inode, delegated_inode);
		if (!error)
			error = dir->i_op->link(old_dentry, dir, new_dentry);
	}

	if (!error && (inode->i_state & I_LINKABLE)) {
		spin_lock(&inode->i_lock);
		inode->i_state &= ~I_LINKABLE;
		spin_unlock(&inode->i_lock);
	}
	inode_unlock(inode);
	if (!error)
		fsnotify_link(dir, inode, new_dentry);
	return error;
}
EXPORT_SYMBOL(vfs_link2);

int vfs_link(struct dentry *old_dentry, struct inode *dir, struct dentry *new_dentry, struct inode **delegated_inode)
{
	return vfs_link2(NULL, old_dentry, dir, new_dentry, delegated_inode);
}
EXPORT_SYMBOL(vfs_link);

/*
 * Hardlinks are often used in delicate situations.  We avoid
 * security-related surprises by not following symlinks on the
 * newname.  --KAB
 *
 * We don't follow them on the oldname either to be compatible
 * with linux 2.0, and to avoid hard-linking to directories
 * and other special files.  --ADM
 */
SYSCALL_DEFINE5(linkat, int, olddfd, const char __user *, oldname,
		int, newdfd, const char __user *, newname, int, flags)
{
	struct dentry *new_dentry;
	struct path old_path, new_path;
	struct inode *delegated_inode = NULL;
	int how = 0;
	int error;

	if ((flags & ~(AT_SYMLINK_FOLLOW | AT_EMPTY_PATH)) != 0)
		return -EINVAL;
	/*
	 * To use null names we require CAP_DAC_READ_SEARCH
	 * This ensures that not everyone will be able to create
	 * handlink using the passed filedescriptor.
	 */
	if (flags & AT_EMPTY_PATH) {
		if (!capable(CAP_DAC_READ_SEARCH))
			return -ENOENT;
		how = LOOKUP_EMPTY;
	}

	if (flags & AT_SYMLINK_FOLLOW)
		how |= LOOKUP_FOLLOW;
retry:
	error = user_path_at(olddfd, oldname, how, &old_path);
	if (error)
		return error;

	new_dentry = user_path_create(newdfd, newname, &new_path,
					(how & LOOKUP_REVAL));
	error = PTR_ERR(new_dentry);
	if (IS_ERR(new_dentry))
		goto out;

	error = -EXDEV;
	if (old_path.mnt != new_path.mnt)
		goto out_dput;
	error = may_linkat(&old_path);
	if (unlikely(error))
		goto out_dput;
	error = security_path_link(old_path.dentry, &new_path, new_dentry);
	if (error)
		goto out_dput;
	error = vfs_link2(old_path.mnt, old_path.dentry, new_path.dentry->d_inode, new_dentry, &delegated_inode);
out_dput:
	done_path_create(&new_path, new_dentry);
	if (delegated_inode) {
		error = break_deleg_wait(&delegated_inode);
		if (!error) {
			path_put(&old_path);
			goto retry;
		}
	}
	if (retry_estale(error, how)) {
		path_put(&old_path);
		how |= LOOKUP_REVAL;
		goto retry;
	}
out:
	path_put(&old_path);

	return error;
}

SYSCALL_DEFINE2(link, const char __user *, oldname, const char __user *, newname)
{
	return sys_linkat(AT_FDCWD, oldname, AT_FDCWD, newname, 0);
}

/**
 * vfs_rename - rename a filesystem object
 * @old_dir:	parent of source
 * @old_dentry:	source
 * @new_dir:	parent of destination
 * @new_dentry:	destination
 * @delegated_inode: returns an inode needing a delegation break
 * @flags:	rename flags
 *
 * The caller must hold multiple mutexes--see lock_rename()).
 *
 * If vfs_rename discovers a delegation in need of breaking at either
 * the source or destination, it will return -EWOULDBLOCK and return a
 * reference to the inode in delegated_inode.  The caller should then
 * break the delegation and retry.  Because breaking a delegation may
 * take a long time, the caller should drop all locks before doing
 * so.
 *
 * Alternatively, a caller may pass NULL for delegated_inode.  This may
 * be appropriate for callers that expect the underlying filesystem not
 * to be NFS exported.
 *
 * The worst of all namespace operations - renaming directory. "Perverted"
 * doesn't even start to describe it. Somebody in UCB had a heck of a trip...
 * Problems:
 *	a) we can get into loop creation.
 *	b) race potential - two innocent renames can create a loop together.
 *	   That's where 4.4 screws up. Current fix: serialization on
 *	   sb->s_vfs_rename_mutex. We might be more accurate, but that's another
 *	   story.
 *	c) we have to lock _four_ objects - parents and victim (if it exists),
 *	   and source (if it is not a directory).
 *	   And that - after we got ->i_mutex on parents (until then we don't know
 *	   whether the target exists).  Solution: try to be smart with locking
 *	   order for inodes.  We rely on the fact that tree topology may change
 *	   only under ->s_vfs_rename_mutex _and_ that parent of the object we
 *	   move will be locked.  Thus we can rank directories by the tree
 *	   (ancestors first) and rank all non-directories after them.
 *	   That works since everybody except rename does "lock parent, lookup,
 *	   lock child" and rename is under ->s_vfs_rename_mutex.
 *	   HOWEVER, it relies on the assumption that any object with ->lookup()
 *	   has no more than 1 dentry.  If "hybrid" objects will ever appear,
 *	   we'd better make sure that there's no link(2) for them.
 *	d) conversion from fhandle to dentry may come in the wrong moment - when
 *	   we are removing the target. Solution: we will have to grab ->i_mutex
 *	   in the fhandle_to_dentry code. [FIXME - current nfsfh.c relies on
 *	   ->i_mutex on parents, which works but leads to some truly excessive
 *	   locking].
 */
int vfs_rename2(struct vfsmount *mnt,
	       struct inode *old_dir, struct dentry *old_dentry,
	       struct inode *new_dir, struct dentry *new_dentry,
	       struct inode **delegated_inode, unsigned int flags)
{
	int error;
	bool is_dir = d_is_dir(old_dentry);
	struct inode *source = old_dentry->d_inode;
	struct inode *target = new_dentry->d_inode;
	bool new_is_dir = false;
	unsigned max_links = new_dir->i_sb->s_max_links;
	struct name_snapshot old_name;

	/*
	 * Check source == target.
	 * On overlayfs need to look at underlying inodes.
	 */
	if (d_real_inode(old_dentry) == d_real_inode(new_dentry))
		return 0;

	error = may_delete(mnt, old_dir, old_dentry, is_dir);
	if (error)
		return error;

	if (!target) {
		error = may_create(mnt, new_dir, new_dentry);
	} else {
		new_is_dir = d_is_dir(new_dentry);

		if (!(flags & RENAME_EXCHANGE))
			error = may_delete(mnt, new_dir, new_dentry, is_dir);
		else
			error = may_delete(mnt, new_dir, new_dentry, new_is_dir);
	}
	if (error)
		return error;

	if (!old_dir->i_op->rename)
		return -EPERM;

	/*
	 * If we are going to change the parent - check write permissions,
	 * we'll need to flip '..'.
	 */
	if (new_dir != old_dir) {
		if (is_dir) {
			error = inode_permission2(mnt, source, MAY_WRITE);
			if (error)
				return error;
		}
		if ((flags & RENAME_EXCHANGE) && new_is_dir) {
			error = inode_permission2(mnt, target, MAY_WRITE);
			if (error)
				return error;
		}
	}

	error = security_inode_rename(old_dir, old_dentry, new_dir, new_dentry,
				      flags);
	if (error)
		return error;

	take_dentry_name_snapshot(&old_name, old_dentry);
	dget(new_dentry);
	if (!is_dir || (flags & RENAME_EXCHANGE))
		lock_two_nondirectories(source, target);
	else if (target)
		inode_lock(target);

	error = -EBUSY;
	if (is_local_mountpoint(old_dentry) || is_local_mountpoint(new_dentry))
		goto out;

	if (max_links && new_dir != old_dir) {
		error = -EMLINK;
		if (is_dir && !new_is_dir && new_dir->i_nlink >= max_links)
			goto out;
		if ((flags & RENAME_EXCHANGE) && !is_dir && new_is_dir &&
		    old_dir->i_nlink >= max_links)
			goto out;
	}
	if (is_dir && !(flags & RENAME_EXCHANGE) && target)
		shrink_dcache_parent(new_dentry);
	if (!is_dir) {
		error = try_break_deleg(source, delegated_inode);
		if (error)
			goto out;
	}
	if (target && !new_is_dir) {
		error = try_break_deleg(target, delegated_inode);
		if (error)
			goto out;
	}
	error = old_dir->i_op->rename(old_dir, old_dentry,
				       new_dir, new_dentry, flags);
	if (error)
		goto out;

	if (!(flags & RENAME_EXCHANGE) && target) {
		if (is_dir)
			target->i_flags |= S_DEAD;
		dont_mount(new_dentry);
		detach_mounts(new_dentry);
	}
	if (!(old_dir->i_sb->s_type->fs_flags & FS_RENAME_DOES_D_MOVE)) {
		if (!(flags & RENAME_EXCHANGE))
			d_move(old_dentry, new_dentry);
		else
			d_exchange(old_dentry, new_dentry);
	}
out:
	if (!is_dir || (flags & RENAME_EXCHANGE))
		unlock_two_nondirectories(source, target);
	else if (target)
		inode_unlock(target);
	dput(new_dentry);
	if (!error) {
		fsnotify_move(old_dir, new_dir, old_name.name, is_dir,
			      !(flags & RENAME_EXCHANGE) ? target : NULL, old_dentry);
		if (flags & RENAME_EXCHANGE) {
			fsnotify_move(new_dir, old_dir, old_dentry->d_name.name,
				      new_is_dir, NULL, new_dentry);
		}
	}
	release_dentry_name_snapshot(&old_name);

	return error;
}
EXPORT_SYMBOL(vfs_rename2);

int vfs_rename(struct inode *old_dir, struct dentry *old_dentry,
	       struct inode *new_dir, struct dentry *new_dentry,
	       struct inode **delegated_inode, unsigned int flags)
{
	return vfs_rename2(NULL, old_dir, old_dentry, new_dir, new_dentry, delegated_inode, flags);
}
EXPORT_SYMBOL(vfs_rename);

SYSCALL_DEFINE5(renameat2, int, olddfd, const char __user *, oldname,
		int, newdfd, const char __user *, newname, unsigned int, flags)
{
	struct dentry *old_dentry, *new_dentry;
	struct dentry *trap;
	struct path old_path, new_path;
	struct qstr old_last, new_last;
	int old_type, new_type;
	struct inode *delegated_inode = NULL;
	struct filename *from;
	struct filename *to;
	unsigned int lookup_flags = 0, target_flags = LOOKUP_RENAME_TARGET;
	bool should_retry = false;
	int error;

	if (flags & ~(RENAME_NOREPLACE | RENAME_EXCHANGE | RENAME_WHITEOUT))
		return -EINVAL;

	if ((flags & (RENAME_NOREPLACE | RENAME_WHITEOUT)) &&
	    (flags & RENAME_EXCHANGE))
		return -EINVAL;

	if ((flags & RENAME_WHITEOUT) && !capable(CAP_MKNOD))
		return -EPERM;

	if (flags & RENAME_EXCHANGE)
		target_flags = 0;

retry:
	from = user_path_parent(olddfd, oldname,
				&old_path, &old_last, &old_type, lookup_flags);
	if (IS_ERR(from)) {
		error = PTR_ERR(from);
		goto exit;
	}

	to = user_path_parent(newdfd, newname,
				&new_path, &new_last, &new_type, lookup_flags);
	if (IS_ERR(to)) {
		error = PTR_ERR(to);
		goto exit1;
	}

	error = -EXDEV;
	if (old_path.mnt != new_path.mnt)
		goto exit2;

	error = -EBUSY;
	if (old_type != LAST_NORM)
		goto exit2;

	if (flags & RENAME_NOREPLACE)
		error = -EEXIST;
	if (new_type != LAST_NORM)
		goto exit2;

	error = mnt_want_write(old_path.mnt);
	if (error)
		goto exit2;

retry_deleg:
	trap = lock_rename(new_path.dentry, old_path.dentry);

	old_dentry = __lookup_hash(&old_last, old_path.dentry, lookup_flags);
	error = PTR_ERR(old_dentry);
	if (IS_ERR(old_dentry))
		goto exit3;
	/* source must exist */
	error = -ENOENT;
	if (d_is_negative(old_dentry))
		goto exit4;
	new_dentry = __lookup_hash(&new_last, new_path.dentry, lookup_flags | target_flags);
	error = PTR_ERR(new_dentry);
	if (IS_ERR(new_dentry))
		goto exit4;
	error = -EEXIST;
	if ((flags & RENAME_NOREPLACE) && d_is_positive(new_dentry))
		goto exit5;
	if (flags & RENAME_EXCHANGE) {
		error = -ENOENT;
		if (d_is_negative(new_dentry))
			goto exit5;

		if (!d_is_dir(new_dentry)) {
			error = -ENOTDIR;
			if (new_last.name[new_last.len])
				goto exit5;
		}
	}
	/* unless the source is a directory trailing slashes give -ENOTDIR */
	if (!d_is_dir(old_dentry)) {
		error = -ENOTDIR;
		if (old_last.name[old_last.len])
			goto exit5;
		if (!(flags & RENAME_EXCHANGE) && new_last.name[new_last.len])
			goto exit5;
	}
	/* source should not be ancestor of target */
	error = -EINVAL;
	if (old_dentry == trap)
		goto exit5;
	/* target should not be an ancestor of source */
	if (!(flags & RENAME_EXCHANGE))
		error = -ENOTEMPTY;
	if (new_dentry == trap)
		goto exit5;

	error = security_path_rename(&old_path, old_dentry,
				     &new_path, new_dentry, flags);
	if (error)
		goto exit5;
	error = vfs_rename2(old_path.mnt, old_path.dentry->d_inode, old_dentry,
			   new_path.dentry->d_inode, new_dentry,
			   &delegated_inode, flags);
exit5:
	dput(new_dentry);
exit4:
	dput(old_dentry);
exit3:
	unlock_rename(new_path.dentry, old_path.dentry);
	if (delegated_inode) {
		error = break_deleg_wait(&delegated_inode);
		if (!error)
			goto retry_deleg;
	}
	mnt_drop_write(old_path.mnt);
exit2:
	if (retry_estale(error, lookup_flags))
		should_retry = true;
	path_put(&new_path);
	putname(to);
exit1:
	path_put(&old_path);
	putname(from);
	if (should_retry) {
		should_retry = false;
		lookup_flags |= LOOKUP_REVAL;
		goto retry;
	}
exit:
	return error;
}

SYSCALL_DEFINE4(renameat, int, olddfd, const char __user *, oldname,
		int, newdfd, const char __user *, newname)
{
	return sys_renameat2(olddfd, oldname, newdfd, newname, 0);
}

SYSCALL_DEFINE2(rename, const char __user *, oldname, const char __user *, newname)
{
	return sys_renameat2(AT_FDCWD, oldname, AT_FDCWD, newname, 0);
}

int vfs_whiteout(struct inode *dir, struct dentry *dentry)
{
	int error = may_create(NULL, dir, dentry);
	if (error)
		return error;

	if (!dir->i_op->mknod)
		return -EPERM;

	return dir->i_op->mknod(dir, dentry,
				S_IFCHR | WHITEOUT_MODE, WHITEOUT_DEV);
}
EXPORT_SYMBOL(vfs_whiteout);

int readlink_copy(char __user *buffer, int buflen, const char *link)
{
	int len = PTR_ERR(link);
	if (IS_ERR(link))
		goto out;

	len = strlen(link);
	if (len > (unsigned) buflen)
		len = buflen;
	if (copy_to_user(buffer, link, len))
		len = -EFAULT;
out:
	return len;
}

/*
 * A helper for ->readlink().  This should be used *ONLY* for symlinks that
 * have ->get_link() not calling nd_jump_link().  Using (or not using) it
 * for any given inode is up to filesystem.
 */
int generic_readlink(struct dentry *dentry, char __user *buffer, int buflen)
{
	DEFINE_DELAYED_CALL(done);
	struct inode *inode = d_inode(dentry);
	const char *link = inode->i_link;
	int res;

	if (!link) {
		link = inode->i_op->get_link(dentry, inode, &done);
		if (IS_ERR(link))
			return PTR_ERR(link);
	}
	res = readlink_copy(buffer, buflen, link);
	do_delayed_call(&done);
	return res;
}
EXPORT_SYMBOL(generic_readlink);

/**
 * vfs_get_link - get symlink body
 * @dentry: dentry on which to get symbolic link
 * @done: caller needs to free returned data with this
 *
 * Calls security hook and i_op->get_link() on the supplied inode.
 *
 * It does not touch atime.  That's up to the caller if necessary.
 *
 * Does not work on "special" symlinks like /proc/$$/fd/N
 */
const char *vfs_get_link(struct dentry *dentry, struct delayed_call *done)
{
	const char *res = ERR_PTR(-EINVAL);
	struct inode *inode = d_inode(dentry);

	if (d_is_symlink(dentry)) {
		res = ERR_PTR(security_inode_readlink(dentry));
		if (!res)
			res = inode->i_op->get_link(dentry, inode, done);
	}
	return res;
}
EXPORT_SYMBOL(vfs_get_link);

/* get the link contents into pagecache */
const char *page_get_link(struct dentry *dentry, struct inode *inode,
			  struct delayed_call *callback)
{
	char *kaddr;
	struct page *page;
	struct address_space *mapping = inode->i_mapping;

	if (!dentry) {
		page = find_get_page(mapping, 0);
		if (!page)
			return ERR_PTR(-ECHILD);
		if (!PageUptodate(page)) {
			put_page(page);
			return ERR_PTR(-ECHILD);
		}
	} else {
		page = read_mapping_page(mapping, 0, NULL);
		if (IS_ERR(page))
			return (char*)page;
	}
	set_delayed_call(callback, page_put_link, page);
	BUG_ON(mapping_gfp_mask(mapping) & __GFP_HIGHMEM);
	kaddr = page_address(page);
	nd_terminate_link(kaddr, inode->i_size, PAGE_SIZE - 1);
	return kaddr;
}

EXPORT_SYMBOL(page_get_link);

void page_put_link(void *arg)
{
	put_page(arg);
}
EXPORT_SYMBOL(page_put_link);

int page_readlink(struct dentry *dentry, char __user *buffer, int buflen)
{
	DEFINE_DELAYED_CALL(done);
	int res = readlink_copy(buffer, buflen,
				page_get_link(dentry, d_inode(dentry),
					      &done));
	do_delayed_call(&done);
	return res;
}
EXPORT_SYMBOL(page_readlink);

/*
 * The nofs argument instructs pagecache_write_begin to pass AOP_FLAG_NOFS
 */
int __page_symlink(struct inode *inode, const char *symname, int len, int nofs)
{
	struct address_space *mapping = inode->i_mapping;
	struct page *page;
	void *fsdata;
	int err;
	unsigned int flags = AOP_FLAG_UNINTERRUPTIBLE;
	if (nofs)
		flags |= AOP_FLAG_NOFS;

retry:
	err = pagecache_write_begin(NULL, mapping, 0, len-1,
				flags, &page, &fsdata);
	if (err)
		goto fail;

	memcpy(page_address(page), symname, len-1);

	err = pagecache_write_end(NULL, mapping, 0, len-1, len-1,
							page, fsdata);
	if (err < 0)
		goto fail;
	if (err < len-1)
		goto retry;

	mark_inode_dirty(inode);
	return 0;
fail:
	return err;
}
EXPORT_SYMBOL(__page_symlink);

int page_symlink(struct inode *inode, const char *symname, int len)
{
	return __page_symlink(inode, symname, len,
			!mapping_gfp_constraint(inode->i_mapping, __GFP_FS));
}
EXPORT_SYMBOL(page_symlink);

const struct inode_operations page_symlink_inode_operations = {
	.readlink	= generic_readlink,
	.get_link	= page_get_link,
};
EXPORT_SYMBOL(page_symlink_inode_operations);<|MERGE_RESOLUTION|>--- conflicted
+++ resolved
@@ -3007,16 +3007,12 @@
 	if (error)
 		return error;
 
-<<<<<<< HEAD
-	error = inode_permission2(dir->mnt, dir->dentry->d_inode, MAY_WRITE | MAY_EXEC);
-=======
 	s_user_ns = dir->dentry->d_sb->s_user_ns;
 	if (!kuid_has_mapping(s_user_ns, current_fsuid()) ||
 	    !kgid_has_mapping(s_user_ns, current_fsgid()))
 		return -EOVERFLOW;
 
-	error = inode_permission(dir->dentry->d_inode, MAY_WRITE | MAY_EXEC);
->>>>>>> 5caae9d1
+	error = inode_permission2(dir->mnt, dir->dentry->d_inode, MAY_WRITE | MAY_EXEC);
 	if (error)
 		return error;
 
