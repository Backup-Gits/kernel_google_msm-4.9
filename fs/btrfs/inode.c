--- conflicted
+++ resolved
@@ -658,17 +658,11 @@
 			ret = btrfs_reserve_extent(trans, root,
 					   async_extent->compressed_size,
 					   async_extent->compressed_size,
-<<<<<<< HEAD
 					   0, alloc_hint, &ins, 1);
-		btrfs_end_transaction(trans, root);
-=======
-					   0, alloc_hint,
-					   (u64)-1, &ins, 1);
 			if (ret)
 				btrfs_abort_transaction(trans, root, ret);
 			btrfs_end_transaction(trans, root);
 		}
->>>>>>> 65139ed9
 
 		if (ret) {
 			int i;
@@ -889,16 +883,11 @@
 		cur_alloc_size = disk_num_bytes;
 		ret = btrfs_reserve_extent(trans, root, cur_alloc_size,
 					   root->sectorsize, 0, alloc_hint,
-<<<<<<< HEAD
 					   &ins, 1);
-		BUG_ON(ret);
-=======
-					   (u64)-1, &ins, 1);
 		if (ret < 0) {
 			btrfs_abort_transaction(trans, root, ret);
 			goto out_unlock;
 		}
->>>>>>> 65139ed9
 
 		em = alloc_extent_map();
 		BUG_ON(!em); /* -ENOMEM */
