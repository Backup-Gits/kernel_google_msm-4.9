--- conflicted
+++ resolved
@@ -24,10 +24,6 @@
 /*
  * Kernel only inode definitions
  */
-<<<<<<< HEAD
-
-=======
->>>>>>> d8ec26d7
 struct xfs_dinode;
 struct xfs_inode;
 struct xfs_buf;
@@ -322,11 +318,7 @@
 
 
 int		xfs_release(struct xfs_inode *ip);
-<<<<<<< HEAD
-int		xfs_inactive(struct xfs_inode *ip);
-=======
 void		xfs_inactive(struct xfs_inode *ip);
->>>>>>> d8ec26d7
 int		xfs_lookup(struct xfs_inode *dp, struct xfs_name *name,
 			   struct xfs_inode **ipp, struct xfs_name *ci_name);
 int		xfs_create(struct xfs_inode *dp, struct xfs_name *name,
