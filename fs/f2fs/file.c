// SPDX-License-Identifier: GPL-2.0
/*
 * fs/f2fs/file.c
 *
 * Copyright (c) 2012 Samsung Electronics Co., Ltd.
 *             http://www.samsung.com/
 */
#include <linux/fs.h>
#include <linux/f2fs_fs.h>
#include <linux/stat.h>
#include <linux/buffer_head.h>
#include <linux/writeback.h>
#include <linux/blkdev.h>
#include <linux/falloc.h>
#include <linux/types.h>
#include <linux/compat.h>
#include <linux/uaccess.h>
#include <linux/mount.h>
#include <linux/pagevec.h>
#include <linux/uio.h>
#include <linux/uuid.h>
#include <linux/file.h>

#include "f2fs.h"
#include "node.h"
#include "segment.h"
#include "xattr.h"
#include "acl.h"
#include "gc.h"
#include "trace.h"
#include <trace/events/f2fs.h>

static int f2fs_filemap_fault(struct vm_area_struct *vma,
					struct vm_fault *vmf)
{
	struct inode *inode = file_inode(vma->vm_file);
	int err;

	down_read(&F2FS_I(inode)->i_mmap_sem);
	err = filemap_fault(vma, vmf);
	up_read(&F2FS_I(inode)->i_mmap_sem);

	return err;
}

static int f2fs_vm_page_mkwrite(struct vm_area_struct *vma,
						struct vm_fault *vmf)
{
	struct page *page = vmf->page;
	struct inode *inode = file_inode(vma->vm_file);
	struct f2fs_sb_info *sbi = F2FS_I_SB(inode);
	struct dnode_of_data dn = { .node_changed = false };
	int err;

	if (unlikely(f2fs_cp_error(sbi))) {
		err = -EIO;
		goto err;
	}

	sb_start_pagefault(inode->i_sb);

	f2fs_bug_on(sbi, f2fs_has_inline_data(inode));

	file_update_time(vma->vm_file);
	down_read(&F2FS_I(inode)->i_mmap_sem);
	lock_page(page);
	if (unlikely(page->mapping != inode->i_mapping ||
			page_offset(page) > i_size_read(inode) ||
			!PageUptodate(page))) {
		unlock_page(page);
		err = -EFAULT;
		goto out_sem;
	}

	/* block allocation */
	__do_map_lock(sbi, F2FS_GET_BLOCK_PRE_AIO, true);
	set_new_dnode(&dn, inode, NULL, NULL, 0);
	err = f2fs_get_block(&dn, page->index);
	f2fs_put_dnode(&dn);
	__do_map_lock(sbi, F2FS_GET_BLOCK_PRE_AIO, false);
	if (err) {
		unlock_page(page);
		goto out_sem;
	}

	/* fill the page */
	f2fs_wait_on_page_writeback(page, DATA, false, true);

	/* wait for GCed page writeback via META_MAPPING */
	f2fs_wait_on_block_writeback(inode, dn.data_blkaddr);

	/*
	 * check to see if the page is mapped already (no holes)
	 */
	if (PageMappedToDisk(page))
		goto out_sem;

	/* page is wholly or partially inside EOF */
	if (((loff_t)(page->index + 1) << PAGE_SHIFT) >
						i_size_read(inode)) {
		loff_t offset;

		offset = i_size_read(inode) & ~PAGE_MASK;
		zero_user_segment(page, offset, PAGE_SIZE);
	}
	set_page_dirty(page);
	if (!PageUptodate(page))
		SetPageUptodate(page);

	f2fs_update_iostat(sbi, APP_MAPPED_IO, F2FS_BLKSIZE);
	f2fs_update_time(sbi, REQ_TIME);

	trace_f2fs_vm_page_mkwrite(page, DATA);
out_sem:
	up_read(&F2FS_I(inode)->i_mmap_sem);

	f2fs_balance_fs(sbi, dn.node_changed);

	sb_end_pagefault(inode->i_sb);
err:
	return block_page_mkwrite_return(err);
}

static const struct vm_operations_struct f2fs_file_vm_ops = {
	.fault		= f2fs_filemap_fault,
	.map_pages	= filemap_map_pages,
	.page_mkwrite	= f2fs_vm_page_mkwrite,
};

static int get_parent_ino(struct inode *inode, nid_t *pino)
{
	struct dentry *dentry;

	inode = igrab(inode);
	dentry = d_find_any_alias(inode);
	iput(inode);
	if (!dentry)
		return 0;

	*pino = parent_ino(dentry);
	dput(dentry);
	return 1;
}

static inline enum cp_reason_type need_do_checkpoint(struct inode *inode)
{
	struct f2fs_sb_info *sbi = F2FS_I_SB(inode);
	enum cp_reason_type cp_reason = CP_NO_NEEDED;

	if (!S_ISREG(inode->i_mode))
		cp_reason = CP_NON_REGULAR;
	else if (inode->i_nlink != 1)
		cp_reason = CP_HARDLINK;
	else if (is_sbi_flag_set(sbi, SBI_NEED_CP))
		cp_reason = CP_SB_NEED_CP;
	else if (file_wrong_pino(inode))
		cp_reason = CP_WRONG_PINO;
	else if (!f2fs_space_for_roll_forward(sbi))
		cp_reason = CP_NO_SPC_ROLL;
	else if (!f2fs_is_checkpointed_node(sbi, F2FS_I(inode)->i_pino))
		cp_reason = CP_NODE_NEED_CP;
	else if (test_opt(sbi, FASTBOOT))
		cp_reason = CP_FASTBOOT_MODE;
	else if (F2FS_OPTION(sbi).active_logs == 2)
		cp_reason = CP_SPEC_LOG_NUM;
	else if (F2FS_OPTION(sbi).fsync_mode == FSYNC_MODE_STRICT &&
		f2fs_need_dentry_mark(sbi, inode->i_ino) &&
		f2fs_exist_written_data(sbi, F2FS_I(inode)->i_pino,
							TRANS_DIR_INO))
		cp_reason = CP_RECOVER_DIR;

	return cp_reason;
}

static bool need_inode_page_update(struct f2fs_sb_info *sbi, nid_t ino)
{
	struct page *i = find_get_page(NODE_MAPPING(sbi), ino);
	bool ret = false;
	/* But we need to avoid that there are some inode updates */
	if ((i && PageDirty(i)) || f2fs_need_inode_block_update(sbi, ino))
		ret = true;
	f2fs_put_page(i, 0);
	return ret;
}

static void try_to_fix_pino(struct inode *inode)
{
	struct f2fs_inode_info *fi = F2FS_I(inode);
	nid_t pino;

	down_write(&fi->i_sem);
	if (file_wrong_pino(inode) && inode->i_nlink == 1 &&
			get_parent_ino(inode, &pino)) {
		f2fs_i_pino_write(inode, pino);
		file_got_pino(inode);
	}
	up_write(&fi->i_sem);
}

static int f2fs_do_sync_file(struct file *file, loff_t start, loff_t end,
						int datasync, bool atomic)
{
	struct inode *inode = file->f_mapping->host;
	struct f2fs_sb_info *sbi = F2FS_I_SB(inode);
	nid_t ino = inode->i_ino;
	int ret = 0;
	enum cp_reason_type cp_reason = 0;
	struct writeback_control wbc = {
		.sync_mode = WB_SYNC_ALL,
		.nr_to_write = LONG_MAX,
		.for_reclaim = 0,
	};
	unsigned int seq_id = 0;

	if (unlikely(f2fs_readonly(inode->i_sb) ||
				is_sbi_flag_set(sbi, SBI_CP_DISABLED)))
		return 0;

	trace_f2fs_sync_file_enter(inode);

	if (S_ISDIR(inode->i_mode))
		goto go_write;

	/* if fdatasync is triggered, let's do in-place-update */
	if (datasync || get_dirty_pages(inode) <= SM_I(sbi)->min_fsync_blocks)
		set_inode_flag(inode, FI_NEED_IPU);
	ret = filemap_write_and_wait_range(inode->i_mapping, start, end);
	clear_inode_flag(inode, FI_NEED_IPU);

	if (ret) {
		f2fs_msg(sbi->sb, KERN_WARNING,
			"filemap_write failed %d dsync=%d atomic=%d",
			ret, datasync, atomic);
		trace_f2fs_sync_file_exit(inode, cp_reason, datasync, ret);
		return ret;
	}

	/* if the inode is dirty, let's recover all the time */
	if (!f2fs_skip_inode_update(inode, datasync)) {
		f2fs_write_inode(inode, NULL);
		goto go_write;
	}

	/*
	 * if there is no written data, don't waste time to write recovery info.
	 */
	if (!is_inode_flag_set(inode, FI_APPEND_WRITE) &&
			!f2fs_exist_written_data(sbi, ino, APPEND_INO)) {

		/* it may call write_inode just prior to fsync */
		if (need_inode_page_update(sbi, ino))
			goto go_write;

		if (is_inode_flag_set(inode, FI_UPDATE_WRITE) ||
				f2fs_exist_written_data(sbi, ino, UPDATE_INO))
			goto flush_out;
		goto out;
	}
go_write:
	/*
	 * Both of fdatasync() and fsync() are able to be recovered from
	 * sudden-power-off.
	 */
	down_read(&F2FS_I(inode)->i_sem);
	cp_reason = need_do_checkpoint(inode);
	up_read(&F2FS_I(inode)->i_sem);

	if (cp_reason) {
		/* all the dirty node pages should be flushed for POR */
		ret = f2fs_sync_fs(inode->i_sb, 1);
		if (ret)
			f2fs_msg(sbi->sb, KERN_WARNING,
				"f2fs_sync_fs failed %d dsync=%d atomic=%d",
				ret, datasync, atomic);

		/*
		 * We've secured consistency through sync_fs. Following pino
		 * will be used only for fsynced inodes after checkpoint.
		 */
		try_to_fix_pino(inode);
		clear_inode_flag(inode, FI_APPEND_WRITE);
		clear_inode_flag(inode, FI_UPDATE_WRITE);
		goto out;
	}
sync_nodes:
	atomic_inc(&sbi->wb_sync_req[NODE]);
	ret = f2fs_fsync_node_pages(sbi, inode, &wbc, atomic, &seq_id);
	atomic_dec(&sbi->wb_sync_req[NODE]);
	if (ret) {
		f2fs_msg(sbi->sb, KERN_WARNING,
				"fsync_node_pages failed %d dsync=%d atomic=%d",
				ret, datasync, atomic);
		goto out;
	}

	/* if cp_error was enabled, we should avoid infinite loop */
	if (unlikely(f2fs_cp_error(sbi))) {
		ret = -EIO;
		goto out;
	}

	if (f2fs_need_inode_block_update(sbi, ino)) {
		f2fs_mark_inode_dirty_sync(inode, true);
		f2fs_write_inode(inode, NULL);
		goto sync_nodes;
	}

	/*
	 * If it's atomic_write, it's just fine to keep write ordering. So
	 * here we don't need to wait for node write completion, since we use
	 * node chain which serializes node blocks. If one of node writes are
	 * reordered, we can see simply broken chain, resulting in stopping
	 * roll-forward recovery. It means we'll recover all or none node blocks
	 * given fsync mark.
	 */
	if (!atomic) {
		ret = f2fs_wait_on_node_pages_writeback(sbi, seq_id);
		if (ret)
			goto out;
	}

	/* once recovery info is written, don't need to tack this */
	f2fs_remove_ino_entry(sbi, ino, APPEND_INO);
	clear_inode_flag(inode, FI_APPEND_WRITE);
flush_out:
	if (!atomic && F2FS_OPTION(sbi).fsync_mode != FSYNC_MODE_NOBARRIER) {
		ret = f2fs_issue_flush(sbi, inode->i_ino);
		if (ret)
			f2fs_msg(sbi->sb, KERN_WARNING,
				"f2fs_issue_flush failed %d dsync=%d atomic=%d",
				ret, datasync, atomic);
	}
	if (!ret) {
		f2fs_remove_ino_entry(sbi, ino, UPDATE_INO);
		clear_inode_flag(inode, FI_UPDATE_WRITE);
		f2fs_remove_ino_entry(sbi, ino, FLUSH_INO);
	}
	f2fs_update_time(sbi, REQ_TIME);
out:
	trace_f2fs_sync_file_exit(inode, cp_reason, datasync, ret);
	f2fs_trace_ios(NULL, 1);
	return ret;
}

int f2fs_sync_file(struct file *file, loff_t start, loff_t end, int datasync)
{
	if (unlikely(f2fs_cp_error(F2FS_I_SB(file_inode(file)))))
		return -EIO;
	return f2fs_do_sync_file(file, start, end, datasync, false);
}

static pgoff_t __get_first_dirty_index(struct address_space *mapping,
						pgoff_t pgofs, int whence)
{
	struct page *page;
	int nr_pages;

	if (whence != SEEK_DATA)
		return 0;

	/* find first dirty page index */
	nr_pages = find_get_pages_tag(mapping, &pgofs, PAGECACHE_TAG_DIRTY,
				      1, &page);
	if (!nr_pages)
		return ULONG_MAX;
	pgofs = page->index;
	put_page(page);
	return pgofs;
}

static bool __found_offset(struct f2fs_sb_info *sbi, block_t blkaddr,
				pgoff_t dirty, pgoff_t pgofs, int whence)
{
	switch (whence) {
	case SEEK_DATA:
		if ((blkaddr == NEW_ADDR && dirty == pgofs) ||
			is_valid_data_blkaddr(sbi, blkaddr))
			return true;
		break;
	case SEEK_HOLE:
		if (blkaddr == NULL_ADDR)
			return true;
		break;
	}
	return false;
}

static loff_t f2fs_seek_block(struct file *file, loff_t offset, int whence)
{
	struct inode *inode = file->f_mapping->host;
	loff_t maxbytes = inode->i_sb->s_maxbytes;
	struct dnode_of_data dn;
	pgoff_t pgofs, end_offset, dirty;
	loff_t data_ofs = offset;
	loff_t isize;
	int err = 0;

	inode_lock(inode);

	isize = i_size_read(inode);
	if (offset >= isize)
		goto fail;

	/* handle inline data case */
	if (f2fs_has_inline_data(inode) || f2fs_has_inline_dentry(inode)) {
		if (whence == SEEK_HOLE)
			data_ofs = isize;
		goto found;
	}

	pgofs = (pgoff_t)(offset >> PAGE_SHIFT);

	dirty = __get_first_dirty_index(inode->i_mapping, pgofs, whence);

	for (; data_ofs < isize; data_ofs = (loff_t)pgofs << PAGE_SHIFT) {
		set_new_dnode(&dn, inode, NULL, NULL, 0);
		err = f2fs_get_dnode_of_data(&dn, pgofs, LOOKUP_NODE);
		if (err && err != -ENOENT) {
			goto fail;
		} else if (err == -ENOENT) {
			/* direct node does not exists */
			if (whence == SEEK_DATA) {
				pgofs = f2fs_get_next_page_offset(&dn, pgofs);
				continue;
			} else {
				goto found;
			}
		}

		end_offset = ADDRS_PER_PAGE(dn.node_page, inode);

		/* find data/hole in dnode block */
		for (; dn.ofs_in_node < end_offset;
				dn.ofs_in_node++, pgofs++,
				data_ofs = (loff_t)pgofs << PAGE_SHIFT) {
			block_t blkaddr;

			blkaddr = datablock_addr(dn.inode,
					dn.node_page, dn.ofs_in_node);

			if (__is_valid_data_blkaddr(blkaddr) &&
				!f2fs_is_valid_blkaddr(F2FS_I_SB(inode),
						blkaddr, DATA_GENERIC)) {
				f2fs_put_dnode(&dn);
				goto fail;
			}

			if (__found_offset(F2FS_I_SB(inode), blkaddr, dirty,
							pgofs, whence)) {
				f2fs_put_dnode(&dn);
				goto found;
			}
		}
		f2fs_put_dnode(&dn);
	}

	if (whence == SEEK_DATA)
		goto fail;
found:
	if (whence == SEEK_HOLE && data_ofs > isize)
		data_ofs = isize;
	inode_unlock(inode);
	return vfs_setpos(file, data_ofs, maxbytes);
fail:
	inode_unlock(inode);
	return -ENXIO;
}

static loff_t f2fs_llseek(struct file *file, loff_t offset, int whence)
{
	struct inode *inode = file->f_mapping->host;
	loff_t maxbytes = inode->i_sb->s_maxbytes;

	switch (whence) {
	case SEEK_SET:
	case SEEK_CUR:
	case SEEK_END:
		return generic_file_llseek_size(file, offset, whence,
						maxbytes, i_size_read(inode));
	case SEEK_DATA:
	case SEEK_HOLE:
		if (offset < 0)
			return -ENXIO;
		return f2fs_seek_block(file, offset, whence);
	}

	return -EINVAL;
}

static int f2fs_file_mmap(struct file *file, struct vm_area_struct *vma)
{
	struct inode *inode = file_inode(file);
	int err;

	if (unlikely(f2fs_cp_error(F2FS_I_SB(inode))))
		return -EIO;

	/* we don't need to use inline_data strictly */
	err = f2fs_convert_inline_inode(inode);
	if (err)
		return err;

	file_accessed(file);
	vma->vm_ops = &f2fs_file_vm_ops;
	return 0;
}

static int f2fs_file_open(struct inode *inode, struct file *filp)
{
	int err = fscrypt_file_open(inode, filp);

	if (err)
		return err;

	if (f2fs_verity_file(inode)) {
		err = fsverity_file_open(inode, filp);
		if (err)
			return err;
	}

	filp->f_mode |= FMODE_NOWAIT;

	return dquot_file_open(inode, filp);
}

void f2fs_truncate_data_blocks_range(struct dnode_of_data *dn, int count)
{
	struct f2fs_sb_info *sbi = F2FS_I_SB(dn->inode);
	struct f2fs_node *raw_node;
	int nr_free = 0, ofs = dn->ofs_in_node, len = count;
	__le32 *addr;
	int base = 0;

	if (IS_INODE(dn->node_page) && f2fs_has_extra_attr(dn->inode))
		base = get_extra_isize(dn->inode);

	raw_node = F2FS_NODE(dn->node_page);
	addr = blkaddr_in_node(raw_node) + base + ofs;

	for (; count > 0; count--, addr++, dn->ofs_in_node++) {
		block_t blkaddr = le32_to_cpu(*addr);

		if (blkaddr == NULL_ADDR)
			continue;

		dn->data_blkaddr = NULL_ADDR;
		f2fs_set_data_blkaddr(dn);

		if (__is_valid_data_blkaddr(blkaddr) &&
			!f2fs_is_valid_blkaddr(sbi, blkaddr, DATA_GENERIC))
			continue;

		f2fs_invalidate_blocks(sbi, blkaddr);
		if (dn->ofs_in_node == 0 && IS_INODE(dn->node_page))
			clear_inode_flag(dn->inode, FI_FIRST_BLOCK_WRITTEN);
		nr_free++;
	}

	if (nr_free) {
		pgoff_t fofs;
		/*
		 * once we invalidate valid blkaddr in range [ofs, ofs + count],
		 * we will invalidate all blkaddr in the whole range.
		 */
		fofs = f2fs_start_bidx_of_node(ofs_of_node(dn->node_page),
							dn->inode) + ofs;
		f2fs_update_extent_cache_range(dn, fofs, 0, len);
		dec_valid_block_count(sbi, dn->inode, nr_free);
	}
	dn->ofs_in_node = ofs;

	f2fs_update_time(sbi, REQ_TIME);
	trace_f2fs_truncate_data_blocks_range(dn->inode, dn->nid,
					 dn->ofs_in_node, nr_free);
}

void f2fs_truncate_data_blocks(struct dnode_of_data *dn)
{
	f2fs_truncate_data_blocks_range(dn, ADDRS_PER_BLOCK);
}

static int truncate_partial_data_page(struct inode *inode, u64 from,
								bool cache_only)
{
	loff_t offset = from & (PAGE_SIZE - 1);
	pgoff_t index = from >> PAGE_SHIFT;
	struct address_space *mapping = inode->i_mapping;
	struct page *page;

	if (!offset && !cache_only)
		return 0;

	if (cache_only) {
		page = find_lock_page(mapping, index);
		if (page && PageUptodate(page))
			goto truncate_out;
		f2fs_put_page(page, 1);
		return 0;
	}

	page = f2fs_get_lock_data_page(inode, index, true);
	if (IS_ERR(page))
		return PTR_ERR(page) == -ENOENT ? 0 : PTR_ERR(page);
truncate_out:
	f2fs_wait_on_page_writeback(page, DATA, true, true);
	zero_user(page, offset, PAGE_SIZE - offset);

	/* An encrypted inode should have a key and truncate the last page. */
	f2fs_bug_on(F2FS_I_SB(inode), cache_only && f2fs_encrypted_inode(inode));
	if (!cache_only)
		set_page_dirty(page);
	f2fs_put_page(page, 1);
	return 0;
}

int f2fs_truncate_blocks(struct inode *inode, u64 from, bool lock)
{
	struct f2fs_sb_info *sbi = F2FS_I_SB(inode);
	struct dnode_of_data dn;
	pgoff_t free_from;
	int count = 0, err = 0;
	struct page *ipage;
	bool truncate_page = false;

	trace_f2fs_truncate_blocks_enter(inode, from);

	free_from = (pgoff_t)F2FS_BLK_ALIGN(from);

	if (free_from >= sbi->max_file_blocks)
		goto free_partial;

	if (lock)
		f2fs_lock_op(sbi);

	ipage = f2fs_get_node_page(sbi, inode->i_ino);
	if (IS_ERR(ipage)) {
		err = PTR_ERR(ipage);
		goto out;
	}

	if (f2fs_has_inline_data(inode)) {
		f2fs_truncate_inline_inode(inode, ipage, from);
		f2fs_put_page(ipage, 1);
		truncate_page = true;
		goto out;
	}

	set_new_dnode(&dn, inode, ipage, NULL, 0);
	err = f2fs_get_dnode_of_data(&dn, free_from, LOOKUP_NODE_RA);
	if (err) {
		if (err == -ENOENT)
			goto free_next;
		goto out;
	}

	count = ADDRS_PER_PAGE(dn.node_page, inode);

	count -= dn.ofs_in_node;
	f2fs_bug_on(sbi, count < 0);

	if (dn.ofs_in_node || IS_INODE(dn.node_page)) {
		f2fs_truncate_data_blocks_range(&dn, count);
		free_from += count;
	}

	f2fs_put_dnode(&dn);
free_next:
	err = f2fs_truncate_inode_blocks(inode, free_from);
out:
	if (lock)
		f2fs_unlock_op(sbi);
free_partial:
	/* lastly zero out the first data page */
	if (!err)
		err = truncate_partial_data_page(inode, from, truncate_page);

	trace_f2fs_truncate_blocks_exit(inode, err);
	return err;
}

int f2fs_truncate(struct inode *inode)
{
	int err;

	if (unlikely(f2fs_cp_error(F2FS_I_SB(inode))))
		return -EIO;

	if (!(S_ISREG(inode->i_mode) || S_ISDIR(inode->i_mode) ||
				S_ISLNK(inode->i_mode)))
		return 0;

	trace_f2fs_truncate(inode);

	if (time_to_inject(F2FS_I_SB(inode), FAULT_TRUNCATE)) {
		f2fs_show_injection_info(FAULT_TRUNCATE);
		return -EIO;
	}

	/* we should check inline_data size */
	if (!f2fs_may_inline_data(inode)) {
		err = f2fs_convert_inline_inode(inode);
		if (err)
			return err;
	}

	err = f2fs_truncate_blocks(inode, i_size_read(inode), true);
	if (err)
		return err;

	inode->i_mtime = inode->i_ctime = current_time(inode);
	f2fs_mark_inode_dirty_sync(inode, false);
	return 0;
}

int f2fs_getattr(struct vfsmount *mnt,
			struct dentry *dentry, struct kstat *stat)
{
	struct inode *inode = d_inode(dentry);
#if 0
	struct f2fs_inode_info *fi = F2FS_I(inode);
	struct f2fs_inode *ri;
	unsigned int flags;

	if (f2fs_has_extra_attr(inode) &&
			f2fs_sb_has_inode_crtime(F2FS_I_SB(inode)) &&
			F2FS_FITS_IN_INODE(ri, fi->i_extra_isize, i_crtime)) {
		stat->result_mask |= STATX_BTIME;
		stat->btime.tv_sec = fi->i_crtime.tv_sec;
		stat->btime.tv_nsec = fi->i_crtime.tv_nsec;
	}

	flags = fi->i_flags & F2FS_FL_USER_VISIBLE;
	if (flags & F2FS_APPEND_FL)
		stat->attributes |= STATX_ATTR_APPEND;
	if (flags & F2FS_COMPR_FL)
		stat->attributes |= STATX_ATTR_COMPRESSED;
	if (f2fs_encrypted_inode(inode))
		stat->attributes |= STATX_ATTR_ENCRYPTED;
	if (flags & F2FS_IMMUTABLE_FL)
		stat->attributes |= STATX_ATTR_IMMUTABLE;
	if (flags & F2FS_NODUMP_FL)
		stat->attributes |= STATX_ATTR_NODUMP;

	stat->attributes_mask |= (STATX_ATTR_APPEND |
				  STATX_ATTR_COMPRESSED |
				  STATX_ATTR_ENCRYPTED |
				  STATX_ATTR_IMMUTABLE |
				  STATX_ATTR_NODUMP);
#endif

	if (f2fs_verity_file(inode)) {
		/*
		 * For fs-verity we need to override i_size with the original
		 * data i_size.  This requires I/O to the file which with
		 * fscrypt requires that the key be set up.  But, if the key is
		 * unavailable just continue on without the i_size override.
		 */
		int err = fscrypt_require_key(inode);

		if (err != -ENOKEY) {
			err = fsverity_prepare_getattr(inode);
			if (err)
				return err;
		}
	}

	generic_fillattr(inode, stat);

	/* we need to show initial sectors used for inline_data/dentries */
	if ((S_ISREG(inode->i_mode) && f2fs_has_inline_data(inode)) ||
					f2fs_has_inline_dentry(inode))
		stat->blocks += (stat->size + 511) >> 9;

	return 0;
}

#ifdef CONFIG_F2FS_FS_POSIX_ACL
static void __setattr_copy(struct inode *inode, const struct iattr *attr)
{
	unsigned int ia_valid = attr->ia_valid;

	if (ia_valid & ATTR_UID)
		inode->i_uid = attr->ia_uid;
	if (ia_valid & ATTR_GID)
		inode->i_gid = attr->ia_gid;
	if (ia_valid & ATTR_ATIME)
		inode->i_atime = timespec_trunc(attr->ia_atime,
						inode->i_sb->s_time_gran);
	if (ia_valid & ATTR_MTIME)
		inode->i_mtime = timespec_trunc(attr->ia_mtime,
						inode->i_sb->s_time_gran);
	if (ia_valid & ATTR_CTIME)
		inode->i_ctime = timespec_trunc(attr->ia_ctime,
						inode->i_sb->s_time_gran);
	if (ia_valid & ATTR_MODE) {
		umode_t mode = attr->ia_mode;

		if (!in_group_p(inode->i_gid) && !capable(CAP_FSETID))
			mode &= ~S_ISGID;
		set_acl_inode(inode, mode);
	}
}
#else
#define __setattr_copy setattr_copy
#endif

int f2fs_setattr(struct dentry *dentry, struct iattr *attr)
{
	struct inode *inode = d_inode(dentry);
	int err;
	bool size_changed = false;

	if (unlikely(f2fs_cp_error(F2FS_I_SB(inode))))
		return -EIO;

	if (unlikely(f2fs_cp_error(F2FS_I_SB(inode))))
		return -EIO;

	err = setattr_prepare(dentry, attr);
	if (err)
		return err;

	err = fscrypt_prepare_setattr(dentry, attr);
	if (err)
		return err;

	if (f2fs_verity_file(inode)) {
		err = fsverity_prepare_setattr(dentry, attr);
		if (err)
			return err;
	}

	if (is_quota_modification(inode, attr)) {
		err = dquot_initialize(inode);
		if (err)
			return err;
	}
	if ((attr->ia_valid & ATTR_UID &&
		!uid_eq(attr->ia_uid, inode->i_uid)) ||
		(attr->ia_valid & ATTR_GID &&
		!gid_eq(attr->ia_gid, inode->i_gid))) {
		f2fs_lock_op(F2FS_I_SB(inode));
		err = dquot_transfer(inode, attr);
		if (err) {
			set_sbi_flag(F2FS_I_SB(inode),
					SBI_QUOTA_NEED_REPAIR);
			f2fs_unlock_op(F2FS_I_SB(inode));
			return err;
		}
		/*
		 * update uid/gid under lock_op(), so that dquot and inode can
		 * be updated atomically.
		 */
		if (attr->ia_valid & ATTR_UID)
			inode->i_uid = attr->ia_uid;
		if (attr->ia_valid & ATTR_GID)
			inode->i_gid = attr->ia_gid;
		f2fs_mark_inode_dirty_sync(inode, true);
		f2fs_unlock_op(F2FS_I_SB(inode));
	}

	if (attr->ia_valid & ATTR_SIZE) {
		bool to_smaller = (attr->ia_size <= i_size_read(inode));

		down_write(&F2FS_I(inode)->i_gc_rwsem[WRITE]);
		down_write(&F2FS_I(inode)->i_mmap_sem);

		truncate_setsize(inode, attr->ia_size);

		if (to_smaller)
			err = f2fs_truncate(inode);
		/*
		 * do not trim all blocks after i_size if target size is
		 * larger than i_size.
		 */
		up_write(&F2FS_I(inode)->i_mmap_sem);
		up_write(&F2FS_I(inode)->i_gc_rwsem[WRITE]);

		if (err)
			return err;

		if (!to_smaller) {
			/* should convert inline inode here */
			if (!f2fs_may_inline_data(inode)) {
				err = f2fs_convert_inline_inode(inode);
				if (err)
					return err;
			}
			inode->i_mtime = inode->i_ctime = current_time(inode);
		}

		down_write(&F2FS_I(inode)->i_sem);
		F2FS_I(inode)->last_disk_size = i_size_read(inode);
		up_write(&F2FS_I(inode)->i_sem);
<<<<<<< HEAD

		size_changed = true;
=======
>>>>>>> e4311a36
	}

	__setattr_copy(inode, attr);

	if (attr->ia_valid & ATTR_MODE) {
		err = posix_acl_chmod(inode, f2fs_get_inode_mode(inode));
		if (err || is_inode_flag_set(inode, FI_ACL_MODE)) {
			inode->i_mode = F2FS_I(inode)->i_acl_mode;
			clear_inode_flag(inode, FI_ACL_MODE);
		}
	}

	/* file size may changed here */
<<<<<<< HEAD
	f2fs_mark_inode_dirty_sync(inode, size_changed);
=======
	f2fs_mark_inode_dirty_sync(inode, true);
>>>>>>> e4311a36

	/* inode change will produce dirty node pages flushed by checkpoint */
	f2fs_balance_fs(F2FS_I_SB(inode), true);

	return err;
}

const struct inode_operations f2fs_file_inode_operations = {
	.getattr	= f2fs_getattr,
	.setattr	= f2fs_setattr,
	.get_acl	= f2fs_get_acl,
	.set_acl	= f2fs_set_acl,
#ifdef CONFIG_F2FS_FS_XATTR
	.listxattr	= f2fs_listxattr,
#endif
	.fiemap		= f2fs_fiemap,
};

static int fill_zero(struct inode *inode, pgoff_t index,
					loff_t start, loff_t len)
{
	struct f2fs_sb_info *sbi = F2FS_I_SB(inode);
	struct page *page;

	if (!len)
		return 0;

	f2fs_balance_fs(sbi, true);

	f2fs_lock_op(sbi);
	page = f2fs_get_new_data_page(inode, NULL, index, false);
	f2fs_unlock_op(sbi);

	if (IS_ERR(page))
		return PTR_ERR(page);

	f2fs_wait_on_page_writeback(page, DATA, true, true);
	zero_user(page, start, len);
	set_page_dirty(page);
	f2fs_put_page(page, 1);
	return 0;
}

int f2fs_truncate_hole(struct inode *inode, pgoff_t pg_start, pgoff_t pg_end)
{
	int err;

	while (pg_start < pg_end) {
		struct dnode_of_data dn;
		pgoff_t end_offset, count;

		set_new_dnode(&dn, inode, NULL, NULL, 0);
		err = f2fs_get_dnode_of_data(&dn, pg_start, LOOKUP_NODE);
		if (err) {
			if (err == -ENOENT) {
				pg_start = f2fs_get_next_page_offset(&dn,
								pg_start);
				continue;
			}
			return err;
		}

		end_offset = ADDRS_PER_PAGE(dn.node_page, inode);
		count = min(end_offset - dn.ofs_in_node, pg_end - pg_start);

		f2fs_bug_on(F2FS_I_SB(inode), count == 0 || count > end_offset);

		f2fs_truncate_data_blocks_range(&dn, count);
		f2fs_put_dnode(&dn);

		pg_start += count;
	}
	return 0;
}

static int punch_hole(struct inode *inode, loff_t offset, loff_t len)
{
	pgoff_t pg_start, pg_end;
	loff_t off_start, off_end;
	int ret;

	ret = f2fs_convert_inline_inode(inode);
	if (ret)
		return ret;

	pg_start = ((unsigned long long) offset) >> PAGE_SHIFT;
	pg_end = ((unsigned long long) offset + len) >> PAGE_SHIFT;

	off_start = offset & (PAGE_SIZE - 1);
	off_end = (offset + len) & (PAGE_SIZE - 1);

	if (pg_start == pg_end) {
		ret = fill_zero(inode, pg_start, off_start,
						off_end - off_start);
		if (ret)
			return ret;
	} else {
		if (off_start) {
			ret = fill_zero(inode, pg_start++, off_start,
						PAGE_SIZE - off_start);
			if (ret)
				return ret;
		}
		if (off_end) {
			ret = fill_zero(inode, pg_end, 0, off_end);
			if (ret)
				return ret;
		}

		if (pg_start < pg_end) {
			struct address_space *mapping = inode->i_mapping;
			loff_t blk_start, blk_end;
			struct f2fs_sb_info *sbi = F2FS_I_SB(inode);

			f2fs_balance_fs(sbi, true);

			blk_start = (loff_t)pg_start << PAGE_SHIFT;
			blk_end = (loff_t)pg_end << PAGE_SHIFT;

			down_write(&F2FS_I(inode)->i_gc_rwsem[WRITE]);
			down_write(&F2FS_I(inode)->i_mmap_sem);

			truncate_inode_pages_range(mapping, blk_start,
					blk_end - 1);

			f2fs_lock_op(sbi);
			ret = f2fs_truncate_hole(inode, pg_start, pg_end);
			f2fs_unlock_op(sbi);

			up_write(&F2FS_I(inode)->i_mmap_sem);
			up_write(&F2FS_I(inode)->i_gc_rwsem[WRITE]);
		}
	}

	return ret;
}

static int __read_out_blkaddrs(struct inode *inode, block_t *blkaddr,
				int *do_replace, pgoff_t off, pgoff_t len)
{
	struct f2fs_sb_info *sbi = F2FS_I_SB(inode);
	struct dnode_of_data dn;
	int ret, done, i;

next_dnode:
	set_new_dnode(&dn, inode, NULL, NULL, 0);
	ret = f2fs_get_dnode_of_data(&dn, off, LOOKUP_NODE_RA);
	if (ret && ret != -ENOENT) {
		return ret;
	} else if (ret == -ENOENT) {
		if (dn.max_level == 0)
			return -ENOENT;
		done = min((pgoff_t)ADDRS_PER_BLOCK - dn.ofs_in_node, len);
		blkaddr += done;
		do_replace += done;
		goto next;
	}

	done = min((pgoff_t)ADDRS_PER_PAGE(dn.node_page, inode) -
							dn.ofs_in_node, len);
	for (i = 0; i < done; i++, blkaddr++, do_replace++, dn.ofs_in_node++) {
		*blkaddr = datablock_addr(dn.inode,
					dn.node_page, dn.ofs_in_node);
		if (!f2fs_is_checkpointed_data(sbi, *blkaddr)) {

			if (test_opt(sbi, LFS)) {
				f2fs_put_dnode(&dn);
				return -ENOTSUPP;
			}

			/* do not invalidate this block address */
			f2fs_update_data_blkaddr(&dn, NULL_ADDR);
			*do_replace = 1;
		}
	}
	f2fs_put_dnode(&dn);
next:
	len -= done;
	off += done;
	if (len)
		goto next_dnode;
	return 0;
}

static int __roll_back_blkaddrs(struct inode *inode, block_t *blkaddr,
				int *do_replace, pgoff_t off, int len)
{
	struct f2fs_sb_info *sbi = F2FS_I_SB(inode);
	struct dnode_of_data dn;
	int ret, i;

	for (i = 0; i < len; i++, do_replace++, blkaddr++) {
		if (*do_replace == 0)
			continue;

		set_new_dnode(&dn, inode, NULL, NULL, 0);
		ret = f2fs_get_dnode_of_data(&dn, off + i, LOOKUP_NODE_RA);
		if (ret) {
			dec_valid_block_count(sbi, inode, 1);
			f2fs_invalidate_blocks(sbi, *blkaddr);
		} else {
			f2fs_update_data_blkaddr(&dn, *blkaddr);
		}
		f2fs_put_dnode(&dn);
	}
	return 0;
}

static int __clone_blkaddrs(struct inode *src_inode, struct inode *dst_inode,
			block_t *blkaddr, int *do_replace,
			pgoff_t src, pgoff_t dst, pgoff_t len, bool full)
{
	struct f2fs_sb_info *sbi = F2FS_I_SB(src_inode);
	pgoff_t i = 0;
	int ret;

	while (i < len) {
		if (blkaddr[i] == NULL_ADDR && !full) {
			i++;
			continue;
		}

		if (do_replace[i] || blkaddr[i] == NULL_ADDR) {
			struct dnode_of_data dn;
			struct node_info ni;
			size_t new_size;
			pgoff_t ilen;

			set_new_dnode(&dn, dst_inode, NULL, NULL, 0);
			ret = f2fs_get_dnode_of_data(&dn, dst + i, ALLOC_NODE);
			if (ret)
				return ret;

			ret = f2fs_get_node_info(sbi, dn.nid, &ni);
			if (ret) {
				f2fs_put_dnode(&dn);
				return ret;
			}

			ilen = min((pgoff_t)
				ADDRS_PER_PAGE(dn.node_page, dst_inode) -
						dn.ofs_in_node, len - i);
			do {
				dn.data_blkaddr = datablock_addr(dn.inode,
						dn.node_page, dn.ofs_in_node);
				f2fs_truncate_data_blocks_range(&dn, 1);

				if (do_replace[i]) {
					f2fs_i_blocks_write(src_inode,
							1, false, false);
					f2fs_i_blocks_write(dst_inode,
							1, true, false);
					f2fs_replace_block(sbi, &dn, dn.data_blkaddr,
					blkaddr[i], ni.version, true, false);

					do_replace[i] = 0;
				}
				dn.ofs_in_node++;
				i++;
				new_size = (dst + i) << PAGE_SHIFT;
				if (dst_inode->i_size < new_size)
					f2fs_i_size_write(dst_inode, new_size);
			} while (--ilen && (do_replace[i] || blkaddr[i] == NULL_ADDR));

			f2fs_put_dnode(&dn);
		} else {
			struct page *psrc, *pdst;

			psrc = f2fs_get_lock_data_page(src_inode,
							src + i, true);
			if (IS_ERR(psrc))
				return PTR_ERR(psrc);
			pdst = f2fs_get_new_data_page(dst_inode, NULL, dst + i,
								true);
			if (IS_ERR(pdst)) {
				f2fs_put_page(psrc, 1);
				return PTR_ERR(pdst);
			}
			f2fs_copy_page(psrc, pdst);
			set_page_dirty(pdst);
			f2fs_put_page(pdst, 1);
			f2fs_put_page(psrc, 1);

			ret = f2fs_truncate_hole(src_inode,
						src + i, src + i + 1);
			if (ret)
				return ret;
			i++;
		}
	}
	return 0;
}

static int __exchange_data_block(struct inode *src_inode,
			struct inode *dst_inode, pgoff_t src, pgoff_t dst,
			pgoff_t len, bool full)
{
	block_t *src_blkaddr;
	int *do_replace;
	pgoff_t olen;
	int ret;

	while (len) {
		olen = min((pgoff_t)4 * ADDRS_PER_BLOCK, len);

		src_blkaddr = f2fs_kvzalloc(F2FS_I_SB(src_inode),
					array_size(olen, sizeof(block_t)),
					GFP_KERNEL);
		if (!src_blkaddr)
			return -ENOMEM;

		do_replace = f2fs_kvzalloc(F2FS_I_SB(src_inode),
					array_size(olen, sizeof(int)),
					GFP_KERNEL);
		if (!do_replace) {
			kvfree(src_blkaddr);
			return -ENOMEM;
		}

		ret = __read_out_blkaddrs(src_inode, src_blkaddr,
					do_replace, src, olen);
		if (ret)
			goto roll_back;

		ret = __clone_blkaddrs(src_inode, dst_inode, src_blkaddr,
					do_replace, src, dst, olen, full);
		if (ret)
			goto roll_back;

		src += olen;
		dst += olen;
		len -= olen;

		kvfree(src_blkaddr);
		kvfree(do_replace);
	}
	return 0;

roll_back:
	__roll_back_blkaddrs(src_inode, src_blkaddr, do_replace, src, olen);
	kvfree(src_blkaddr);
	kvfree(do_replace);
	return ret;
}

static int f2fs_do_collapse(struct inode *inode, loff_t offset, loff_t len)
{
	struct f2fs_sb_info *sbi = F2FS_I_SB(inode);
	pgoff_t nrpages = (i_size_read(inode) + PAGE_SIZE - 1) / PAGE_SIZE;
	pgoff_t start = offset >> PAGE_SHIFT;
	pgoff_t end = (offset + len) >> PAGE_SHIFT;
	int ret;

	f2fs_balance_fs(sbi, true);

	/* avoid gc operation during block exchange */
	down_write(&F2FS_I(inode)->i_gc_rwsem[WRITE]);
	down_write(&F2FS_I(inode)->i_mmap_sem);

	f2fs_lock_op(sbi);
	f2fs_drop_extent_tree(inode);
	truncate_pagecache(inode, offset);
	ret = __exchange_data_block(inode, inode, end, start, nrpages - end, true);
	f2fs_unlock_op(sbi);

	up_write(&F2FS_I(inode)->i_mmap_sem);
	up_write(&F2FS_I(inode)->i_gc_rwsem[WRITE]);
	return ret;
}

static int f2fs_collapse_range(struct inode *inode, loff_t offset, loff_t len)
{
	loff_t new_size;
	int ret;

	if (offset + len >= i_size_read(inode))
		return -EINVAL;

	/* collapse range should be aligned to block size of f2fs. */
	if (offset & (F2FS_BLKSIZE - 1) || len & (F2FS_BLKSIZE - 1))
		return -EINVAL;

	ret = f2fs_convert_inline_inode(inode);
	if (ret)
		return ret;

	/* write out all dirty pages from offset */
	ret = filemap_write_and_wait_range(inode->i_mapping, offset, LLONG_MAX);
	if (ret)
		return ret;

	ret = f2fs_do_collapse(inode, offset, len);
	if (ret)
		return ret;

	/* write out all moved pages, if possible */
	down_write(&F2FS_I(inode)->i_mmap_sem);
	filemap_write_and_wait_range(inode->i_mapping, offset, LLONG_MAX);
	truncate_pagecache(inode, offset);

	new_size = i_size_read(inode) - len;
	truncate_pagecache(inode, new_size);

	ret = f2fs_truncate_blocks(inode, new_size, true);
	up_write(&F2FS_I(inode)->i_mmap_sem);
	if (!ret)
		f2fs_i_size_write(inode, new_size);
	return ret;
}

static int f2fs_do_zero_range(struct dnode_of_data *dn, pgoff_t start,
								pgoff_t end)
{
	struct f2fs_sb_info *sbi = F2FS_I_SB(dn->inode);
	pgoff_t index = start;
	unsigned int ofs_in_node = dn->ofs_in_node;
	blkcnt_t count = 0;
	int ret;

	for (; index < end; index++, dn->ofs_in_node++) {
		if (datablock_addr(dn->inode, dn->node_page,
					dn->ofs_in_node) == NULL_ADDR)
			count++;
	}

	dn->ofs_in_node = ofs_in_node;
	ret = f2fs_reserve_new_blocks(dn, count);
	if (ret)
		return ret;

	dn->ofs_in_node = ofs_in_node;
	for (index = start; index < end; index++, dn->ofs_in_node++) {
		dn->data_blkaddr = datablock_addr(dn->inode,
					dn->node_page, dn->ofs_in_node);
		/*
		 * f2fs_reserve_new_blocks will not guarantee entire block
		 * allocation.
		 */
		if (dn->data_blkaddr == NULL_ADDR) {
			ret = -ENOSPC;
			break;
		}
		if (dn->data_blkaddr != NEW_ADDR) {
			f2fs_invalidate_blocks(sbi, dn->data_blkaddr);
			dn->data_blkaddr = NEW_ADDR;
			f2fs_set_data_blkaddr(dn);
		}
	}

	f2fs_update_extent_cache_range(dn, start, 0, index - start);

	return ret;
}

static int f2fs_zero_range(struct inode *inode, loff_t offset, loff_t len,
								int mode)
{
	struct f2fs_sb_info *sbi = F2FS_I_SB(inode);
	struct address_space *mapping = inode->i_mapping;
	pgoff_t index, pg_start, pg_end;
	loff_t new_size = i_size_read(inode);
	loff_t off_start, off_end;
	int ret = 0;

	ret = inode_newsize_ok(inode, (len + offset));
	if (ret)
		return ret;

	ret = f2fs_convert_inline_inode(inode);
	if (ret)
		return ret;

	ret = filemap_write_and_wait_range(mapping, offset, offset + len - 1);
	if (ret)
		return ret;

	pg_start = ((unsigned long long) offset) >> PAGE_SHIFT;
	pg_end = ((unsigned long long) offset + len) >> PAGE_SHIFT;

	off_start = offset & (PAGE_SIZE - 1);
	off_end = (offset + len) & (PAGE_SIZE - 1);

	if (pg_start == pg_end) {
		ret = fill_zero(inode, pg_start, off_start,
						off_end - off_start);
		if (ret)
			return ret;

		new_size = max_t(loff_t, new_size, offset + len);
	} else {
		if (off_start) {
			ret = fill_zero(inode, pg_start++, off_start,
						PAGE_SIZE - off_start);
			if (ret)
				return ret;

			new_size = max_t(loff_t, new_size,
					(loff_t)pg_start << PAGE_SHIFT);
		}

		for (index = pg_start; index < pg_end;) {
			struct dnode_of_data dn;
			unsigned int end_offset;
			pgoff_t end;

			down_write(&F2FS_I(inode)->i_gc_rwsem[WRITE]);
			down_write(&F2FS_I(inode)->i_mmap_sem);

			truncate_pagecache_range(inode,
				(loff_t)index << PAGE_SHIFT,
				((loff_t)pg_end << PAGE_SHIFT) - 1);

			f2fs_lock_op(sbi);

			set_new_dnode(&dn, inode, NULL, NULL, 0);
			ret = f2fs_get_dnode_of_data(&dn, index, ALLOC_NODE);
			if (ret) {
				f2fs_unlock_op(sbi);
				up_write(&F2FS_I(inode)->i_mmap_sem);
				up_write(&F2FS_I(inode)->i_gc_rwsem[WRITE]);
				goto out;
			}

			end_offset = ADDRS_PER_PAGE(dn.node_page, inode);
			end = min(pg_end, end_offset - dn.ofs_in_node + index);

			ret = f2fs_do_zero_range(&dn, index, end);
			f2fs_put_dnode(&dn);

			f2fs_unlock_op(sbi);
			up_write(&F2FS_I(inode)->i_mmap_sem);
			up_write(&F2FS_I(inode)->i_gc_rwsem[WRITE]);

			f2fs_balance_fs(sbi, dn.node_changed);

			if (ret)
				goto out;

			index = end;
			new_size = max_t(loff_t, new_size,
					(loff_t)index << PAGE_SHIFT);
		}

		if (off_end) {
			ret = fill_zero(inode, pg_end, 0, off_end);
			if (ret)
				goto out;

			new_size = max_t(loff_t, new_size, offset + len);
		}
	}

out:
	if (new_size > i_size_read(inode)) {
		if (mode & FALLOC_FL_KEEP_SIZE)
			file_set_keep_isize(inode);
		else
			f2fs_i_size_write(inode, new_size);
	}
	return ret;
}

static int f2fs_insert_range(struct inode *inode, loff_t offset, loff_t len)
{
	struct f2fs_sb_info *sbi = F2FS_I_SB(inode);
	pgoff_t nr, pg_start, pg_end, delta, idx;
	loff_t new_size;
	int ret = 0;

	new_size = i_size_read(inode) + len;
	ret = inode_newsize_ok(inode, new_size);
	if (ret)
		return ret;

	if (offset >= i_size_read(inode))
		return -EINVAL;

	/* insert range should be aligned to block size of f2fs. */
	if (offset & (F2FS_BLKSIZE - 1) || len & (F2FS_BLKSIZE - 1))
		return -EINVAL;

	ret = f2fs_convert_inline_inode(inode);
	if (ret)
		return ret;

	f2fs_balance_fs(sbi, true);

	down_write(&F2FS_I(inode)->i_mmap_sem);
	ret = f2fs_truncate_blocks(inode, i_size_read(inode), true);
	up_write(&F2FS_I(inode)->i_mmap_sem);
	if (ret)
		return ret;

	/* write out all dirty pages from offset */
	ret = filemap_write_and_wait_range(inode->i_mapping, offset, LLONG_MAX);
	if (ret)
		return ret;

	pg_start = offset >> PAGE_SHIFT;
	pg_end = (offset + len) >> PAGE_SHIFT;
	delta = pg_end - pg_start;
	idx = (i_size_read(inode) + PAGE_SIZE - 1) / PAGE_SIZE;

	/* avoid gc operation during block exchange */
	down_write(&F2FS_I(inode)->i_gc_rwsem[WRITE]);
	down_write(&F2FS_I(inode)->i_mmap_sem);
	truncate_pagecache(inode, offset);

	while (!ret && idx > pg_start) {
		nr = idx - pg_start;
		if (nr > delta)
			nr = delta;
		idx -= nr;

		f2fs_lock_op(sbi);
		f2fs_drop_extent_tree(inode);

		ret = __exchange_data_block(inode, inode, idx,
					idx + delta, nr, false);
		f2fs_unlock_op(sbi);
	}
	up_write(&F2FS_I(inode)->i_mmap_sem);
	up_write(&F2FS_I(inode)->i_gc_rwsem[WRITE]);

	/* write out all moved pages, if possible */
	down_write(&F2FS_I(inode)->i_mmap_sem);
	filemap_write_and_wait_range(inode->i_mapping, offset, LLONG_MAX);
	truncate_pagecache(inode, offset);
	up_write(&F2FS_I(inode)->i_mmap_sem);

	if (!ret)
		f2fs_i_size_write(inode, new_size);
	return ret;
}

static int expand_inode_data(struct inode *inode, loff_t offset,
					loff_t len, int mode)
{
	struct f2fs_sb_info *sbi = F2FS_I_SB(inode);
	struct f2fs_map_blocks map = { .m_next_pgofs = NULL,
			.m_next_extent = NULL, .m_seg_type = NO_CHECK_TYPE,
			.m_may_create = true };
	pgoff_t pg_end;
	loff_t new_size = i_size_read(inode);
	loff_t off_end;
	int err;

	err = inode_newsize_ok(inode, (len + offset));
	if (err)
		return err;

	err = f2fs_convert_inline_inode(inode);
	if (err)
		return err;

	f2fs_balance_fs(sbi, true);

	pg_end = ((unsigned long long)offset + len) >> PAGE_SHIFT;
	off_end = (offset + len) & (PAGE_SIZE - 1);

	map.m_lblk = ((unsigned long long)offset) >> PAGE_SHIFT;
	map.m_len = pg_end - map.m_lblk;
	if (off_end)
		map.m_len++;

	err = f2fs_map_blocks(inode, &map, 1, F2FS_GET_BLOCK_PRE_AIO);
	if (err) {
		pgoff_t last_off;

		if (!map.m_len)
			return err;

		last_off = map.m_lblk + map.m_len - 1;

		/* update new size to the failed position */
		new_size = (last_off == pg_end) ? offset + len :
					(loff_t)(last_off + 1) << PAGE_SHIFT;
	} else {
		new_size = ((loff_t)pg_end << PAGE_SHIFT) + off_end;
	}

	if (new_size > i_size_read(inode)) {
		if (mode & FALLOC_FL_KEEP_SIZE)
			file_set_keep_isize(inode);
		else
			f2fs_i_size_write(inode, new_size);
	}

	return err;
}

static long f2fs_fallocate(struct file *file, int mode,
				loff_t offset, loff_t len)
{
	struct inode *inode = file_inode(file);
	long ret = 0;

	if (unlikely(f2fs_cp_error(F2FS_I_SB(inode))))
		return -EIO;

	/* f2fs only support ->fallocate for regular file */
	if (!S_ISREG(inode->i_mode))
		return -EINVAL;

	if (f2fs_encrypted_inode(inode) &&
		(mode & (FALLOC_FL_COLLAPSE_RANGE | FALLOC_FL_INSERT_RANGE)))
		return -EOPNOTSUPP;

	if (mode & ~(FALLOC_FL_KEEP_SIZE | FALLOC_FL_PUNCH_HOLE |
			FALLOC_FL_COLLAPSE_RANGE | FALLOC_FL_ZERO_RANGE |
			FALLOC_FL_INSERT_RANGE))
		return -EOPNOTSUPP;

	inode_lock(inode);

	if (mode & FALLOC_FL_PUNCH_HOLE) {
		if (offset >= inode->i_size)
			goto out;

		ret = punch_hole(inode, offset, len);
	} else if (mode & FALLOC_FL_COLLAPSE_RANGE) {
		ret = f2fs_collapse_range(inode, offset, len);
	} else if (mode & FALLOC_FL_ZERO_RANGE) {
		ret = f2fs_zero_range(inode, offset, len, mode);
	} else if (mode & FALLOC_FL_INSERT_RANGE) {
		ret = f2fs_insert_range(inode, offset, len);
	} else {
		ret = expand_inode_data(inode, offset, len, mode);
	}

	if (!ret) {
		inode->i_mtime = inode->i_ctime = current_time(inode);
		f2fs_mark_inode_dirty_sync(inode, false);
		f2fs_update_time(F2FS_I_SB(inode), REQ_TIME);
	}

out:
	inode_unlock(inode);

	trace_f2fs_fallocate(inode, mode, offset, len, ret);
	return ret;
}

static int f2fs_release_file(struct inode *inode, struct file *filp)
{
	/*
	 * f2fs_relase_file is called at every close calls. So we should
	 * not drop any inmemory pages by close called by other process.
	 */
	if (!(filp->f_mode & FMODE_WRITE) ||
			atomic_read(&inode->i_writecount) != 1)
		return 0;

	/* some remained atomic pages should discarded */
	if (f2fs_is_atomic_file(inode))
		f2fs_drop_inmem_pages(inode);
	if (f2fs_is_volatile_file(inode)) {
		set_inode_flag(inode, FI_DROP_CACHE);
		filemap_fdatawrite(inode->i_mapping);
		clear_inode_flag(inode, FI_DROP_CACHE);
		clear_inode_flag(inode, FI_VOLATILE_FILE);
		stat_dec_volatile_write(inode);
	}
	return 0;
}

static int f2fs_file_flush(struct file *file, fl_owner_t id)
{
	struct inode *inode = file_inode(file);

	/*
	 * If the process doing a transaction is crashed, we should do
	 * roll-back. Otherwise, other reader/write can see corrupted database
	 * until all the writers close its file. Since this should be done
	 * before dropping file lock, it needs to do in ->flush.
	 */
	if (f2fs_is_atomic_file(inode) &&
			F2FS_I(inode)->inmem_task == current)
		f2fs_drop_inmem_pages(inode);
	return 0;
}

static int f2fs_ioc_getflags(struct file *filp, unsigned long arg)
{
	struct inode *inode = file_inode(filp);
	struct f2fs_inode_info *fi = F2FS_I(inode);
	unsigned int flags = fi->i_flags;

	if (f2fs_encrypted_inode(inode))
		flags |= F2FS_ENCRYPT_FL;
	if (f2fs_has_inline_data(inode) || f2fs_has_inline_dentry(inode))
		flags |= F2FS_INLINE_DATA_FL;
	if (is_inode_flag_set(inode, FI_PIN_FILE))
		flags |= F2FS_NOCOW_FL;

	flags &= F2FS_FL_USER_VISIBLE;

	return put_user(flags, (int __user *)arg);
}

static int f2fs_ioc_setflags(struct file *filp, unsigned long arg)
{
	struct inode *inode = file_inode(filp);
	struct f2fs_inode_info *fi = F2FS_I(inode);
	unsigned int flags;
	unsigned int oldflags;
	int ret;

	if (!inode_owner_or_capable(inode))
		return -EACCES;

	if (get_user(flags, (int __user *)arg))
		return -EFAULT;

	ret = mnt_want_write_file(filp);
	if (ret)
		return ret;

	inode_lock(inode);

	/* Is it quota file? Do not allow user to mess with it */
	if (IS_NOQUOTA(inode)) {
		ret = -EPERM;
		goto unlock_out;
	}

	flags = f2fs_mask_flags(inode->i_mode, flags);

	oldflags = fi->i_flags;

	if ((flags ^ oldflags) & (F2FS_APPEND_FL | F2FS_IMMUTABLE_FL)) {
		if (!capable(CAP_LINUX_IMMUTABLE)) {
			ret = -EPERM;
			goto unlock_out;
		}
	}

	flags = flags & (F2FS_FL_USER_MODIFIABLE);
	flags |= oldflags & ~(F2FS_FL_USER_MODIFIABLE);
	fi->i_flags = flags;

	inode->i_ctime = current_time(inode);
	f2fs_set_inode_flags(inode);
	f2fs_mark_inode_dirty_sync(inode, false);
unlock_out:
	inode_unlock(inode);
	mnt_drop_write_file(filp);
	return ret;
}

static int f2fs_ioc_getversion(struct file *filp, unsigned long arg)
{
	struct inode *inode = file_inode(filp);

	return put_user(inode->i_generation, (int __user *)arg);
}

static int f2fs_ioc_start_atomic_write(struct file *filp)
{
	struct inode *inode = file_inode(filp);
	int ret;

	if (!inode_owner_or_capable(inode))
		return -EACCES;

	if (!S_ISREG(inode->i_mode))
		return -EINVAL;

	ret = mnt_want_write_file(filp);
	if (ret)
		return ret;

	inode_lock(inode);

	if (f2fs_is_atomic_file(inode)) {
		if (is_inode_flag_set(inode, FI_ATOMIC_REVOKE_REQUEST))
			ret = -EINVAL;
		goto out;
	}

	ret = f2fs_convert_inline_inode(inode);
	if (ret)
		goto out;

	down_write(&F2FS_I(inode)->i_gc_rwsem[WRITE]);

	/*
	 * Should wait end_io to count F2FS_WB_CP_DATA correctly by
	 * f2fs_is_atomic_file.
	 */
	if (get_dirty_pages(inode))
		f2fs_msg(F2FS_I_SB(inode)->sb, KERN_WARNING,
		"Unexpected flush for atomic writes: ino=%lu, npages=%u",
					inode->i_ino, get_dirty_pages(inode));
	ret = filemap_write_and_wait_range(inode->i_mapping, 0, LLONG_MAX);
	if (ret) {
		up_write(&F2FS_I(inode)->i_gc_rwsem[WRITE]);
		goto out;
	}

	set_inode_flag(inode, FI_ATOMIC_FILE);
	clear_inode_flag(inode, FI_ATOMIC_REVOKE_REQUEST);
	up_write(&F2FS_I(inode)->i_gc_rwsem[WRITE]);

	f2fs_update_time(F2FS_I_SB(inode), REQ_TIME);
	F2FS_I(inode)->inmem_task = current;
	stat_inc_atomic_write(inode);
	stat_update_max_atomic_write(inode);
out:
	inode_unlock(inode);
	mnt_drop_write_file(filp);
	return ret;
}

static int f2fs_ioc_commit_atomic_write(struct file *filp)
{
	struct inode *inode = file_inode(filp);
	int ret;

	if (!inode_owner_or_capable(inode))
		return -EACCES;

	ret = mnt_want_write_file(filp);
	if (ret)
		return ret;

	f2fs_balance_fs(F2FS_I_SB(inode), true);

	inode_lock(inode);

	if (f2fs_is_volatile_file(inode)) {
		ret = -EINVAL;
		goto err_out;
	}

	if (f2fs_is_atomic_file(inode)) {
		ret = f2fs_commit_inmem_pages(inode);
		if (ret)
			goto err_out;

		ret = f2fs_do_sync_file(filp, 0, LLONG_MAX, 0, true);
		if (!ret) {
			clear_inode_flag(inode, FI_ATOMIC_FILE);
			F2FS_I(inode)->i_gc_failures[GC_FAILURE_ATOMIC] = 0;
			stat_dec_atomic_write(inode);
		}
	} else {
		ret = f2fs_do_sync_file(filp, 0, LLONG_MAX, 1, false);
	}
err_out:
	if (is_inode_flag_set(inode, FI_ATOMIC_REVOKE_REQUEST)) {
		clear_inode_flag(inode, FI_ATOMIC_REVOKE_REQUEST);
		ret = -EINVAL;
	}
	inode_unlock(inode);
	mnt_drop_write_file(filp);
	return ret;
}

static int f2fs_ioc_start_volatile_write(struct file *filp)
{
	struct inode *inode = file_inode(filp);
	int ret;

	if (!inode_owner_or_capable(inode))
		return -EACCES;

	if (!S_ISREG(inode->i_mode))
		return -EINVAL;

	ret = mnt_want_write_file(filp);
	if (ret)
		return ret;

	inode_lock(inode);

	if (f2fs_is_volatile_file(inode))
		goto out;

	ret = f2fs_convert_inline_inode(inode);
	if (ret)
		goto out;

	stat_inc_volatile_write(inode);
	stat_update_max_volatile_write(inode);

	set_inode_flag(inode, FI_VOLATILE_FILE);
	f2fs_update_time(F2FS_I_SB(inode), REQ_TIME);
out:
	inode_unlock(inode);
	mnt_drop_write_file(filp);
	return ret;
}

static int f2fs_ioc_release_volatile_write(struct file *filp)
{
	struct inode *inode = file_inode(filp);
	int ret;

	if (!inode_owner_or_capable(inode))
		return -EACCES;

	ret = mnt_want_write_file(filp);
	if (ret)
		return ret;

	inode_lock(inode);

	if (!f2fs_is_volatile_file(inode))
		goto out;

	if (!f2fs_is_first_block_written(inode)) {
		ret = truncate_partial_data_page(inode, 0, true);
		goto out;
	}

	ret = punch_hole(inode, 0, F2FS_BLKSIZE);
out:
	inode_unlock(inode);
	mnt_drop_write_file(filp);
	return ret;
}

static int f2fs_ioc_abort_volatile_write(struct file *filp)
{
	struct inode *inode = file_inode(filp);
	int ret;

	if (!inode_owner_or_capable(inode))
		return -EACCES;

	ret = mnt_want_write_file(filp);
	if (ret)
		return ret;

	inode_lock(inode);

	if (f2fs_is_atomic_file(inode))
		f2fs_drop_inmem_pages(inode);
	if (f2fs_is_volatile_file(inode)) {
		clear_inode_flag(inode, FI_VOLATILE_FILE);
		stat_dec_volatile_write(inode);
		ret = f2fs_do_sync_file(filp, 0, LLONG_MAX, 0, true);
	}

	clear_inode_flag(inode, FI_ATOMIC_REVOKE_REQUEST);

	inode_unlock(inode);

	mnt_drop_write_file(filp);
	f2fs_update_time(F2FS_I_SB(inode), REQ_TIME);
	return ret;
}

static int f2fs_ioc_shutdown(struct file *filp, unsigned long arg)
{
	struct inode *inode = file_inode(filp);
	struct f2fs_sb_info *sbi = F2FS_I_SB(inode);
	struct super_block *sb = sbi->sb;
	__u32 in;
	int ret = 0;

	if (!capable(CAP_SYS_ADMIN))
		return -EPERM;

	if (get_user(in, (__u32 __user *)arg))
		return -EFAULT;

	if (in != F2FS_GOING_DOWN_FULLSYNC) {
		ret = mnt_want_write_file(filp);
		if (ret)
			return ret;
	}

	switch (in) {
	case F2FS_GOING_DOWN_FULLSYNC:
		sb = freeze_bdev(sb->s_bdev);
		if (IS_ERR(sb)) {
			ret = PTR_ERR(sb);
			goto out;
		}
		if (sb) {
			f2fs_stop_checkpoint(sbi, false);
			set_sbi_flag(sbi, SBI_IS_SHUTDOWN);
			thaw_bdev(sb->s_bdev, sb);
		}
		break;
	case F2FS_GOING_DOWN_METASYNC:
		/* do checkpoint only */
		ret = f2fs_sync_fs(sb, 1);
		if (ret)
			goto out;
		f2fs_stop_checkpoint(sbi, false);
		set_sbi_flag(sbi, SBI_IS_SHUTDOWN);
		break;
	case F2FS_GOING_DOWN_NOSYNC:
		f2fs_stop_checkpoint(sbi, false);
		set_sbi_flag(sbi, SBI_IS_SHUTDOWN);
		break;
	case F2FS_GOING_DOWN_METAFLUSH:
		f2fs_sync_meta_pages(sbi, META, LONG_MAX, FS_META_IO);
		f2fs_stop_checkpoint(sbi, false);
		set_sbi_flag(sbi, SBI_IS_SHUTDOWN);
		break;
	case F2FS_GOING_DOWN_NEED_FSCK:
		set_sbi_flag(sbi, SBI_NEED_FSCK);
		set_sbi_flag(sbi, SBI_CP_DISABLED_QUICK);
		set_sbi_flag(sbi, SBI_IS_DIRTY);
		/* do checkpoint only */
		ret = f2fs_sync_fs(sb, 1);
		goto out;
	default:
		ret = -EINVAL;
		goto out;
	}

	f2fs_stop_gc_thread(sbi);
	f2fs_stop_discard_thread(sbi);

	f2fs_drop_discard_cmd(sbi);
	clear_opt(sbi, DISCARD);

	f2fs_update_time(sbi, REQ_TIME);
out:
	if (in != F2FS_GOING_DOWN_FULLSYNC)
		mnt_drop_write_file(filp);

	trace_f2fs_shutdown(sbi, in, ret);

	return ret;
}

static int f2fs_ioc_fitrim(struct file *filp, unsigned long arg)
{
	struct inode *inode = file_inode(filp);
	struct super_block *sb = inode->i_sb;
	struct request_queue *q = bdev_get_queue(sb->s_bdev);
	struct fstrim_range range;
	int ret;

	if (!capable(CAP_SYS_ADMIN))
		return -EPERM;

	if (!f2fs_hw_support_discard(F2FS_SB(sb)))
		return -EOPNOTSUPP;

	if (copy_from_user(&range, (struct fstrim_range __user *)arg,
				sizeof(range)))
		return -EFAULT;

	ret = mnt_want_write_file(filp);
	if (ret)
		return ret;

	range.minlen = max((unsigned int)range.minlen,
				q->limits.discard_granularity);
	ret = f2fs_trim_fs(F2FS_SB(sb), &range);
	mnt_drop_write_file(filp);
	if (ret < 0)
		return ret;

	if (copy_to_user((struct fstrim_range __user *)arg, &range,
				sizeof(range)))
		return -EFAULT;
	f2fs_update_time(F2FS_I_SB(inode), REQ_TIME);
	return 0;
}

static bool uuid_is_nonzero(__u8 u[16])
{
	int i;

	for (i = 0; i < 16; i++)
		if (u[i])
			return true;
	return false;
}

static int f2fs_ioc_set_encryption_policy(struct file *filp, unsigned long arg)
{
	struct inode *inode = file_inode(filp);

	if (!f2fs_sb_has_encrypt(F2FS_I_SB(inode)))
		return -EOPNOTSUPP;

	f2fs_update_time(F2FS_I_SB(inode), REQ_TIME);

	return fscrypt_ioctl_set_policy(filp, (const void __user *)arg);
}

static int f2fs_ioc_get_encryption_policy(struct file *filp, unsigned long arg)
{
	if (!f2fs_sb_has_encrypt(F2FS_I_SB(file_inode(filp))))
		return -EOPNOTSUPP;
	return fscrypt_ioctl_get_policy(filp, (void __user *)arg);
}

static int f2fs_ioc_get_encryption_pwsalt(struct file *filp, unsigned long arg)
{
	struct inode *inode = file_inode(filp);
	struct f2fs_sb_info *sbi = F2FS_I_SB(inode);
	int err;

	if (!f2fs_sb_has_encrypt(sbi))
		return -EOPNOTSUPP;

	err = mnt_want_write_file(filp);
	if (err)
		return err;

	down_write(&sbi->sb_lock);

	if (uuid_is_nonzero(sbi->raw_super->encrypt_pw_salt))
		goto got_it;

	/* update superblock with uuid */
	generate_random_uuid(sbi->raw_super->encrypt_pw_salt);

	err = f2fs_commit_super(sbi, false);
	if (err) {
		/* undo new data */
		memset(sbi->raw_super->encrypt_pw_salt, 0, 16);
		goto out_err;
	}
got_it:
	if (copy_to_user((__u8 __user *)arg, sbi->raw_super->encrypt_pw_salt,
									16))
		err = -EFAULT;
out_err:
	up_write(&sbi->sb_lock);
	mnt_drop_write_file(filp);
	return err;
}

static int f2fs_ioc_gc(struct file *filp, unsigned long arg)
{
	struct inode *inode = file_inode(filp);
	struct f2fs_sb_info *sbi = F2FS_I_SB(inode);
	__u32 sync;
	int ret;

	if (!capable(CAP_SYS_ADMIN))
		return -EPERM;

	if (get_user(sync, (__u32 __user *)arg))
		return -EFAULT;

	if (f2fs_readonly(sbi->sb))
		return -EROFS;

	ret = mnt_want_write_file(filp);
	if (ret)
		return ret;

	if (!sync) {
		if (!mutex_trylock(&sbi->gc_mutex)) {
			ret = -EBUSY;
			goto out;
		}
	} else {
		mutex_lock(&sbi->gc_mutex);
	}

	ret = f2fs_gc(sbi, sync, true, NULL_SEGNO);
out:
	mnt_drop_write_file(filp);
	return ret;
}

static int f2fs_ioc_gc_range(struct file *filp, unsigned long arg)
{
	struct inode *inode = file_inode(filp);
	struct f2fs_sb_info *sbi = F2FS_I_SB(inode);
	struct f2fs_gc_range range;
	u64 end;
	int ret;

	if (!capable(CAP_SYS_ADMIN))
		return -EPERM;

	if (copy_from_user(&range, (struct f2fs_gc_range __user *)arg,
							sizeof(range)))
		return -EFAULT;

	if (f2fs_readonly(sbi->sb))
		return -EROFS;

	end = range.start + range.len;
	if (range.start < MAIN_BLKADDR(sbi) || end >= MAX_BLKADDR(sbi)) {
		return -EINVAL;
	}

	ret = mnt_want_write_file(filp);
	if (ret)
		return ret;

do_more:
	if (!range.sync) {
		if (!mutex_trylock(&sbi->gc_mutex)) {
			ret = -EBUSY;
			goto out;
		}
	} else {
		mutex_lock(&sbi->gc_mutex);
	}

	ret = f2fs_gc(sbi, range.sync, true, GET_SEGNO(sbi, range.start));
	range.start += BLKS_PER_SEC(sbi);
	if (range.start <= end)
		goto do_more;
out:
	mnt_drop_write_file(filp);
	return ret;
}

static int f2fs_ioc_write_checkpoint(struct file *filp, unsigned long arg)
{
	struct inode *inode = file_inode(filp);
	struct f2fs_sb_info *sbi = F2FS_I_SB(inode);
	int ret;

	if (!capable(CAP_SYS_ADMIN))
		return -EPERM;

	if (f2fs_readonly(sbi->sb))
		return -EROFS;

	if (unlikely(is_sbi_flag_set(sbi, SBI_CP_DISABLED))) {
		f2fs_msg(sbi->sb, KERN_INFO,
			"Skipping Checkpoint. Checkpoints currently disabled.");
		return -EINVAL;
	}

	ret = mnt_want_write_file(filp);
	if (ret)
		return ret;

	ret = f2fs_sync_fs(sbi->sb, 1);

	mnt_drop_write_file(filp);
	return ret;
}

static int f2fs_defragment_range(struct f2fs_sb_info *sbi,
					struct file *filp,
					struct f2fs_defragment *range)
{
	struct inode *inode = file_inode(filp);
	struct f2fs_map_blocks map = { .m_next_extent = NULL,
					.m_seg_type = NO_CHECK_TYPE ,
					.m_may_create = false };
	struct extent_info ei = {0, 0, 0};
	pgoff_t pg_start, pg_end, next_pgofs;
	unsigned int blk_per_seg = sbi->blocks_per_seg;
	unsigned int total = 0, sec_num;
	block_t blk_end = 0;
	bool fragmented = false;
	int err;

	/* if in-place-update policy is enabled, don't waste time here */
	if (f2fs_should_update_inplace(inode, NULL))
		return -EINVAL;

	pg_start = range->start >> PAGE_SHIFT;
	pg_end = (range->start + range->len) >> PAGE_SHIFT;

	f2fs_balance_fs(sbi, true);

	inode_lock(inode);

	/* writeback all dirty pages in the range */
	err = filemap_write_and_wait_range(inode->i_mapping, range->start,
						range->start + range->len - 1);
	if (err)
		goto out;

	/*
	 * lookup mapping info in extent cache, skip defragmenting if physical
	 * block addresses are continuous.
	 */
	if (f2fs_lookup_extent_cache(inode, pg_start, &ei)) {
		if (ei.fofs + ei.len >= pg_end)
			goto out;
	}

	map.m_lblk = pg_start;
	map.m_next_pgofs = &next_pgofs;

	/*
	 * lookup mapping info in dnode page cache, skip defragmenting if all
	 * physical block addresses are continuous even if there are hole(s)
	 * in logical blocks.
	 */
	while (map.m_lblk < pg_end) {
		map.m_len = pg_end - map.m_lblk;
		err = f2fs_map_blocks(inode, &map, 0, F2FS_GET_BLOCK_DEFAULT);
		if (err)
			goto out;

		if (!(map.m_flags & F2FS_MAP_FLAGS)) {
			map.m_lblk = next_pgofs;
			continue;
		}

		if (blk_end && blk_end != map.m_pblk)
			fragmented = true;

		/* record total count of block that we're going to move */
		total += map.m_len;

		blk_end = map.m_pblk + map.m_len;

		map.m_lblk += map.m_len;
	}

	if (!fragmented)
		goto out;

	sec_num = (total + BLKS_PER_SEC(sbi) - 1) / BLKS_PER_SEC(sbi);

	/*
	 * make sure there are enough free section for LFS allocation, this can
	 * avoid defragment running in SSR mode when free section are allocated
	 * intensively
	 */
	if (has_not_enough_free_secs(sbi, 0, sec_num)) {
		err = -EAGAIN;
		goto out;
	}

	map.m_lblk = pg_start;
	map.m_len = pg_end - pg_start;
	total = 0;

	while (map.m_lblk < pg_end) {
		pgoff_t idx;
		int cnt = 0;

do_map:
		map.m_len = pg_end - map.m_lblk;
		err = f2fs_map_blocks(inode, &map, 0, F2FS_GET_BLOCK_DEFAULT);
		if (err)
			goto clear_out;

		if (!(map.m_flags & F2FS_MAP_FLAGS)) {
			map.m_lblk = next_pgofs;
			continue;
		}

		set_inode_flag(inode, FI_DO_DEFRAG);

		idx = map.m_lblk;
		while (idx < map.m_lblk + map.m_len && cnt < blk_per_seg) {
			struct page *page;

			page = f2fs_get_lock_data_page(inode, idx, true);
			if (IS_ERR(page)) {
				err = PTR_ERR(page);
				goto clear_out;
			}

			set_page_dirty(page);
			f2fs_put_page(page, 1);

			idx++;
			cnt++;
			total++;
		}

		map.m_lblk = idx;

		if (idx < pg_end && cnt < blk_per_seg)
			goto do_map;

		clear_inode_flag(inode, FI_DO_DEFRAG);

		err = filemap_fdatawrite(inode->i_mapping);
		if (err)
			goto out;
	}
clear_out:
	clear_inode_flag(inode, FI_DO_DEFRAG);
out:
	inode_unlock(inode);
	if (!err)
		range->len = (u64)total << PAGE_SHIFT;
	return err;
}

static int f2fs_ioc_defragment(struct file *filp, unsigned long arg)
{
	struct inode *inode = file_inode(filp);
	struct f2fs_sb_info *sbi = F2FS_I_SB(inode);
	struct f2fs_defragment range;
	int err;

	if (!capable(CAP_SYS_ADMIN))
		return -EPERM;

	if (!S_ISREG(inode->i_mode) || f2fs_is_atomic_file(inode))
		return -EINVAL;

	if (f2fs_readonly(sbi->sb))
		return -EROFS;

	if (copy_from_user(&range, (struct f2fs_defragment __user *)arg,
							sizeof(range)))
		return -EFAULT;

	/* verify alignment of offset & size */
	if (range.start & (F2FS_BLKSIZE - 1) || range.len & (F2FS_BLKSIZE - 1))
		return -EINVAL;

	if (unlikely((range.start + range.len) >> PAGE_SHIFT >
					sbi->max_file_blocks))
		return -EINVAL;

	err = mnt_want_write_file(filp);
	if (err)
		return err;

	err = f2fs_defragment_range(sbi, filp, &range);
	mnt_drop_write_file(filp);

	f2fs_update_time(sbi, REQ_TIME);
	if (err < 0)
		return err;

	if (copy_to_user((struct f2fs_defragment __user *)arg, &range,
							sizeof(range)))
		return -EFAULT;

	return 0;
}

static int f2fs_move_file_range(struct file *file_in, loff_t pos_in,
			struct file *file_out, loff_t pos_out, size_t len)
{
	struct inode *src = file_inode(file_in);
	struct inode *dst = file_inode(file_out);
	struct f2fs_sb_info *sbi = F2FS_I_SB(src);
	size_t olen = len, dst_max_i_size = 0;
	size_t dst_osize;
	int ret;

	if (file_in->f_path.mnt != file_out->f_path.mnt ||
				src->i_sb != dst->i_sb)
		return -EXDEV;

	if (unlikely(f2fs_readonly(src->i_sb)))
		return -EROFS;

	if (!S_ISREG(src->i_mode) || !S_ISREG(dst->i_mode))
		return -EINVAL;

	if (f2fs_encrypted_inode(src) || f2fs_encrypted_inode(dst))
		return -EOPNOTSUPP;

	if (src == dst) {
		if (pos_in == pos_out)
			return 0;
		if (pos_out > pos_in && pos_out < pos_in + len)
			return -EINVAL;
	}

	inode_lock(src);
	if (src != dst) {
		ret = -EBUSY;
		if (!inode_trylock(dst))
			goto out;
	}

	ret = -EINVAL;
	if (pos_in + len > src->i_size || pos_in + len < pos_in)
		goto out_unlock;
	if (len == 0)
		olen = len = src->i_size - pos_in;
	if (pos_in + len == src->i_size)
		len = ALIGN(src->i_size, F2FS_BLKSIZE) - pos_in;
	if (len == 0) {
		ret = 0;
		goto out_unlock;
	}

	dst_osize = dst->i_size;
	if (pos_out + olen > dst->i_size)
		dst_max_i_size = pos_out + olen;

	/* verify the end result is block aligned */
	if (!IS_ALIGNED(pos_in, F2FS_BLKSIZE) ||
			!IS_ALIGNED(pos_in + len, F2FS_BLKSIZE) ||
			!IS_ALIGNED(pos_out, F2FS_BLKSIZE))
		goto out_unlock;

	ret = f2fs_convert_inline_inode(src);
	if (ret)
		goto out_unlock;

	ret = f2fs_convert_inline_inode(dst);
	if (ret)
		goto out_unlock;

	/* write out all dirty pages from offset */
	ret = filemap_write_and_wait_range(src->i_mapping,
					pos_in, pos_in + len);
	if (ret)
		goto out_unlock;

	ret = filemap_write_and_wait_range(dst->i_mapping,
					pos_out, pos_out + len);
	if (ret)
		goto out_unlock;

	f2fs_balance_fs(sbi, true);

	down_write(&F2FS_I(src)->i_gc_rwsem[WRITE]);
	if (src != dst) {
		ret = -EBUSY;
		if (!down_write_trylock(&F2FS_I(dst)->i_gc_rwsem[WRITE]))
			goto out_src;
	}

	f2fs_lock_op(sbi);
	ret = __exchange_data_block(src, dst, pos_in >> F2FS_BLKSIZE_BITS,
				pos_out >> F2FS_BLKSIZE_BITS,
				len >> F2FS_BLKSIZE_BITS, false);

	if (!ret) {
		if (dst_max_i_size)
			f2fs_i_size_write(dst, dst_max_i_size);
		else if (dst_osize != dst->i_size)
			f2fs_i_size_write(dst, dst_osize);
	}
	f2fs_unlock_op(sbi);

	if (src != dst)
		up_write(&F2FS_I(dst)->i_gc_rwsem[WRITE]);
out_src:
	up_write(&F2FS_I(src)->i_gc_rwsem[WRITE]);
out_unlock:
	if (src != dst)
		inode_unlock(dst);
out:
	inode_unlock(src);
	return ret;
}

static int f2fs_ioc_move_range(struct file *filp, unsigned long arg)
{
	struct f2fs_move_range range;
	struct fd dst;
	int err;

	if (!(filp->f_mode & FMODE_READ) ||
			!(filp->f_mode & FMODE_WRITE))
		return -EBADF;

	if (copy_from_user(&range, (struct f2fs_move_range __user *)arg,
							sizeof(range)))
		return -EFAULT;

	dst = fdget(range.dst_fd);
	if (!dst.file)
		return -EBADF;

	if (!(dst.file->f_mode & FMODE_WRITE)) {
		err = -EBADF;
		goto err_out;
	}

	err = mnt_want_write_file(filp);
	if (err)
		goto err_out;

	err = f2fs_move_file_range(filp, range.pos_in, dst.file,
					range.pos_out, range.len);

	mnt_drop_write_file(filp);
	if (err)
		goto err_out;

	if (copy_to_user((struct f2fs_move_range __user *)arg,
						&range, sizeof(range)))
		err = -EFAULT;
err_out:
	fdput(dst);
	return err;
}

static int f2fs_ioc_flush_device(struct file *filp, unsigned long arg)
{
	struct inode *inode = file_inode(filp);
	struct f2fs_sb_info *sbi = F2FS_I_SB(inode);
	struct sit_info *sm = SIT_I(sbi);
	unsigned int start_segno = 0, end_segno = 0;
	unsigned int dev_start_segno = 0, dev_end_segno = 0;
	struct f2fs_flush_device range;
	int ret;

	if (!capable(CAP_SYS_ADMIN))
		return -EPERM;

	if (f2fs_readonly(sbi->sb))
		return -EROFS;

	if (unlikely(is_sbi_flag_set(sbi, SBI_CP_DISABLED)))
		return -EINVAL;

	if (copy_from_user(&range, (struct f2fs_flush_device __user *)arg,
							sizeof(range)))
		return -EFAULT;

	if (sbi->s_ndevs <= 1 || sbi->s_ndevs - 1 <= range.dev_num ||
			__is_large_section(sbi)) {
		f2fs_msg(sbi->sb, KERN_WARNING,
			"Can't flush %u in %d for segs_per_sec %u != 1\n",
				range.dev_num, sbi->s_ndevs,
				sbi->segs_per_sec);
		return -EINVAL;
	}

	ret = mnt_want_write_file(filp);
	if (ret)
		return ret;

	if (range.dev_num != 0)
		dev_start_segno = GET_SEGNO(sbi, FDEV(range.dev_num).start_blk);
	dev_end_segno = GET_SEGNO(sbi, FDEV(range.dev_num).end_blk);

	start_segno = sm->last_victim[FLUSH_DEVICE];
	if (start_segno < dev_start_segno || start_segno >= dev_end_segno)
		start_segno = dev_start_segno;
	end_segno = min(start_segno + range.segments, dev_end_segno);

	while (start_segno < end_segno) {
		if (!mutex_trylock(&sbi->gc_mutex)) {
			ret = -EBUSY;
			goto out;
		}
		sm->last_victim[GC_CB] = end_segno + 1;
		sm->last_victim[GC_GREEDY] = end_segno + 1;
		sm->last_victim[ALLOC_NEXT] = end_segno + 1;
		ret = f2fs_gc(sbi, true, true, start_segno);
		if (ret == -EAGAIN)
			ret = 0;
		else if (ret < 0)
			break;
		start_segno++;
	}
out:
	mnt_drop_write_file(filp);
	return ret;
}

static int f2fs_ioc_get_features(struct file *filp, unsigned long arg)
{
	struct inode *inode = file_inode(filp);
	u32 sb_feature = le32_to_cpu(F2FS_I_SB(inode)->raw_super->feature);

	/* Must validate to set it with SQLite behavior in Android. */
	sb_feature |= F2FS_FEATURE_ATOMIC_WRITE;

	return put_user(sb_feature, (u32 __user *)arg);
}

int f2fs_pin_file_control(struct inode *inode, bool inc)
{
	struct f2fs_inode_info *fi = F2FS_I(inode);
	struct f2fs_sb_info *sbi = F2FS_I_SB(inode);

	/* Use i_gc_failures for normal file as a risk signal. */
	if (inc)
		f2fs_i_gc_failures_write(inode,
				fi->i_gc_failures[GC_FAILURE_PIN] + 1);

	if (fi->i_gc_failures[GC_FAILURE_PIN] > sbi->gc_pin_file_threshold) {
		f2fs_msg(sbi->sb, KERN_WARNING,
			"%s: Enable GC = ino %lx after %x GC trials\n",
			__func__, inode->i_ino,
			fi->i_gc_failures[GC_FAILURE_PIN]);
		clear_inode_flag(inode, FI_PIN_FILE);
		return -EAGAIN;
	}
	return 0;
}

static int f2fs_ioc_set_pin_file(struct file *filp, unsigned long arg)
{
	struct inode *inode = file_inode(filp);
	__u32 pin;
	int ret = 0;

<<<<<<< HEAD
	if (!inode_owner_or_capable(inode))
		return -EACCES;
=======
	if (!capable(CAP_SYS_ADMIN))
		return -EPERM;
>>>>>>> e4311a36

	if (get_user(pin, (__u32 __user *)arg))
		return -EFAULT;

	if (!S_ISREG(inode->i_mode))
		return -EINVAL;

	if (f2fs_readonly(F2FS_I_SB(inode)->sb))
		return -EROFS;

	ret = mnt_want_write_file(filp);
	if (ret)
		return ret;

	inode_lock(inode);

	if (f2fs_should_update_outplace(inode, NULL)) {
		ret = -EINVAL;
		goto out;
	}

	if (!pin) {
		clear_inode_flag(inode, FI_PIN_FILE);
		f2fs_i_gc_failures_write(inode, 0);
		goto done;
	}

	if (f2fs_pin_file_control(inode, false)) {
		ret = -EAGAIN;
		goto out;
	}
	ret = f2fs_convert_inline_inode(inode);
	if (ret)
		goto out;

	set_inode_flag(inode, FI_PIN_FILE);
	ret = F2FS_I(inode)->i_gc_failures[GC_FAILURE_PIN];
done:
	f2fs_update_time(F2FS_I_SB(inode), REQ_TIME);
out:
	inode_unlock(inode);
	mnt_drop_write_file(filp);
	return ret;
}

static int f2fs_ioc_get_pin_file(struct file *filp, unsigned long arg)
{
	struct inode *inode = file_inode(filp);
	__u32 pin = 0;

	if (is_inode_flag_set(inode, FI_PIN_FILE))
		pin = F2FS_I(inode)->i_gc_failures[GC_FAILURE_PIN];
	return put_user(pin, (u32 __user *)arg);
}

int f2fs_precache_extents(struct inode *inode)
{
	struct f2fs_inode_info *fi = F2FS_I(inode);
	struct f2fs_map_blocks map;
	pgoff_t m_next_extent;
	loff_t end;
	int err;

	if (is_inode_flag_set(inode, FI_NO_EXTENT))
		return -EOPNOTSUPP;

	map.m_lblk = 0;
	map.m_next_pgofs = NULL;
	map.m_next_extent = &m_next_extent;
	map.m_seg_type = NO_CHECK_TYPE;
	map.m_may_create = false;
	end = F2FS_I_SB(inode)->max_file_blocks;

	while (map.m_lblk < end) {
		map.m_len = end - map.m_lblk;

		down_write(&fi->i_gc_rwsem[WRITE]);
		err = f2fs_map_blocks(inode, &map, 0, F2FS_GET_BLOCK_PRECACHE);
		up_write(&fi->i_gc_rwsem[WRITE]);
		if (err)
			return err;

		map.m_lblk = m_next_extent;
	}

	return err;
}

static int f2fs_ioc_precache_extents(struct file *filp, unsigned long arg)
{
	return f2fs_precache_extents(file_inode(filp));
}

static int f2fs_ioc_enable_verity(struct file *filp, unsigned long arg)
{
	struct inode *inode = file_inode(filp);

	f2fs_update_time(F2FS_I_SB(inode), REQ_TIME);

	if (!f2fs_sb_has_verity(F2FS_I_SB(inode))) {
		f2fs_msg(inode->i_sb, KERN_WARNING,
			 "Can't enable fs-verity on inode %lu: the fs-verity feature is disabled on this filesystem.\n",
			 inode->i_ino);
		return -EOPNOTSUPP;
	}

	return fsverity_ioctl_enable(filp, (const void __user *)arg);
}

static int f2fs_ioc_set_verity_measurement(struct file *filp, unsigned long arg)
{
	return fsverity_ioctl_set_measurement(filp, (const void __user *)arg);
}

long f2fs_ioctl(struct file *filp, unsigned int cmd, unsigned long arg)
{
	if (unlikely(f2fs_cp_error(F2FS_I_SB(file_inode(filp)))))
		return -EIO;

	switch (cmd) {
	case F2FS_IOC_GETFLAGS:
		return f2fs_ioc_getflags(filp, arg);
	case F2FS_IOC_SETFLAGS:
		return f2fs_ioc_setflags(filp, arg);
	case F2FS_IOC_GETVERSION:
		return f2fs_ioc_getversion(filp, arg);
	case F2FS_IOC_START_ATOMIC_WRITE:
		return f2fs_ioc_start_atomic_write(filp);
	case F2FS_IOC_COMMIT_ATOMIC_WRITE:
		return f2fs_ioc_commit_atomic_write(filp);
	case F2FS_IOC_START_VOLATILE_WRITE:
		return f2fs_ioc_start_volatile_write(filp);
	case F2FS_IOC_RELEASE_VOLATILE_WRITE:
		return f2fs_ioc_release_volatile_write(filp);
	case F2FS_IOC_ABORT_VOLATILE_WRITE:
		return f2fs_ioc_abort_volatile_write(filp);
	case F2FS_IOC_SHUTDOWN:
		return f2fs_ioc_shutdown(filp, arg);
	case FITRIM:
		return f2fs_ioc_fitrim(filp, arg);
	case F2FS_IOC_SET_ENCRYPTION_POLICY:
		return f2fs_ioc_set_encryption_policy(filp, arg);
	case F2FS_IOC_GET_ENCRYPTION_POLICY:
		return f2fs_ioc_get_encryption_policy(filp, arg);
	case F2FS_IOC_GET_ENCRYPTION_PWSALT:
		return f2fs_ioc_get_encryption_pwsalt(filp, arg);
	case F2FS_IOC_GARBAGE_COLLECT:
		return f2fs_ioc_gc(filp, arg);
	case F2FS_IOC_GARBAGE_COLLECT_RANGE:
		return f2fs_ioc_gc_range(filp, arg);
	case F2FS_IOC_WRITE_CHECKPOINT:
		return f2fs_ioc_write_checkpoint(filp, arg);
	case F2FS_IOC_DEFRAGMENT:
		return f2fs_ioc_defragment(filp, arg);
	case F2FS_IOC_MOVE_RANGE:
		return f2fs_ioc_move_range(filp, arg);
	case F2FS_IOC_FLUSH_DEVICE:
		return f2fs_ioc_flush_device(filp, arg);
	case F2FS_IOC_GET_FEATURES:
		return f2fs_ioc_get_features(filp, arg);
	case F2FS_IOC_GET_PIN_FILE:
		return f2fs_ioc_get_pin_file(filp, arg);
	case F2FS_IOC_SET_PIN_FILE:
		return f2fs_ioc_set_pin_file(filp, arg);
	case F2FS_IOC_PRECACHE_EXTENTS:
		return f2fs_ioc_precache_extents(filp, arg);
	case FS_IOC_ENABLE_VERITY:
		return f2fs_ioc_enable_verity(filp, arg);
	case FS_IOC_SET_VERITY_MEASUREMENT:
		return f2fs_ioc_set_verity_measurement(filp, arg);
	default:
		return -ENOTTY;
	}
}

static ssize_t f2fs_file_write_iter(struct kiocb *iocb, struct iov_iter *from)
{
	struct file *file = iocb->ki_filp;
	struct inode *inode = file_inode(file);
	ssize_t ret;

	if (unlikely(f2fs_cp_error(F2FS_I_SB(inode))))
		return -EIO;

	if ((iocb->ki_flags & IOCB_NOWAIT) && !(iocb->ki_flags & IOCB_DIRECT))
		return -EINVAL;

	if (!inode_trylock(inode)) {
		if (iocb->ki_flags & IOCB_NOWAIT)
			return -EAGAIN;
		inode_lock(inode);
	}

	ret = generic_write_checks(iocb, from);
	if (ret > 0) {
		bool preallocated = false;
		size_t target_size = 0;
		int err;

		if (iov_iter_fault_in_readable(from, iov_iter_count(from)))
			set_inode_flag(inode, FI_NO_PREALLOC);

		if ((iocb->ki_flags & IOCB_NOWAIT) &&
			(iocb->ki_flags & IOCB_DIRECT)) {
				if (!f2fs_overwrite_io(inode, iocb->ki_pos,
						iov_iter_count(from)) ||
					f2fs_has_inline_data(inode) ||
					f2fs_force_buffered_io(inode,
							iocb, from)) {
						clear_inode_flag(inode,
								FI_NO_PREALLOC);
						inode_unlock(inode);
						return -EAGAIN;
				}

		} else {
			preallocated = true;
			target_size = iocb->ki_pos + iov_iter_count(from);

			err = f2fs_preallocate_blocks(iocb, from);
			if (err) {
				clear_inode_flag(inode, FI_NO_PREALLOC);
				inode_unlock(inode);
				return err;
			}
		}
		ret = __generic_file_write_iter(iocb, from);
		clear_inode_flag(inode, FI_NO_PREALLOC);

		/* if we couldn't write data, we should deallocate blocks. */
		if (preallocated && i_size_read(inode) < target_size)
			f2fs_truncate(inode);

		if (ret > 0)
			f2fs_update_iostat(F2FS_I_SB(inode), APP_WRITE_IO, ret);
	}
	inode_unlock(inode);

	if (ret > 0)
		ret = generic_write_sync(iocb, ret);
	return ret;
}

#ifdef CONFIG_COMPAT
long f2fs_compat_ioctl(struct file *file, unsigned int cmd, unsigned long arg)
{
	switch (cmd) {
	case F2FS_IOC32_GETFLAGS:
		cmd = F2FS_IOC_GETFLAGS;
		break;
	case F2FS_IOC32_SETFLAGS:
		cmd = F2FS_IOC_SETFLAGS;
		break;
	case F2FS_IOC32_GETVERSION:
		cmd = F2FS_IOC_GETVERSION;
		break;
	case F2FS_IOC_START_ATOMIC_WRITE:
	case F2FS_IOC_COMMIT_ATOMIC_WRITE:
	case F2FS_IOC_START_VOLATILE_WRITE:
	case F2FS_IOC_RELEASE_VOLATILE_WRITE:
	case F2FS_IOC_ABORT_VOLATILE_WRITE:
	case F2FS_IOC_SHUTDOWN:
	case F2FS_IOC_SET_ENCRYPTION_POLICY:
	case F2FS_IOC_GET_ENCRYPTION_PWSALT:
	case F2FS_IOC_GET_ENCRYPTION_POLICY:
	case F2FS_IOC_GARBAGE_COLLECT:
	case F2FS_IOC_GARBAGE_COLLECT_RANGE:
	case F2FS_IOC_WRITE_CHECKPOINT:
	case F2FS_IOC_DEFRAGMENT:
	case F2FS_IOC_MOVE_RANGE:
	case F2FS_IOC_FLUSH_DEVICE:
	case F2FS_IOC_GET_FEATURES:
	case F2FS_IOC_GET_PIN_FILE:
	case F2FS_IOC_SET_PIN_FILE:
	case F2FS_IOC_PRECACHE_EXTENTS:
	case FS_IOC_ENABLE_VERITY:
	case FS_IOC_SET_VERITY_MEASUREMENT:
		break;
	default:
		return -ENOIOCTLCMD;
	}
	return f2fs_ioctl(file, cmd, (unsigned long) compat_ptr(arg));
}
#endif

const struct file_operations f2fs_file_operations = {
	.llseek		= f2fs_llseek,
	.read_iter	= generic_file_read_iter,
	.write_iter	= f2fs_file_write_iter,
	.open		= f2fs_file_open,
	.release	= f2fs_release_file,
	.mmap		= f2fs_file_mmap,
	.flush		= f2fs_file_flush,
	.fsync		= f2fs_sync_file,
	.fallocate	= f2fs_fallocate,
	.unlocked_ioctl	= f2fs_ioctl,
#ifdef CONFIG_COMPAT
	.compat_ioctl	= f2fs_compat_ioctl,
#endif
	.splice_read	= generic_file_splice_read,
	.splice_write	= iter_file_splice_write,
};<|MERGE_RESOLUTION|>--- conflicted
+++ resolved
@@ -808,10 +808,6 @@
 {
 	struct inode *inode = d_inode(dentry);
 	int err;
-	bool size_changed = false;
-
-	if (unlikely(f2fs_cp_error(F2FS_I_SB(inode))))
-		return -EIO;
 
 	if (unlikely(f2fs_cp_error(F2FS_I_SB(inode))))
 		return -EIO;
@@ -892,11 +888,6 @@
 		down_write(&F2FS_I(inode)->i_sem);
 		F2FS_I(inode)->last_disk_size = i_size_read(inode);
 		up_write(&F2FS_I(inode)->i_sem);
-<<<<<<< HEAD
-
-		size_changed = true;
-=======
->>>>>>> e4311a36
 	}
 
 	__setattr_copy(inode, attr);
@@ -910,11 +901,7 @@
 	}
 
 	/* file size may changed here */
-<<<<<<< HEAD
-	f2fs_mark_inode_dirty_sync(inode, size_changed);
-=======
 	f2fs_mark_inode_dirty_sync(inode, true);
->>>>>>> e4311a36
 
 	/* inode change will produce dirty node pages flushed by checkpoint */
 	f2fs_balance_fs(F2FS_I_SB(inode), true);
@@ -2707,13 +2694,8 @@
 	__u32 pin;
 	int ret = 0;
 
-<<<<<<< HEAD
-	if (!inode_owner_or_capable(inode))
-		return -EACCES;
-=======
 	if (!capable(CAP_SYS_ADMIN))
 		return -EPERM;
->>>>>>> e4311a36
 
 	if (get_user(pin, (__u32 __user *)arg))
 		return -EFAULT;
