--- conflicted
+++ resolved
@@ -46,11 +46,7 @@
 	return NULL;
 }
 
-<<<<<<< HEAD
-struct rb_entry *__lookup_rb_tree(struct rb_root *root,
-=======
 struct rb_entry *f2fs_lookup_rb_tree(struct rb_root *root,
->>>>>>> ae6c134c
 				struct rb_entry *cached_re, unsigned int ofs)
 {
 	struct rb_entry *re;
@@ -62,11 +58,7 @@
 	return re;
 }
 
-<<<<<<< HEAD
-struct rb_node **__lookup_rb_tree_for_insert(struct f2fs_sb_info *sbi,
-=======
 struct rb_node **f2fs_lookup_rb_tree_for_insert(struct f2fs_sb_info *sbi,
->>>>>>> ae6c134c
 				struct rb_root *root, struct rb_node **parent,
 				unsigned int ofs)
 {
@@ -97,11 +89,7 @@
  * in order to simpfy the insertion after.
  * tree must stay unchanged between lookup and insertion.
  */
-<<<<<<< HEAD
-struct rb_entry *__lookup_rb_tree_ret(struct rb_root *root,
-=======
 struct rb_entry *f2fs_lookup_rb_tree_ret(struct rb_root *root,
->>>>>>> ae6c134c
 				struct rb_entry *cached_re,
 				unsigned int ofs,
 				struct rb_entry **prev_entry,
@@ -168,11 +156,7 @@
 	return re;
 }
 
-<<<<<<< HEAD
-bool __check_rb_tree_consistence(struct f2fs_sb_info *sbi,
-=======
 bool f2fs_check_rb_tree_consistence(struct f2fs_sb_info *sbi,
->>>>>>> ae6c134c
 						struct rb_root *root)
 {
 #ifdef CONFIG_F2FS_CHECK_FS
@@ -324,18 +308,10 @@
 static void __drop_largest_extent(struct extent_tree *et,
 					pgoff_t fofs, unsigned int len)
 {
-<<<<<<< HEAD
-	struct extent_info *largest = &F2FS_I(inode)->extent_tree->largest;
-
-	if (fofs < largest->fofs + largest->len && fofs + len > largest->fofs) {
-		largest->len = 0;
-		f2fs_mark_inode_dirty_sync(inode, true);
-=======
 	if (fofs < et->largest.fofs + et->largest.len &&
 			fofs + len > et->largest.fofs) {
 		et->largest.len = 0;
 		et->largest_updated = true;
->>>>>>> ae6c134c
 	}
 }
 
@@ -410,11 +386,7 @@
 		goto out;
 	}
 
-<<<<<<< HEAD
-	en = (struct extent_node *)__lookup_rb_tree(&et->root,
-=======
 	en = (struct extent_node *)f2fs_lookup_rb_tree(&et->root,
->>>>>>> ae6c134c
 				(struct rb_entry *)et->cached_en, pgofs);
 	if (!en)
 		goto out;
@@ -440,11 +412,7 @@
 	return ret;
 }
 
-<<<<<<< HEAD
-static struct extent_node *__try_merge_extent_node(struct inode *inode,
-=======
 static struct extent_node *__try_merge_extent_node(struct f2fs_sb_info *sbi,
->>>>>>> ae6c134c
 				struct extent_tree *et, struct extent_info *ei,
 				struct extent_node *prev_ex,
 				struct extent_node *next_ex)
@@ -486,10 +454,6 @@
 				struct rb_node **insert_p,
 				struct rb_node *insert_parent)
 {
-<<<<<<< HEAD
-	struct f2fs_sb_info *sbi = F2FS_I_SB(inode);
-=======
->>>>>>> ae6c134c
 	struct rb_node **p;
 	struct rb_node *parent = NULL;
 	struct extent_node *en = NULL;
@@ -500,11 +464,7 @@
 		goto do_insert;
 	}
 
-<<<<<<< HEAD
-	p = __lookup_rb_tree_for_insert(sbi, &et->root, &parent, ei->fofs);
-=======
 	p = f2fs_lookup_rb_tree_for_insert(sbi, &et->root, &parent, ei->fofs);
->>>>>>> ae6c134c
 do_insert:
 	en = __attach_extent_node(sbi, et, ei, parent, p);
 	if (!en)
@@ -555,11 +515,7 @@
 	__drop_largest_extent(et, fofs, len);
 
 	/* 1. lookup first extent node in range [fofs, fofs + len - 1] */
-<<<<<<< HEAD
-	en = (struct extent_node *)__lookup_rb_tree_ret(&et->root,
-=======
 	en = (struct extent_node *)f2fs_lookup_rb_tree_ret(&et->root,
->>>>>>> ae6c134c
 					(struct rb_entry *)et->cached_en, fofs,
 					(struct rb_entry **)&prev_en,
 					(struct rb_entry **)&next_en,
@@ -652,12 +608,9 @@
 	}
 
 	write_unlock(&et->lock);
-<<<<<<< HEAD
-=======
 
 	if (updated)
 		f2fs_mark_inode_dirty_sync(inode, true);
->>>>>>> ae6c134c
 }
 
 unsigned int f2fs_shrink_extent_tree(struct f2fs_sb_info *sbi, int nr_shrink)
