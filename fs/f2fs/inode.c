/*
 * fs/f2fs/inode.c
 *
 * Copyright (c) 2012 Samsung Electronics Co., Ltd.
 *             http://www.samsung.com/
 *
 * This program is free software; you can redistribute it and/or modify
 * it under the terms of the GNU General Public License version 2 as
 * published by the Free Software Foundation.
 */
#include <linux/fs.h>
#include <linux/f2fs_fs.h>
#include <linux/buffer_head.h>
#include <linux/backing-dev.h>
#include <linux/writeback.h>

#include "f2fs.h"
#include "node.h"
#include "segment.h"

#include <trace/events/f2fs.h>

void f2fs_mark_inode_dirty_sync(struct inode *inode, bool sync)
{
	if (is_inode_flag_set(inode, FI_NEW_INODE))
		return;

	if (f2fs_inode_dirtied(inode, sync))
		return;

	mark_inode_dirty_sync(inode);
}

void f2fs_set_inode_flags(struct inode *inode)
{
	unsigned int flags = F2FS_I(inode)->i_flags;
	unsigned int new_fl = 0;

	if (flags & FS_SYNC_FL)
		new_fl |= S_SYNC;
	if (flags & FS_APPEND_FL)
		new_fl |= S_APPEND;
	if (flags & FS_IMMUTABLE_FL)
		new_fl |= S_IMMUTABLE;
	if (flags & FS_NOATIME_FL)
		new_fl |= S_NOATIME;
	if (flags & FS_DIRSYNC_FL)
		new_fl |= S_DIRSYNC;
	if (f2fs_encrypted_inode(inode))
		new_fl |= S_ENCRYPTED;
	inode_set_flags(inode, new_fl,
			S_SYNC|S_APPEND|S_IMMUTABLE|S_NOATIME|S_DIRSYNC|
			S_ENCRYPTED);
}

static void __get_inode_rdev(struct inode *inode, struct f2fs_inode *ri)
{
	int extra_size = get_extra_isize(inode);

	if (S_ISCHR(inode->i_mode) || S_ISBLK(inode->i_mode) ||
			S_ISFIFO(inode->i_mode) || S_ISSOCK(inode->i_mode)) {
		if (ri->i_addr[extra_size])
			inode->i_rdev = old_decode_dev(
				le32_to_cpu(ri->i_addr[extra_size]));
		else
			inode->i_rdev = new_decode_dev(
				le32_to_cpu(ri->i_addr[extra_size + 1]));
	}
}

static int __written_first_block(struct f2fs_sb_info *sbi,
					struct f2fs_inode *ri)
{
	block_t addr = le32_to_cpu(ri->i_addr[offset_in_addr(ri)]);

	if (!__is_valid_data_blkaddr(addr))
		return 1;
	if (!f2fs_is_valid_blkaddr(sbi, addr, DATA_GENERIC))
		return -EFAULT;
	return 0;
}

static void __set_inode_rdev(struct inode *inode, struct f2fs_inode *ri)
{
	int extra_size = get_extra_isize(inode);

	if (S_ISCHR(inode->i_mode) || S_ISBLK(inode->i_mode)) {
		if (old_valid_dev(inode->i_rdev)) {
			ri->i_addr[extra_size] =
				cpu_to_le32(old_encode_dev(inode->i_rdev));
			ri->i_addr[extra_size + 1] = 0;
		} else {
			ri->i_addr[extra_size] = 0;
			ri->i_addr[extra_size + 1] =
				cpu_to_le32(new_encode_dev(inode->i_rdev));
			ri->i_addr[extra_size + 2] = 0;
		}
	}
}

static void __recover_inline_status(struct inode *inode, struct page *ipage)
{
	void *inline_data = inline_data_addr(inode, ipage);
	__le32 *start = inline_data;
	__le32 *end = start + MAX_INLINE_DATA(inode) / sizeof(__le32);

	while (start < end) {
		if (*start++) {
			f2fs_wait_on_page_writeback(ipage, NODE, true);

			set_inode_flag(inode, FI_DATA_EXIST);
			set_raw_inline(inode, F2FS_INODE(ipage));
			set_page_dirty(ipage);
			return;
		}
	}
	return;
}

<<<<<<< HEAD
static bool f2fs_enable_inode_chksum(struct f2fs_sb_info *sbi, struct page *page)
{
	struct f2fs_inode *ri = &F2FS_NODE(page)->i;
	int extra_isize = le32_to_cpu(ri->i_extra_isize);

	if (!f2fs_sb_has_inode_chksum(sbi->sb))
		return false;

	if (!RAW_IS_INODE(F2FS_NODE(page)) || !(ri->i_inline & F2FS_EXTRA_ATTR))
		return false;

	if (!F2FS_FITS_IN_INODE(ri, extra_isize, i_inode_checksum))
		return false;

	return true;
}

static __u32 f2fs_inode_chksum(struct f2fs_sb_info *sbi, struct page *page)
{
	struct f2fs_node *node = F2FS_NODE(page);
	struct f2fs_inode *ri = &node->i;
	__le32 ino = node->footer.ino;
	__le32 gen = ri->i_generation;
	__u32 chksum, chksum_seed;
	__u32 dummy_cs = 0;
	unsigned int offset = offsetof(struct f2fs_inode, i_inode_checksum);
	unsigned int cs_size = sizeof(dummy_cs);

	chksum = f2fs_chksum(sbi, sbi->s_chksum_seed, (__u8 *)&ino,
							sizeof(ino));
	chksum_seed = f2fs_chksum(sbi, chksum, (__u8 *)&gen, sizeof(gen));

	chksum = f2fs_chksum(sbi, chksum_seed, (__u8 *)ri, offset);
	chksum = f2fs_chksum(sbi, chksum, (__u8 *)&dummy_cs, cs_size);
	offset += cs_size;
	chksum = f2fs_chksum(sbi, chksum, (__u8 *)ri + offset,
						F2FS_BLKSIZE - offset);
	return chksum;
}

bool f2fs_inode_chksum_verify(struct f2fs_sb_info *sbi, struct page *page)
{
	struct f2fs_inode *ri;
	__u32 provided, calculated;

	if (!f2fs_enable_inode_chksum(sbi, page) ||
			PageDirty(page) || PageWriteback(page))
		return true;

	ri = &F2FS_NODE(page)->i;
	provided = le32_to_cpu(ri->i_inode_checksum);
	calculated = f2fs_inode_chksum(sbi, page);

	if (provided != calculated)
		f2fs_msg(sbi->sb, KERN_WARNING,
			"checksum invalid, ino = %x, %x vs. %x",
			ino_of_node(page), provided, calculated);

	return provided == calculated;
}

void f2fs_inode_chksum_set(struct f2fs_sb_info *sbi, struct page *page)
{
	struct f2fs_inode *ri = &F2FS_NODE(page)->i;

	if (!f2fs_enable_inode_chksum(sbi, page))
		return;

	ri->i_inode_checksum = cpu_to_le32(f2fs_inode_chksum(sbi, page));
}

=======
static bool sanity_check_inode(struct inode *inode, struct page *node_page)
{
	struct f2fs_sb_info *sbi = F2FS_I_SB(inode);
	unsigned long long iblocks;

	iblocks = le64_to_cpu(F2FS_INODE(node_page)->i_blocks);
	if (!iblocks) {
		set_sbi_flag(sbi, SBI_NEED_FSCK);
		f2fs_msg(sbi->sb, KERN_WARNING,
			"%s: corrupted inode i_blocks i_ino=%lx iblocks=%llu, "
			"run fsck to fix.",
			__func__, inode->i_ino, iblocks);
		return false;
	}

	if (ino_of_node(node_page) != nid_of_node(node_page)) {
		set_sbi_flag(sbi, SBI_NEED_FSCK);
		f2fs_msg(sbi->sb, KERN_WARNING,
			"%s: corrupted inode footer i_ino=%lx, ino,nid: "
			"[%u, %u] run fsck to fix.",
			__func__, inode->i_ino,
			ino_of_node(node_page), nid_of_node(node_page));
		return false;
	}

	if (F2FS_I(inode)->extent_tree) {
		struct extent_info *ei = &F2FS_I(inode)->extent_tree->largest;

		if (ei->len &&
			(!f2fs_is_valid_blkaddr(sbi, ei->blk, DATA_GENERIC) ||
			!f2fs_is_valid_blkaddr(sbi, ei->blk + ei->len - 1,
							DATA_GENERIC))) {
			set_sbi_flag(sbi, SBI_NEED_FSCK);
			f2fs_msg(sbi->sb, KERN_WARNING,
				"%s: inode (ino=%lx) extent info [%u, %u, %u] "
				"is incorrect, run fsck to fix",
				__func__, inode->i_ino,
				ei->blk, ei->fofs, ei->len);
			return false;
		}
	}
	return true;
}

>>>>>>> 1aa861ff
static int do_read_inode(struct inode *inode)
{
	struct f2fs_sb_info *sbi = F2FS_I_SB(inode);
	struct f2fs_inode_info *fi = F2FS_I(inode);
	struct page *node_page;
	struct f2fs_inode *ri;
<<<<<<< HEAD
	projid_t i_projid;
=======
	int err;
>>>>>>> 1aa861ff

	/* Check if ino is within scope */
	if (check_nid_range(sbi, inode->i_ino)) {
		f2fs_msg(inode->i_sb, KERN_ERR, "bad inode number: %lu",
			 (unsigned long) inode->i_ino);
		WARN_ON(1);
		return -EINVAL;
	}

	node_page = get_node_page(sbi, inode->i_ino);
	if (IS_ERR(node_page))
		return PTR_ERR(node_page);

	ri = F2FS_INODE(node_page);

	inode->i_mode = le16_to_cpu(ri->i_mode);
	i_uid_write(inode, le32_to_cpu(ri->i_uid));
	i_gid_write(inode, le32_to_cpu(ri->i_gid));
	set_nlink(inode, le32_to_cpu(ri->i_links));
	inode->i_size = le64_to_cpu(ri->i_size);
	inode->i_blocks = SECTOR_FROM_BLOCK(le64_to_cpu(ri->i_blocks) - 1);

	inode->i_atime.tv_sec = le64_to_cpu(ri->i_atime);
	inode->i_ctime.tv_sec = le64_to_cpu(ri->i_ctime);
	inode->i_mtime.tv_sec = le64_to_cpu(ri->i_mtime);
	inode->i_atime.tv_nsec = le32_to_cpu(ri->i_atime_nsec);
	inode->i_ctime.tv_nsec = le32_to_cpu(ri->i_ctime_nsec);
	inode->i_mtime.tv_nsec = le32_to_cpu(ri->i_mtime_nsec);
	inode->i_generation = le32_to_cpu(ri->i_generation);

	fi->i_current_depth = le32_to_cpu(ri->i_current_depth);
	fi->i_xattr_nid = le32_to_cpu(ri->i_xattr_nid);
	fi->i_flags = le32_to_cpu(ri->i_flags);
	fi->flags = 0;
	fi->i_advise = ri->i_advise;
	fi->i_pino = le32_to_cpu(ri->i_pino);
	fi->i_dir_level = ri->i_dir_level;

	if (f2fs_init_extent_tree(inode, &ri->i_ext))
		set_page_dirty(node_page);

	get_inline_info(inode, ri);

<<<<<<< HEAD
	fi->i_extra_isize = f2fs_has_extra_attr(inode) ?
					le16_to_cpu(ri->i_extra_isize) : 0;

	if (f2fs_sb_has_flexible_inline_xattr(sbi->sb)) {
		f2fs_bug_on(sbi, !f2fs_has_extra_attr(inode));
		fi->i_inline_xattr_size = le16_to_cpu(ri->i_inline_xattr_size);
	} else if (f2fs_has_inline_xattr(inode) ||
				f2fs_has_inline_dentry(inode)) {
		fi->i_inline_xattr_size = DEFAULT_INLINE_XATTR_ADDRS;
	} else {

		/*
		 * Previous inline data or directory always reserved 200 bytes
		 * in inode layout, even if inline_xattr is disabled. In order
		 * to keep inline_dentry's structure for backward compatibility,
		 * we get the space back only from inline_data.
		 */
		fi->i_inline_xattr_size = 0;
=======
	if (!sanity_check_inode(inode, node_page)) {
		f2fs_put_page(node_page, 1);
		return -EINVAL;
>>>>>>> 1aa861ff
	}

	/* check data exist */
	if (f2fs_has_inline_data(inode) && !f2fs_exist_data(inode))
		__recover_inline_status(inode, node_page);

	/* get rdev by using inline_info */
	__get_inode_rdev(inode, ri);

	err = __written_first_block(sbi, ri);
	if (err < 0) {
		f2fs_put_page(node_page, 1);
		return err;
	}
	if (!err)
		set_inode_flag(inode, FI_FIRST_BLOCK_WRITTEN);

	if (!need_inode_block_update(sbi, inode->i_ino))
		fi->last_disk_size = inode->i_size;

	if (fi->i_flags & FS_PROJINHERIT_FL)
		set_inode_flag(inode, FI_PROJ_INHERIT);

	if (f2fs_has_extra_attr(inode) && f2fs_sb_has_project_quota(sbi->sb) &&
			F2FS_FITS_IN_INODE(ri, fi->i_extra_isize, i_projid))
		i_projid = (projid_t)le32_to_cpu(ri->i_projid);
	else
		i_projid = F2FS_DEF_PROJID;
	fi->i_projid = make_kprojid(&init_user_ns, i_projid);

	if (f2fs_has_extra_attr(inode) && f2fs_sb_has_inode_crtime(sbi->sb) &&
			F2FS_FITS_IN_INODE(ri, fi->i_extra_isize, i_crtime)) {
		fi->i_crtime.tv_sec = le64_to_cpu(ri->i_crtime);
		fi->i_crtime.tv_nsec = le32_to_cpu(ri->i_crtime_nsec);
	}

	F2FS_I(inode)->i_disk_time[0] = inode->i_atime;
	F2FS_I(inode)->i_disk_time[1] = inode->i_ctime;
	F2FS_I(inode)->i_disk_time[2] = inode->i_mtime;
	F2FS_I(inode)->i_disk_time[3] = F2FS_I(inode)->i_crtime;
	f2fs_put_page(node_page, 1);

	stat_inc_inline_xattr(inode);
	stat_inc_inline_inode(inode);
	stat_inc_inline_dir(inode);

	return 0;
}

struct inode *f2fs_iget(struct super_block *sb, unsigned long ino)
{
	struct f2fs_sb_info *sbi = F2FS_SB(sb);
	struct inode *inode;
	int ret = 0;

	inode = iget_locked(sb, ino);
	if (!inode)
		return ERR_PTR(-ENOMEM);

	if (!(inode->i_state & I_NEW)) {
		trace_f2fs_iget(inode);
		return inode;
	}
	if (ino == F2FS_NODE_INO(sbi) || ino == F2FS_META_INO(sbi))
		goto make_now;

	ret = do_read_inode(inode);
	if (ret)
		goto bad_inode;
make_now:
	if (ino == F2FS_NODE_INO(sbi)) {
		inode->i_mapping->a_ops = &f2fs_node_aops;
		mapping_set_gfp_mask(inode->i_mapping, GFP_F2FS_ZERO);
	} else if (ino == F2FS_META_INO(sbi)) {
		inode->i_mapping->a_ops = &f2fs_meta_aops;
		mapping_set_gfp_mask(inode->i_mapping, GFP_F2FS_ZERO);
	} else if (S_ISREG(inode->i_mode)) {
		inode->i_op = &f2fs_file_inode_operations;
		inode->i_fop = &f2fs_file_operations;
		inode->i_mapping->a_ops = &f2fs_dblock_aops;
	} else if (S_ISDIR(inode->i_mode)) {
		inode->i_op = &f2fs_dir_inode_operations;
		inode->i_fop = &f2fs_dir_operations;
		inode->i_mapping->a_ops = &f2fs_dblock_aops;
		inode_nohighmem(inode);
	} else if (S_ISLNK(inode->i_mode)) {
		if (f2fs_encrypted_inode(inode))
			inode->i_op = &f2fs_encrypted_symlink_inode_operations;
		else
			inode->i_op = &f2fs_symlink_inode_operations;
		inode_nohighmem(inode);
		inode->i_mapping->a_ops = &f2fs_dblock_aops;
	} else if (S_ISCHR(inode->i_mode) || S_ISBLK(inode->i_mode) ||
			S_ISFIFO(inode->i_mode) || S_ISSOCK(inode->i_mode)) {
		inode->i_op = &f2fs_special_inode_operations;
		init_special_inode(inode, inode->i_mode, inode->i_rdev);
	} else {
		ret = -EIO;
		goto bad_inode;
	}
	f2fs_set_inode_flags(inode);
	unlock_new_inode(inode);
	trace_f2fs_iget(inode);
	return inode;

bad_inode:
	iget_failed(inode);
	trace_f2fs_iget_exit(inode, ret);
	return ERR_PTR(ret);
}

struct inode *f2fs_iget_retry(struct super_block *sb, unsigned long ino)
{
	struct inode *inode;
retry:
	inode = f2fs_iget(sb, ino);
	if (IS_ERR(inode)) {
		if (PTR_ERR(inode) == -ENOMEM) {
			congestion_wait(BLK_RW_ASYNC, HZ/50);
			goto retry;
		}
	}
	return inode;
}

void update_inode(struct inode *inode, struct page *node_page)
{
	struct f2fs_inode *ri;
	struct extent_tree *et = F2FS_I(inode)->extent_tree;

	f2fs_wait_on_page_writeback(node_page, NODE, true);
	set_page_dirty(node_page);

	f2fs_inode_synced(inode);

	ri = F2FS_INODE(node_page);

	ri->i_mode = cpu_to_le16(inode->i_mode);
	ri->i_advise = F2FS_I(inode)->i_advise;
	ri->i_uid = cpu_to_le32(i_uid_read(inode));
	ri->i_gid = cpu_to_le32(i_gid_read(inode));
	ri->i_links = cpu_to_le32(inode->i_nlink);
	ri->i_size = cpu_to_le64(fsverity_full_isize(inode));
	ri->i_blocks = cpu_to_le64(SECTOR_TO_BLOCK(inode->i_blocks) + 1);

	if (et) {
		read_lock(&et->lock);
		set_raw_extent(&et->largest, &ri->i_ext);
		read_unlock(&et->lock);
	} else {
		memset(&ri->i_ext, 0, sizeof(ri->i_ext));
	}
	set_raw_inline(inode, ri);

	ri->i_atime = cpu_to_le64(inode->i_atime.tv_sec);
	ri->i_ctime = cpu_to_le64(inode->i_ctime.tv_sec);
	ri->i_mtime = cpu_to_le64(inode->i_mtime.tv_sec);
	ri->i_atime_nsec = cpu_to_le32(inode->i_atime.tv_nsec);
	ri->i_ctime_nsec = cpu_to_le32(inode->i_ctime.tv_nsec);
	ri->i_mtime_nsec = cpu_to_le32(inode->i_mtime.tv_nsec);
	ri->i_current_depth = cpu_to_le32(F2FS_I(inode)->i_current_depth);
	ri->i_xattr_nid = cpu_to_le32(F2FS_I(inode)->i_xattr_nid);
	ri->i_flags = cpu_to_le32(F2FS_I(inode)->i_flags);
	ri->i_pino = cpu_to_le32(F2FS_I(inode)->i_pino);
	ri->i_generation = cpu_to_le32(inode->i_generation);
	ri->i_dir_level = F2FS_I(inode)->i_dir_level;

	if (f2fs_has_extra_attr(inode)) {
		ri->i_extra_isize = cpu_to_le16(F2FS_I(inode)->i_extra_isize);

		if (f2fs_sb_has_flexible_inline_xattr(F2FS_I_SB(inode)->sb))
			ri->i_inline_xattr_size =
				cpu_to_le16(F2FS_I(inode)->i_inline_xattr_size);

		if (f2fs_sb_has_project_quota(F2FS_I_SB(inode)->sb) &&
			F2FS_FITS_IN_INODE(ri, F2FS_I(inode)->i_extra_isize,
								i_projid)) {
			projid_t i_projid;

			i_projid = from_kprojid(&init_user_ns,
						F2FS_I(inode)->i_projid);
			ri->i_projid = cpu_to_le32(i_projid);
		}

		if (f2fs_sb_has_inode_crtime(F2FS_I_SB(inode)->sb) &&
			F2FS_FITS_IN_INODE(ri, F2FS_I(inode)->i_extra_isize,
								i_crtime)) {
			ri->i_crtime =
				cpu_to_le64(F2FS_I(inode)->i_crtime.tv_sec);
			ri->i_crtime_nsec =
				cpu_to_le32(F2FS_I(inode)->i_crtime.tv_nsec);
		}
	}

	__set_inode_rdev(inode, ri);

	/* deleted inode */
	if (inode->i_nlink == 0)
		clear_inline_node(node_page);

	F2FS_I(inode)->i_disk_time[0] = inode->i_atime;
	F2FS_I(inode)->i_disk_time[1] = inode->i_ctime;
	F2FS_I(inode)->i_disk_time[2] = inode->i_mtime;
	F2FS_I(inode)->i_disk_time[3] = F2FS_I(inode)->i_crtime;
}

void update_inode_page(struct inode *inode)
{
	struct f2fs_sb_info *sbi = F2FS_I_SB(inode);
	struct page *node_page;
retry:
	node_page = get_node_page(sbi, inode->i_ino);
	if (IS_ERR(node_page)) {
		int err = PTR_ERR(node_page);
		if (err == -ENOMEM) {
			cond_resched();
			goto retry;
		} else if (err != -ENOENT) {
			f2fs_stop_checkpoint(sbi, false);
		}
		return;
	}
	update_inode(inode, node_page);
	f2fs_put_page(node_page, 1);
}

int f2fs_write_inode(struct inode *inode, struct writeback_control *wbc)
{
	struct f2fs_sb_info *sbi = F2FS_I_SB(inode);

	if (inode->i_ino == F2FS_NODE_INO(sbi) ||
			inode->i_ino == F2FS_META_INO(sbi))
		return 0;

	if (!is_inode_flag_set(inode, FI_DIRTY_INODE))
		return 0;

	/*
	 * We need to balance fs here to prevent from producing dirty node pages
	 * during the urgent cleaning time when runing out of free sections.
	 */
	update_inode_page(inode);
	if (wbc && wbc->nr_to_write)
		f2fs_balance_fs(sbi, true);
	return 0;
}

/*
 * Called at the last iput() if i_nlink is zero
 */
void f2fs_evict_inode(struct inode *inode)
{
	struct f2fs_sb_info *sbi = F2FS_I_SB(inode);
	nid_t xnid = F2FS_I(inode)->i_xattr_nid;
	int err = 0;

	/* some remained atomic pages should discarded */
	if (f2fs_is_atomic_file(inode))
		drop_inmem_pages(inode);

	trace_f2fs_evict_inode(inode);
	truncate_inode_pages_final(&inode->i_data);

	if (inode->i_ino == F2FS_NODE_INO(sbi) ||
			inode->i_ino == F2FS_META_INO(sbi))
		goto out_clear;

	f2fs_bug_on(sbi, get_dirty_pages(inode));
	remove_dirty_inode(inode);

	f2fs_destroy_extent_tree(inode);

	if (inode->i_nlink || is_bad_inode(inode))
		goto no_delete;

	dquot_initialize(inode);

	remove_ino_entry(sbi, inode->i_ino, APPEND_INO);
	remove_ino_entry(sbi, inode->i_ino, UPDATE_INO);
	remove_ino_entry(sbi, inode->i_ino, FLUSH_INO);

	sb_start_intwrite(inode->i_sb);
	set_inode_flag(inode, FI_NO_ALLOC);
	i_size_write(inode, 0);
retry:
	if (F2FS_HAS_BLOCKS(inode))
		err = f2fs_truncate(inode);

#ifdef CONFIG_F2FS_FAULT_INJECTION
	if (time_to_inject(sbi, FAULT_EVICT_INODE)) {
		f2fs_show_injection_info(FAULT_EVICT_INODE);
		err = -EIO;
	}
#endif
	if (!err) {
		f2fs_lock_op(sbi);
		err = remove_inode_page(inode);
		f2fs_unlock_op(sbi);
		if (err == -ENOENT)
			err = 0;
	}

	/* give more chances, if ENOMEM case */
	if (err == -ENOMEM) {
		err = 0;
		goto retry;
	}

	if (err)
		update_inode_page(inode);
	dquot_free_inode(inode);
	sb_end_intwrite(inode->i_sb);
no_delete:
	dquot_drop(inode);

	stat_dec_inline_xattr(inode);
	stat_dec_inline_dir(inode);
	stat_dec_inline_inode(inode);

	if (likely(!is_set_ckpt_flags(sbi, CP_ERROR_FLAG)))
		f2fs_bug_on(sbi, is_inode_flag_set(inode, FI_DIRTY_INODE));
	else
		f2fs_inode_synced(inode);

	/* ino == 0, if f2fs_new_inode() was failed t*/
	if (inode->i_ino)
		invalidate_mapping_pages(NODE_MAPPING(sbi), inode->i_ino,
							inode->i_ino);
	if (xnid)
		invalidate_mapping_pages(NODE_MAPPING(sbi), xnid, xnid);
	if (inode->i_nlink) {
		if (is_inode_flag_set(inode, FI_APPEND_WRITE))
			add_ino_entry(sbi, inode->i_ino, APPEND_INO);
		if (is_inode_flag_set(inode, FI_UPDATE_WRITE))
			add_ino_entry(sbi, inode->i_ino, UPDATE_INO);
	}
	if (is_inode_flag_set(inode, FI_FREE_NID)) {
		alloc_nid_failed(sbi, inode->i_ino);
		clear_inode_flag(inode, FI_FREE_NID);
	} else {
		f2fs_bug_on(sbi, err &&
			!exist_written_data(sbi, inode->i_ino, ORPHAN_INO));
	}
out_clear:
	fscrypt_put_encryption_info(inode);
	fsverity_cleanup_inode(inode);
	clear_inode(inode);
}

/* caller should call f2fs_lock_op() */
void handle_failed_inode(struct inode *inode)
{
	struct f2fs_sb_info *sbi = F2FS_I_SB(inode);
	struct node_info ni;

	/*
	 * clear nlink of inode in order to release resource of inode
	 * immediately.
	 */
	clear_nlink(inode);

	/*
	 * we must call this to avoid inode being remained as dirty, resulting
	 * in a panic when flushing dirty inodes in gdirty_list.
	 */
	update_inode_page(inode);
	f2fs_inode_synced(inode);

	/* don't make bad inode, since it becomes a regular file. */
	unlock_new_inode(inode);

	/*
	 * Note: we should add inode to orphan list before f2fs_unlock_op()
	 * so we can prevent losing this orphan when encoutering checkpoint
	 * and following suddenly power-off.
	 */
	get_node_info(sbi, inode->i_ino, &ni);

	if (ni.blk_addr != NULL_ADDR) {
		int err = acquire_orphan_inode(sbi);
		if (err) {
			set_sbi_flag(sbi, SBI_NEED_FSCK);
			f2fs_msg(sbi->sb, KERN_WARNING,
				"Too many orphan inodes, run fsck to fix.");
		} else {
			add_orphan_inode(inode);
		}
		alloc_nid_done(sbi, inode->i_ino);
	} else {
		set_inode_flag(inode, FI_FREE_NID);
	}

	f2fs_unlock_op(sbi);

	/* iput will drop the inode object */
	iput(inode);
}<|MERGE_RESOLUTION|>--- conflicted
+++ resolved
@@ -117,7 +117,6 @@
 	return;
 }
 
-<<<<<<< HEAD
 static bool f2fs_enable_inode_chksum(struct f2fs_sb_info *sbi, struct page *page)
 {
 	struct f2fs_inode *ri = &F2FS_NODE(page)->i;
@@ -189,7 +188,6 @@
 	ri->i_inode_checksum = cpu_to_le32(f2fs_inode_chksum(sbi, page));
 }
 
-=======
 static bool sanity_check_inode(struct inode *inode, struct page *node_page)
 {
 	struct f2fs_sb_info *sbi = F2FS_I_SB(inode);
@@ -212,6 +210,25 @@
 			"[%u, %u] run fsck to fix.",
 			__func__, inode->i_ino,
 			ino_of_node(node_page), nid_of_node(node_page));
+		return false;
+	}
+
+	if (f2fs_sb_has_flexible_inline_xattr(sbi->sb)
+			&& !f2fs_has_extra_attr(inode)) {
+		set_sbi_flag(sbi, SBI_NEED_FSCK);
+		f2fs_msg(sbi->sb, KERN_WARNING,
+			"%s: corrupted inode ino=%lx, run fsck to fix.",
+			__func__, inode->i_ino);
+		return false;
+	}
+
+	if (f2fs_has_extra_attr(inode) &&
+			!f2fs_sb_has_extra_attr(sbi->sb)) {
+		set_sbi_flag(sbi, SBI_NEED_FSCK);
+		f2fs_msg(sbi->sb, KERN_WARNING,
+			"%s: inode (ino=%lx) is with extra_attr, "
+			"but extra_attr feature is off",
+			__func__, inode->i_ino);
 		return false;
 	}
 
@@ -234,18 +251,14 @@
 	return true;
 }
 
->>>>>>> 1aa861ff
 static int do_read_inode(struct inode *inode)
 {
 	struct f2fs_sb_info *sbi = F2FS_I_SB(inode);
 	struct f2fs_inode_info *fi = F2FS_I(inode);
 	struct page *node_page;
 	struct f2fs_inode *ri;
-<<<<<<< HEAD
 	projid_t i_projid;
-=======
 	int err;
->>>>>>> 1aa861ff
 
 	/* Check if ino is within scope */
 	if (check_nid_range(sbi, inode->i_ino)) {
@@ -289,12 +302,15 @@
 
 	get_inline_info(inode, ri);
 
-<<<<<<< HEAD
+	if (!sanity_check_inode(inode, node_page)) {
+		f2fs_put_page(node_page, 1);
+		return -EINVAL;
+	}
+
 	fi->i_extra_isize = f2fs_has_extra_attr(inode) ?
 					le16_to_cpu(ri->i_extra_isize) : 0;
 
 	if (f2fs_sb_has_flexible_inline_xattr(sbi->sb)) {
-		f2fs_bug_on(sbi, !f2fs_has_extra_attr(inode));
 		fi->i_inline_xattr_size = le16_to_cpu(ri->i_inline_xattr_size);
 	} else if (f2fs_has_inline_xattr(inode) ||
 				f2fs_has_inline_dentry(inode)) {
@@ -308,11 +324,6 @@
 		 * we get the space back only from inline_data.
 		 */
 		fi->i_inline_xattr_size = 0;
-=======
-	if (!sanity_check_inode(inode, node_page)) {
-		f2fs_put_page(node_page, 1);
-		return -EINVAL;
->>>>>>> 1aa861ff
 	}
 
 	/* check data exist */
