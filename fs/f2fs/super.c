--- conflicted
+++ resolved
@@ -757,11 +757,7 @@
 			kvfree(name);
 			break;
 		case Opt_test_dummy_encryption:
-<<<<<<< HEAD
-#ifdef CONFIG_F2FS_FS_ENCRYPTION
-=======
 #ifdef CONFIG_FS_ENCRYPTION
->>>>>>> 2786ec57
 			if (!f2fs_sb_has_encrypt(sbi)) {
 				f2fs_msg(sb, KERN_ERR, "Encrypt feature is off");
 				return -EINVAL;
