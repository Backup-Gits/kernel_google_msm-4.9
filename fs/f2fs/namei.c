--- conflicted
+++ resolved
@@ -49,18 +49,9 @@
 
 	inode->i_ino = ino;
 	inode->i_blocks = 0;
-<<<<<<< HEAD
-	inode->i_mtime = inode->i_atime = inode->i_ctime = current_time(inode);
-	F2FS_I(inode)->i_crtime = inode->i_mtime;
-	inode->i_generation = sbi->s_next_generation++;
-=======
 	inode->i_mtime = inode->i_atime = inode->i_ctime =
 			F2FS_I(inode)->i_crtime = current_time(inode);
 	inode->i_generation = prandom_u32();
-
-	if (S_ISDIR(inode->i_mode))
-		F2FS_I(inode)->i_current_depth = 1;
->>>>>>> e4311a36
 
 	if (S_ISDIR(inode->i_mode))
 		F2FS_I(inode)->i_current_depth = 1;
