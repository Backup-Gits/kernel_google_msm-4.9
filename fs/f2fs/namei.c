// SPDX-License-Identifier: GPL-2.0
/*
 * fs/f2fs/namei.c
 *
 * Copyright (c) 2012 Samsung Electronics Co., Ltd.
 *             http://www.samsung.com/
 */
#include <linux/fs.h>
#include <linux/f2fs_fs.h>
#include <linux/pagemap.h>
#include <linux/sched.h>
#include <linux/ctype.h>
#include <linux/dcache.h>
#include <linux/namei.h>
#include <linux/quotaops.h>

#include "f2fs.h"
#include "node.h"
#include "segment.h"
#include "xattr.h"
#include "acl.h"
#include <trace/events/f2fs.h>

static struct inode *f2fs_new_inode(struct inode *dir, umode_t mode)
{
	struct f2fs_sb_info *sbi = F2FS_I_SB(dir);
	nid_t ino;
	struct inode *inode;
	bool nid_free = false;
	int xattr_size = 0;
	int err;

	inode = new_inode(dir->i_sb);
	if (!inode)
		return ERR_PTR(-ENOMEM);

	f2fs_lock_op(sbi);
	if (!f2fs_alloc_nid(sbi, &ino)) {
		f2fs_unlock_op(sbi);
		err = -ENOSPC;
		goto fail;
	}
	f2fs_unlock_op(sbi);

	nid_free = true;

	inode_init_owner(inode, dir, mode);

	inode->i_ino = ino;
	inode->i_blocks = 0;
<<<<<<< HEAD
	inode->i_mtime = inode->i_atime = inode->i_ctime =
			F2FS_I(inode)->i_crtime = current_time(inode);
=======
	inode->i_mtime = inode->i_atime = inode->i_ctime = current_time(inode);
	F2FS_I(inode)->i_crtime = inode->i_mtime;
>>>>>>> ae6c134c
	inode->i_generation = sbi->s_next_generation++;

	if (S_ISDIR(inode->i_mode))
		F2FS_I(inode)->i_current_depth = 1;

	err = insert_inode_locked(inode);
	if (err) {
		err = -EINVAL;
		goto fail;
	}

<<<<<<< HEAD
	if (f2fs_sb_has_project_quota(sbi->sb) &&
		(F2FS_I(dir)->i_flags & FS_PROJINHERIT_FL))
=======
	if (f2fs_sb_has_project_quota(sbi) &&
		(F2FS_I(dir)->i_flags & F2FS_PROJINHERIT_FL))
>>>>>>> ae6c134c
		F2FS_I(inode)->i_projid = F2FS_I(dir)->i_projid;
	else
		F2FS_I(inode)->i_projid = make_kprojid(&init_user_ns,
							F2FS_DEF_PROJID);

	err = dquot_initialize(inode);
	if (err)
		goto fail_drop;

<<<<<<< HEAD
	err = dquot_alloc_inode(inode);
	if (err)
		goto fail_drop;

=======
>>>>>>> ae6c134c
	set_inode_flag(inode, FI_NEW_INODE);

	/* If the directory encrypted, then we should encrypt the inode. */
	if ((f2fs_encrypted_inode(dir) || DUMMY_ENCRYPTION_ENABLED(sbi)) &&
				f2fs_may_encrypt(inode))
		f2fs_set_encrypted_inode(inode);

<<<<<<< HEAD
	if (f2fs_sb_has_extra_attr(sbi->sb)) {
=======
	if (f2fs_sb_has_extra_attr(sbi)) {
>>>>>>> ae6c134c
		set_inode_flag(inode, FI_EXTRA_ATTR);
		F2FS_I(inode)->i_extra_isize = F2FS_TOTAL_EXTRA_ATTR_SIZE;
	}

	if (test_opt(sbi, INLINE_XATTR))
		set_inode_flag(inode, FI_INLINE_XATTR);

	if (test_opt(sbi, INLINE_DATA) && f2fs_may_inline_data(inode))
		set_inode_flag(inode, FI_INLINE_DATA);
	if (f2fs_may_inline_dentry(inode))
		set_inode_flag(inode, FI_INLINE_DENTRY);

<<<<<<< HEAD
	if (f2fs_sb_has_flexible_inline_xattr(sbi->sb)) {
=======
	if (f2fs_sb_has_flexible_inline_xattr(sbi)) {
>>>>>>> ae6c134c
		f2fs_bug_on(sbi, !f2fs_has_extra_attr(inode));
		if (f2fs_has_inline_xattr(inode))
			xattr_size = F2FS_OPTION(sbi).inline_xattr_size;
		/* Otherwise, will be 0 */
	} else if (f2fs_has_inline_xattr(inode) ||
				f2fs_has_inline_dentry(inode)) {
		xattr_size = DEFAULT_INLINE_XATTR_ADDRS;
	}
	F2FS_I(inode)->i_inline_xattr_size = xattr_size;

	f2fs_init_extent_tree(inode, NULL);

	stat_inc_inline_xattr(inode);
	stat_inc_inline_inode(inode);
	stat_inc_inline_dir(inode);

	F2FS_I(inode)->i_flags =
		f2fs_mask_flags(mode, F2FS_I(dir)->i_flags & F2FS_FL_INHERITED);

	if (S_ISDIR(inode->i_mode))
<<<<<<< HEAD
		F2FS_I(inode)->i_flags |= FS_INDEX_FL;

	if (F2FS_I(inode)->i_flags & FS_PROJINHERIT_FL)
		set_inode_flag(inode, FI_PROJ_INHERIT);

=======
		F2FS_I(inode)->i_flags |= F2FS_INDEX_FL;

	if (F2FS_I(inode)->i_flags & F2FS_PROJINHERIT_FL)
		set_inode_flag(inode, FI_PROJ_INHERIT);

	f2fs_set_inode_flags(inode);

>>>>>>> ae6c134c
	trace_f2fs_new_inode(inode, 0);
	return inode;

fail:
	trace_f2fs_new_inode(inode, err);
	make_bad_inode(inode);
	if (nid_free)
		set_inode_flag(inode, FI_FREE_NID);
	iput(inode);
	return ERR_PTR(err);
fail_drop:
	trace_f2fs_new_inode(inode, err);
	dquot_drop(inode);
	inode->i_flags |= S_NOQUOTA;
	if (nid_free)
		set_inode_flag(inode, FI_FREE_NID);
	clear_nlink(inode);
	unlock_new_inode(inode);
	iput(inode);
	return ERR_PTR(err);
}

static int is_extension_exist(const unsigned char *s, const char *sub)
{
	size_t slen = strlen(s);
	size_t sublen = strlen(sub);
	int i;

	/*
	 * filename format of multimedia file should be defined as:
	 * "filename + '.' + extension + (optional: '.' + temp extension)".
	 */
	if (slen < sublen + 2)
		return 0;

	for (i = 1; i < slen - sublen; i++) {
		if (s[i] != '.')
			continue;
		if (!strncasecmp(s + i + 1, sub, sublen))
			return 1;
	}

	return 0;
}

/*
 * Set multimedia files as cold files for hot/cold data separation
 */
static inline void set_file_temperature(struct f2fs_sb_info *sbi, struct inode *inode,
		const unsigned char *name)
{
	__u8 (*extlist)[F2FS_EXTENSION_LEN] = sbi->raw_super->extension_list;
	int i, cold_count, hot_count;

	down_read(&sbi->sb_lock);
<<<<<<< HEAD

	cold_count = le32_to_cpu(sbi->raw_super->extension_count);
	hot_count = sbi->raw_super->hot_ext_count;

	for (i = 0; i < cold_count + hot_count; i++) {
		if (!is_extension_exist(name, extlist[i]))
			continue;
		if (i < cold_count)
			file_set_cold(inode);
		else
			file_set_hot(inode);
		break;
	}

	up_read(&sbi->sb_lock);
}

int update_extension_list(struct f2fs_sb_info *sbi, const char *name,
							bool hot, bool set)
{
	__u8 (*extlist)[F2FS_EXTENSION_LEN] = sbi->raw_super->extension_list;
	int cold_count = le32_to_cpu(sbi->raw_super->extension_count);
	int hot_count = sbi->raw_super->hot_ext_count;
	int total_count = cold_count + hot_count;
	int start, count;
	int i;

	if (set) {
		if (total_count == F2FS_MAX_EXTENSION)
			return -EINVAL;
	} else {
		if (!hot && !cold_count)
			return -EINVAL;
		if (hot && !hot_count)
			return -EINVAL;
	}

	if (hot) {
		start = cold_count;
		count = total_count;
	} else {
		start = 0;
		count = cold_count;
	}

	for (i = start; i < count; i++) {
		if (strcmp(name, extlist[i]))
			continue;

		if (set)
			return -EINVAL;

		memcpy(extlist[i], extlist[i + 1],
				F2FS_EXTENSION_LEN * (total_count - i - 1));
		memset(extlist[total_count - 1], 0, F2FS_EXTENSION_LEN);
		if (hot)
			sbi->raw_super->hot_ext_count = hot_count - 1;
		else
			sbi->raw_super->extension_count =
						cpu_to_le32(cold_count - 1);
		return 0;
	}

	if (!set)
		return -EINVAL;

	if (hot) {
		strncpy(extlist[count], name, strlen(name));
		sbi->raw_super->hot_ext_count = hot_count + 1;
	} else {
		char buf[F2FS_MAX_EXTENSION][F2FS_EXTENSION_LEN];

		memcpy(buf, &extlist[cold_count],
				F2FS_EXTENSION_LEN * hot_count);
		memset(extlist[cold_count], 0, F2FS_EXTENSION_LEN);
		strncpy(extlist[cold_count], name, strlen(name));
		memcpy(&extlist[cold_count + 1], buf,
				F2FS_EXTENSION_LEN * hot_count);
		sbi->raw_super->extension_count = cpu_to_le32(cold_count + 1);
	}
=======

	cold_count = le32_to_cpu(sbi->raw_super->extension_count);
	hot_count = sbi->raw_super->hot_ext_count;

	for (i = 0; i < cold_count + hot_count; i++) {
		if (is_extension_exist(name, extlist[i]))
			break;
	}

	up_read(&sbi->sb_lock);

	if (i == cold_count + hot_count)
		return;

	if (i < cold_count)
		file_set_cold(inode);
	else
		file_set_hot(inode);
}

int f2fs_update_extension_list(struct f2fs_sb_info *sbi, const char *name,
							bool hot, bool set)
{
	__u8 (*extlist)[F2FS_EXTENSION_LEN] = sbi->raw_super->extension_list;
	int cold_count = le32_to_cpu(sbi->raw_super->extension_count);
	int hot_count = sbi->raw_super->hot_ext_count;
	int total_count = cold_count + hot_count;
	int start, count;
	int i;

	if (set) {
		if (total_count == F2FS_MAX_EXTENSION)
			return -EINVAL;
	} else {
		if (!hot && !cold_count)
			return -EINVAL;
		if (hot && !hot_count)
			return -EINVAL;
	}

	if (hot) {
		start = cold_count;
		count = total_count;
	} else {
		start = 0;
		count = cold_count;
	}

	for (i = start; i < count; i++) {
		if (strcmp(name, extlist[i]))
			continue;

		if (set)
			return -EINVAL;

		memcpy(extlist[i], extlist[i + 1],
				F2FS_EXTENSION_LEN * (total_count - i - 1));
		memset(extlist[total_count - 1], 0, F2FS_EXTENSION_LEN);
		if (hot)
			sbi->raw_super->hot_ext_count = hot_count - 1;
		else
			sbi->raw_super->extension_count =
						cpu_to_le32(cold_count - 1);
		return 0;
	}

	if (!set)
		return -EINVAL;

	if (hot) {
		memcpy(extlist[count], name, strlen(name));
		sbi->raw_super->hot_ext_count = hot_count + 1;
	} else {
		char buf[F2FS_MAX_EXTENSION][F2FS_EXTENSION_LEN];

		memcpy(buf, &extlist[cold_count],
				F2FS_EXTENSION_LEN * hot_count);
		memset(extlist[cold_count], 0, F2FS_EXTENSION_LEN);
		memcpy(extlist[cold_count], name, strlen(name));
		memcpy(&extlist[cold_count + 1], buf,
				F2FS_EXTENSION_LEN * hot_count);
		sbi->raw_super->extension_count = cpu_to_le32(cold_count + 1);
	}
>>>>>>> ae6c134c
	return 0;
}

static int f2fs_create(struct inode *dir, struct dentry *dentry, umode_t mode,
						bool excl)
{
	struct f2fs_sb_info *sbi = F2FS_I_SB(dir);
	struct inode *inode;
	nid_t ino = 0;
	int err;

	if (unlikely(f2fs_cp_error(sbi)))
		return -EIO;
<<<<<<< HEAD
=======
	err = f2fs_is_checkpoint_ready(sbi);
	if (err)
		return err;
>>>>>>> ae6c134c

	err = dquot_initialize(dir);
	if (err)
		return err;

	inode = f2fs_new_inode(dir, mode);
	if (IS_ERR(inode))
		return PTR_ERR(inode);

	if (!test_opt(sbi, DISABLE_EXT_IDENTIFY))
		set_file_temperature(sbi, inode, dentry->d_name.name);

	inode->i_op = &f2fs_file_inode_operations;
	inode->i_fop = &f2fs_file_operations;
	inode->i_mapping->a_ops = &f2fs_dblock_aops;
	ino = inode->i_ino;

	f2fs_lock_op(sbi);
	err = f2fs_add_link(dentry, inode);
	if (err)
		goto out;
	f2fs_unlock_op(sbi);

	f2fs_alloc_nid_done(sbi, ino);

	d_instantiate_new(dentry, inode);

	if (IS_DIRSYNC(dir))
		f2fs_sync_fs(sbi->sb, 1);

	f2fs_balance_fs(sbi, true);
	return 0;
out:
	f2fs_handle_failed_inode(inode);
	return err;
}

static int f2fs_link(struct dentry *old_dentry, struct inode *dir,
		struct dentry *dentry)
{
	struct inode *inode = d_inode(old_dentry);
	struct f2fs_sb_info *sbi = F2FS_I_SB(dir);
	int err;

	if (unlikely(f2fs_cp_error(sbi)))
		return -EIO;
<<<<<<< HEAD
=======
	err = f2fs_is_checkpoint_ready(sbi);
	if (err)
		return err;
>>>>>>> ae6c134c

	err = fscrypt_prepare_link(old_dentry, dir, dentry);
	if (err)
		return err;

	if (is_inode_flag_set(dir, FI_PROJ_INHERIT) &&
			(!projid_eq(F2FS_I(dir)->i_projid,
			F2FS_I(old_dentry->d_inode)->i_projid)))
		return -EXDEV;

	err = dquot_initialize(dir);
	if (err)
		return err;

	f2fs_balance_fs(sbi, true);

	inode->i_ctime = current_time(inode);
	ihold(inode);

	set_inode_flag(inode, FI_INC_LINK);
	f2fs_lock_op(sbi);
	err = f2fs_add_link(dentry, inode);
	if (err)
		goto out;
	f2fs_unlock_op(sbi);

	d_instantiate(dentry, inode);

	if (IS_DIRSYNC(dir))
		f2fs_sync_fs(sbi->sb, 1);
	return 0;
out:
	clear_inode_flag(inode, FI_INC_LINK);
	iput(inode);
	f2fs_unlock_op(sbi);
	return err;
}

struct dentry *f2fs_get_parent(struct dentry *child)
{
	struct qstr dotdot = QSTR_INIT("..", 2);
	struct page *page;
	unsigned long ino = f2fs_inode_by_name(d_inode(child), &dotdot, &page);
	if (!ino) {
		if (IS_ERR(page))
			return ERR_CAST(page);
		return ERR_PTR(-ENOENT);
	}
	return d_obtain_alias(f2fs_iget(child->d_sb, ino));
}

static int __recover_dot_dentries(struct inode *dir, nid_t pino)
{
	struct f2fs_sb_info *sbi = F2FS_I_SB(dir);
	struct qstr dot = QSTR_INIT(".", 1);
	struct qstr dotdot = QSTR_INIT("..", 2);
	struct f2fs_dir_entry *de;
	struct page *page;
	int err = 0;

	if (f2fs_readonly(sbi->sb)) {
		f2fs_msg(sbi->sb, KERN_INFO,
			"skip recovering inline_dots inode (ino:%lu, pino:%u) "
			"in readonly mountpoint", dir->i_ino, pino);
		return 0;
	}

	err = dquot_initialize(dir);
	if (err)
		return err;

	f2fs_balance_fs(sbi, true);

	f2fs_lock_op(sbi);

	de = f2fs_find_entry(dir, &dot, &page);
	if (de) {
		f2fs_put_page(page, 0);
	} else if (IS_ERR(page)) {
		err = PTR_ERR(page);
		goto out;
	} else {
		err = f2fs_do_add_link(dir, &dot, NULL, dir->i_ino, S_IFDIR);
		if (err)
			goto out;
	}

	de = f2fs_find_entry(dir, &dotdot, &page);
	if (de)
		f2fs_put_page(page, 0);
	else if (IS_ERR(page))
		err = PTR_ERR(page);
	else
<<<<<<< HEAD
		err = __f2fs_add_link(dir, &dotdot, NULL, pino, S_IFDIR);
=======
		err = f2fs_do_add_link(dir, &dotdot, NULL, pino, S_IFDIR);
>>>>>>> ae6c134c
out:
	if (!err)
		clear_inode_flag(dir, FI_INLINE_DOTS);

	f2fs_unlock_op(sbi);
	return err;
}

static struct dentry *f2fs_lookup(struct inode *dir, struct dentry *dentry,
		unsigned int flags)
{
	struct inode *inode = NULL;
	struct f2fs_dir_entry *de;
	struct page *page;
	struct dentry *new;
	nid_t ino = -1;
	int err = 0;
	unsigned int root_ino = F2FS_ROOT_INO(F2FS_I_SB(dir));

	trace_f2fs_lookup_start(dir, dentry, flags);

	err = fscrypt_prepare_lookup(dir, dentry, flags);
	if (err)
		goto out;

	if (dentry->d_name.len > F2FS_NAME_LEN) {
		err = -ENAMETOOLONG;
		goto out;
	}

	de = f2fs_find_entry(dir, &dentry->d_name, &page);
	if (!de) {
		if (IS_ERR(page)) {
			err = PTR_ERR(page);
			goto out;
		}
		goto out_splice;
	}

	ino = le32_to_cpu(de->ino);
	f2fs_put_page(page, 0);

	inode = f2fs_iget(dir->i_sb, ino);
	if (IS_ERR(inode)) {
		err = PTR_ERR(inode);
		goto out;
	}

	if ((dir->i_ino == root_ino) && f2fs_has_inline_dots(dir)) {
		err = __recover_dot_dentries(dir, root_ino);
		if (err)
			goto out_iput;
	}

	if (f2fs_has_inline_dots(inode)) {
		err = __recover_dot_dentries(inode, dir->i_ino);
		if (err)
			goto out_iput;
	}
	if (f2fs_encrypted_inode(dir) &&
	    (S_ISDIR(inode->i_mode) || S_ISLNK(inode->i_mode)) &&
	    !fscrypt_has_permitted_context(dir, inode)) {
		f2fs_msg(inode->i_sb, KERN_WARNING,
			 "Inconsistent encryption contexts: %lu/%lu",
			 dir->i_ino, inode->i_ino);
		err = -EPERM;
		goto out_iput;
	}
out_splice:
	new = d_splice_alias(inode, dentry);
	if (IS_ERR(new))
		err = PTR_ERR(new);
	trace_f2fs_lookup_end(dir, dentry, ino, err);
	return new;
out_iput:
	iput(inode);
out:
	trace_f2fs_lookup_end(dir, dentry, ino, err);
	return ERR_PTR(err);
}

static int f2fs_unlink(struct inode *dir, struct dentry *dentry)
{
	struct f2fs_sb_info *sbi = F2FS_I_SB(dir);
	struct inode *inode = d_inode(dentry);
	struct f2fs_dir_entry *de;
	struct page *page;
	int err = -ENOENT;

	trace_f2fs_unlink_enter(dir, dentry);

	if (unlikely(f2fs_cp_error(sbi)))
		return -EIO;

	err = dquot_initialize(dir);
	if (err)
		return err;
	err = dquot_initialize(inode);
	if (err)
		return err;

	de = f2fs_find_entry(dir, &dentry->d_name, &page);
	if (!de) {
		if (IS_ERR(page))
			err = PTR_ERR(page);
		goto fail;
	}

	f2fs_balance_fs(sbi, true);

	f2fs_lock_op(sbi);
	err = f2fs_acquire_orphan_inode(sbi);
	if (err) {
		f2fs_unlock_op(sbi);
		f2fs_put_page(page, 0);
		goto fail;
	}
	f2fs_delete_entry(de, page, dir, inode);
	f2fs_unlock_op(sbi);

	if (IS_DIRSYNC(dir))
		f2fs_sync_fs(sbi->sb, 1);
fail:
	trace_f2fs_unlink_exit(inode, err);
	return err;
}

static const char *f2fs_get_link(struct dentry *dentry,
				 struct inode *inode,
				 struct delayed_call *done)
{
	const char *link = page_get_link(dentry, inode, done);
	if (!IS_ERR(link) && !*link) {
		/* this is broken symlink case */
		do_delayed_call(done);
		clear_delayed_call(done);
		link = ERR_PTR(-ENOENT);
	}
	return link;
}

static int f2fs_symlink(struct inode *dir, struct dentry *dentry,
					const char *symname)
{
	struct f2fs_sb_info *sbi = F2FS_I_SB(dir);
	struct inode *inode;
	size_t len = strlen(symname);
	struct fscrypt_str disk_link;
	int err;

	if (unlikely(f2fs_cp_error(sbi)))
		return -EIO;
<<<<<<< HEAD
=======
	err = f2fs_is_checkpoint_ready(sbi);
	if (err)
		return err;
>>>>>>> ae6c134c

	err = fscrypt_prepare_symlink(dir, symname, len, dir->i_sb->s_blocksize,
				      &disk_link);
	if (err)
		return err;

	err = dquot_initialize(dir);
	if (err)
		return err;

	inode = f2fs_new_inode(dir, S_IFLNK | S_IRWXUGO);
	if (IS_ERR(inode))
		return PTR_ERR(inode);

	if (IS_ENCRYPTED(inode))
		inode->i_op = &f2fs_encrypted_symlink_inode_operations;
	else
		inode->i_op = &f2fs_symlink_inode_operations;
	inode_nohighmem(inode);
	inode->i_mapping->a_ops = &f2fs_dblock_aops;

	f2fs_lock_op(sbi);
	err = f2fs_add_link(dentry, inode);
	if (err)
<<<<<<< HEAD
		goto out_handle_failed_inode;
	f2fs_unlock_op(sbi);
	alloc_nid_done(sbi, inode->i_ino);
=======
		goto out_f2fs_handle_failed_inode;
	f2fs_unlock_op(sbi);
	f2fs_alloc_nid_done(sbi, inode->i_ino);
>>>>>>> ae6c134c

	err = fscrypt_encrypt_symlink(inode, symname, len, &disk_link);
	if (err)
		goto err_out;

	err = page_symlink(inode, disk_link.name, disk_link.len);

err_out:
	d_instantiate_new(dentry, inode);

	/*
	 * Let's flush symlink data in order to avoid broken symlink as much as
	 * possible. Nevertheless, fsyncing is the best way, but there is no
	 * way to get a file descriptor in order to flush that.
	 *
	 * Note that, it needs to do dir->fsync to make this recoverable.
	 * If the symlink path is stored into inline_data, there is no
	 * performance regression.
	 */
	if (!err) {
		filemap_write_and_wait_range(inode->i_mapping, 0,
							disk_link.len - 1);

		if (IS_DIRSYNC(dir))
			f2fs_sync_fs(sbi->sb, 1);
	} else {
		f2fs_unlink(dir, dentry);
	}

	f2fs_balance_fs(sbi, true);
	goto out_free_encrypted_link;

<<<<<<< HEAD
out_handle_failed_inode:
	handle_failed_inode(inode);
out_free_encrypted_link:
	if (disk_link.name != (unsigned char *)symname)
		kfree(disk_link.name);
=======
out_f2fs_handle_failed_inode:
	f2fs_handle_failed_inode(inode);
out_free_encrypted_link:
	if (disk_link.name != (unsigned char *)symname)
		kvfree(disk_link.name);
>>>>>>> ae6c134c
	return err;
}

static int f2fs_mkdir(struct inode *dir, struct dentry *dentry, umode_t mode)
{
	struct f2fs_sb_info *sbi = F2FS_I_SB(dir);
	struct inode *inode;
	int err;

	if (unlikely(f2fs_cp_error(sbi)))
		return -EIO;

	err = dquot_initialize(dir);
	if (err)
		return err;

	inode = f2fs_new_inode(dir, S_IFDIR | mode);
	if (IS_ERR(inode))
		return PTR_ERR(inode);

	inode->i_op = &f2fs_dir_inode_operations;
	inode->i_fop = &f2fs_dir_operations;
	inode->i_mapping->a_ops = &f2fs_dblock_aops;
	inode_nohighmem(inode);

	set_inode_flag(inode, FI_INC_LINK);
	f2fs_lock_op(sbi);
	err = f2fs_add_link(dentry, inode);
	if (err)
		goto out_fail;
	f2fs_unlock_op(sbi);

	f2fs_alloc_nid_done(sbi, inode->i_ino);

	d_instantiate_new(dentry, inode);

	if (IS_DIRSYNC(dir))
		f2fs_sync_fs(sbi->sb, 1);

	f2fs_balance_fs(sbi, true);
	return 0;

out_fail:
	clear_inode_flag(inode, FI_INC_LINK);
	f2fs_handle_failed_inode(inode);
	return err;
}

static int f2fs_rmdir(struct inode *dir, struct dentry *dentry)
{
	struct inode *inode = d_inode(dentry);
	if (f2fs_empty_dir(inode))
		return f2fs_unlink(dir, dentry);
	return -ENOTEMPTY;
}

static int f2fs_mknod(struct inode *dir, struct dentry *dentry,
				umode_t mode, dev_t rdev)
{
	struct f2fs_sb_info *sbi = F2FS_I_SB(dir);
	struct inode *inode;
	int err = 0;

	if (unlikely(f2fs_cp_error(sbi)))
		return -EIO;
<<<<<<< HEAD
=======
	err = f2fs_is_checkpoint_ready(sbi);
	if (err)
		return err;
>>>>>>> ae6c134c

	err = dquot_initialize(dir);
	if (err)
		return err;

	inode = f2fs_new_inode(dir, mode);
	if (IS_ERR(inode))
		return PTR_ERR(inode);

	init_special_inode(inode, inode->i_mode, rdev);
	inode->i_op = &f2fs_special_inode_operations;

	f2fs_lock_op(sbi);
	err = f2fs_add_link(dentry, inode);
	if (err)
		goto out;
	f2fs_unlock_op(sbi);

	f2fs_alloc_nid_done(sbi, inode->i_ino);

	d_instantiate_new(dentry, inode);

	if (IS_DIRSYNC(dir))
		f2fs_sync_fs(sbi->sb, 1);

	f2fs_balance_fs(sbi, true);
	return 0;
out:
	f2fs_handle_failed_inode(inode);
	return err;
}

static int __f2fs_tmpfile(struct inode *dir, struct dentry *dentry,
					umode_t mode, struct inode **whiteout)
{
	struct f2fs_sb_info *sbi = F2FS_I_SB(dir);
	struct inode *inode;
	int err;

	err = dquot_initialize(dir);
	if (err)
		return err;

	inode = f2fs_new_inode(dir, mode);
	if (IS_ERR(inode))
		return PTR_ERR(inode);

	if (whiteout) {
		init_special_inode(inode, inode->i_mode, WHITEOUT_DEV);
		inode->i_op = &f2fs_special_inode_operations;
	} else {
		inode->i_op = &f2fs_file_inode_operations;
		inode->i_fop = &f2fs_file_operations;
		inode->i_mapping->a_ops = &f2fs_dblock_aops;
	}

	f2fs_lock_op(sbi);
	err = f2fs_acquire_orphan_inode(sbi);
	if (err)
		goto out;

	err = f2fs_do_tmpfile(inode, dir);
	if (err)
		goto release_out;

	/*
	 * add this non-linked tmpfile to orphan list, in this way we could
	 * remove all unused data of tmpfile after abnormal power-off.
	 */
	f2fs_add_orphan_inode(inode);
	f2fs_alloc_nid_done(sbi, inode->i_ino);

	if (whiteout) {
		f2fs_i_links_write(inode, false);
		*whiteout = inode;
	} else {
		d_tmpfile(dentry, inode);
	}
	/* link_count was changed by d_tmpfile as well. */
	f2fs_unlock_op(sbi);
	unlock_new_inode(inode);

	f2fs_balance_fs(sbi, true);
	return 0;

release_out:
	f2fs_release_orphan_inode(sbi);
out:
	f2fs_handle_failed_inode(inode);
	return err;
}

static int f2fs_tmpfile(struct inode *dir, struct dentry *dentry, umode_t mode)
{
	struct f2fs_sb_info *sbi = F2FS_I_SB(dir);

	if (unlikely(f2fs_cp_error(sbi)))
		return -EIO;

	if (f2fs_encrypted_inode(dir) || DUMMY_ENCRYPTION_ENABLED(sbi)) {
		int err = fscrypt_get_encryption_info(dir);
		if (err)
			return err;
	}

	return __f2fs_tmpfile(dir, dentry, mode, NULL);
}

static int f2fs_create_whiteout(struct inode *dir, struct inode **whiteout)
{
	if (unlikely(f2fs_cp_error(F2FS_I_SB(dir))))
		return -EIO;

	return __f2fs_tmpfile(dir, NULL, S_IFCHR | WHITEOUT_MODE, whiteout);
}

static int f2fs_rename(struct inode *old_dir, struct dentry *old_dentry,
			struct inode *new_dir, struct dentry *new_dentry,
			unsigned int flags)
{
	struct f2fs_sb_info *sbi = F2FS_I_SB(old_dir);
	struct inode *old_inode = d_inode(old_dentry);
	struct inode *new_inode = d_inode(new_dentry);
	struct inode *whiteout = NULL;
	struct page *old_dir_page;
	struct page *old_page, *new_page = NULL;
	struct f2fs_dir_entry *old_dir_entry = NULL;
	struct f2fs_dir_entry *old_entry;
	struct f2fs_dir_entry *new_entry;
	bool is_old_inline = f2fs_has_inline_dentry(old_dir);
	int err;

	if (unlikely(f2fs_cp_error(sbi)))
		return -EIO;
<<<<<<< HEAD
=======
	err = f2fs_is_checkpoint_ready(sbi);
	if (err)
		return err;
>>>>>>> ae6c134c

	if (is_inode_flag_set(new_dir, FI_PROJ_INHERIT) &&
			(!projid_eq(F2FS_I(new_dir)->i_projid,
			F2FS_I(old_dentry->d_inode)->i_projid)))
		return -EXDEV;

	err = dquot_initialize(old_dir);
	if (err)
<<<<<<< HEAD
		goto out;

	err = dquot_initialize(new_dir);
	if (err)
		goto out;

=======
		goto out;

	err = dquot_initialize(new_dir);
	if (err)
		goto out;

>>>>>>> ae6c134c
	if (new_inode) {
		err = dquot_initialize(new_inode);
		if (err)
			goto out;
	}

	err = -ENOENT;
	old_entry = f2fs_find_entry(old_dir, &old_dentry->d_name, &old_page);
	if (!old_entry) {
		if (IS_ERR(old_page))
			err = PTR_ERR(old_page);
		goto out;
	}

	if (S_ISDIR(old_inode->i_mode)) {
		old_dir_entry = f2fs_parent_dir(old_inode, &old_dir_page);
		if (!old_dir_entry) {
			if (IS_ERR(old_dir_page))
				err = PTR_ERR(old_dir_page);
			goto out_old;
		}
	}

	if (flags & RENAME_WHITEOUT) {
		err = f2fs_create_whiteout(old_dir, &whiteout);
		if (err)
			goto out_dir;
	}

	if (new_inode) {

		err = -ENOTEMPTY;
		if (old_dir_entry && !f2fs_empty_dir(new_inode))
			goto out_whiteout;

		err = -ENOENT;
		new_entry = f2fs_find_entry(new_dir, &new_dentry->d_name,
						&new_page);
		if (!new_entry) {
			if (IS_ERR(new_page))
				err = PTR_ERR(new_page);
			goto out_whiteout;
		}

		f2fs_balance_fs(sbi, true);

		f2fs_lock_op(sbi);

		err = f2fs_acquire_orphan_inode(sbi);
		if (err)
			goto put_out_dir;

		f2fs_set_link(new_dir, new_entry, new_page, old_inode);

		new_inode->i_ctime = current_time(new_inode);
		down_write(&F2FS_I(new_inode)->i_sem);
		if (old_dir_entry)
			f2fs_i_links_write(new_inode, false);
		f2fs_i_links_write(new_inode, false);
		up_write(&F2FS_I(new_inode)->i_sem);

		if (!new_inode->i_nlink)
			f2fs_add_orphan_inode(new_inode);
		else
			f2fs_release_orphan_inode(sbi);
	} else {
		f2fs_balance_fs(sbi, true);

		f2fs_lock_op(sbi);

		err = f2fs_add_link(new_dentry, old_inode);
		if (err) {
			f2fs_unlock_op(sbi);
			goto out_whiteout;
		}

		if (old_dir_entry)
			f2fs_i_links_write(new_dir, true);

		/*
		 * old entry and new entry can locate in the same inline
		 * dentry in inode, when attaching new entry in inline dentry,
		 * it could force inline dentry conversion, after that,
		 * old_entry and old_page will point to wrong address, in
		 * order to avoid this, let's do the check and update here.
		 */
		if (is_old_inline && !f2fs_has_inline_dentry(old_dir)) {
			f2fs_put_page(old_page, 0);
			old_page = NULL;

			old_entry = f2fs_find_entry(old_dir,
						&old_dentry->d_name, &old_page);
			if (!old_entry) {
				err = -ENOENT;
				if (IS_ERR(old_page))
					err = PTR_ERR(old_page);
				f2fs_unlock_op(sbi);
				goto out_whiteout;
			}
		}
	}

	down_write(&F2FS_I(old_inode)->i_sem);
	if (!old_dir_entry || whiteout)
		file_lost_pino(old_inode);
	else
		F2FS_I(old_inode)->i_pino = new_dir->i_ino;
	up_write(&F2FS_I(old_inode)->i_sem);

	old_inode->i_ctime = current_time(old_inode);
	f2fs_mark_inode_dirty_sync(old_inode, false);

	f2fs_delete_entry(old_entry, old_page, old_dir, NULL);

	if (whiteout) {
		whiteout->i_state |= I_LINKABLE;
		set_inode_flag(whiteout, FI_INC_LINK);
		err = f2fs_add_link(old_dentry, whiteout);
		if (err)
			goto put_out_dir;
		whiteout->i_state &= ~I_LINKABLE;
		iput(whiteout);
	}

	if (old_dir_entry) {
		if (old_dir != new_dir && !whiteout)
			f2fs_set_link(old_inode, old_dir_entry,
						old_dir_page, new_dir);
		else
			f2fs_put_page(old_dir_page, 0);
		f2fs_i_links_write(old_dir, false);
	}
<<<<<<< HEAD
	if (F2FS_OPTION(sbi).fsync_mode == FSYNC_MODE_STRICT)
		add_ino_entry(sbi, new_dir->i_ino, TRANS_DIR_INO);
=======
	if (F2FS_OPTION(sbi).fsync_mode == FSYNC_MODE_STRICT) {
		f2fs_add_ino_entry(sbi, new_dir->i_ino, TRANS_DIR_INO);
		if (S_ISDIR(old_inode->i_mode))
			f2fs_add_ino_entry(sbi, old_inode->i_ino,
							TRANS_DIR_INO);
	}
>>>>>>> ae6c134c

	f2fs_unlock_op(sbi);

	if (IS_DIRSYNC(old_dir) || IS_DIRSYNC(new_dir))
		f2fs_sync_fs(sbi->sb, 1);

	f2fs_update_time(sbi, REQ_TIME);
	return 0;

put_out_dir:
	f2fs_unlock_op(sbi);
	if (new_page)
		f2fs_put_page(new_page, 0);
out_whiteout:
	if (whiteout)
		iput(whiteout);
out_dir:
	if (old_dir_entry)
		f2fs_put_page(old_dir_page, 0);
out_old:
	f2fs_put_page(old_page, 0);
out:
	return err;
}

static int f2fs_cross_rename(struct inode *old_dir, struct dentry *old_dentry,
			     struct inode *new_dir, struct dentry *new_dentry)
{
	struct f2fs_sb_info *sbi = F2FS_I_SB(old_dir);
	struct inode *old_inode = d_inode(old_dentry);
	struct inode *new_inode = d_inode(new_dentry);
	struct page *old_dir_page, *new_dir_page;
	struct page *old_page, *new_page;
	struct f2fs_dir_entry *old_dir_entry = NULL, *new_dir_entry = NULL;
	struct f2fs_dir_entry *old_entry, *new_entry;
	int old_nlink = 0, new_nlink = 0;
	int err;

	if (unlikely(f2fs_cp_error(sbi)))
		return -EIO;
	err = f2fs_is_checkpoint_ready(sbi);
	if (err)
		return err;

<<<<<<< HEAD
	if (unlikely(f2fs_cp_error(sbi)))
		return -EIO;

=======
>>>>>>> ae6c134c
	if ((is_inode_flag_set(new_dir, FI_PROJ_INHERIT) &&
			!projid_eq(F2FS_I(new_dir)->i_projid,
			F2FS_I(old_dentry->d_inode)->i_projid)) ||
	    (is_inode_flag_set(new_dir, FI_PROJ_INHERIT) &&
			!projid_eq(F2FS_I(old_dir)->i_projid,
			F2FS_I(new_dentry->d_inode)->i_projid)))
		return -EXDEV;
<<<<<<< HEAD

	err = dquot_initialize(old_dir);
	if (err)
		goto out;

	err = dquot_initialize(new_dir);
=======

	err = dquot_initialize(old_dir);
>>>>>>> ae6c134c
	if (err)
		goto out;

	err = dquot_initialize(new_dir);
	if (err)
		goto out;

	err = -ENOENT;
	old_entry = f2fs_find_entry(old_dir, &old_dentry->d_name, &old_page);
	if (!old_entry) {
		if (IS_ERR(old_page))
			err = PTR_ERR(old_page);
		goto out;
	}

	new_entry = f2fs_find_entry(new_dir, &new_dentry->d_name, &new_page);
	if (!new_entry) {
		if (IS_ERR(new_page))
			err = PTR_ERR(new_page);
		goto out_old;
	}

	/* prepare for updating ".." directory entry info later */
	if (old_dir != new_dir) {
		if (S_ISDIR(old_inode->i_mode)) {
			old_dir_entry = f2fs_parent_dir(old_inode,
							&old_dir_page);
			if (!old_dir_entry) {
				if (IS_ERR(old_dir_page))
					err = PTR_ERR(old_dir_page);
				goto out_new;
			}
		}

		if (S_ISDIR(new_inode->i_mode)) {
			new_dir_entry = f2fs_parent_dir(new_inode,
							&new_dir_page);
			if (!new_dir_entry) {
				if (IS_ERR(new_dir_page))
					err = PTR_ERR(new_dir_page);
				goto out_old_dir;
			}
		}
	}

	/*
	 * If cross rename between file and directory those are not
	 * in the same directory, we will inc nlink of file's parent
	 * later, so we should check upper boundary of its nlink.
	 */
	if ((!old_dir_entry || !new_dir_entry) &&
				old_dir_entry != new_dir_entry) {
		old_nlink = old_dir_entry ? -1 : 1;
		new_nlink = -old_nlink;
		err = -EMLINK;
		if ((old_nlink > 0 && old_dir->i_nlink >= F2FS_LINK_MAX) ||
			(new_nlink > 0 && new_dir->i_nlink >= F2FS_LINK_MAX))
			goto out_new_dir;
	}

	f2fs_balance_fs(sbi, true);

	f2fs_lock_op(sbi);

	/* update ".." directory entry info of old dentry */
	if (old_dir_entry)
		f2fs_set_link(old_inode, old_dir_entry, old_dir_page, new_dir);

	/* update ".." directory entry info of new dentry */
	if (new_dir_entry)
		f2fs_set_link(new_inode, new_dir_entry, new_dir_page, old_dir);

	/* update directory entry info of old dir inode */
	f2fs_set_link(old_dir, old_entry, old_page, new_inode);

	down_write(&F2FS_I(old_inode)->i_sem);
	file_lost_pino(old_inode);
	up_write(&F2FS_I(old_inode)->i_sem);

	old_dir->i_ctime = current_time(old_dir);
	if (old_nlink) {
		down_write(&F2FS_I(old_dir)->i_sem);
		f2fs_i_links_write(old_dir, old_nlink > 0);
		up_write(&F2FS_I(old_dir)->i_sem);
	}
	f2fs_mark_inode_dirty_sync(old_dir, false);

	/* update directory entry info of new dir inode */
	f2fs_set_link(new_dir, new_entry, new_page, old_inode);

	down_write(&F2FS_I(new_inode)->i_sem);
	file_lost_pino(new_inode);
	up_write(&F2FS_I(new_inode)->i_sem);

	new_dir->i_ctime = current_time(new_dir);
	if (new_nlink) {
		down_write(&F2FS_I(new_dir)->i_sem);
		f2fs_i_links_write(new_dir, new_nlink > 0);
		up_write(&F2FS_I(new_dir)->i_sem);
	}
	f2fs_mark_inode_dirty_sync(new_dir, false);

	if (F2FS_OPTION(sbi).fsync_mode == FSYNC_MODE_STRICT) {
<<<<<<< HEAD
		add_ino_entry(sbi, old_dir->i_ino, TRANS_DIR_INO);
		add_ino_entry(sbi, new_dir->i_ino, TRANS_DIR_INO);
=======
		f2fs_add_ino_entry(sbi, old_dir->i_ino, TRANS_DIR_INO);
		f2fs_add_ino_entry(sbi, new_dir->i_ino, TRANS_DIR_INO);
>>>>>>> ae6c134c
	}

	f2fs_unlock_op(sbi);

	if (IS_DIRSYNC(old_dir) || IS_DIRSYNC(new_dir))
		f2fs_sync_fs(sbi->sb, 1);

	f2fs_update_time(sbi, REQ_TIME);
	return 0;
out_new_dir:
	if (new_dir_entry) {
		f2fs_put_page(new_dir_page, 0);
	}
out_old_dir:
	if (old_dir_entry) {
		f2fs_put_page(old_dir_page, 0);
	}
out_new:
	f2fs_put_page(new_page, 0);
out_old:
	f2fs_put_page(old_page, 0);
out:
	return err;
}

static int f2fs_rename2(struct inode *old_dir, struct dentry *old_dentry,
			struct inode *new_dir, struct dentry *new_dentry,
			unsigned int flags)
{
	int err;

	if (flags & ~(RENAME_NOREPLACE | RENAME_EXCHANGE | RENAME_WHITEOUT))
		return -EINVAL;

	err = fscrypt_prepare_rename(old_dir, old_dentry, new_dir, new_dentry,
				     flags);
	if (err)
		return err;

	if (flags & RENAME_EXCHANGE) {
		return f2fs_cross_rename(old_dir, old_dentry,
					 new_dir, new_dentry);
	}
	/*
	 * VFS has already handled the new dentry existence case,
	 * here, we just deal with "RENAME_NOREPLACE" as regular rename.
	 */
	return f2fs_rename(old_dir, old_dentry, new_dir, new_dentry, flags);
}

static const char *f2fs_encrypted_get_link(struct dentry *dentry,
					   struct inode *inode,
					   struct delayed_call *done)
{
	struct page *page;
	const char *target;

	if (!dentry)
		return ERR_PTR(-ECHILD);

	page = read_mapping_page(inode->i_mapping, 0, NULL);
	if (IS_ERR(page))
		return ERR_CAST(page);

	target = fscrypt_get_symlink(inode, page_address(page),
				     inode->i_sb->s_blocksize, done);
	put_page(page);
	return target;
}

const struct inode_operations f2fs_encrypted_symlink_inode_operations = {
	.readlink       = generic_readlink,
	.get_link       = f2fs_encrypted_get_link,
	.getattr	= f2fs_getattr,
	.setattr	= f2fs_setattr,
#ifdef CONFIG_F2FS_FS_XATTR
	.listxattr	= f2fs_listxattr,
#endif
};

const struct inode_operations f2fs_dir_inode_operations = {
	.create		= f2fs_create,
	.lookup		= f2fs_lookup,
	.link		= f2fs_link,
	.unlink		= f2fs_unlink,
	.symlink	= f2fs_symlink,
	.mkdir		= f2fs_mkdir,
	.rmdir		= f2fs_rmdir,
	.mknod		= f2fs_mknod,
	.rename		= f2fs_rename2,
	.tmpfile	= f2fs_tmpfile,
	.getattr	= f2fs_getattr,
	.setattr	= f2fs_setattr,
	.get_acl	= f2fs_get_acl,
	.set_acl	= f2fs_set_acl,
#ifdef CONFIG_F2FS_FS_XATTR
	.listxattr	= f2fs_listxattr,
#endif
};

const struct inode_operations f2fs_symlink_inode_operations = {
	.readlink       = generic_readlink,
	.get_link       = f2fs_get_link,
	.getattr	= f2fs_getattr,
	.setattr	= f2fs_setattr,
#ifdef CONFIG_F2FS_FS_XATTR
	.listxattr	= f2fs_listxattr,
#endif
};

const struct inode_operations f2fs_special_inode_operations = {
	.getattr	= f2fs_getattr,
	.setattr        = f2fs_setattr,
	.get_acl	= f2fs_get_acl,
	.set_acl	= f2fs_set_acl,
#ifdef CONFIG_F2FS_FS_XATTR
	.listxattr	= f2fs_listxattr,
#endif
};<|MERGE_RESOLUTION|>--- conflicted
+++ resolved
@@ -48,13 +48,8 @@
 
 	inode->i_ino = ino;
 	inode->i_blocks = 0;
-<<<<<<< HEAD
-	inode->i_mtime = inode->i_atime = inode->i_ctime =
-			F2FS_I(inode)->i_crtime = current_time(inode);
-=======
 	inode->i_mtime = inode->i_atime = inode->i_ctime = current_time(inode);
 	F2FS_I(inode)->i_crtime = inode->i_mtime;
->>>>>>> ae6c134c
 	inode->i_generation = sbi->s_next_generation++;
 
 	if (S_ISDIR(inode->i_mode))
@@ -66,13 +61,8 @@
 		goto fail;
 	}
 
-<<<<<<< HEAD
-	if (f2fs_sb_has_project_quota(sbi->sb) &&
-		(F2FS_I(dir)->i_flags & FS_PROJINHERIT_FL))
-=======
 	if (f2fs_sb_has_project_quota(sbi) &&
 		(F2FS_I(dir)->i_flags & F2FS_PROJINHERIT_FL))
->>>>>>> ae6c134c
 		F2FS_I(inode)->i_projid = F2FS_I(dir)->i_projid;
 	else
 		F2FS_I(inode)->i_projid = make_kprojid(&init_user_ns,
@@ -82,13 +72,6 @@
 	if (err)
 		goto fail_drop;
 
-<<<<<<< HEAD
-	err = dquot_alloc_inode(inode);
-	if (err)
-		goto fail_drop;
-
-=======
->>>>>>> ae6c134c
 	set_inode_flag(inode, FI_NEW_INODE);
 
 	/* If the directory encrypted, then we should encrypt the inode. */
@@ -96,11 +79,7 @@
 				f2fs_may_encrypt(inode))
 		f2fs_set_encrypted_inode(inode);
 
-<<<<<<< HEAD
-	if (f2fs_sb_has_extra_attr(sbi->sb)) {
-=======
 	if (f2fs_sb_has_extra_attr(sbi)) {
->>>>>>> ae6c134c
 		set_inode_flag(inode, FI_EXTRA_ATTR);
 		F2FS_I(inode)->i_extra_isize = F2FS_TOTAL_EXTRA_ATTR_SIZE;
 	}
@@ -113,11 +92,7 @@
 	if (f2fs_may_inline_dentry(inode))
 		set_inode_flag(inode, FI_INLINE_DENTRY);
 
-<<<<<<< HEAD
-	if (f2fs_sb_has_flexible_inline_xattr(sbi->sb)) {
-=======
 	if (f2fs_sb_has_flexible_inline_xattr(sbi)) {
->>>>>>> ae6c134c
 		f2fs_bug_on(sbi, !f2fs_has_extra_attr(inode));
 		if (f2fs_has_inline_xattr(inode))
 			xattr_size = F2FS_OPTION(sbi).inline_xattr_size;
@@ -138,13 +113,6 @@
 		f2fs_mask_flags(mode, F2FS_I(dir)->i_flags & F2FS_FL_INHERITED);
 
 	if (S_ISDIR(inode->i_mode))
-<<<<<<< HEAD
-		F2FS_I(inode)->i_flags |= FS_INDEX_FL;
-
-	if (F2FS_I(inode)->i_flags & FS_PROJINHERIT_FL)
-		set_inode_flag(inode, FI_PROJ_INHERIT);
-
-=======
 		F2FS_I(inode)->i_flags |= F2FS_INDEX_FL;
 
 	if (F2FS_I(inode)->i_flags & F2FS_PROJINHERIT_FL)
@@ -152,7 +120,6 @@
 
 	f2fs_set_inode_flags(inode);
 
->>>>>>> ae6c134c
 	trace_f2fs_new_inode(inode, 0);
 	return inode;
 
@@ -208,25 +175,27 @@
 	int i, cold_count, hot_count;
 
 	down_read(&sbi->sb_lock);
-<<<<<<< HEAD
 
 	cold_count = le32_to_cpu(sbi->raw_super->extension_count);
 	hot_count = sbi->raw_super->hot_ext_count;
 
 	for (i = 0; i < cold_count + hot_count; i++) {
-		if (!is_extension_exist(name, extlist[i]))
-			continue;
-		if (i < cold_count)
-			file_set_cold(inode);
-		else
-			file_set_hot(inode);
-		break;
+		if (is_extension_exist(name, extlist[i]))
+			break;
 	}
 
 	up_read(&sbi->sb_lock);
-}
-
-int update_extension_list(struct f2fs_sb_info *sbi, const char *name,
+
+	if (i == cold_count + hot_count)
+		return;
+
+	if (i < cold_count)
+		file_set_cold(inode);
+	else
+		file_set_hot(inode);
+}
+
+int f2fs_update_extension_list(struct f2fs_sb_info *sbi, const char *name,
 							bool hot, bool set)
 {
 	__u8 (*extlist)[F2FS_EXTENSION_LEN] = sbi->raw_super->extension_list;
@@ -276,90 +245,6 @@
 		return -EINVAL;
 
 	if (hot) {
-		strncpy(extlist[count], name, strlen(name));
-		sbi->raw_super->hot_ext_count = hot_count + 1;
-	} else {
-		char buf[F2FS_MAX_EXTENSION][F2FS_EXTENSION_LEN];
-
-		memcpy(buf, &extlist[cold_count],
-				F2FS_EXTENSION_LEN * hot_count);
-		memset(extlist[cold_count], 0, F2FS_EXTENSION_LEN);
-		strncpy(extlist[cold_count], name, strlen(name));
-		memcpy(&extlist[cold_count + 1], buf,
-				F2FS_EXTENSION_LEN * hot_count);
-		sbi->raw_super->extension_count = cpu_to_le32(cold_count + 1);
-	}
-=======
-
-	cold_count = le32_to_cpu(sbi->raw_super->extension_count);
-	hot_count = sbi->raw_super->hot_ext_count;
-
-	for (i = 0; i < cold_count + hot_count; i++) {
-		if (is_extension_exist(name, extlist[i]))
-			break;
-	}
-
-	up_read(&sbi->sb_lock);
-
-	if (i == cold_count + hot_count)
-		return;
-
-	if (i < cold_count)
-		file_set_cold(inode);
-	else
-		file_set_hot(inode);
-}
-
-int f2fs_update_extension_list(struct f2fs_sb_info *sbi, const char *name,
-							bool hot, bool set)
-{
-	__u8 (*extlist)[F2FS_EXTENSION_LEN] = sbi->raw_super->extension_list;
-	int cold_count = le32_to_cpu(sbi->raw_super->extension_count);
-	int hot_count = sbi->raw_super->hot_ext_count;
-	int total_count = cold_count + hot_count;
-	int start, count;
-	int i;
-
-	if (set) {
-		if (total_count == F2FS_MAX_EXTENSION)
-			return -EINVAL;
-	} else {
-		if (!hot && !cold_count)
-			return -EINVAL;
-		if (hot && !hot_count)
-			return -EINVAL;
-	}
-
-	if (hot) {
-		start = cold_count;
-		count = total_count;
-	} else {
-		start = 0;
-		count = cold_count;
-	}
-
-	for (i = start; i < count; i++) {
-		if (strcmp(name, extlist[i]))
-			continue;
-
-		if (set)
-			return -EINVAL;
-
-		memcpy(extlist[i], extlist[i + 1],
-				F2FS_EXTENSION_LEN * (total_count - i - 1));
-		memset(extlist[total_count - 1], 0, F2FS_EXTENSION_LEN);
-		if (hot)
-			sbi->raw_super->hot_ext_count = hot_count - 1;
-		else
-			sbi->raw_super->extension_count =
-						cpu_to_le32(cold_count - 1);
-		return 0;
-	}
-
-	if (!set)
-		return -EINVAL;
-
-	if (hot) {
 		memcpy(extlist[count], name, strlen(name));
 		sbi->raw_super->hot_ext_count = hot_count + 1;
 	} else {
@@ -373,7 +258,6 @@
 				F2FS_EXTENSION_LEN * hot_count);
 		sbi->raw_super->extension_count = cpu_to_le32(cold_count + 1);
 	}
->>>>>>> ae6c134c
 	return 0;
 }
 
@@ -387,12 +271,9 @@
 
 	if (unlikely(f2fs_cp_error(sbi)))
 		return -EIO;
-<<<<<<< HEAD
-=======
 	err = f2fs_is_checkpoint_ready(sbi);
 	if (err)
 		return err;
->>>>>>> ae6c134c
 
 	err = dquot_initialize(dir);
 	if (err)
@@ -439,12 +320,9 @@
 
 	if (unlikely(f2fs_cp_error(sbi)))
 		return -EIO;
-<<<<<<< HEAD
-=======
 	err = f2fs_is_checkpoint_ready(sbi);
 	if (err)
 		return err;
->>>>>>> ae6c134c
 
 	err = fscrypt_prepare_link(old_dentry, dir, dentry);
 	if (err)
@@ -538,11 +416,7 @@
 	else if (IS_ERR(page))
 		err = PTR_ERR(page);
 	else
-<<<<<<< HEAD
-		err = __f2fs_add_link(dir, &dotdot, NULL, pino, S_IFDIR);
-=======
 		err = f2fs_do_add_link(dir, &dotdot, NULL, pino, S_IFDIR);
->>>>>>> ae6c134c
 out:
 	if (!err)
 		clear_inode_flag(dir, FI_INLINE_DOTS);
@@ -695,12 +569,9 @@
 
 	if (unlikely(f2fs_cp_error(sbi)))
 		return -EIO;
-<<<<<<< HEAD
-=======
 	err = f2fs_is_checkpoint_ready(sbi);
 	if (err)
 		return err;
->>>>>>> ae6c134c
 
 	err = fscrypt_prepare_symlink(dir, symname, len, dir->i_sb->s_blocksize,
 				      &disk_link);
@@ -725,15 +596,9 @@
 	f2fs_lock_op(sbi);
 	err = f2fs_add_link(dentry, inode);
 	if (err)
-<<<<<<< HEAD
-		goto out_handle_failed_inode;
-	f2fs_unlock_op(sbi);
-	alloc_nid_done(sbi, inode->i_ino);
-=======
 		goto out_f2fs_handle_failed_inode;
 	f2fs_unlock_op(sbi);
 	f2fs_alloc_nid_done(sbi, inode->i_ino);
->>>>>>> ae6c134c
 
 	err = fscrypt_encrypt_symlink(inode, symname, len, &disk_link);
 	if (err)
@@ -766,19 +631,11 @@
 	f2fs_balance_fs(sbi, true);
 	goto out_free_encrypted_link;
 
-<<<<<<< HEAD
-out_handle_failed_inode:
-	handle_failed_inode(inode);
-out_free_encrypted_link:
-	if (disk_link.name != (unsigned char *)symname)
-		kfree(disk_link.name);
-=======
 out_f2fs_handle_failed_inode:
 	f2fs_handle_failed_inode(inode);
 out_free_encrypted_link:
 	if (disk_link.name != (unsigned char *)symname)
 		kvfree(disk_link.name);
->>>>>>> ae6c134c
 	return err;
 }
 
@@ -844,12 +701,9 @@
 
 	if (unlikely(f2fs_cp_error(sbi)))
 		return -EIO;
-<<<<<<< HEAD
-=======
 	err = f2fs_is_checkpoint_ready(sbi);
 	if (err)
 		return err;
->>>>>>> ae6c134c
 
 	err = dquot_initialize(dir);
 	if (err)
@@ -984,12 +838,9 @@
 
 	if (unlikely(f2fs_cp_error(sbi)))
 		return -EIO;
-<<<<<<< HEAD
-=======
 	err = f2fs_is_checkpoint_ready(sbi);
 	if (err)
 		return err;
->>>>>>> ae6c134c
 
 	if (is_inode_flag_set(new_dir, FI_PROJ_INHERIT) &&
 			(!projid_eq(F2FS_I(new_dir)->i_projid,
@@ -998,21 +849,12 @@
 
 	err = dquot_initialize(old_dir);
 	if (err)
-<<<<<<< HEAD
 		goto out;
 
 	err = dquot_initialize(new_dir);
 	if (err)
 		goto out;
 
-=======
-		goto out;
-
-	err = dquot_initialize(new_dir);
-	if (err)
-		goto out;
-
->>>>>>> ae6c134c
 	if (new_inode) {
 		err = dquot_initialize(new_inode);
 		if (err)
@@ -1145,17 +987,12 @@
 			f2fs_put_page(old_dir_page, 0);
 		f2fs_i_links_write(old_dir, false);
 	}
-<<<<<<< HEAD
-	if (F2FS_OPTION(sbi).fsync_mode == FSYNC_MODE_STRICT)
-		add_ino_entry(sbi, new_dir->i_ino, TRANS_DIR_INO);
-=======
 	if (F2FS_OPTION(sbi).fsync_mode == FSYNC_MODE_STRICT) {
 		f2fs_add_ino_entry(sbi, new_dir->i_ino, TRANS_DIR_INO);
 		if (S_ISDIR(old_inode->i_mode))
 			f2fs_add_ino_entry(sbi, old_inode->i_ino,
 							TRANS_DIR_INO);
 	}
->>>>>>> ae6c134c
 
 	f2fs_unlock_op(sbi);
 
@@ -1200,12 +1037,6 @@
 	if (err)
 		return err;
 
-<<<<<<< HEAD
-	if (unlikely(f2fs_cp_error(sbi)))
-		return -EIO;
-
-=======
->>>>>>> ae6c134c
 	if ((is_inode_flag_set(new_dir, FI_PROJ_INHERIT) &&
 			!projid_eq(F2FS_I(new_dir)->i_projid,
 			F2FS_I(old_dentry->d_inode)->i_projid)) ||
@@ -1213,17 +1044,8 @@
 			!projid_eq(F2FS_I(old_dir)->i_projid,
 			F2FS_I(new_dentry->d_inode)->i_projid)))
 		return -EXDEV;
-<<<<<<< HEAD
 
 	err = dquot_initialize(old_dir);
-	if (err)
-		goto out;
-
-	err = dquot_initialize(new_dir);
-=======
-
-	err = dquot_initialize(old_dir);
->>>>>>> ae6c134c
 	if (err)
 		goto out;
 
@@ -1327,13 +1149,8 @@
 	f2fs_mark_inode_dirty_sync(new_dir, false);
 
 	if (F2FS_OPTION(sbi).fsync_mode == FSYNC_MODE_STRICT) {
-<<<<<<< HEAD
-		add_ino_entry(sbi, old_dir->i_ino, TRANS_DIR_INO);
-		add_ino_entry(sbi, new_dir->i_ino, TRANS_DIR_INO);
-=======
 		f2fs_add_ino_entry(sbi, old_dir->i_ino, TRANS_DIR_INO);
 		f2fs_add_ino_entry(sbi, new_dir->i_ino, TRANS_DIR_INO);
->>>>>>> ae6c134c
 	}
 
 	f2fs_unlock_op(sbi);
