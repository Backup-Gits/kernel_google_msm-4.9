// SPDX-License-Identifier: GPL-2.0
/*
 * fs/f2fs/segment.h
 *
 * Copyright (c) 2012 Samsung Electronics Co., Ltd.
 *             http://www.samsung.com/
 */
#include <linux/blkdev.h>
#include <linux/backing-dev.h>

/* constant macro */
#define NULL_SEGNO			((unsigned int)(~0))
#define NULL_SECNO			((unsigned int)(~0))

#define DEF_RECLAIM_PREFREE_SEGMENTS	5	/* 5% over total segments */
#define DEF_MAX_RECLAIM_PREFREE_SEGMENTS	4096	/* 8GB in maximum */

#define F2FS_MIN_SEGMENTS	9 /* SB + 2 (CP + SIT + NAT) + SSA + MAIN */

/* L: Logical segment # in volume, R: Relative segment # in main area */
#define GET_L2R_SEGNO(free_i, segno)	((segno) - (free_i)->start_segno)
#define GET_R2L_SEGNO(free_i, segno)	((segno) + (free_i)->start_segno)
<<<<<<< HEAD

#define IS_DATASEG(t)	((t) <= CURSEG_COLD_DATA)
#define IS_NODESEG(t)	((t) >= CURSEG_HOT_NODE)

=======

#define IS_DATASEG(t)	((t) <= CURSEG_COLD_DATA)
#define IS_NODESEG(t)	((t) >= CURSEG_HOT_NODE)

>>>>>>> ae6c134c
#define IS_HOT(t)	((t) == CURSEG_HOT_NODE || (t) == CURSEG_HOT_DATA)
#define IS_WARM(t)	((t) == CURSEG_WARM_NODE || (t) == CURSEG_WARM_DATA)
#define IS_COLD(t)	((t) == CURSEG_COLD_NODE || (t) == CURSEG_COLD_DATA)

#define IS_CURSEG(sbi, seg)						\
	(((seg) == CURSEG_I(sbi, CURSEG_HOT_DATA)->segno) ||	\
	 ((seg) == CURSEG_I(sbi, CURSEG_WARM_DATA)->segno) ||	\
	 ((seg) == CURSEG_I(sbi, CURSEG_COLD_DATA)->segno) ||	\
	 ((seg) == CURSEG_I(sbi, CURSEG_HOT_NODE)->segno) ||	\
	 ((seg) == CURSEG_I(sbi, CURSEG_WARM_NODE)->segno) ||	\
	 ((seg) == CURSEG_I(sbi, CURSEG_COLD_NODE)->segno))

#define IS_CURSEC(sbi, secno)						\
	(((secno) == CURSEG_I(sbi, CURSEG_HOT_DATA)->segno /		\
	  (sbi)->segs_per_sec) ||	\
	 ((secno) == CURSEG_I(sbi, CURSEG_WARM_DATA)->segno /		\
	  (sbi)->segs_per_sec) ||	\
	 ((secno) == CURSEG_I(sbi, CURSEG_COLD_DATA)->segno /		\
	  (sbi)->segs_per_sec) ||	\
	 ((secno) == CURSEG_I(sbi, CURSEG_HOT_NODE)->segno /		\
	  (sbi)->segs_per_sec) ||	\
	 ((secno) == CURSEG_I(sbi, CURSEG_WARM_NODE)->segno /		\
	  (sbi)->segs_per_sec) ||	\
	 ((secno) == CURSEG_I(sbi, CURSEG_COLD_NODE)->segno /		\
	  (sbi)->segs_per_sec))	\

#define MAIN_BLKADDR(sbi)						\
	(SM_I(sbi) ? SM_I(sbi)->main_blkaddr : 				\
		le32_to_cpu(F2FS_RAW_SUPER(sbi)->main_blkaddr))
#define SEG0_BLKADDR(sbi)						\
	(SM_I(sbi) ? SM_I(sbi)->seg0_blkaddr : 				\
		le32_to_cpu(F2FS_RAW_SUPER(sbi)->segment0_blkaddr))

#define MAIN_SEGS(sbi)	(SM_I(sbi)->main_segments)
#define MAIN_SECS(sbi)	((sbi)->total_sections)

#define TOTAL_SEGS(sbi)							\
	(SM_I(sbi) ? SM_I(sbi)->segment_count : 				\
		le32_to_cpu(F2FS_RAW_SUPER(sbi)->segment_count))
#define TOTAL_BLKS(sbi)	(TOTAL_SEGS(sbi) << (sbi)->log_blocks_per_seg)

#define MAX_BLKADDR(sbi)	(SEG0_BLKADDR(sbi) + TOTAL_BLKS(sbi))
#define SEGMENT_SIZE(sbi)	(1ULL << ((sbi)->log_blocksize +	\
					(sbi)->log_blocks_per_seg))

#define START_BLOCK(sbi, segno)	(SEG0_BLKADDR(sbi) +			\
	 (GET_R2L_SEGNO(FREE_I(sbi), segno) << (sbi)->log_blocks_per_seg))

#define NEXT_FREE_BLKADDR(sbi, curseg)					\
	(START_BLOCK(sbi, (curseg)->segno) + (curseg)->next_blkoff)

#define GET_SEGOFF_FROM_SEG0(sbi, blk_addr)	((blk_addr) - SEG0_BLKADDR(sbi))
#define GET_SEGNO_FROM_SEG0(sbi, blk_addr)				\
	(GET_SEGOFF_FROM_SEG0(sbi, blk_addr) >> (sbi)->log_blocks_per_seg)
#define GET_BLKOFF_FROM_SEG0(sbi, blk_addr)				\
	(GET_SEGOFF_FROM_SEG0(sbi, blk_addr) & ((sbi)->blocks_per_seg - 1))

#define GET_SEGNO(sbi, blk_addr)					\
	((!is_valid_data_blkaddr(sbi, blk_addr)) ?			\
	NULL_SEGNO : GET_L2R_SEGNO(FREE_I(sbi),			\
		GET_SEGNO_FROM_SEG0(sbi, blk_addr)))
#define BLKS_PER_SEC(sbi)					\
	((sbi)->segs_per_sec * (sbi)->blocks_per_seg)
#define GET_SEC_FROM_SEG(sbi, segno)				\
	((segno) / (sbi)->segs_per_sec)
#define GET_SEG_FROM_SEC(sbi, secno)				\
	((secno) * (sbi)->segs_per_sec)
#define GET_ZONE_FROM_SEC(sbi, secno)				\
	((secno) / (sbi)->secs_per_zone)
#define GET_ZONE_FROM_SEG(sbi, segno)				\
	GET_ZONE_FROM_SEC(sbi, GET_SEC_FROM_SEG(sbi, segno))

#define GET_SUM_BLOCK(sbi, segno)				\
	((sbi)->sm_info->ssa_blkaddr + (segno))

#define GET_SUM_TYPE(footer) ((footer)->entry_type)
#define SET_SUM_TYPE(footer, type) ((footer)->entry_type = (type))

#define SIT_ENTRY_OFFSET(sit_i, segno)					\
	((segno) % (sit_i)->sents_per_block)
#define SIT_BLOCK_OFFSET(segno)					\
	((segno) / SIT_ENTRY_PER_BLOCK)
#define	START_SEGNO(segno)		\
	(SIT_BLOCK_OFFSET(segno) * SIT_ENTRY_PER_BLOCK)
#define SIT_BLK_CNT(sbi)			\
	((MAIN_SEGS(sbi) + SIT_ENTRY_PER_BLOCK - 1) / SIT_ENTRY_PER_BLOCK)
#define f2fs_bitmap_size(nr)			\
	(BITS_TO_LONGS(nr) * sizeof(unsigned long))

#define SECTOR_FROM_BLOCK(blk_addr)					\
	(((sector_t)blk_addr) << F2FS_LOG_SECTORS_PER_BLOCK)
#define SECTOR_TO_BLOCK(sectors)					\
	((sectors) >> F2FS_LOG_SECTORS_PER_BLOCK)

/*
 * indicate a block allocation direction: RIGHT and LEFT.
 * RIGHT means allocating new sections towards the end of volume.
 * LEFT means the opposite direction.
 */
enum {
	ALLOC_RIGHT = 0,
	ALLOC_LEFT
};

/*
 * In the victim_sel_policy->alloc_mode, there are two block allocation modes.
 * LFS writes data sequentially with cleaning operations.
 * SSR (Slack Space Recycle) reuses obsolete space without cleaning operations.
 */
enum {
	LFS = 0,
	SSR
};

/*
 * In the victim_sel_policy->gc_mode, there are two gc, aka cleaning, modes.
 * GC_CB is based on cost-benefit algorithm.
 * GC_GREEDY is based on greedy algorithm.
 */
enum {
	GC_CB = 0,
	GC_GREEDY,
	ALLOC_NEXT,
	FLUSH_DEVICE,
	MAX_GC_POLICY,
};

/*
 * BG_GC means the background cleaning job.
 * FG_GC means the on-demand cleaning job.
 * FORCE_FG_GC means on-demand cleaning job in background.
 */
enum {
	BG_GC = 0,
	FG_GC,
	FORCE_FG_GC,
};

/* for a function parameter to select a victim segment */
struct victim_sel_policy {
	int alloc_mode;			/* LFS or SSR */
	int gc_mode;			/* GC_CB or GC_GREEDY */
	unsigned long *dirty_segmap;	/* dirty segment bitmap */
	unsigned int max_search;	/* maximum # of segments to search */
	unsigned int offset;		/* last scanned bitmap offset */
	unsigned int ofs_unit;		/* bitmap search unit */
	unsigned int min_cost;		/* minimum cost */
	unsigned int min_segno;		/* segment # having min. cost */
};

struct seg_entry {
	unsigned int type:6;		/* segment type like CURSEG_XXX_TYPE */
	unsigned int valid_blocks:10;	/* # of valid blocks */
	unsigned int ckpt_valid_blocks:10;	/* # of valid blocks last cp */
	unsigned int padding:6;		/* padding */
	unsigned char *cur_valid_map;	/* validity bitmap of blocks */
#ifdef CONFIG_F2FS_CHECK_FS
	unsigned char *cur_valid_map_mir;	/* mirror of current valid bitmap */
#endif
	/*
	 * # of valid blocks and the validity bitmap stored in the the last
	 * checkpoint pack. This information is used by the SSR mode.
	 */
	unsigned char *ckpt_valid_map;	/* validity bitmap of blocks last cp */
	unsigned char *discard_map;
	unsigned long long mtime;	/* modification time of the segment */
};

struct sec_entry {
	unsigned int valid_blocks;	/* # of valid blocks in a section */
};

struct segment_allocation {
	void (*allocate_segment)(struct f2fs_sb_info *, int, bool);
};

/*
 * this value is set in page as a private data which indicate that
 * the page is atomically written, and it is in inmem_pages list.
 */
#define ATOMIC_WRITTEN_PAGE		((unsigned long)-1)
#define DUMMY_WRITTEN_PAGE		((unsigned long)-2)

#define IS_ATOMIC_WRITTEN_PAGE(page)			\
		(page_private(page) == (unsigned long)ATOMIC_WRITTEN_PAGE)
#define IS_DUMMY_WRITTEN_PAGE(page)			\
		(page_private(page) == (unsigned long)DUMMY_WRITTEN_PAGE)
<<<<<<< HEAD
=======

#define MAX_SKIP_GC_COUNT			16
>>>>>>> ae6c134c

struct inmem_pages {
	struct list_head list;
	struct page *page;
	block_t old_addr;		/* for revoking when fail to commit */
};

struct sit_info {
	const struct segment_allocation *s_ops;

	block_t sit_base_addr;		/* start block address of SIT area */
	block_t sit_blocks;		/* # of blocks used by SIT area */
	block_t written_valid_blocks;	/* # of valid blocks in main area */
	char *sit_bitmap;		/* SIT bitmap pointer */
#ifdef CONFIG_F2FS_CHECK_FS
	char *sit_bitmap_mir;		/* SIT bitmap mirror */
#endif
	unsigned int bitmap_size;	/* SIT bitmap size */

	unsigned long *tmp_map;			/* bitmap for temporal use */
	unsigned long *dirty_sentries_bitmap;	/* bitmap for dirty sentries */
	unsigned int dirty_sentries;		/* # of dirty sentries */
	unsigned int sents_per_block;		/* # of SIT entries per block */
	struct rw_semaphore sentry_lock;	/* to protect SIT cache */
	struct seg_entry *sentries;		/* SIT segment-level cache */
	struct sec_entry *sec_entries;		/* SIT section-level cache */

	/* for cost-benefit algorithm in cleaning procedure */
	unsigned long long elapsed_time;	/* elapsed time after mount */
	unsigned long long mounted_time;	/* mount time */
	unsigned long long min_mtime;		/* min. modification time */
	unsigned long long max_mtime;		/* max. modification time */

	unsigned int last_victim[MAX_GC_POLICY]; /* last victim segment # */
};

struct free_segmap_info {
	unsigned int start_segno;	/* start segment number logically */
	unsigned int free_segments;	/* # of free segments */
	unsigned int free_sections;	/* # of free sections */
	spinlock_t segmap_lock;		/* free segmap lock */
	unsigned long *free_segmap;	/* free segment bitmap */
	unsigned long *free_secmap;	/* free section bitmap */
};

/* Notice: The order of dirty type is same with CURSEG_XXX in f2fs.h */
enum dirty_type {
	DIRTY_HOT_DATA,		/* dirty segments assigned as hot data logs */
	DIRTY_WARM_DATA,	/* dirty segments assigned as warm data logs */
	DIRTY_COLD_DATA,	/* dirty segments assigned as cold data logs */
	DIRTY_HOT_NODE,		/* dirty segments assigned as hot node logs */
	DIRTY_WARM_NODE,	/* dirty segments assigned as warm node logs */
	DIRTY_COLD_NODE,	/* dirty segments assigned as cold node logs */
	DIRTY,			/* to count # of dirty segments */
	PRE,			/* to count # of entirely obsolete segments */
	NR_DIRTY_TYPE
};

struct dirty_seglist_info {
	const struct victim_selection *v_ops;	/* victim selction operation */
	unsigned long *dirty_segmap[NR_DIRTY_TYPE];
	struct mutex seglist_lock;		/* lock for segment bitmaps */
	int nr_dirty[NR_DIRTY_TYPE];		/* # of dirty segments */
	unsigned long *victim_secmap;		/* background GC victims */
};

/* victim selection function for cleaning and SSR */
struct victim_selection {
	int (*get_victim)(struct f2fs_sb_info *, unsigned int *,
							int, int, char);
};

/* for active log information */
struct curseg_info {
	struct mutex curseg_mutex;		/* lock for consistency */
	struct f2fs_summary_block *sum_blk;	/* cached summary block */
	struct rw_semaphore journal_rwsem;	/* protect journal area */
	struct f2fs_journal *journal;		/* cached journal info */
	unsigned char alloc_type;		/* current allocation type */
	unsigned int segno;			/* current segment number */
	unsigned short next_blkoff;		/* next block offset to write */
	unsigned int zone;			/* current zone number */
	unsigned int next_segno;		/* preallocated segment */
};

struct sit_entry_set {
	struct list_head set_list;	/* link with all sit sets */
	unsigned int start_segno;	/* start segno of sits in set */
	unsigned int entry_cnt;		/* the # of sit entries in set */
};

/*
 * inline functions
 */
static inline struct curseg_info *CURSEG_I(struct f2fs_sb_info *sbi, int type)
{
	return (struct curseg_info *)(SM_I(sbi)->curseg_array + type);
}

static inline struct seg_entry *get_seg_entry(struct f2fs_sb_info *sbi,
						unsigned int segno)
{
	struct sit_info *sit_i = SIT_I(sbi);
	return &sit_i->sentries[segno];
}

static inline struct sec_entry *get_sec_entry(struct f2fs_sb_info *sbi,
						unsigned int segno)
{
	struct sit_info *sit_i = SIT_I(sbi);
	return &sit_i->sec_entries[GET_SEC_FROM_SEG(sbi, segno)];
}

static inline unsigned int get_valid_blocks(struct f2fs_sb_info *sbi,
				unsigned int segno, bool use_section)
{
	/*
	 * In order to get # of valid blocks in a section instantly from many
	 * segments, f2fs manages two counting structures separately.
	 */
<<<<<<< HEAD
	if (use_section && sbi->segs_per_sec > 1)
=======
	if (use_section && __is_large_section(sbi))
>>>>>>> ae6c134c
		return get_sec_entry(sbi, segno)->valid_blocks;
	else
		return get_seg_entry(sbi, segno)->valid_blocks;
}

static inline unsigned int get_ckpt_valid_blocks(struct f2fs_sb_info *sbi,
				unsigned int segno)
{
	return get_seg_entry(sbi, segno)->ckpt_valid_blocks;
}

static inline void seg_info_from_raw_sit(struct seg_entry *se,
					struct f2fs_sit_entry *rs)
{
	se->valid_blocks = GET_SIT_VBLOCKS(rs);
	se->ckpt_valid_blocks = GET_SIT_VBLOCKS(rs);
	memcpy(se->cur_valid_map, rs->valid_map, SIT_VBLOCK_MAP_SIZE);
	memcpy(se->ckpt_valid_map, rs->valid_map, SIT_VBLOCK_MAP_SIZE);
#ifdef CONFIG_F2FS_CHECK_FS
	memcpy(se->cur_valid_map_mir, rs->valid_map, SIT_VBLOCK_MAP_SIZE);
#endif
	se->type = GET_SIT_TYPE(rs);
	se->mtime = le64_to_cpu(rs->mtime);
}

static inline void __seg_info_to_raw_sit(struct seg_entry *se,
					struct f2fs_sit_entry *rs)
{
	unsigned short raw_vblocks = (se->type << SIT_VBLOCKS_SHIFT) |
					se->valid_blocks;
	rs->vblocks = cpu_to_le16(raw_vblocks);
	memcpy(rs->valid_map, se->cur_valid_map, SIT_VBLOCK_MAP_SIZE);
	rs->mtime = cpu_to_le64(se->mtime);
}

static inline void seg_info_to_sit_page(struct f2fs_sb_info *sbi,
				struct page *page, unsigned int start)
{
	struct f2fs_sit_block *raw_sit;
	struct seg_entry *se;
	struct f2fs_sit_entry *rs;
	unsigned int end = min(start + SIT_ENTRY_PER_BLOCK,
					(unsigned long)MAIN_SEGS(sbi));
	int i;

	raw_sit = (struct f2fs_sit_block *)page_address(page);
<<<<<<< HEAD
=======
	memset(raw_sit, 0, PAGE_SIZE);
>>>>>>> ae6c134c
	for (i = 0; i < end - start; i++) {
		rs = &raw_sit->entries[i];
		se = get_seg_entry(sbi, start + i);
		__seg_info_to_raw_sit(se, rs);
	}
}

static inline void seg_info_to_raw_sit(struct seg_entry *se,
					struct f2fs_sit_entry *rs)
{
	__seg_info_to_raw_sit(se, rs);

	memcpy(se->ckpt_valid_map, rs->valid_map, SIT_VBLOCK_MAP_SIZE);
	se->ckpt_valid_blocks = se->valid_blocks;
}

static inline unsigned int find_next_inuse(struct free_segmap_info *free_i,
		unsigned int max, unsigned int segno)
{
	unsigned int ret;
	spin_lock(&free_i->segmap_lock);
	ret = find_next_bit(free_i->free_segmap, max, segno);
	spin_unlock(&free_i->segmap_lock);
	return ret;
}

static inline void __set_free(struct f2fs_sb_info *sbi, unsigned int segno)
{
	struct free_segmap_info *free_i = FREE_I(sbi);
	unsigned int secno = GET_SEC_FROM_SEG(sbi, segno);
	unsigned int start_segno = GET_SEG_FROM_SEC(sbi, secno);
	unsigned int next;

	spin_lock(&free_i->segmap_lock);
	clear_bit(segno, free_i->free_segmap);
	free_i->free_segments++;

	next = find_next_bit(free_i->free_segmap,
			start_segno + sbi->segs_per_sec, start_segno);
	if (next >= start_segno + sbi->segs_per_sec) {
		clear_bit(secno, free_i->free_secmap);
		free_i->free_sections++;
	}
	spin_unlock(&free_i->segmap_lock);
}

static inline void __set_inuse(struct f2fs_sb_info *sbi,
		unsigned int segno)
{
	struct free_segmap_info *free_i = FREE_I(sbi);
	unsigned int secno = GET_SEC_FROM_SEG(sbi, segno);

	set_bit(segno, free_i->free_segmap);
	free_i->free_segments--;
	if (!test_and_set_bit(secno, free_i->free_secmap))
		free_i->free_sections--;
}

static inline void __set_test_and_free(struct f2fs_sb_info *sbi,
		unsigned int segno)
{
	struct free_segmap_info *free_i = FREE_I(sbi);
	unsigned int secno = GET_SEC_FROM_SEG(sbi, segno);
	unsigned int start_segno = GET_SEG_FROM_SEC(sbi, secno);
	unsigned int next;

	spin_lock(&free_i->segmap_lock);
	if (test_and_clear_bit(segno, free_i->free_segmap)) {
		free_i->free_segments++;

		if (IS_CURSEC(sbi, secno))
			goto skip_free;
		next = find_next_bit(free_i->free_segmap,
				start_segno + sbi->segs_per_sec, start_segno);
		if (next >= start_segno + sbi->segs_per_sec) {
			if (test_and_clear_bit(secno, free_i->free_secmap))
				free_i->free_sections++;
		}
	}
skip_free:
	spin_unlock(&free_i->segmap_lock);
}

static inline void __set_test_and_inuse(struct f2fs_sb_info *sbi,
		unsigned int segno)
{
	struct free_segmap_info *free_i = FREE_I(sbi);
	unsigned int secno = GET_SEC_FROM_SEG(sbi, segno);

	spin_lock(&free_i->segmap_lock);
	if (!test_and_set_bit(segno, free_i->free_segmap)) {
		free_i->free_segments--;
		if (!test_and_set_bit(secno, free_i->free_secmap))
			free_i->free_sections--;
	}
	spin_unlock(&free_i->segmap_lock);
}

static inline void get_sit_bitmap(struct f2fs_sb_info *sbi,
		void *dst_addr)
{
	struct sit_info *sit_i = SIT_I(sbi);

#ifdef CONFIG_F2FS_CHECK_FS
	if (memcmp(sit_i->sit_bitmap, sit_i->sit_bitmap_mir,
						sit_i->bitmap_size))
		f2fs_bug_on(sbi, 1);
#endif
	memcpy(dst_addr, sit_i->sit_bitmap, sit_i->bitmap_size);
}

static inline block_t written_block_count(struct f2fs_sb_info *sbi)
{
	return SIT_I(sbi)->written_valid_blocks;
}

static inline unsigned int free_segments(struct f2fs_sb_info *sbi)
{
	return FREE_I(sbi)->free_segments;
}

static inline int reserved_segments(struct f2fs_sb_info *sbi)
{
	return SM_I(sbi)->reserved_segments;
}

static inline unsigned int free_sections(struct f2fs_sb_info *sbi)
{
	return FREE_I(sbi)->free_sections;
}

static inline unsigned int prefree_segments(struct f2fs_sb_info *sbi)
{
	return DIRTY_I(sbi)->nr_dirty[PRE];
}

static inline unsigned int dirty_segments(struct f2fs_sb_info *sbi)
{
	return DIRTY_I(sbi)->nr_dirty[DIRTY_HOT_DATA] +
		DIRTY_I(sbi)->nr_dirty[DIRTY_WARM_DATA] +
		DIRTY_I(sbi)->nr_dirty[DIRTY_COLD_DATA] +
		DIRTY_I(sbi)->nr_dirty[DIRTY_HOT_NODE] +
		DIRTY_I(sbi)->nr_dirty[DIRTY_WARM_NODE] +
		DIRTY_I(sbi)->nr_dirty[DIRTY_COLD_NODE];
}

static inline int overprovision_segments(struct f2fs_sb_info *sbi)
{
	return SM_I(sbi)->ovp_segments;
}

static inline int reserved_sections(struct f2fs_sb_info *sbi)
{
	return GET_SEC_FROM_SEG(sbi, (unsigned int)reserved_segments(sbi));
}

static inline bool has_curseg_enough_space(struct f2fs_sb_info *sbi)
{
	unsigned int node_blocks = get_pages(sbi, F2FS_DIRTY_NODES) +
					get_pages(sbi, F2FS_DIRTY_DENTS);
	unsigned int dent_blocks = get_pages(sbi, F2FS_DIRTY_DENTS);
	unsigned int segno, left_blocks;
	int i;

	/* check current node segment */
	for (i = CURSEG_HOT_NODE; i <= CURSEG_COLD_NODE; i++) {
		segno = CURSEG_I(sbi, i)->segno;
		left_blocks = sbi->blocks_per_seg -
			get_seg_entry(sbi, segno)->ckpt_valid_blocks;

		if (node_blocks > left_blocks)
			return false;
	}

	/* check current data segment */
	segno = CURSEG_I(sbi, CURSEG_HOT_DATA)->segno;
	left_blocks = sbi->blocks_per_seg -
			get_seg_entry(sbi, segno)->ckpt_valid_blocks;
	if (dent_blocks > left_blocks)
		return false;
	return true;
}

static inline bool has_not_enough_free_secs(struct f2fs_sb_info *sbi,
					int freed, int needed)
{
	int node_secs = get_blocktype_secs(sbi, F2FS_DIRTY_NODES);
	int dent_secs = get_blocktype_secs(sbi, F2FS_DIRTY_DENTS);
	int imeta_secs = get_blocktype_secs(sbi, F2FS_DIRTY_IMETA);

	if (unlikely(is_sbi_flag_set(sbi, SBI_POR_DOING)))
		return false;

	if (free_sections(sbi) + freed == reserved_sections(sbi) + needed &&
			has_curseg_enough_space(sbi))
		return false;
	return (free_sections(sbi) + freed) <=
		(node_secs + 2 * dent_secs + imeta_secs +
		reserved_sections(sbi) + needed);
<<<<<<< HEAD
=======
}

static inline int f2fs_is_checkpoint_ready(struct f2fs_sb_info *sbi)
{
	if (likely(!is_sbi_flag_set(sbi, SBI_CP_DISABLED)))
		return 0;
	if (likely(!has_not_enough_free_secs(sbi, 0, 0)))
		return 0;
	return -ENOSPC;
>>>>>>> ae6c134c
}

static inline bool excess_prefree_segs(struct f2fs_sb_info *sbi)
{
	return prefree_segments(sbi) > SM_I(sbi)->rec_prefree_segments;
}

static inline int utilization(struct f2fs_sb_info *sbi)
{
	return div_u64((u64)valid_user_blocks(sbi) * 100,
					sbi->user_block_count);
}

/*
 * Sometimes f2fs may be better to drop out-of-place update policy.
 * And, users can control the policy through sysfs entries.
 * There are five policies with triggering conditions as follows.
 * F2FS_IPU_FORCE - all the time,
 * F2FS_IPU_SSR - if SSR mode is activated,
 * F2FS_IPU_UTIL - if FS utilization is over threashold,
 * F2FS_IPU_SSR_UTIL - if SSR mode is activated and FS utilization is over
 *                     threashold,
 * F2FS_IPU_FSYNC - activated in fsync path only for high performance flash
 *                     storages. IPU will be triggered only if the # of dirty
 *                     pages over min_fsync_blocks.
 * F2FS_IPUT_DISABLE - disable IPU. (=default option)
 */
#define DEF_MIN_IPU_UTIL	70
#define DEF_MIN_FSYNC_BLOCKS	8
#define DEF_MIN_HOT_BLOCKS	16

#define SMALL_VOLUME_SEGMENTS	(16 * 512)	/* 16GB */

enum {
	F2FS_IPU_FORCE,
	F2FS_IPU_SSR,
	F2FS_IPU_UTIL,
	F2FS_IPU_SSR_UTIL,
	F2FS_IPU_FSYNC,
	F2FS_IPU_ASYNC,
};

static inline unsigned int curseg_segno(struct f2fs_sb_info *sbi,
		int type)
{
	struct curseg_info *curseg = CURSEG_I(sbi, type);
	return curseg->segno;
}

static inline unsigned char curseg_alloc_type(struct f2fs_sb_info *sbi,
		int type)
{
	struct curseg_info *curseg = CURSEG_I(sbi, type);
	return curseg->alloc_type;
}

static inline unsigned short curseg_blkoff(struct f2fs_sb_info *sbi, int type)
{
	struct curseg_info *curseg = CURSEG_I(sbi, type);
	return curseg->next_blkoff;
}

static inline void check_seg_range(struct f2fs_sb_info *sbi, unsigned int segno)
{
	f2fs_bug_on(sbi, segno > TOTAL_SEGS(sbi) - 1);
}

static inline void verify_block_addr(struct f2fs_io_info *fio, block_t blk_addr)
{
	struct f2fs_sb_info *sbi = fio->sbi;

	if (__is_meta_io(fio))
		verify_blkaddr(sbi, blk_addr, META_GENERIC);
	else
		verify_blkaddr(sbi, blk_addr, DATA_GENERIC);
}

/*
 * Summary block is always treated as an invalid block
 */
static inline int check_block_count(struct f2fs_sb_info *sbi,
		int segno, struct f2fs_sit_entry *raw_sit)
{
#ifdef CONFIG_F2FS_CHECK_FS
	bool is_valid  = test_bit_le(0, raw_sit->valid_map) ? true : false;
	int valid_blocks = 0;
	int cur_pos = 0, next_pos;

	/* check bitmap with valid block count */
	do {
		if (is_valid) {
			next_pos = find_next_zero_bit_le(&raw_sit->valid_map,
					sbi->blocks_per_seg,
					cur_pos);
			valid_blocks += next_pos - cur_pos;
		} else
			next_pos = find_next_bit_le(&raw_sit->valid_map,
					sbi->blocks_per_seg,
					cur_pos);
		cur_pos = next_pos;
		is_valid = !is_valid;
	} while (cur_pos < sbi->blocks_per_seg);

	if (unlikely(GET_SIT_VBLOCKS(raw_sit) != valid_blocks)) {
		f2fs_msg(sbi->sb, KERN_ERR,
				"Mismatch valid blocks %d vs. %d",
					GET_SIT_VBLOCKS(raw_sit), valid_blocks);
		set_sbi_flag(sbi, SBI_NEED_FSCK);
		return -EINVAL;
	}
#endif
	/* check segment usage, and check boundary of a given segment number */
	if (unlikely(GET_SIT_VBLOCKS(raw_sit) > sbi->blocks_per_seg
					|| segno > TOTAL_SEGS(sbi) - 1)) {
		f2fs_msg(sbi->sb, KERN_ERR,
				"Wrong valid blocks %d or segno %u",
					GET_SIT_VBLOCKS(raw_sit), segno);
		set_sbi_flag(sbi, SBI_NEED_FSCK);
		return -EINVAL;
	}
	return 0;
}

static inline pgoff_t current_sit_addr(struct f2fs_sb_info *sbi,
						unsigned int start)
{
	struct sit_info *sit_i = SIT_I(sbi);
	unsigned int offset = SIT_BLOCK_OFFSET(start);
	block_t blk_addr = sit_i->sit_base_addr + offset;

	check_seg_range(sbi, start);

#ifdef CONFIG_F2FS_CHECK_FS
	if (f2fs_test_bit(offset, sit_i->sit_bitmap) !=
			f2fs_test_bit(offset, sit_i->sit_bitmap_mir))
		f2fs_bug_on(sbi, 1);
#endif

	/* calculate sit block address */
	if (f2fs_test_bit(offset, sit_i->sit_bitmap))
		blk_addr += sit_i->sit_blocks;

	return blk_addr;
}

static inline pgoff_t next_sit_addr(struct f2fs_sb_info *sbi,
						pgoff_t block_addr)
{
	struct sit_info *sit_i = SIT_I(sbi);
	block_addr -= sit_i->sit_base_addr;
	if (block_addr < sit_i->sit_blocks)
		block_addr += sit_i->sit_blocks;
	else
		block_addr -= sit_i->sit_blocks;

	return block_addr + sit_i->sit_base_addr;
}

static inline void set_to_next_sit(struct sit_info *sit_i, unsigned int start)
{
	unsigned int block_off = SIT_BLOCK_OFFSET(start);

	f2fs_change_bit(block_off, sit_i->sit_bitmap);
#ifdef CONFIG_F2FS_CHECK_FS
	f2fs_change_bit(block_off, sit_i->sit_bitmap_mir);
#endif
}

static inline unsigned long long get_mtime(struct f2fs_sb_info *sbi,
						bool base_time)
{
	struct sit_info *sit_i = SIT_I(sbi);
<<<<<<< HEAD
	time64_t now = ktime_get_real_seconds();

	return sit_i->elapsed_time + now - sit_i->mounted_time;
=======
	time64_t diff, now = ktime_get_real_seconds();

	if (now >= sit_i->mounted_time)
		return sit_i->elapsed_time + now - sit_i->mounted_time;

	/* system time is set to the past */
	if (!base_time) {
		diff = sit_i->mounted_time - now;
		if (sit_i->elapsed_time >= diff)
			return sit_i->elapsed_time - diff;
		return 0;
	}
	return sit_i->elapsed_time;
>>>>>>> ae6c134c
}

static inline void set_summary(struct f2fs_summary *sum, nid_t nid,
			unsigned int ofs_in_node, unsigned char version)
{
	sum->nid = cpu_to_le32(nid);
	sum->ofs_in_node = cpu_to_le16(ofs_in_node);
	sum->version = version;
}

static inline block_t start_sum_block(struct f2fs_sb_info *sbi)
{
	return __start_cp_addr(sbi) +
		le32_to_cpu(F2FS_CKPT(sbi)->cp_pack_start_sum);
}

static inline block_t sum_blk_addr(struct f2fs_sb_info *sbi, int base, int type)
{
	return __start_cp_addr(sbi) +
		le32_to_cpu(F2FS_CKPT(sbi)->cp_pack_total_block_count)
				- (base + 1) + type;
}

<<<<<<< HEAD
static inline bool no_fggc_candidate(struct f2fs_sb_info *sbi,
						unsigned int secno)
{
	if (get_valid_blocks(sbi, GET_SEG_FROM_SEC(sbi, secno), true) >
						sbi->fggc_threshold)
		return true;
	return false;
}

=======
>>>>>>> ae6c134c
static inline bool sec_usage_check(struct f2fs_sb_info *sbi, unsigned int secno)
{
	if (IS_CURSEC(sbi, secno) || (sbi->cur_victim_sec == secno))
		return true;
	return false;
}

/*
 * It is very important to gather dirty pages and write at once, so that we can
 * submit a big bio without interfering other data writes.
 * By default, 512 pages for directory data,
 * 512 pages (2MB) * 8 for nodes, and
 * 256 pages * 8 for meta are set.
 */
static inline int nr_pages_to_skip(struct f2fs_sb_info *sbi, int type)
{
	if (sbi->sb->s_bdi->wb.dirty_exceeded)
		return 0;

	if (type == DATA)
		return sbi->blocks_per_seg;
	else if (type == NODE)
		return 8 * sbi->blocks_per_seg;
	else if (type == META)
		return 8 * BIO_MAX_PAGES;
	else
		return 0;
}

/*
 * When writing pages, it'd better align nr_to_write for segment size.
 */
static inline long nr_pages_to_write(struct f2fs_sb_info *sbi, int type,
					struct writeback_control *wbc)
{
	long nr_to_write, desired;

	if (wbc->sync_mode != WB_SYNC_NONE)
		return 0;

	nr_to_write = wbc->nr_to_write;
	desired = BIO_MAX_PAGES;
	if (type == NODE)
		desired <<= 1;

	wbc->nr_to_write = desired;
	return desired - nr_to_write;
}

static inline void wake_up_discard_thread(struct f2fs_sb_info *sbi, bool force)
{
	struct discard_cmd_control *dcc = SM_I(sbi)->dcc_info;
	bool wakeup = false;
	int i;

	if (force)
		goto wake_up;

	mutex_lock(&dcc->cmd_lock);
	for (i = MAX_PLIST_NUM - 1; i >= 0; i--) {
		if (i + 1 < dcc->discard_granularity)
			break;
		if (!list_empty(&dcc->pend_list[i])) {
			wakeup = true;
			break;
		}
	}
	mutex_unlock(&dcc->cmd_lock);
<<<<<<< HEAD
	if (!wakeup)
=======
	if (!wakeup || !is_idle(sbi, DISCARD_TIME))
>>>>>>> ae6c134c
		return;
wake_up:
	dcc->discard_wake = 1;
	wake_up_interruptible_all(&dcc->discard_wait_queue);
}<|MERGE_RESOLUTION|>--- conflicted
+++ resolved
@@ -20,17 +20,10 @@
 /* L: Logical segment # in volume, R: Relative segment # in main area */
 #define GET_L2R_SEGNO(free_i, segno)	((segno) - (free_i)->start_segno)
 #define GET_R2L_SEGNO(free_i, segno)	((segno) + (free_i)->start_segno)
-<<<<<<< HEAD
 
 #define IS_DATASEG(t)	((t) <= CURSEG_COLD_DATA)
 #define IS_NODESEG(t)	((t) >= CURSEG_HOT_NODE)
 
-=======
-
-#define IS_DATASEG(t)	((t) <= CURSEG_COLD_DATA)
-#define IS_NODESEG(t)	((t) >= CURSEG_HOT_NODE)
-
->>>>>>> ae6c134c
 #define IS_HOT(t)	((t) == CURSEG_HOT_NODE || (t) == CURSEG_HOT_DATA)
 #define IS_WARM(t)	((t) == CURSEG_WARM_NODE || (t) == CURSEG_WARM_DATA)
 #define IS_COLD(t)	((t) == CURSEG_COLD_NODE || (t) == CURSEG_COLD_DATA)
@@ -218,11 +211,8 @@
 		(page_private(page) == (unsigned long)ATOMIC_WRITTEN_PAGE)
 #define IS_DUMMY_WRITTEN_PAGE(page)			\
 		(page_private(page) == (unsigned long)DUMMY_WRITTEN_PAGE)
-<<<<<<< HEAD
-=======
 
 #define MAX_SKIP_GC_COUNT			16
->>>>>>> ae6c134c
 
 struct inmem_pages {
 	struct list_head list;
@@ -343,11 +333,7 @@
 	 * In order to get # of valid blocks in a section instantly from many
 	 * segments, f2fs manages two counting structures separately.
 	 */
-<<<<<<< HEAD
-	if (use_section && sbi->segs_per_sec > 1)
-=======
 	if (use_section && __is_large_section(sbi))
->>>>>>> ae6c134c
 		return get_sec_entry(sbi, segno)->valid_blocks;
 	else
 		return get_seg_entry(sbi, segno)->valid_blocks;
@@ -394,10 +380,7 @@
 	int i;
 
 	raw_sit = (struct f2fs_sit_block *)page_address(page);
-<<<<<<< HEAD
-=======
 	memset(raw_sit, 0, PAGE_SIZE);
->>>>>>> ae6c134c
 	for (i = 0; i < end - start; i++) {
 		rs = &raw_sit->entries[i];
 		se = get_seg_entry(sbi, start + i);
@@ -597,8 +580,6 @@
 	return (free_sections(sbi) + freed) <=
 		(node_secs + 2 * dent_secs + imeta_secs +
 		reserved_sections(sbi) + needed);
-<<<<<<< HEAD
-=======
 }
 
 static inline int f2fs_is_checkpoint_ready(struct f2fs_sb_info *sbi)
@@ -608,7 +589,6 @@
 	if (likely(!has_not_enough_free_secs(sbi, 0, 0)))
 		return 0;
 	return -ENOSPC;
->>>>>>> ae6c134c
 }
 
 static inline bool excess_prefree_segs(struct f2fs_sb_info *sbi)
@@ -781,11 +761,6 @@
 						bool base_time)
 {
 	struct sit_info *sit_i = SIT_I(sbi);
-<<<<<<< HEAD
-	time64_t now = ktime_get_real_seconds();
-
-	return sit_i->elapsed_time + now - sit_i->mounted_time;
-=======
 	time64_t diff, now = ktime_get_real_seconds();
 
 	if (now >= sit_i->mounted_time)
@@ -799,7 +774,6 @@
 		return 0;
 	}
 	return sit_i->elapsed_time;
->>>>>>> ae6c134c
 }
 
 static inline void set_summary(struct f2fs_summary *sum, nid_t nid,
@@ -823,18 +797,6 @@
 				- (base + 1) + type;
 }
 
-<<<<<<< HEAD
-static inline bool no_fggc_candidate(struct f2fs_sb_info *sbi,
-						unsigned int secno)
-{
-	if (get_valid_blocks(sbi, GET_SEG_FROM_SEC(sbi, secno), true) >
-						sbi->fggc_threshold)
-		return true;
-	return false;
-}
-
-=======
->>>>>>> ae6c134c
 static inline bool sec_usage_check(struct f2fs_sb_info *sbi, unsigned int secno)
 {
 	if (IS_CURSEC(sbi, secno) || (sbi->cur_victim_sec == secno))
@@ -903,11 +865,7 @@
 		}
 	}
 	mutex_unlock(&dcc->cmd_lock);
-<<<<<<< HEAD
-	if (!wakeup)
-=======
 	if (!wakeup || !is_idle(sbi, DISCARD_TIME))
->>>>>>> ae6c134c
 		return;
 wake_up:
 	dcc->discard_wake = 1;
