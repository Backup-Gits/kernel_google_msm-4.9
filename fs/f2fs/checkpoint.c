--- conflicted
+++ resolved
@@ -1267,15 +1267,10 @@
 
 	if (is_sbi_flag_set(sbi, SBI_QUOTA_SKIP_FLUSH))
 		__set_ckpt_flags(ckpt, CP_QUOTA_NEED_FSCK_FLAG);
-<<<<<<< HEAD
-	else
-		__clear_ckpt_flags(ckpt, CP_QUOTA_NEED_FSCK_FLAG);
-=======
 	/*
 	 * TODO: we count on fsck.f2fs to clear this flag until we figure out
 	 * missing cases which clear it incorrectly.
 	 */
->>>>>>> e4311a36
 
 	if (is_sbi_flag_set(sbi, SBI_QUOTA_NEED_REPAIR))
 		__set_ckpt_flags(ckpt, CP_QUOTA_NEED_FSCK_FLAG);
@@ -1283,7 +1278,6 @@
 	/* set this flag to activate crc|cp_ver for recovery */
 	__set_ckpt_flags(ckpt, CP_CRC_RECOVERY_FLAG);
 	__clear_ckpt_flags(ckpt, CP_NOCRC_RECOVERY_FLAG);
-<<<<<<< HEAD
 
 	spin_unlock_irqrestore(&sbi->cp_lock, flags);
 }
@@ -1305,29 +1299,6 @@
 
 	f2fs_wait_on_page_writeback(page, META, true, true);
 
-=======
-
-	spin_unlock_irqrestore(&sbi->cp_lock, flags);
-}
-
-static void commit_checkpoint(struct f2fs_sb_info *sbi,
-	void *src, block_t blk_addr)
-{
-	struct writeback_control wbc = {
-		.for_reclaim = 0,
-	};
-
-	/*
-	 * pagevec_lookup_tag and lock_page again will take
-	 * some extra time. Therefore, f2fs_update_meta_pages and
-	 * f2fs_sync_meta_pages are combined in this function.
-	 */
-	struct page *page = f2fs_grab_meta_page(sbi, blk_addr);
-	int err;
-
-	f2fs_wait_on_page_writeback(page, META, true, true);
-
->>>>>>> e4311a36
 	memcpy(page_address(page), src, PAGE_SIZE);
 
 	set_page_dirty(page);
