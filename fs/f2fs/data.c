--- conflicted
+++ resolved
@@ -330,16 +330,10 @@
 		for (; start < F2FS_IO_SIZE(sbi); start++) {
 			struct page *page =
 				mempool_alloc(sbi->write_io_dummy,
-<<<<<<< HEAD
-					GFP_NOIO | __GFP_ZERO | __GFP_NOFAIL);
-			f2fs_bug_on(sbi, !page);
-
-=======
 					      GFP_NOIO | __GFP_NOFAIL);
 			f2fs_bug_on(sbi, !page);
 
 			zero_user_segment(page, 0, PAGE_SIZE);
->>>>>>> e4311a36
 			SetPagePrivate(page);
 			set_page_private(page, (unsigned long)DUMMY_WRITTEN_PAGE);
 			lock_page(page);
@@ -479,7 +473,6 @@
 		if (type >= META)
 			break;
 	}
-<<<<<<< HEAD
 }
 
 void f2fs_submit_merged_write(struct f2fs_sb_info *sbi, enum page_type type)
@@ -487,15 +480,6 @@
 	__submit_merged_write_cond(sbi, NULL, 0, 0, type, true);
 }
 
-=======
-}
-
-void f2fs_submit_merged_write(struct f2fs_sb_info *sbi, enum page_type type)
-{
-	__submit_merged_write_cond(sbi, NULL, 0, 0, type, true);
-}
-
->>>>>>> e4311a36
 void f2fs_submit_merged_write_cond(struct f2fs_sb_info *sbi,
 				struct inode *inode, struct page *page,
 				nid_t ino, enum page_type type)
@@ -563,15 +547,9 @@
 	bool bio_encrypted;
 	int bi_crypt_skip;
 	u64 dun;
-<<<<<<< HEAD
 
 	f2fs_bug_on(sbi, is_read_io(fio->op));
 
-=======
-
-	f2fs_bug_on(sbi, is_read_io(fio->op));
-
->>>>>>> e4311a36
 	down_write(&io->io_rwsem);
 next:
 	if (fio->in_list) {
@@ -604,21 +582,12 @@
 	if (io->bio && (io->last_block_in_bio != fio->new_blkaddr - 1 ||
 	    (io->fio.op != fio->op || io->fio.op_flags != fio->op_flags) ||
 			!__same_bdev(sbi, fio->new_blkaddr, io->bio)))
-<<<<<<< HEAD
 		__submit_merged_bio(io);
 
 	/* ICE support */
 	if (!fscrypt_mergeable_bio(io->bio, dun, bio_encrypted, bi_crypt_skip))
 		__submit_merged_bio(io);
 
-=======
-		__submit_merged_bio(io);
-
-	/* ICE support */
-	if (!fscrypt_mergeable_bio(io->bio, dun, bio_encrypted, bi_crypt_skip))
-		__submit_merged_bio(io);
-
->>>>>>> e4311a36
 alloc_new:
 	if (io->bio == NULL) {
 		if ((fio->type == DATA || fio->type == NODE) &&
@@ -1688,15 +1657,8 @@
 		map.m_lblk = block_in_file;
 		map.m_len = last_block - block_in_file;
 
-<<<<<<< HEAD
-			if (f2fs_map_blocks(inode, &map, 0,
-						F2FS_GET_BLOCK_DEFAULT))
-				goto set_error_page;
-		}
-=======
 		if (f2fs_map_blocks(inode, &map, 0, F2FS_GET_BLOCK_DEFAULT))
 			goto set_error_page;
->>>>>>> e4311a36
 got_it:
 		if ((map.m_flags & F2FS_MAP_MAPPED)) {
 			block_nr = map.m_pblk + block_in_file - map.m_lblk;
@@ -1798,7 +1760,6 @@
 	if (ret == -EAGAIN)
 		ret = f2fs_mpage_readpages(page->mapping, NULL, page, 1, false);
 	return ret;
-<<<<<<< HEAD
 }
 
 static int f2fs_read_data_pages(struct file *file,
@@ -1906,115 +1867,6 @@
 	return check_inplace_update_policy(inode, fio);
 }
 
-=======
-}
-
-static int f2fs_read_data_pages(struct file *file,
-			struct address_space *mapping,
-			struct list_head *pages, unsigned nr_pages)
-{
-	struct inode *inode = mapping->host;
-	struct page *page = list_last_entry(pages, struct page, lru);
-
-	trace_f2fs_readpages(inode, page, nr_pages);
-
-	/* If the file has inline data, skip readpages */
-	if (f2fs_has_inline_data(inode))
-		return 0;
-
-	return f2fs_mpage_readpages(mapping, pages, NULL, nr_pages, true);
-}
-
-static int encrypt_one_page(struct f2fs_io_info *fio)
-{
-	struct inode *inode = fio->page->mapping->host;
-	struct page *mpage;
-	gfp_t gfp_flags = GFP_NOFS;
-
-	if (!f2fs_encrypted_file(inode))
-		return 0;
-
-	/* wait for GCed page writeback via META_MAPPING */
-	f2fs_wait_on_block_writeback(inode, fio->old_blkaddr);
-
-retry_encrypt:
-	if (fscrypt_using_hardware_encryption(inode))
-		return 0;
-
-	fio->encrypted_page = fscrypt_encrypt_page(inode, fio->page,
-			PAGE_SIZE, 0, fio->page->index, gfp_flags);
-	if (IS_ERR(fio->encrypted_page)) {
-		/* flush pending IOs and wait for a while in the ENOMEM case */
-		if (PTR_ERR(fio->encrypted_page) == -ENOMEM) {
-			f2fs_flush_merged_writes(fio->sbi);
-			congestion_wait(BLK_RW_ASYNC, HZ/50);
-			gfp_flags |= __GFP_NOFAIL;
-			goto retry_encrypt;
-		}
-		return PTR_ERR(fio->encrypted_page);
-	}
-
-	mpage = find_lock_page(META_MAPPING(fio->sbi), fio->old_blkaddr);
-	if (mpage) {
-		if (PageUptodate(mpage))
-			memcpy(page_address(mpage),
-				page_address(fio->encrypted_page), PAGE_SIZE);
-		f2fs_put_page(mpage, 1);
-	}
-	return 0;
-}
-
-static inline bool check_inplace_update_policy(struct inode *inode,
-				struct f2fs_io_info *fio)
-{
-	struct f2fs_sb_info *sbi = F2FS_I_SB(inode);
-	unsigned int policy = SM_I(sbi)->ipu_policy;
-
-	if (policy & (0x1 << F2FS_IPU_FORCE))
-		return true;
-	if (policy & (0x1 << F2FS_IPU_SSR) && f2fs_need_SSR(sbi))
-		return true;
-	if (policy & (0x1 << F2FS_IPU_UTIL) &&
-			utilization(sbi) > SM_I(sbi)->min_ipu_util)
-		return true;
-	if (policy & (0x1 << F2FS_IPU_SSR_UTIL) && f2fs_need_SSR(sbi) &&
-			utilization(sbi) > SM_I(sbi)->min_ipu_util)
-		return true;
-
-	/*
-	 * IPU for rewrite async pages
-	 */
-	if (policy & (0x1 << F2FS_IPU_ASYNC) &&
-			fio && fio->op == REQ_OP_WRITE &&
-			!(fio->op_flags & REQ_SYNC) &&
-			!f2fs_encrypted_inode(inode))
-		return true;
-
-	/* this is only set during fdatasync */
-	if (policy & (0x1 << F2FS_IPU_FSYNC) &&
-			is_inode_flag_set(inode, FI_NEED_IPU))
-		return true;
-
-	if (unlikely(fio && is_sbi_flag_set(sbi, SBI_CP_DISABLED) &&
-			!f2fs_is_checkpointed_data(sbi, fio->old_blkaddr)))
-		return true;
-
-	return false;
-}
-
-bool f2fs_should_update_inplace(struct inode *inode, struct f2fs_io_info *fio)
-{
-	if (f2fs_is_pinned_file(inode))
-		return true;
-
-	/* if this is cold file, we should overwrite to avoid fragmentation */
-	if (file_is_cold(inode))
-		return true;
-
-	return check_inplace_update_policy(inode, fio);
-}
-
->>>>>>> e4311a36
 bool f2fs_should_update_outplace(struct inode *inode, struct f2fs_io_info *fio)
 {
 	struct f2fs_sb_info *sbi = F2FS_I_SB(inode);
@@ -2042,17 +1894,10 @@
 static inline bool need_inplace_update(struct f2fs_io_info *fio)
 {
 	struct inode *inode = fio->page->mapping->host;
-<<<<<<< HEAD
 
 	if (f2fs_should_update_outplace(inode, fio))
 		return false;
 
-=======
-
-	if (f2fs_should_update_outplace(inode, fio))
-		return false;
-
->>>>>>> e4311a36
 	return f2fs_should_update_inplace(inode, fio);
 }
 
@@ -2119,10 +1964,6 @@
 		if (fio->need_lock == LOCK_REQ)
 			f2fs_unlock_op(fio->sbi);
 		err = f2fs_inplace_write_data(fio);
-<<<<<<< HEAD
-		if (err && PageWriteback(page))
-			end_page_writeback(page);
-=======
 		if (err) {
 			if (f2fs_encrypted_file(inode))
 				fscrypt_pullback_bio_page(&fio->encrypted_page,
@@ -2130,7 +1971,6 @@
 			if (PageWriteback(page))
 				end_page_writeback(page);
 		}
->>>>>>> e4311a36
 		trace_f2fs_do_write_data_page(fio->page, IPU);
 		set_inode_flag(inode, FI_UPDATE_WRITE);
 		return err;
@@ -2849,7 +2689,6 @@
 	}
 	return 0;
 }
-<<<<<<< HEAD
 
 static void f2fs_dio_end_io(struct bio *bio)
 {
@@ -2861,19 +2700,6 @@
 	bio->bi_private = dio->orig_private;
 	bio->bi_end_io = dio->orig_end_io;
 
-=======
-
-static void f2fs_dio_end_io(struct bio *bio)
-{
-	struct f2fs_private_dio *dio = bio->bi_private;
-
-	dec_page_count(F2FS_I_SB(dio->inode),
-			dio->write ? F2FS_DIO_WRITE : F2FS_DIO_READ);
-
-	bio->bi_private = dio->orig_private;
-	bio->bi_end_io = dio->orig_end_io;
-
->>>>>>> e4311a36
 	kvfree(dio);
 
 	bio_endio(bio);
@@ -3034,10 +2860,6 @@
 
 	clear_cold_data(page);
 
-<<<<<<< HEAD
-	/* This is atomic written page, keep Private */
-=======
->>>>>>> e4311a36
 	if (IS_ATOMIC_WRITTEN_PAGE(page))
 		return f2fs_drop_inmem_page(inode, page);
 
@@ -3055,12 +2877,7 @@
 		return 0;
 
 	clear_cold_data(page);
-<<<<<<< HEAD
-	set_page_private(page, 0);
-	ClearPagePrivate(page);
-=======
 	f2fs_clear_page_private(page);
->>>>>>> e4311a36
 	return 1;
 }
 
