--- conflicted
+++ resolved
@@ -929,10 +929,7 @@
 
 	if (discard_type == DPOLICY_BG) {
 		dpolicy->min_interval = DEF_MIN_DISCARD_ISSUE_TIME;
-<<<<<<< HEAD
-=======
 		dpolicy->mid_interval = DEF_MID_DISCARD_ISSUE_TIME;
->>>>>>> ce672a9a
 		dpolicy->max_interval = DEF_MAX_DISCARD_ISSUE_TIME;
 		dpolicy->io_aware = true;
 		dpolicy->sync = false;
@@ -942,10 +939,7 @@
 		}
 	} else if (discard_type == DPOLICY_FORCE) {
 		dpolicy->min_interval = DEF_MIN_DISCARD_ISSUE_TIME;
-<<<<<<< HEAD
-=======
 		dpolicy->mid_interval = DEF_MID_DISCARD_ISSUE_TIME;
->>>>>>> ce672a9a
 		dpolicy->max_interval = DEF_MAX_DISCARD_ISSUE_TIME;
 		dpolicy->io_aware = false;
 	} else if (discard_type == DPOLICY_FSTRIM) {
@@ -2443,7 +2437,6 @@
 
 	if (sbi->discard_blks == 0)
 		goto out;
-<<<<<<< HEAD
 
 	mutex_lock(&sbi->gc_mutex);
 	err = write_checkpoint(sbi, &cpc);
@@ -2458,13 +2451,6 @@
 	 * or periodic fstrim instead of it.
 	 */
 	if (test_opt(sbi, DISCARD))
-=======
-
-	mutex_lock(&sbi->gc_mutex);
-	err = write_checkpoint(sbi, &cpc);
-	mutex_unlock(&sbi->gc_mutex);
-	if (err)
->>>>>>> ce672a9a
 		goto out;
 
 	start_block = START_BLOCK(sbi, start_segno);
