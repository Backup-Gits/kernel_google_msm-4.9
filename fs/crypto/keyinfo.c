--- conflicted
+++ resolved
@@ -13,24 +13,13 @@
 #include <linux/scatterlist.h>
 #include <linux/ratelimit.h>
 #include <crypto/aes.h>
-<<<<<<< HEAD
-=======
 #include <crypto/algapi.h>
->>>>>>> ae6c134c
 #include <crypto/sha.h>
 #include <crypto/skcipher.h>
 #include "fscrypt_private.h"
 #include "fscrypt_ice.h"
 
 static struct crypto_shash *essiv_hash_tfm;
-<<<<<<< HEAD
-
-/**
- * derive_key_aes() - Derive a key using AES-128-ECB
- * @deriving_key: Encryption key used for derivation.
- * @source_key:   Source key to which to apply derivation.
- * @derived_raw_key:  Derived raw key.
-=======
 
 /* Table of keys referenced by FS_POLICY_FLAG_DIRECT_KEY policies */
 static DEFINE_HASHTABLE(fscrypt_master_keys, 6); /* 6 bits = 64 buckets */
@@ -39,20 +28,13 @@
 /*
  * Key derivation function.  This generates the derived key by encrypting the
  * master key with AES-128-ECB using the inode's nonce as the AES key.
->>>>>>> ae6c134c
  *
  * The master key must be at least as long as the derived key.  If the master
  * key is longer, then only the first 'derived_keysize' bytes are used.
  */
-<<<<<<< HEAD
-static int derive_key_aes(u8 deriving_key[FS_AES_128_ECB_KEY_SIZE],
-				const struct fscrypt_key *source_key,
-				u8 derived_raw_key[FS_MAX_KEY_SIZE])
-=======
 static int derive_key_aes(const u8 *master_key,
 			  const struct fscrypt_context *ctx,
 			  u8 *derived_key, unsigned int derived_keysize)
->>>>>>> ae6c134c
 {
 	int res = 0;
 	struct skcipher_request *req = NULL;
@@ -74,16 +56,6 @@
 	skcipher_request_set_callback(req,
 			CRYPTO_TFM_REQ_MAY_BACKLOG | CRYPTO_TFM_REQ_MAY_SLEEP,
 			crypto_req_done, &wait);
-<<<<<<< HEAD
-	res = crypto_skcipher_setkey(tfm, deriving_key,
-					FS_AES_128_ECB_KEY_SIZE);
-	if (res < 0)
-		goto out;
-
-	sg_init_one(&src_sg, source_key->raw, source_key->size);
-	sg_init_one(&dst_sg, derived_raw_key, source_key->size);
-	skcipher_request_set_crypt(req, &src_sg, &dst_sg, source_key->size,
-=======
 	res = crypto_skcipher_setkey(tfm, ctx->nonce, sizeof(ctx->nonce));
 	if (res < 0)
 		goto out;
@@ -91,7 +63,6 @@
 	sg_init_one(&src_sg, master_key, derived_keysize);
 	sg_init_one(&dst_sg, derived_key, derived_keysize);
 	skcipher_request_set_crypt(req, &src_sg, &dst_sg, derived_keysize,
->>>>>>> ae6c134c
 				   NULL);
 	res = crypto_wait_req(crypto_skcipher_encrypt(req), &wait);
 out:
@@ -100,41 +71,6 @@
 	return res;
 }
 
-<<<<<<< HEAD
-static int validate_user_key(struct fscrypt_info *crypt_info,
-			struct fscrypt_context *ctx,
-			const char *prefix, int min_keysize)
-{
-	char *description;
-	struct key *keyring_key;
-	struct fscrypt_key *master_key;
-	const struct user_key_payload *ukp;
-	int res;
-
-	description = kasprintf(GFP_NOFS, "%s%*phN", prefix,
-				FS_KEY_DESCRIPTOR_SIZE,
-				ctx->master_key_descriptor);
-	if (!description)
-		return -ENOMEM;
-
-	keyring_key = request_key(&key_type_logon, description, NULL);
-	kfree(description);
-	if (IS_ERR(keyring_key))
-		return PTR_ERR(keyring_key);
-	down_read(&keyring_key->sem);
-
-	if (keyring_key->type != &key_type_logon) {
-		printk_once(KERN_WARNING
-				"%s: key type must be logon\n", __func__);
-		res = -ENOKEY;
-		goto out;
-	}
-	ukp = user_key_payload_locked(keyring_key);
-	if (!ukp) {
-		/* key was revoked before we acquired its semaphore */
-		res = -EKEYREVOKED;
-		goto out;
-=======
 /*
  * Search the current task's subscribed keyrings for a "logon" key with
  * description prefix:descriptor, and if found acquire a read lock on it and
@@ -175,7 +111,6 @@
 			     "key with description '%s' has invalid payload",
 			     key->description);
 		goto invalid;
->>>>>>> ae6c134c
 	}
 
 	if (payload->size < min_keysize) {
@@ -184,68 +119,6 @@
 			     key->description, payload->size, min_keysize);
 		goto invalid;
 	}
-<<<<<<< HEAD
-	master_key = (struct fscrypt_key *)ukp->data;
-	BUILD_BUG_ON(FS_AES_128_ECB_KEY_SIZE != FS_KEY_DERIVATION_NONCE_SIZE);
-
-	if (master_key->size < min_keysize || master_key->size > FS_MAX_KEY_SIZE
-	    || master_key->size % AES_BLOCK_SIZE != 0) {
-		printk_once(KERN_WARNING
-				"%s: key size incorrect: %d\n",
-				__func__, master_key->size);
-		res = -ENOKEY;
-		goto out;
-	}
-	/* If we don't need to derive, we still want to do everything
-	 * up until now to validate the key. It's cleaner to fail now
-	 * than to fail in block I/O. */
-	if (!is_private_mode(crypt_info)) {
-		res = derive_key_aes(ctx->nonce, master_key,
-				crypt_info->ci_raw_key);
-	} else {
-		/*
-		 * Inline encryption: no key derivation required because IVs are
-		 * assigned based on iv_sector.
-		 */
-		BUILD_BUG_ON(sizeof(crypt_info->ci_raw_key) !=
-				sizeof(master_key->raw));
-		memcpy(crypt_info->ci_raw_key,
-			master_key->raw, sizeof(crypt_info->ci_raw_key));
-		res = 0;
-	}
-
-out:
-	up_read(&keyring_key->sem);
-	key_put(keyring_key);
-	return res;
-}
-
-static const struct {
-	const char *cipher_str;
-	int keysize;
-} available_modes[] = {
-	[FS_ENCRYPTION_MODE_AES_256_XTS] = { "xts(aes)",
-					     FS_AES_256_XTS_KEY_SIZE },
-	[FS_ENCRYPTION_MODE_AES_256_CTS] = { "cts(cbc(aes))",
-					     FS_AES_256_CTS_KEY_SIZE },
-	[FS_ENCRYPTION_MODE_AES_128_CBC] = { "cbc(aes)",
-					     FS_AES_128_CBC_KEY_SIZE },
-	[FS_ENCRYPTION_MODE_AES_128_CTS] = { "cts(cbc(aes))",
-					     FS_AES_128_CTS_KEY_SIZE },
-	[FS_ENCRYPTION_MODE_PRIVATE] = { "bugon", 0 },
-};
-
-static int determine_cipher_type(struct fscrypt_info *ci, struct inode *inode,
-				 const char **cipher_str_ret, int *keysize_ret)
-{
-	u32 mode;
-
-	if (!fscrypt_valid_enc_modes(ci->ci_data_mode, ci->ci_filename_mode)) {
-		pr_warn_ratelimited("fscrypt: inode %lu uses unsupported encryption modes (contents mode %d, filenames mode %d)\n",
-				    inode->i_ino,
-				    ci->ci_data_mode, ci->ci_filename_mode);
-		return -EINVAL;
-=======
 
 	*payload_ret = payload;
 	return key;
@@ -505,28 +378,11 @@
 		err = PTR_ERR(mk->mk_ctfm);
 		mk->mk_ctfm = NULL;
 		goto err_free_mk;
->>>>>>> ae6c134c
 	}
 	memcpy(mk->mk_descriptor, ci->ci_master_key_descriptor,
 	       FS_KEY_DESCRIPTOR_SIZE);
 	memcpy(mk->mk_raw, raw_key, mode->keysize);
 
-<<<<<<< HEAD
-	if (S_ISREG(inode->i_mode)) {
-		ci->ci_mode = CI_DATA_MODE;
-		mode = ci->ci_data_mode;
-	} else if (S_ISDIR(inode->i_mode) || S_ISLNK(inode->i_mode)) {
-		ci->ci_mode = CI_FNAME_MODE;
-		mode = ci->ci_filename_mode;
-	} else {
-		WARN_ONCE(1, "fscrypt: filesystem tried to load encryption info for inode %lu, which is not encryptable (file type %d)\n",
-			  inode->i_ino, (inode->i_mode & S_IFMT));
-		return -EINVAL;
-	}
-
-	*cipher_str_ret = available_modes[mode].cipher_str;
-	*keysize_ret = available_modes[mode].keysize;
-=======
 	return find_or_insert_master_key(mk, raw_key, mode, ci);
 
 err_free_mk:
@@ -641,7 +497,6 @@
 			return err;
 		}
 	}
->>>>>>> ae6c134c
 	return 0;
 }
 
@@ -650,11 +505,6 @@
 	if (!ci)
 		return;
 
-<<<<<<< HEAD
-	crypto_free_skcipher(ci->ci_ctfm);
-	crypto_free_cipher(ci->ci_essiv_tfm);
-	memset(ci, 0, sizeof(*ci)); /* sanitizes ->ci_raw_key */
-=======
 	if (ci->ci_master_key) {
 		put_master_key(ci->ci_master_key);
 	} else {
@@ -662,88 +512,15 @@
 		crypto_free_cipher(ci->ci_essiv_tfm);
 	}
 	memset(ci->ci_raw_key, 0, FS_MAX_KEY_SIZE);
->>>>>>> ae6c134c
 	kmem_cache_free(fscrypt_info_cachep, ci);
-}
-
-static int derive_essiv_salt(const u8 *key, int keysize, u8 *salt)
-{
-	struct crypto_shash *tfm = READ_ONCE(essiv_hash_tfm);
-
-	/* init hash transform on demand */
-	if (unlikely(!tfm)) {
-		struct crypto_shash *prev_tfm;
-
-		tfm = crypto_alloc_shash("sha256", 0, 0);
-		if (IS_ERR(tfm)) {
-			pr_warn_ratelimited("fscrypt: error allocating SHA-256 transform: %ld\n",
-					    PTR_ERR(tfm));
-			return PTR_ERR(tfm);
-		}
-		prev_tfm = cmpxchg(&essiv_hash_tfm, NULL, tfm);
-		if (prev_tfm) {
-			crypto_free_shash(tfm);
-			tfm = prev_tfm;
-		}
-	}
-
-	{
-		SHASH_DESC_ON_STACK(desc, tfm);
-		desc->tfm = tfm;
-		desc->flags = 0;
-
-		return crypto_shash_digest(desc, key, keysize, salt);
-	}
-}
-
-static int init_essiv_generator(struct fscrypt_info *ci, const u8 *raw_key,
-				int keysize)
-{
-	int err;
-	struct crypto_cipher *essiv_tfm;
-	u8 salt[SHA256_DIGEST_SIZE];
-
-	essiv_tfm = crypto_alloc_cipher("aes", 0, 0);
-	if (IS_ERR(essiv_tfm))
-		return PTR_ERR(essiv_tfm);
-
-	ci->ci_essiv_tfm = essiv_tfm;
-
-	err = derive_essiv_salt(raw_key, keysize, salt);
-	if (err)
-		goto out;
-
-	/*
-	 * Using SHA256 to derive the salt/key will result in AES-256 being
-	 * used for IV generation. File contents encryption will still use the
-	 * configured keysize (AES-128) nevertheless.
-	 */
-	err = crypto_cipher_setkey(essiv_tfm, salt, sizeof(salt));
-	if (err)
-		goto out;
-
-out:
-	memzero_explicit(salt, sizeof(salt));
-	return err;
-}
-
-void __exit fscrypt_essiv_cleanup(void)
-{
-	crypto_free_shash(essiv_hash_tfm);
 }
 
 int fscrypt_get_encryption_info(struct inode *inode)
 {
 	struct fscrypt_info *crypt_info;
 	struct fscrypt_context ctx;
-<<<<<<< HEAD
-	struct crypto_skcipher *ctfm;
-	const char *cipher_str;
-	int keysize;
-=======
 	struct fscrypt_mode *mode;
 	u8 *raw_key = NULL;
->>>>>>> ae6c134c
 	int res;
 
 	if (inode->i_crypt_info)
@@ -781,16 +558,9 @@
 	crypt_info->ci_flags = ctx.flags;
 	crypt_info->ci_data_mode = ctx.contents_encryption_mode;
 	crypt_info->ci_filename_mode = ctx.filenames_encryption_mode;
-<<<<<<< HEAD
-	crypt_info->ci_ctfm = NULL;
-	crypt_info->ci_essiv_tfm = NULL;
-	memcpy(crypt_info->ci_master_key, ctx.master_key_descriptor,
-				sizeof(crypt_info->ci_master_key));
-=======
 	memcpy(crypt_info->ci_master_key_descriptor, ctx.master_key_descriptor,
 	       FS_KEY_DESCRIPTOR_SIZE);
 	memcpy(crypt_info->ci_nonce, ctx.nonce, FS_KEY_DERIVATION_NONCE_SIZE);
->>>>>>> ae6c134c
 
 	mode = select_encryption_mode(crypt_info, inode);
 	if (IS_ERR(mode)) {
@@ -804,63 +574,6 @@
 	 * This cannot be a stack buffer because it may be passed to the
 	 * scatterlist crypto API as part of key derivation.
 	 */
-<<<<<<< HEAD
-	res = validate_user_key(crypt_info, &ctx, FS_KEY_DESC_PREFIX, keysize);
-	if (res && inode->i_sb->s_cop->key_prefix) {
-		int res2 = validate_user_key(crypt_info, &ctx,
-				inode->i_sb->s_cop->key_prefix,
-				keysize);
-		if (res2) {
-			if (res2 == -ENOKEY)
-				res = -ENOKEY;
-			goto out;
-		}
-		res = 0;
-	} else if (res) {
-		goto out;
-	}
-	if (is_private_mode(crypt_info)) {
-		if (!fscrypt_is_ice_capable(inode->i_sb)) {
-			printk(KERN_WARNING "%s: ICE support not available\n",
-					__func__);
-			res = -EINVAL;
-			goto out;
-		}
-		/* Let's encrypt/decrypt by ICE */
-		goto do_ice;
-	}
-
-	ctfm = crypto_alloc_skcipher(cipher_str, 0, 0);
-	if (!ctfm || IS_ERR(ctfm)) {
-		res = ctfm ? PTR_ERR(ctfm) : -ENOMEM;
-		pr_debug("%s: error %d (inode %lu) allocating crypto tfm\n",
-			 __func__, res, inode->i_ino);
-		goto out;
-	}
-	crypt_info->ci_ctfm = ctfm;
-	crypto_skcipher_clear_flags(ctfm, ~0);
-	crypto_skcipher_set_flags(ctfm, CRYPTO_TFM_REQ_WEAK_KEY);
-	/*
-	 * if the provided key is longer than keysize, we use the first
-	 * keysize bytes of the derived key only
-	 */
-	res = crypto_skcipher_setkey(ctfm, crypt_info->ci_raw_key, keysize);
-	if (res)
-		goto out;
-
-	if (S_ISREG(inode->i_mode) &&
-	    crypt_info->ci_data_mode == FS_ENCRYPTION_MODE_AES_128_CBC) {
-		res = init_essiv_generator(crypt_info, crypt_info->ci_raw_key,
-								keysize);
-		if (res) {
-			pr_debug("%s: error %d (inode %lu) allocating essiv tfm\n",
-				 __func__, res, inode->i_ino);
-			goto out;
-		}
-	}
-	memset(crypt_info->ci_raw_key, 0, sizeof(crypt_info->ci_raw_key));
-do_ice:
-=======
 	res = -ENOMEM;
 	raw_key = kmalloc(mode->keysize, GFP_NOFS);
 	if (!raw_key)
@@ -886,13 +599,13 @@
 		goto out;
 
 done:
->>>>>>> ae6c134c
 	if (cmpxchg(&inode->i_crypt_info, NULL, crypt_info) == NULL)
 		crypt_info = NULL;
 out:
 	if (res == -ENOKEY)
 		res = 0;
 	put_crypt_info(crypt_info);
+	kzfree(raw_key);
 	return res;
 }
 EXPORT_SYMBOL(fscrypt_get_encryption_info);
