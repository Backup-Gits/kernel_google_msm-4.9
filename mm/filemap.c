--- conflicted
+++ resolved
@@ -1379,11 +1379,7 @@
 		 * add_to_page_cache_lru lock's the page, and for mmap we expect
 		 * a unlocked page.
 		 */
-<<<<<<< HEAD
-		if (fgp_flags & FGP_FOR_MMAP)
-=======
 		if (page && (fgp_flags & FGP_FOR_MMAP))
->>>>>>> e4311a36
 			unlock_page(page);
 
 	}
@@ -2165,14 +2161,11 @@
 	if (trylock_page(page))
 		return 1;
 
-<<<<<<< HEAD
-=======
 	/*
 	 * NOTE! This will make us return with VM_FAULT_RETRY, but with
 	 * the mmap_sem still held. That's how FAULT_FLAG_RETRY_NOWAIT
 	 * is supposed to work. We have way too many special cases..
 	 */
->>>>>>> e4311a36
 	if (flags & FAULT_FLAG_RETRY_NOWAIT)
 		return 0;
 	*fpin = maybe_unlock_mmap_for_io(vma, flags, *fpin);
