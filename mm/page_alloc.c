/*
 *  linux/mm/page_alloc.c
 *
 *  Manages the free list, the system allocates free pages here.
 *  Note that kmalloc() lives in slab.c
 *
 *  Copyright (C) 1991, 1992, 1993, 1994  Linus Torvalds
 *  Swap reorganised 29.12.95, Stephen Tweedie
 *  Support of BIGMEM added by Gerhard Wichert, Siemens AG, July 1999
 *  Reshaped it to be a zoned allocator, Ingo Molnar, Red Hat, 1999
 *  Discontiguous memory support, Kanoj Sarcar, SGI, Nov 1999
 *  Zone balancing, Kanoj Sarcar, SGI, Jan 2000
 *  Per cpu hot/cold page lists, bulk allocation, Martin J. Bligh, Sept 2002
 *          (lots of bits borrowed from Ingo Molnar & Andrew Morton)
 */

#include <linux/stddef.h>
#include <linux/mm.h>
#include <linux/swap.h>
#include <linux/interrupt.h>
#include <linux/pagemap.h>
#include <linux/jiffies.h>
#include <linux/bootmem.h>
#include <linux/memblock.h>
#include <linux/compiler.h>
#include <linux/kernel.h>
#include <linux/kmemcheck.h>
#include <linux/kasan.h>
#include <linux/module.h>
#include <linux/suspend.h>
#include <linux/pagevec.h>
#include <linux/blkdev.h>
#include <linux/slab.h>
#include <linux/ratelimit.h>
#include <linux/oom.h>
#include <linux/notifier.h>
#include <linux/topology.h>
#include <linux/sysctl.h>
#include <linux/cpu.h>
#include <linux/cpuset.h>
#include <linux/memory_hotplug.h>
#include <linux/nodemask.h>
#include <linux/vmalloc.h>
#include <linux/vmstat.h>
#include <linux/mempolicy.h>
#include <linux/memremap.h>
#include <linux/stop_machine.h>
#include <linux/sort.h>
#include <linux/pfn.h>
#include <linux/backing-dev.h>
#include <linux/fault-inject.h>
#include <linux/page-isolation.h>
#include <linux/page_ext.h>
#include <linux/debugobjects.h>
#include <linux/kmemleak.h>
#include <linux/compaction.h>
#include <trace/events/kmem.h>
#include <linux/prefetch.h>
#include <linux/mm_inline.h>
#include <linux/migrate.h>
#include <linux/page_ext.h>
#include <linux/hugetlb.h>
#include <linux/sched/rt.h>
#include <linux/page_owner.h>
#include <linux/kthread.h>
#include <linux/memcontrol.h>
#include <linux/show_mem_notifier.h>
<<<<<<< HEAD
=======
#include <linux/psi.h>
>>>>>>> ae6c134c

#include <asm/sections.h>
#include <asm/tlbflush.h>
#include <asm/div64.h>
#include "internal.h"

/* prevent >1 _updater_ of zone percpu pageset ->high and ->batch fields */
static DEFINE_MUTEX(pcp_batch_high_lock);
#define MIN_PERCPU_PAGELIST_FRACTION	(8)

#ifdef CONFIG_USE_PERCPU_NUMA_NODE_ID
DEFINE_PER_CPU(int, numa_node);
EXPORT_PER_CPU_SYMBOL(numa_node);
#endif

#ifdef CONFIG_HAVE_MEMORYLESS_NODES
/*
 * N.B., Do NOT reference the '_numa_mem_' per cpu variable directly.
 * It will not be defined when CONFIG_HAVE_MEMORYLESS_NODES is not defined.
 * Use the accessor functions set_numa_mem(), numa_mem_id() and cpu_to_mem()
 * defined in <linux/topology.h>.
 */
DEFINE_PER_CPU(int, _numa_mem_);		/* Kernel "local memory" node */
EXPORT_PER_CPU_SYMBOL(_numa_mem_);
int _node_numa_mem_[MAX_NUMNODES];
#endif

#ifdef CONFIG_GCC_PLUGIN_LATENT_ENTROPY
volatile unsigned long latent_entropy __latent_entropy;
EXPORT_SYMBOL(latent_entropy);
#endif

/*
 * Array of node states.
 */
nodemask_t node_states[NR_NODE_STATES] __read_mostly = {
	[N_POSSIBLE] = NODE_MASK_ALL,
	[N_ONLINE] = { { [0] = 1UL } },
#ifndef CONFIG_NUMA
	[N_NORMAL_MEMORY] = { { [0] = 1UL } },
#ifdef CONFIG_HIGHMEM
	[N_HIGH_MEMORY] = { { [0] = 1UL } },
#endif
#ifdef CONFIG_MOVABLE_NODE
	[N_MEMORY] = { { [0] = 1UL } },
#endif
	[N_CPU] = { { [0] = 1UL } },
#endif	/* NUMA */
};
EXPORT_SYMBOL(node_states);

/* Protect totalram_pages and zone->managed_pages */
static DEFINE_SPINLOCK(managed_page_count_lock);

unsigned long totalram_pages __read_mostly;
unsigned long totalreserve_pages __read_mostly;
unsigned long totalcma_pages __read_mostly;

int percpu_pagelist_fraction;
gfp_t gfp_allowed_mask __read_mostly = GFP_BOOT_MASK;

/*
 * A cached value of the page's pageblock's migratetype, used when the page is
 * put on a pcplist. Used to avoid the pageblock migratetype lookup when
 * freeing from pcplists in most cases, at the cost of possibly becoming stale.
 * Also the migratetype set in the page does not necessarily match the pcplist
 * index, e.g. page might have MIGRATE_CMA set but be on a pcplist with any
 * other index - this ensures that it will be put on the correct CMA freelist.
 */
static inline int get_pcppage_migratetype(struct page *page)
{
	return page->index;
}

static inline void set_pcppage_migratetype(struct page *page, int migratetype)
{
	page->index = migratetype;
}

#ifdef CONFIG_PM_SLEEP
/*
 * The following functions are used by the suspend/hibernate code to temporarily
 * change gfp_allowed_mask in order to avoid using I/O during memory allocations
 * while devices are suspended.  To avoid races with the suspend/hibernate code,
 * they should always be called with pm_mutex held (gfp_allowed_mask also should
 * only be modified with pm_mutex held, unless the suspend/hibernate code is
 * guaranteed not to run in parallel with that modification).
 */

static gfp_t saved_gfp_mask;

void pm_restore_gfp_mask(void)
{
	WARN_ON(!mutex_is_locked(&pm_mutex));
	if (saved_gfp_mask) {
		gfp_allowed_mask = saved_gfp_mask;
		saved_gfp_mask = 0;
	}
}

void pm_restrict_gfp_mask(void)
{
	WARN_ON(!mutex_is_locked(&pm_mutex));
	WARN_ON(saved_gfp_mask);
	saved_gfp_mask = gfp_allowed_mask;
	gfp_allowed_mask &= ~(__GFP_IO | __GFP_FS);
}

bool pm_suspended_storage(void)
{
	if ((gfp_allowed_mask & (__GFP_IO | __GFP_FS)) == (__GFP_IO | __GFP_FS))
		return false;
	return true;
}
#endif /* CONFIG_PM_SLEEP */

#ifdef CONFIG_HUGETLB_PAGE_SIZE_VARIABLE
unsigned int pageblock_order __read_mostly;
#endif

static void __free_pages_ok(struct page *page, unsigned int order);

/*
 * results with 256, 32 in the lowmem_reserve sysctl:
 *	1G machine -> (16M dma, 800M-16M normal, 1G-800M high)
 *	1G machine -> (16M dma, 784M normal, 224M high)
 *	NORMAL allocation will leave 784M/256 of ram reserved in the ZONE_DMA
 *	HIGHMEM allocation will leave 224M/32 of ram reserved in ZONE_NORMAL
 *	HIGHMEM allocation will leave (224M+784M)/256 of ram reserved in ZONE_DMA
 *
 * TBD: should special case ZONE_DMA32 machines here - in those we normally
 * don't need any ZONE_NORMAL reservation
 */
int sysctl_lowmem_reserve_ratio[MAX_NR_ZONES-1] = {
#ifdef CONFIG_ZONE_DMA
	 256,
#endif
#ifdef CONFIG_ZONE_DMA32
	 256,
#endif
#ifdef CONFIG_HIGHMEM
	 32,
#endif
	 32,
};

EXPORT_SYMBOL(totalram_pages);

static char * const zone_names[MAX_NR_ZONES] = {
#ifdef CONFIG_ZONE_DMA
	 "DMA",
#endif
#ifdef CONFIG_ZONE_DMA32
	 "DMA32",
#endif
	 "Normal",
#ifdef CONFIG_HIGHMEM
	 "HighMem",
#endif
	 "Movable",
#ifdef CONFIG_ZONE_DEVICE
	 "Device",
#endif
};

char * const migratetype_names[MIGRATE_TYPES] = {
	"Unmovable",
	"Movable",
	"Reclaimable",
#ifdef CONFIG_CMA
	"CMA",
#endif
	"HighAtomic",
#ifdef CONFIG_MEMORY_ISOLATION
	"Isolate",
#endif
};

compound_page_dtor * const compound_page_dtors[] = {
	NULL,
	free_compound_page,
#ifdef CONFIG_HUGETLB_PAGE
	free_huge_page,
#endif
#ifdef CONFIG_TRANSPARENT_HUGEPAGE
	free_transhuge_page,
#endif
};

/*
 * Try to keep at least this much lowmem free.  Do not allow normal
 * allocations below this point, only high priority ones. Automatically
 * tuned according to the amount of memory in the system.
 */
int min_free_kbytes = 1024;
int user_min_free_kbytes = -1;
int watermark_scale_factor;

/*
 * Extra memory for the system to try freeing. Used to temporarily
 * free memory, to make space for new workloads. Anyone can allocate
 * down to the min watermarks controlled by min_free_kbytes above.
 */
<<<<<<< HEAD
int extra_free_kbytes;
=======
int extra_free_kbytes = 0;
>>>>>>> ae6c134c

static unsigned long __meminitdata nr_kernel_pages;
static unsigned long __meminitdata nr_all_pages;
static unsigned long __meminitdata dma_reserve;

#ifdef CONFIG_HAVE_MEMBLOCK_NODE_MAP
static unsigned long __meminitdata arch_zone_lowest_possible_pfn[MAX_NR_ZONES];
static unsigned long __meminitdata arch_zone_highest_possible_pfn[MAX_NR_ZONES];
static unsigned long __initdata required_kernelcore;
static unsigned long __initdata required_movablecore;
static unsigned long __meminitdata zone_movable_pfn[MAX_NUMNODES];
static bool mirrored_kernelcore;

/* movable_zone is the "real" zone pages in ZONE_MOVABLE are taken from */
int movable_zone;
EXPORT_SYMBOL(movable_zone);
#endif /* CONFIG_HAVE_MEMBLOCK_NODE_MAP */

#if MAX_NUMNODES > 1
int nr_node_ids __read_mostly = MAX_NUMNODES;
int nr_online_nodes __read_mostly = 1;
EXPORT_SYMBOL(nr_node_ids);
EXPORT_SYMBOL(nr_online_nodes);
#endif

int page_group_by_mobility_disabled __read_mostly;

#ifdef CONFIG_DEFERRED_STRUCT_PAGE_INIT

/*
 * Determine how many pages need to be initialized durig early boot
 * (non-deferred initialization).
 * The value of first_deferred_pfn will be set later, once non-deferred pages
 * are initialized, but for now set it ULONG_MAX.
 */
static inline void reset_deferred_meminit(pg_data_t *pgdat)
{
	phys_addr_t start_addr, end_addr;
	unsigned long max_pgcnt;
	unsigned long reserved;

	/*
	 * Initialise at least 2G of a node but also take into account that
	 * two large system hashes that can take up 1GB for 0.25TB/node.
	 */
	max_pgcnt = max(2UL << (30 - PAGE_SHIFT),
			(pgdat->node_spanned_pages >> 8));

	/*
	 * Compensate the all the memblock reservations (e.g. crash kernel)
	 * from the initial estimation to make sure we will initialize enough
	 * memory to boot.
	 */
	start_addr = PFN_PHYS(pgdat->node_start_pfn);
	end_addr = PFN_PHYS(pgdat->node_start_pfn + max_pgcnt);
	reserved = memblock_reserved_memory_within(start_addr, end_addr);
	max_pgcnt += PHYS_PFN(reserved);

	pgdat->static_init_pgcnt = min(max_pgcnt, pgdat->node_spanned_pages);
	pgdat->first_deferred_pfn = ULONG_MAX;
}

/* Returns true if the struct page for the pfn is uninitialised */
static inline bool __meminit early_page_uninitialised(unsigned long pfn)
{
	int nid = early_pfn_to_nid(pfn);

	if (node_online(nid) && pfn >= NODE_DATA(nid)->first_deferred_pfn)
		return true;

	return false;
}

/*
 * Returns false when the remaining initialisation should be deferred until
 * later in the boot cycle when it can be parallelised.
 */
static inline bool update_defer_init(pg_data_t *pgdat,
				unsigned long pfn, unsigned long zone_end,
				unsigned long *nr_initialised)
{
	/* Always populate low zones for address-contrained allocations */
	if (zone_end < pgdat_end_pfn(pgdat))
		return true;
	(*nr_initialised)++;
	if ((*nr_initialised > pgdat->static_init_pgcnt) &&
	    (pfn & (PAGES_PER_SECTION - 1)) == 0) {
		pgdat->first_deferred_pfn = pfn;
		return false;
	}

	return true;
}
#else
static inline void reset_deferred_meminit(pg_data_t *pgdat)
{
}

static inline bool early_page_uninitialised(unsigned long pfn)
{
	return false;
}

static inline bool update_defer_init(pg_data_t *pgdat,
				unsigned long pfn, unsigned long zone_end,
				unsigned long *nr_initialised)
{
	return true;
}
#endif

/* Return a pointer to the bitmap storing bits affecting a block of pages */
static inline unsigned long *get_pageblock_bitmap(struct page *page,
							unsigned long pfn)
{
#ifdef CONFIG_SPARSEMEM
	return __pfn_to_section(pfn)->pageblock_flags;
#else
	return page_zone(page)->pageblock_flags;
#endif /* CONFIG_SPARSEMEM */
}

static inline int pfn_to_bitidx(struct page *page, unsigned long pfn)
{
#ifdef CONFIG_SPARSEMEM
	pfn &= (PAGES_PER_SECTION-1);
	return (pfn >> pageblock_order) * NR_PAGEBLOCK_BITS;
#else
	pfn = pfn - round_down(page_zone(page)->zone_start_pfn, pageblock_nr_pages);
	return (pfn >> pageblock_order) * NR_PAGEBLOCK_BITS;
#endif /* CONFIG_SPARSEMEM */
}

/**
 * get_pfnblock_flags_mask - Return the requested group of flags for the pageblock_nr_pages block of pages
 * @page: The page within the block of interest
 * @pfn: The target page frame number
 * @end_bitidx: The last bit of interest to retrieve
 * @mask: mask of bits that the caller is interested in
 *
 * Return: pageblock_bits flags
 */
static __always_inline unsigned long __get_pfnblock_flags_mask(struct page *page,
					unsigned long pfn,
					unsigned long end_bitidx,
					unsigned long mask)
{
	unsigned long *bitmap;
	unsigned long bitidx, word_bitidx;
	unsigned long word;

	bitmap = get_pageblock_bitmap(page, pfn);
	bitidx = pfn_to_bitidx(page, pfn);
	word_bitidx = bitidx / BITS_PER_LONG;
	bitidx &= (BITS_PER_LONG-1);

	word = bitmap[word_bitidx];
	bitidx += end_bitidx;
	return (word >> (BITS_PER_LONG - bitidx - 1)) & mask;
}

unsigned long get_pfnblock_flags_mask(struct page *page, unsigned long pfn,
					unsigned long end_bitidx,
					unsigned long mask)
{
	return __get_pfnblock_flags_mask(page, pfn, end_bitidx, mask);
}

static __always_inline int get_pfnblock_migratetype(struct page *page, unsigned long pfn)
{
	return __get_pfnblock_flags_mask(page, pfn, PB_migrate_end, MIGRATETYPE_MASK);
}

/**
 * set_pfnblock_flags_mask - Set the requested group of flags for a pageblock_nr_pages block of pages
 * @page: The page within the block of interest
 * @flags: The flags to set
 * @pfn: The target page frame number
 * @end_bitidx: The last bit of interest
 * @mask: mask of bits that the caller is interested in
 */
void set_pfnblock_flags_mask(struct page *page, unsigned long flags,
					unsigned long pfn,
					unsigned long end_bitidx,
					unsigned long mask)
{
	unsigned long *bitmap;
	unsigned long bitidx, word_bitidx;
	unsigned long old_word, word;

	BUILD_BUG_ON(NR_PAGEBLOCK_BITS != 4);

	bitmap = get_pageblock_bitmap(page, pfn);
	bitidx = pfn_to_bitidx(page, pfn);
	word_bitidx = bitidx / BITS_PER_LONG;
	bitidx &= (BITS_PER_LONG-1);

	VM_BUG_ON_PAGE(!zone_spans_pfn(page_zone(page), pfn), page);

	bitidx += end_bitidx;
	mask <<= (BITS_PER_LONG - bitidx - 1);
	flags <<= (BITS_PER_LONG - bitidx - 1);

	word = READ_ONCE(bitmap[word_bitidx]);
	for (;;) {
		old_word = cmpxchg(&bitmap[word_bitidx], word, (word & ~mask) | flags);
		if (word == old_word)
			break;
		word = old_word;
	}
}

void set_pageblock_migratetype(struct page *page, int migratetype)
{
	if (unlikely(page_group_by_mobility_disabled &&
		     migratetype < MIGRATE_PCPTYPES))
		migratetype = MIGRATE_UNMOVABLE;

	set_pageblock_flags_group(page, (unsigned long)migratetype,
					PB_migrate, PB_migrate_end);
}

#ifdef CONFIG_DEBUG_VM
static int page_outside_zone_boundaries(struct zone *zone, struct page *page)
{
	int ret = 0;
	unsigned seq;
	unsigned long pfn = page_to_pfn(page);
	unsigned long sp, start_pfn;

	do {
		seq = zone_span_seqbegin(zone);
		start_pfn = zone->zone_start_pfn;
		sp = zone->spanned_pages;
		if (!zone_spans_pfn(zone, pfn))
			ret = 1;
	} while (zone_span_seqretry(zone, seq));

	if (ret)
		pr_err("page 0x%lx outside node %d zone %s [ 0x%lx - 0x%lx ]\n",
			pfn, zone_to_nid(zone), zone->name,
			start_pfn, start_pfn + sp);

	return ret;
}

static int page_is_consistent(struct zone *zone, struct page *page)
{
	if (!pfn_valid_within(page_to_pfn(page)))
		return 0;
	if (zone != page_zone(page))
		return 0;

	return 1;
}
/*
 * Temporary debugging check for pages not lying within a given zone.
 */
static int bad_range(struct zone *zone, struct page *page)
{
	if (page_outside_zone_boundaries(zone, page))
		return 1;
	if (!page_is_consistent(zone, page))
		return 1;

	return 0;
}
#else
static inline int bad_range(struct zone *zone, struct page *page)
{
	return 0;
}
#endif

static void bad_page(struct page *page, const char *reason,
		unsigned long bad_flags)
{
	static unsigned long resume;
	static unsigned long nr_shown;
	static unsigned long nr_unshown;

	/*
	 * Allow a burst of 60 reports, then keep quiet for that minute;
	 * or allow a steady drip of one report per second.
	 */
	if (nr_shown == 60) {
		if (time_before(jiffies, resume)) {
			nr_unshown++;
			goto out;
		}
		if (nr_unshown) {
			pr_alert(
			      "BUG: Bad page state: %lu messages suppressed\n",
				nr_unshown);
			nr_unshown = 0;
		}
		nr_shown = 0;
	}
	if (nr_shown++ == 0)
		resume = jiffies + 60 * HZ;

	pr_alert("BUG: Bad page state in process %s  pfn:%05lx\n",
		current->comm, page_to_pfn(page));
	__dump_page(page, reason);
	bad_flags &= page->flags;
	if (bad_flags)
		pr_alert("bad because of flags: %#lx(%pGp)\n",
						bad_flags, &bad_flags);
	dump_page_owner(page);

	print_modules();
	dump_stack();
out:
	/* Leave bad fields for debug, except PageBuddy could make trouble */
	page_mapcount_reset(page); /* remove PageBuddy */
	add_taint(TAINT_BAD_PAGE, LOCKDEP_NOW_UNRELIABLE);
}

/*
 * Higher-order pages are called "compound pages".  They are structured thusly:
 *
 * The first PAGE_SIZE page is called the "head page" and have PG_head set.
 *
 * The remaining PAGE_SIZE pages are called "tail pages". PageTail() is encoded
 * in bit 0 of page->compound_head. The rest of bits is pointer to head page.
 *
 * The first tail page's ->compound_dtor holds the offset in array of compound
 * page destructors. See compound_page_dtors.
 *
 * The first tail page's ->compound_order holds the order of allocation.
 * This usage means that zero-order pages may not be compound.
 */

void free_compound_page(struct page *page)
{
	__free_pages_ok(page, compound_order(page));
}

void prep_compound_page(struct page *page, unsigned int order)
{
	int i;
	int nr_pages = 1 << order;

	set_compound_page_dtor(page, COMPOUND_PAGE_DTOR);
	set_compound_order(page, order);
	__SetPageHead(page);
	for (i = 1; i < nr_pages; i++) {
		struct page *p = page + i;
		set_page_count(p, 0);
		p->mapping = TAIL_MAPPING;
		set_compound_head(p, page);
	}
	atomic_set(compound_mapcount_ptr(page), -1);
}

#ifdef CONFIG_DEBUG_PAGEALLOC
unsigned int _debug_guardpage_minorder;
bool _debug_pagealloc_enabled __read_mostly
			= IS_ENABLED(CONFIG_DEBUG_PAGEALLOC_ENABLE_DEFAULT);
EXPORT_SYMBOL(_debug_pagealloc_enabled);
bool _debug_guardpage_enabled __read_mostly;

static int __init early_debug_pagealloc(char *buf)
{
	if (!buf)
		return -EINVAL;
	return kstrtobool(buf, &_debug_pagealloc_enabled);
}
early_param("debug_pagealloc", early_debug_pagealloc);

static bool need_debug_guardpage(void)
{
	/* If we don't use debug_pagealloc, we don't need guard page */
	if (!debug_pagealloc_enabled())
		return false;

	if (!debug_guardpage_minorder())
		return false;

	return true;
}

static void init_debug_guardpage(void)
{
	if (!debug_pagealloc_enabled())
		return;

	if (!debug_guardpage_minorder())
		return;

	_debug_guardpage_enabled = true;
}

struct page_ext_operations debug_guardpage_ops = {
	.need = need_debug_guardpage,
	.init = init_debug_guardpage,
};

static int __init debug_guardpage_minorder_setup(char *buf)
{
	unsigned long res;

	if (kstrtoul(buf, 10, &res) < 0 ||  res > MAX_ORDER / 2) {
		pr_err("Bad debug_guardpage_minorder value\n");
		return 0;
	}
	_debug_guardpage_minorder = res;
	pr_info("Setting debug_guardpage_minorder to %lu\n", res);
	return 0;
}
early_param("debug_guardpage_minorder", debug_guardpage_minorder_setup);

static inline bool set_page_guard(struct zone *zone, struct page *page,
				unsigned int order, int migratetype)
{
	struct page_ext *page_ext;

	if (!debug_guardpage_enabled())
		return false;

	if (order >= debug_guardpage_minorder())
		return false;

	page_ext = lookup_page_ext(page);
	if (unlikely(!page_ext))
		return false;

	__set_bit(PAGE_EXT_DEBUG_GUARD, &page_ext->flags);

	INIT_LIST_HEAD(&page->lru);
	set_page_private(page, order);
	/* Guard pages are not available for any usage */
	__mod_zone_freepage_state(zone, -(1 << order), migratetype);

	return true;
}

static inline void clear_page_guard(struct zone *zone, struct page *page,
				unsigned int order, int migratetype)
{
	struct page_ext *page_ext;

	if (!debug_guardpage_enabled())
		return;

	page_ext = lookup_page_ext(page);
	if (unlikely(!page_ext))
		return;

	__clear_bit(PAGE_EXT_DEBUG_GUARD, &page_ext->flags);

	set_page_private(page, 0);
	if (!is_migrate_isolate(migratetype))
		__mod_zone_freepage_state(zone, (1 << order), migratetype);
}
#else
struct page_ext_operations debug_guardpage_ops;
static inline bool set_page_guard(struct zone *zone, struct page *page,
			unsigned int order, int migratetype) { return false; }
static inline void clear_page_guard(struct zone *zone, struct page *page,
				unsigned int order, int migratetype) {}
#endif

static inline void set_page_order(struct page *page, unsigned int order)
{
	set_page_private(page, order);
	__SetPageBuddy(page);
}

static inline void rmv_page_order(struct page *page)
{
	__ClearPageBuddy(page);
	set_page_private(page, 0);
}

/*
 * This function checks whether a page is free && is the buddy
 * we can do coalesce a page and its buddy if
 * (a) the buddy is not in a hole &&
 * (b) the buddy is in the buddy system &&
 * (c) a page and its buddy have the same order &&
 * (d) a page and its buddy are in the same zone.
 *
 * For recording whether a page is in the buddy system, we set ->_mapcount
 * PAGE_BUDDY_MAPCOUNT_VALUE.
 * Setting, clearing, and testing _mapcount PAGE_BUDDY_MAPCOUNT_VALUE is
 * serialized by zone->lock.
 *
 * For recording page's order, we use page_private(page).
 */
static inline int page_is_buddy(struct page *page, struct page *buddy,
							unsigned int order)
{
	if (!pfn_valid_within(page_to_pfn(buddy)))
		return 0;

	if (page_is_guard(buddy) && page_order(buddy) == order) {
		if (page_zone_id(page) != page_zone_id(buddy))
			return 0;

		VM_BUG_ON_PAGE(page_count(buddy) != 0, buddy);

		return 1;
	}

	if (PageBuddy(buddy) && page_order(buddy) == order) {
		/*
		 * zone check is done late to avoid uselessly
		 * calculating zone/node ids for pages that could
		 * never merge.
		 */
		if (page_zone_id(page) != page_zone_id(buddy))
			return 0;

		VM_BUG_ON_PAGE(page_count(buddy) != 0, buddy);

		return 1;
	}
	return 0;
}

/*
 * Freeing function for a buddy system allocator.
 *
 * The concept of a buddy system is to maintain direct-mapped table
 * (containing bit values) for memory blocks of various "orders".
 * The bottom level table contains the map for the smallest allocatable
 * units of memory (here, pages), and each level above it describes
 * pairs of units from the levels below, hence, "buddies".
 * At a high level, all that happens here is marking the table entry
 * at the bottom level available, and propagating the changes upward
 * as necessary, plus some accounting needed to play nicely with other
 * parts of the VM system.
 * At each level, we keep a list of pages, which are heads of continuous
 * free pages of length of (1 << order) and marked with _mapcount
 * PAGE_BUDDY_MAPCOUNT_VALUE. Page's order is recorded in page_private(page)
 * field.
 * So when we are allocating or freeing one, we can derive the state of the
 * other.  That is, if we allocate a small block, and both were
 * free, the remainder of the region must be split into blocks.
 * If a block is freed, and its buddy is also free, then this
 * triggers coalescing into a block of larger size.
 *
 * -- nyc
 */

static inline void __free_one_page(struct page *page,
		unsigned long pfn,
		struct zone *zone, unsigned int order,
		int migratetype)
{
	unsigned long page_idx;
	unsigned long combined_idx;
	unsigned long uninitialized_var(buddy_idx);
	struct page *buddy;
	unsigned int max_order;

	max_order = min_t(unsigned int, MAX_ORDER, pageblock_order + 1);

	VM_BUG_ON(!zone_is_initialized(zone));
	VM_BUG_ON_PAGE(page->flags & PAGE_FLAGS_CHECK_AT_PREP, page);

	VM_BUG_ON(migratetype == -1);
	if (likely(!is_migrate_isolate(migratetype)))
		__mod_zone_freepage_state(zone, 1 << order, migratetype);

	page_idx = pfn & ((1 << MAX_ORDER) - 1);

	VM_BUG_ON_PAGE(page_idx & ((1 << order) - 1), page);
	VM_BUG_ON_PAGE(bad_range(zone, page), page);

continue_merging:
	while (order < max_order - 1) {
		buddy_idx = __find_buddy_index(page_idx, order);
		buddy = page + (buddy_idx - page_idx);
		if (!page_is_buddy(page, buddy, order))
			goto done_merging;
		/*
		 * Our buddy is free or it is CONFIG_DEBUG_PAGEALLOC guard page,
		 * merge with it and move up one order.
		 */
		if (page_is_guard(buddy)) {
			clear_page_guard(zone, buddy, order, migratetype);
		} else {
			list_del(&buddy->lru);
			zone->free_area[order].nr_free--;
			rmv_page_order(buddy);
		}
		combined_idx = buddy_idx & page_idx;
		page = page + (combined_idx - page_idx);
		page_idx = combined_idx;
		order++;
	}
	if (max_order < MAX_ORDER) {
		/* If we are here, it means order is >= pageblock_order.
		 * We want to prevent merge between freepages on isolate
		 * pageblock and normal pageblock. Without this, pageblock
		 * isolation could cause incorrect freepage or CMA accounting.
		 *
		 * We don't want to hit this code for the more frequent
		 * low-order merging.
		 */
		if (unlikely(has_isolate_pageblock(zone))) {
			int buddy_mt;

			buddy_idx = __find_buddy_index(page_idx, order);
			buddy = page + (buddy_idx - page_idx);
			buddy_mt = get_pageblock_migratetype(buddy);

			if (migratetype != buddy_mt
					&& (is_migrate_isolate(migratetype) ||
						is_migrate_isolate(buddy_mt)))
				goto done_merging;
		}
		max_order++;
		goto continue_merging;
	}

done_merging:
	set_page_order(page, order);

	/*
	 * If this is not the largest possible page, check if the buddy
	 * of the next-highest order is free. If it is, it's possible
	 * that pages are being freed that will coalesce soon. In case,
	 * that is happening, add the free page to the tail of the list
	 * so it's less likely to be used soon and more likely to be merged
	 * as a higher order page
	 */
	if ((order < MAX_ORDER-2) && pfn_valid_within(page_to_pfn(buddy))) {
		struct page *higher_page, *higher_buddy;
		combined_idx = buddy_idx & page_idx;
		higher_page = page + (combined_idx - page_idx);
		buddy_idx = __find_buddy_index(combined_idx, order + 1);
		higher_buddy = higher_page + (buddy_idx - combined_idx);
		if (page_is_buddy(higher_page, higher_buddy, order + 1)) {
			list_add_tail(&page->lru,
				&zone->free_area[order].free_list[migratetype]);
			goto out;
		}
	}

	list_add(&page->lru, &zone->free_area[order].free_list[migratetype]);
out:
	zone->free_area[order].nr_free++;
}

/*
 * A bad page could be due to a number of fields. Instead of multiple branches,
 * try and check multiple fields with one check. The caller must do a detailed
 * check if necessary.
 */
static inline bool page_expected_state(struct page *page,
					unsigned long check_flags)
{
	if (unlikely(atomic_read(&page->_mapcount) != -1))
		return false;

	if (unlikely((unsigned long)page->mapping |
			page_ref_count(page) |
#ifdef CONFIG_MEMCG
			(unsigned long)page->mem_cgroup |
#endif
			(page->flags & check_flags)))
		return false;

	return true;
}

static void free_pages_check_bad(struct page *page)
{
	const char *bad_reason;
	unsigned long bad_flags;

	bad_reason = NULL;
	bad_flags = 0;

	if (unlikely(atomic_read(&page->_mapcount) != -1))
		bad_reason = "nonzero mapcount";
	if (unlikely(page->mapping != NULL))
		bad_reason = "non-NULL mapping";
	if (unlikely(page_ref_count(page) != 0))
		bad_reason = "nonzero _refcount";
	if (unlikely(page->flags & PAGE_FLAGS_CHECK_AT_FREE)) {
		bad_reason = "PAGE_FLAGS_CHECK_AT_FREE flag(s) set";
		bad_flags = PAGE_FLAGS_CHECK_AT_FREE;
	}
#ifdef CONFIG_MEMCG
	if (unlikely(page->mem_cgroup))
		bad_reason = "page still charged to cgroup";
#endif
	bad_page(page, bad_reason, bad_flags);
}

static inline int free_pages_check(struct page *page)
{
	if (likely(page_expected_state(page, PAGE_FLAGS_CHECK_AT_FREE)))
		return 0;

	/* Something has gone sideways, find it */
	free_pages_check_bad(page);
	return 1;
}

static int free_tail_pages_check(struct page *head_page, struct page *page)
{
	int ret = 1;

	/*
	 * We rely page->lru.next never has bit 0 set, unless the page
	 * is PageTail(). Let's make sure that's true even for poisoned ->lru.
	 */
	BUILD_BUG_ON((unsigned long)LIST_POISON1 & 1);

	if (!IS_ENABLED(CONFIG_DEBUG_VM)) {
		ret = 0;
		goto out;
	}
	switch (page - head_page) {
	case 1:
		/* the first tail page: ->mapping is compound_mapcount() */
		if (unlikely(compound_mapcount(page))) {
			bad_page(page, "nonzero compound_mapcount", 0);
			goto out;
		}
		break;
	case 2:
		/*
		 * the second tail page: ->mapping is
		 * page_deferred_list().next -- ignore value.
		 */
		break;
	default:
		if (page->mapping != TAIL_MAPPING) {
			bad_page(page, "corrupted mapping in tail page", 0);
			goto out;
		}
		break;
	}
	if (unlikely(!PageTail(page))) {
		bad_page(page, "PageTail not set", 0);
		goto out;
	}
	if (unlikely(compound_head(page) != head_page)) {
		bad_page(page, "compound_head not consistent", 0);
		goto out;
	}
	ret = 0;
out:
	page->mapping = NULL;
	clear_compound_head(page);
	return ret;
}

static __always_inline bool free_pages_prepare(struct page *page,
					unsigned int order, bool check_free)
{
	int bad = 0;

	VM_BUG_ON_PAGE(PageTail(page), page);

	trace_mm_page_free(page, order);
	kmemcheck_free_shadow(page, order);

	/*
	 * Check tail pages before head page information is cleared to
	 * avoid checking PageCompound for order-0 pages.
	 */
	if (unlikely(order)) {
		bool compound = PageCompound(page);
		int i;

		VM_BUG_ON_PAGE(compound && compound_order(page) != order, page);

		if (compound)
			ClearPageDoubleMap(page);
		for (i = 1; i < (1 << order); i++) {
			if (compound)
				bad += free_tail_pages_check(page, page + i);
			if (unlikely(free_pages_check(page + i))) {
				bad++;
				continue;
			}
			(page + i)->flags &= ~PAGE_FLAGS_CHECK_AT_PREP;
		}
	}
	if (PageMappingFlags(page))
		page->mapping = NULL;
	if (memcg_kmem_enabled() && PageKmemcg(page))
		memcg_kmem_uncharge(page, order);
	if (check_free)
		bad += free_pages_check(page);
	if (bad)
		return false;

	page_cpupid_reset_last(page);
	page->flags &= ~PAGE_FLAGS_CHECK_AT_PREP;
	reset_page_owner(page, order);

	if (!PageHighMem(page)) {
		debug_check_no_locks_freed(page_address(page),
					   PAGE_SIZE << order);
		debug_check_no_obj_freed(page_address(page),
					   PAGE_SIZE << order);
	}
	arch_free_page(page, order);
	kernel_poison_pages(page, 1 << order, 0);
	kernel_map_pages(page, 1 << order, 0);
	kasan_free_pages(page, order);

	return true;
}

#ifdef CONFIG_DEBUG_VM
static inline bool free_pcp_prepare(struct page *page)
{
	return free_pages_prepare(page, 0, true);
}

static inline bool bulkfree_pcp_prepare(struct page *page)
{
	return false;
}
#else
static bool free_pcp_prepare(struct page *page)
{
	return free_pages_prepare(page, 0, false);
}

static bool bulkfree_pcp_prepare(struct page *page)
{
	return free_pages_check(page);
}
#endif /* CONFIG_DEBUG_VM */

/*
 * Frees a number of pages from the PCP lists
 * Assumes all pages on list are in same zone, and of same order.
 * count is the number of pages to free.
 *
 * If the zone was previously in an "all pages pinned" state then look to
 * see if this freeing clears that state.
 *
 * And clear the zone's pages_scanned counter, to hold off the "all pages are
 * pinned" detection logic.
 */
static void free_pcppages_bulk(struct zone *zone, int count,
					struct per_cpu_pages *pcp)
{
	int migratetype = 0;
	int batch_free = 0;
	bool isolated_pageblocks;

	spin_lock(&zone->lock);
	isolated_pageblocks = has_isolate_pageblock(zone);

	while (count) {
		struct page *page;
		struct list_head *list;

		/*
		 * Remove pages from lists in a round-robin fashion. A
		 * batch_free count is maintained that is incremented when an
		 * empty list is encountered.  This is so more pages are freed
		 * off fuller lists instead of spinning excessively around empty
		 * lists
		 */
		do {
			batch_free++;
			if (++migratetype == MIGRATE_PCPTYPES)
				migratetype = 0;
			list = &pcp->lists[migratetype];
		} while (list_empty(list));

		/* This is the only non-empty list. Free them all. */
		if (batch_free == MIGRATE_PCPTYPES)
			batch_free = count;

		do {
			int mt;	/* migratetype of the to-be-freed page */

			page = list_last_entry(list, struct page, lru);
			/* must delete as __free_one_page list manipulates */
			list_del(&page->lru);

			mt = get_pcppage_migratetype(page);
			/* MIGRATE_ISOLATE page should not go to pcplists */
			VM_BUG_ON_PAGE(is_migrate_isolate(mt), page);
			/* Pageblock could have been isolated meanwhile */
			if (unlikely(isolated_pageblocks))
				mt = get_pageblock_migratetype(page);

			if (bulkfree_pcp_prepare(page))
				continue;

			__free_one_page(page, page_to_pfn(page), zone, 0, mt);
			trace_mm_page_pcpu_drain(page, 0, mt);
		} while (--count && --batch_free && !list_empty(list));
	}
	spin_unlock(&zone->lock);
}

static void free_one_page(struct zone *zone,
				struct page *page, unsigned long pfn,
				unsigned int order,
				int migratetype)
{
	spin_lock(&zone->lock);
	if (unlikely(has_isolate_pageblock(zone) ||
		is_migrate_isolate(migratetype))) {
		migratetype = get_pfnblock_migratetype(page, pfn);
	}
	__free_one_page(page, pfn, zone, order, migratetype);
	spin_unlock(&zone->lock);
}

static void __meminit __init_single_page(struct page *page, unsigned long pfn,
				unsigned long zone, int nid)
{
	set_page_links(page, zone, nid, pfn);
	init_page_count(page);
	page_mapcount_reset(page);
	page_cpupid_reset_last(page);

	INIT_LIST_HEAD(&page->lru);
#ifdef WANT_PAGE_VIRTUAL
	/* The shift won't overflow because ZONE_NORMAL is below 4G. */
	if (!is_highmem_idx(zone))
		set_page_address(page, __va(pfn << PAGE_SHIFT));
#endif
}

static void __meminit __init_single_pfn(unsigned long pfn, unsigned long zone,
					int nid)
{
	return __init_single_page(pfn_to_page(pfn), pfn, zone, nid);
}

#ifdef CONFIG_DEFERRED_STRUCT_PAGE_INIT
static void init_reserved_page(unsigned long pfn)
{
	pg_data_t *pgdat;
	int nid, zid;

	if (!early_page_uninitialised(pfn))
		return;

	nid = early_pfn_to_nid(pfn);
	pgdat = NODE_DATA(nid);

	for (zid = 0; zid < MAX_NR_ZONES; zid++) {
		struct zone *zone = &pgdat->node_zones[zid];

		if (pfn >= zone->zone_start_pfn && pfn < zone_end_pfn(zone))
			break;
	}
	__init_single_pfn(pfn, zid, nid);
}
#else
static inline void init_reserved_page(unsigned long pfn)
{
}
#endif /* CONFIG_DEFERRED_STRUCT_PAGE_INIT */

/*
 * Initialised pages do not have PageReserved set. This function is
 * called for each range allocated by the bootmem allocator and
 * marks the pages PageReserved. The remaining valid pages are later
 * sent to the buddy page allocator.
 */
void __meminit reserve_bootmem_region(phys_addr_t start, phys_addr_t end)
{
	unsigned long start_pfn = PFN_DOWN(start);
	unsigned long end_pfn = PFN_UP(end);

	for (; start_pfn < end_pfn; start_pfn++) {
		if (pfn_valid(start_pfn)) {
			struct page *page = pfn_to_page(start_pfn);

			init_reserved_page(start_pfn);

			/* Avoid false-positive PageTail() */
			INIT_LIST_HEAD(&page->lru);

			SetPageReserved(page);
		}
	}
}

static void __free_pages_ok(struct page *page, unsigned int order)
{
	unsigned long flags;
	int migratetype;
	unsigned long pfn = page_to_pfn(page);

	if (!free_pages_prepare(page, order, true))
		return;

	migratetype = get_pfnblock_migratetype(page, pfn);
	local_irq_save(flags);
	__count_vm_events(PGFREE, 1 << order);
	free_one_page(page_zone(page), page, pfn, order, migratetype);
	local_irq_restore(flags);
}

static void __free_pages_boot_core(struct page *page, unsigned int order)
{
	unsigned int nr_pages = 1 << order;
	struct page *p = page;
	unsigned int loop;

	prefetchw(p);
	for (loop = 0; loop < (nr_pages - 1); loop++, p++) {
		prefetchw(p + 1);
		__ClearPageReserved(p);
		set_page_count(p, 0);
	}
	__ClearPageReserved(p);
	set_page_count(p, 0);

	page_zone(page)->managed_pages += nr_pages;
	set_page_refcounted(page);
	__free_pages(page, order);
}

#if defined(CONFIG_HAVE_ARCH_EARLY_PFN_TO_NID) || \
	defined(CONFIG_HAVE_MEMBLOCK_NODE_MAP)

static struct mminit_pfnnid_cache early_pfnnid_cache __meminitdata;

int __meminit early_pfn_to_nid(unsigned long pfn)
{
	static DEFINE_SPINLOCK(early_pfn_lock);
	int nid;

	spin_lock(&early_pfn_lock);
	nid = __early_pfn_to_nid(pfn, &early_pfnnid_cache);
	if (nid < 0)
		nid = first_online_node;
	spin_unlock(&early_pfn_lock);

	return nid;
}
#endif

#ifdef CONFIG_NODES_SPAN_OTHER_NODES
static inline bool __meminit meminit_pfn_in_nid(unsigned long pfn, int node,
					struct mminit_pfnnid_cache *state)
{
	int nid;

	nid = __early_pfn_to_nid(pfn, state);
	if (nid >= 0 && nid != node)
		return false;
	return true;
}

/* Only safe to use early in boot when initialisation is single-threaded */
static inline bool __meminit early_pfn_in_nid(unsigned long pfn, int node)
{
	return meminit_pfn_in_nid(pfn, node, &early_pfnnid_cache);
}

#else

static inline bool __meminit early_pfn_in_nid(unsigned long pfn, int node)
{
	return true;
}
static inline bool __meminit meminit_pfn_in_nid(unsigned long pfn, int node,
					struct mminit_pfnnid_cache *state)
{
	return true;
}
#endif


void __free_pages_bootmem(struct page *page, unsigned long pfn,
							unsigned int order)
{
	if (early_page_uninitialised(pfn))
		return;
	return __free_pages_boot_core(page, order);
}

/*
 * Check that the whole (or subset of) a pageblock given by the interval of
 * [start_pfn, end_pfn) is valid and within the same zone, before scanning it
 * with the migration of free compaction scanner. The scanners then need to
 * use only pfn_valid_within() check for arches that allow holes within
 * pageblocks.
 *
 * Return struct page pointer of start_pfn, or NULL if checks were not passed.
 *
 * It's possible on some configurations to have a setup like node0 node1 node0
 * i.e. it's possible that all pages within a zones range of pages do not
 * belong to a single zone. We assume that a border between node0 and node1
 * can occur within a single pageblock, but not a node0 node1 node0
 * interleaving within a single pageblock. It is therefore sufficient to check
 * the first and last page of a pageblock and avoid checking each individual
 * page in a pageblock.
 */
struct page *__pageblock_pfn_to_page(unsigned long start_pfn,
				     unsigned long end_pfn, struct zone *zone)
{
	struct page *start_page;
	struct page *end_page;

	/* end_pfn is one past the range we are checking */
	end_pfn--;

	if (!pfn_valid(start_pfn) || !pfn_valid(end_pfn))
		return NULL;

	start_page = pfn_to_page(start_pfn);

	if (page_zone(start_page) != zone)
		return NULL;

	end_page = pfn_to_page(end_pfn);

	/* This gives a shorter code than deriving page_zone(end_page) */
	if (page_zone_id(start_page) != page_zone_id(end_page))
		return NULL;

	return start_page;
}

void set_zone_contiguous(struct zone *zone)
{
	unsigned long block_start_pfn = zone->zone_start_pfn;
	unsigned long block_end_pfn;

	block_end_pfn = ALIGN(block_start_pfn + 1, pageblock_nr_pages);
	for (; block_start_pfn < zone_end_pfn(zone);
			block_start_pfn = block_end_pfn,
			 block_end_pfn += pageblock_nr_pages) {

		block_end_pfn = min(block_end_pfn, zone_end_pfn(zone));

		if (!__pageblock_pfn_to_page(block_start_pfn,
					     block_end_pfn, zone))
			return;
	}

	/* We confirm that there is no hole */
	zone->contiguous = true;
}

void clear_zone_contiguous(struct zone *zone)
{
	zone->contiguous = false;
}

#ifdef CONFIG_DEFERRED_STRUCT_PAGE_INIT
static void __init deferred_free_range(struct page *page,
					unsigned long pfn, int nr_pages)
{
	int i;

	if (!page)
		return;

	/* Free a large naturally-aligned chunk if possible */
	if (nr_pages == pageblock_nr_pages &&
	    (pfn & (pageblock_nr_pages - 1)) == 0) {
		set_pageblock_migratetype(page, MIGRATE_MOVABLE);
		__free_pages_boot_core(page, pageblock_order);
		return;
	}

	for (i = 0; i < nr_pages; i++, page++, pfn++) {
		if ((pfn & (pageblock_nr_pages - 1)) == 0)
			set_pageblock_migratetype(page, MIGRATE_MOVABLE);
		__free_pages_boot_core(page, 0);
	}
}

/* Completion tracking for deferred_init_memmap() threads */
static atomic_t pgdat_init_n_undone __initdata;
static __initdata DECLARE_COMPLETION(pgdat_init_all_done_comp);

static inline void __init pgdat_init_report_one_done(void)
{
	if (atomic_dec_and_test(&pgdat_init_n_undone))
		complete(&pgdat_init_all_done_comp);
}

/* Initialise remaining memory on a node */
static int __init deferred_init_memmap(void *data)
{
	pg_data_t *pgdat = data;
	int nid = pgdat->node_id;
	struct mminit_pfnnid_cache nid_init_state = { };
	unsigned long start = jiffies;
	unsigned long nr_pages = 0;
	unsigned long walk_start, walk_end;
	int i, zid;
	struct zone *zone;
	unsigned long first_init_pfn = pgdat->first_deferred_pfn;
	const struct cpumask *cpumask = cpumask_of_node(pgdat->node_id);

	if (first_init_pfn == ULONG_MAX) {
		pgdat_init_report_one_done();
		return 0;
	}

	/* Bind memory initialisation thread to a local node if possible */
	if (!cpumask_empty(cpumask))
		set_cpus_allowed_ptr(current, cpumask);

	/* Sanity check boundaries */
	BUG_ON(pgdat->first_deferred_pfn < pgdat->node_start_pfn);
	BUG_ON(pgdat->first_deferred_pfn > pgdat_end_pfn(pgdat));
	pgdat->first_deferred_pfn = ULONG_MAX;

	/* Only the highest zone is deferred so find it */
	for (zid = 0; zid < MAX_NR_ZONES; zid++) {
		zone = pgdat->node_zones + zid;
		if (first_init_pfn < zone_end_pfn(zone))
			break;
	}

	for_each_mem_pfn_range(i, nid, &walk_start, &walk_end, NULL) {
		unsigned long pfn, end_pfn;
		struct page *page = NULL;
		struct page *free_base_page = NULL;
		unsigned long free_base_pfn = 0;
		int nr_to_free = 0;

		end_pfn = min(walk_end, zone_end_pfn(zone));
		pfn = first_init_pfn;
		if (pfn < walk_start)
			pfn = walk_start;
		if (pfn < zone->zone_start_pfn)
			pfn = zone->zone_start_pfn;

		for (; pfn < end_pfn; pfn++) {
			if (!pfn_valid_within(pfn))
				goto free_range;

			/*
			 * Ensure pfn_valid is checked every
			 * pageblock_nr_pages for memory holes
			 */
			if ((pfn & (pageblock_nr_pages - 1)) == 0) {
				if (!pfn_valid(pfn)) {
					page = NULL;
					goto free_range;
				}
			}

			if (!meminit_pfn_in_nid(pfn, nid, &nid_init_state)) {
				page = NULL;
				goto free_range;
			}

			/* Minimise pfn page lookups and scheduler checks */
			if (page && (pfn & (pageblock_nr_pages - 1)) != 0) {
				page++;
			} else {
				nr_pages += nr_to_free;
				deferred_free_range(free_base_page,
						free_base_pfn, nr_to_free);
				free_base_page = NULL;
				free_base_pfn = nr_to_free = 0;

				page = pfn_to_page(pfn);
				cond_resched();
			}

			if (page->flags) {
				VM_BUG_ON(page_zone(page) != zone);
				goto free_range;
			}

			__init_single_page(page, pfn, zid, nid);
			if (!free_base_page) {
				free_base_page = page;
				free_base_pfn = pfn;
				nr_to_free = 0;
			}
			nr_to_free++;

			/* Where possible, batch up pages for a single free */
			continue;
free_range:
			/* Free the current block of pages to allocator */
			nr_pages += nr_to_free;
			deferred_free_range(free_base_page, free_base_pfn,
								nr_to_free);
			free_base_page = NULL;
			free_base_pfn = nr_to_free = 0;
		}
		/* Free the last block of pages to allocator */
		nr_pages += nr_to_free;
		deferred_free_range(free_base_page, free_base_pfn, nr_to_free);

		first_init_pfn = max(end_pfn, first_init_pfn);
	}

	/* Sanity check that the next zone really is unpopulated */
	WARN_ON(++zid < MAX_NR_ZONES && populated_zone(++zone));

	pr_info("node %d initialised, %lu pages in %ums\n", nid, nr_pages,
					jiffies_to_msecs(jiffies - start));

	pgdat_init_report_one_done();
	return 0;
}
#endif /* CONFIG_DEFERRED_STRUCT_PAGE_INIT */

void __init page_alloc_init_late(void)
{
	struct zone *zone;

#ifdef CONFIG_DEFERRED_STRUCT_PAGE_INIT
	int nid;

	/* There will be num_node_state(N_MEMORY) threads */
	atomic_set(&pgdat_init_n_undone, num_node_state(N_MEMORY));
	for_each_node_state(nid, N_MEMORY) {
		kthread_run(deferred_init_memmap, NODE_DATA(nid), "pgdatinit%d", nid);
	}

	/* Block until all are initialised */
	wait_for_completion(&pgdat_init_all_done_comp);

	/* Reinit limits that are based on free pages after the kernel is up */
	files_maxfiles_init();
#endif
#ifdef CONFIG_ARCH_DISCARD_MEMBLOCK
	/* Discard memblock private memory */
	memblock_discard();
#endif

	for_each_populated_zone(zone)
		set_zone_contiguous(zone);
}

#ifdef CONFIG_CMA
/* Free whole pageblock and set its migration type to MIGRATE_CMA. */
void __init init_cma_reserved_pageblock(struct page *page)
{
	unsigned i = pageblock_nr_pages;
	struct page *p = page;

	do {
		__ClearPageReserved(p);
		set_page_count(p, 0);
	} while (++p, --i);

	set_pageblock_migratetype(page, MIGRATE_CMA);

	if (pageblock_order >= MAX_ORDER) {
		i = pageblock_nr_pages;
		p = page;
		do {
			set_page_refcounted(p);
			__free_pages(p, MAX_ORDER - 1);
			p += MAX_ORDER_NR_PAGES;
		} while (i -= MAX_ORDER_NR_PAGES);
	} else {
		set_page_refcounted(page);
		__free_pages(page, pageblock_order);
	}

	adjust_managed_page_count(page, pageblock_nr_pages);
}
#endif

/*
 * The order of subdivision here is critical for the IO subsystem.
 * Please do not alter this order without good reasons and regression
 * testing. Specifically, as large blocks of memory are subdivided,
 * the order in which smaller blocks are delivered depends on the order
 * they're subdivided in this function. This is the primary factor
 * influencing the order in which pages are delivered to the IO
 * subsystem according to empirical testing, and this is also justified
 * by considering the behavior of a buddy system containing a single
 * large block of memory acted on by a series of small allocations.
 * This behavior is a critical factor in sglist merging's success.
 *
 * -- nyc
 */
static inline void expand(struct zone *zone, struct page *page,
	int low, int high, struct free_area *area,
	int migratetype)
{
	unsigned long size = 1 << high;

	while (high > low) {
		area--;
		high--;
		size >>= 1;
		VM_BUG_ON_PAGE(bad_range(zone, &page[size]), &page[size]);

		/*
		 * Mark as guard pages (or page), that will allow to
		 * merge back to allocator when buddy will be freed.
		 * Corresponding page table entries will not be touched,
		 * pages will stay not present in virtual address space
		 */
		if (set_page_guard(zone, &page[size], high, migratetype))
			continue;

		list_add(&page[size].lru, &area->free_list[migratetype]);
		area->nr_free++;
		set_page_order(&page[size], high);
	}
}

static void check_new_page_bad(struct page *page)
{
	const char *bad_reason = NULL;
	unsigned long bad_flags = 0;

	if (unlikely(atomic_read(&page->_mapcount) != -1))
		bad_reason = "nonzero mapcount";
	if (unlikely(page->mapping != NULL))
		bad_reason = "non-NULL mapping";
	if (unlikely(page_ref_count(page) != 0))
		bad_reason = "nonzero _count";
	if (unlikely(page->flags & __PG_HWPOISON)) {
		bad_reason = "HWPoisoned (hardware-corrupted)";
		bad_flags = __PG_HWPOISON;
		/* Don't complain about hwpoisoned pages */
		page_mapcount_reset(page); /* remove PageBuddy */
		return;
	}
	if (unlikely(page->flags & PAGE_FLAGS_CHECK_AT_PREP)) {
		bad_reason = "PAGE_FLAGS_CHECK_AT_PREP flag set";
		bad_flags = PAGE_FLAGS_CHECK_AT_PREP;
	}
#ifdef CONFIG_MEMCG
	if (unlikely(page->mem_cgroup))
		bad_reason = "page still charged to cgroup";
#endif
	bad_page(page, bad_reason, bad_flags);
}

/*
 * This page is about to be returned from the page allocator
 */
static inline int check_new_page(struct page *page)
{
	if (likely(page_expected_state(page,
				PAGE_FLAGS_CHECK_AT_PREP|__PG_HWPOISON)))
		return 0;

	check_new_page_bad(page);
	return 1;
}

static inline bool free_pages_prezeroed(void)
{
	return IS_ENABLED(CONFIG_PAGE_POISONING_ZERO) &&
		page_poisoning_enabled();
}

#ifdef CONFIG_DEBUG_VM
static bool check_pcp_refill(struct page *page)
{
	return false;
}

static bool check_new_pcp(struct page *page)
{
	return check_new_page(page);
}
#else
static bool check_pcp_refill(struct page *page)
{
	return check_new_page(page);
}
static bool check_new_pcp(struct page *page)
{
	return false;
}
#endif /* CONFIG_DEBUG_VM */

static bool check_new_pages(struct page *page, unsigned int order)
{
	int i;
	for (i = 0; i < (1 << order); i++) {
		struct page *p = page + i;

		if (unlikely(check_new_page(p)))
			return true;
	}

	return false;
}

inline void post_alloc_hook(struct page *page, unsigned int order,
				gfp_t gfp_flags)
{
	set_page_private(page, 0);
	set_page_refcounted(page);

	arch_alloc_page(page, order);
	kasan_alloc_pages(page, order);
	kernel_map_pages(page, 1 << order, 1);
	kernel_poison_pages(page, 1 << order, 1);
	set_page_owner(page, order, gfp_flags);
}

static void prep_new_page(struct page *page, unsigned int order, gfp_t gfp_flags,
							unsigned int alloc_flags)
{
	int i;

	post_alloc_hook(page, order, gfp_flags);

	if (!free_pages_prezeroed() && (gfp_flags & __GFP_ZERO))
		for (i = 0; i < (1 << order); i++)
			clear_highpage(page + i);

	if (order && (gfp_flags & __GFP_COMP))
		prep_compound_page(page, order);

	/*
	 * page is set pfmemalloc when ALLOC_NO_WATERMARKS was necessary to
	 * allocate the page. The expectation is that the caller is taking
	 * steps that will free more memory. The caller should avoid the page
	 * being used for !PFMEMALLOC purposes.
	 */
	if (alloc_flags & ALLOC_NO_WATERMARKS)
		set_page_pfmemalloc(page);
	else
		clear_page_pfmemalloc(page);
}

/*
 * Go through the free lists for the given migratetype and remove
 * the smallest available page from the freelists
 */
static inline
struct page *__rmqueue_smallest(struct zone *zone, unsigned int order,
						int migratetype)
{
	unsigned int current_order;
	struct free_area *area;
	struct page *page;

	/* Find a page of the appropriate size in the preferred list */
	for (current_order = order; current_order < MAX_ORDER; ++current_order) {
		area = &(zone->free_area[current_order]);
		page = list_first_entry_or_null(&area->free_list[migratetype],
							struct page, lru);
		if (!page)
			continue;
		list_del(&page->lru);
		rmv_page_order(page);
		area->nr_free--;
		expand(zone, page, order, current_order, area, migratetype);
		set_pcppage_migratetype(page, migratetype);
		return page;
	}

	return NULL;
}


/*
 * This array describes the order lists are fallen back to when
 * the free lists for the desirable migrate type are depleted
 */
static int fallbacks[MIGRATE_TYPES][4] = {
	[MIGRATE_UNMOVABLE]   = { MIGRATE_RECLAIMABLE, MIGRATE_MOVABLE,   MIGRATE_TYPES },
	[MIGRATE_RECLAIMABLE] = { MIGRATE_UNMOVABLE,   MIGRATE_MOVABLE,   MIGRATE_TYPES },
	[MIGRATE_MOVABLE]     = { MIGRATE_RECLAIMABLE, MIGRATE_UNMOVABLE, MIGRATE_TYPES },
#ifdef CONFIG_CMA
	[MIGRATE_CMA]         = { MIGRATE_TYPES }, /* Never used */
#endif
#ifdef CONFIG_MEMORY_ISOLATION
	[MIGRATE_ISOLATE]     = { MIGRATE_TYPES }, /* Never used */
#endif
};

int *get_migratetype_fallbacks(int mtype)
{
	return fallbacks[mtype];
}

#ifdef CONFIG_CMA
static struct page *__rmqueue_cma_fallback(struct zone *zone,
					unsigned int order)
{
	return __rmqueue_smallest(zone, order, MIGRATE_CMA);
}
#else
static inline struct page *__rmqueue_cma_fallback(struct zone *zone,
					unsigned int order) { return NULL; }
#endif

/*
 * Move the free pages in a range to the free lists of the requested type.
 * Note that start_page and end_pages are not aligned on a pageblock
 * boundary. If alignment is required, use move_freepages_block()
 */
int move_freepages(struct zone *zone,
			  struct page *start_page, struct page *end_page,
			  int migratetype)
{
	struct page *page;
	unsigned int order;
	int pages_moved = 0;

#ifndef CONFIG_HOLES_IN_ZONE
	/*
	 * page_zone is not safe to call in this context when
	 * CONFIG_HOLES_IN_ZONE is set. This bug check is probably redundant
	 * anyway as we check zone boundaries in move_freepages_block().
	 * Remove at a later date when no bug reports exist related to
	 * grouping pages by mobility
	 */
	VM_BUG_ON(page_zone(start_page) != page_zone(end_page));
#endif

	for (page = start_page; page <= end_page;) {
		if (!pfn_valid_within(page_to_pfn(page))) {
			page++;
			continue;
		}

		/* Make sure we are not inadvertently changing nodes */
		VM_BUG_ON_PAGE(page_to_nid(page) != zone_to_nid(zone), page);

		if (!PageBuddy(page)) {
			page++;
			continue;
		}

		order = page_order(page);
		list_move(&page->lru,
			  &zone->free_area[order].free_list[migratetype]);
		page += 1 << order;
		pages_moved += 1 << order;
	}

	return pages_moved;
}

int move_freepages_block(struct zone *zone, struct page *page,
				int migratetype)
{
	unsigned long start_pfn, end_pfn;
	struct page *start_page, *end_page;

	start_pfn = page_to_pfn(page);
	start_pfn = start_pfn & ~(pageblock_nr_pages-1);
	start_page = pfn_to_page(start_pfn);
	end_page = start_page + pageblock_nr_pages - 1;
	end_pfn = start_pfn + pageblock_nr_pages - 1;

	/* Do not cross zone boundaries */
	if (!zone_spans_pfn(zone, start_pfn))
		start_page = page;
	if (!zone_spans_pfn(zone, end_pfn))
		return 0;

	return move_freepages(zone, start_page, end_page, migratetype);
}

static void change_pageblock_range(struct page *pageblock_page,
					int start_order, int migratetype)
{
	int nr_pageblocks = 1 << (start_order - pageblock_order);

	while (nr_pageblocks--) {
		set_pageblock_migratetype(pageblock_page, migratetype);
		pageblock_page += pageblock_nr_pages;
	}
}

/*
 * When we are falling back to another migratetype during allocation, try to
 * steal extra free pages from the same pageblocks to satisfy further
 * allocations, instead of polluting multiple pageblocks.
 *
 * If we are stealing a relatively large buddy page, it is likely there will
 * be more free pages in the pageblock, so try to steal them all. For
 * reclaimable and unmovable allocations, we steal regardless of page size,
 * as fragmentation caused by those allocations polluting movable pageblocks
 * is worse than movable allocations stealing from unmovable and reclaimable
 * pageblocks.
 */
static bool can_steal_fallback(unsigned int order, int start_mt)
{
	/*
	 * Leaving this order check is intended, although there is
	 * relaxed order check in next check. The reason is that
	 * we can actually steal whole pageblock if this condition met,
	 * but, below check doesn't guarantee it and that is just heuristic
	 * so could be changed anytime.
	 */
	if (order >= pageblock_order)
		return true;

	if (order >= pageblock_order / 2 ||
		start_mt == MIGRATE_RECLAIMABLE ||
		start_mt == MIGRATE_UNMOVABLE ||
		page_group_by_mobility_disabled)
		return true;

	return false;
}

/*
 * This function implements actual steal behaviour. If order is large enough,
 * we can steal whole pageblock. If not, we first move freepages in this
 * pageblock and check whether half of pages are moved or not. If half of
 * pages are moved, we can change migratetype of pageblock and permanently
 * use it's pages as requested migratetype in the future.
 */
static void steal_suitable_fallback(struct zone *zone, struct page *page,
							  int start_type)
{
	unsigned int current_order = page_order(page);
	int pages;

	/* Take ownership for orders >= pageblock_order */
	if (current_order >= pageblock_order) {
		change_pageblock_range(page, current_order, start_type);
		return;
	}

	pages = move_freepages_block(zone, page, start_type);

	/* Claim the whole block if over half of it is free */
	if (pages >= (1 << (pageblock_order-1)) ||
			page_group_by_mobility_disabled)
		set_pageblock_migratetype(page, start_type);
}

/*
 * Check whether there is a suitable fallback freepage with requested order.
 * If only_stealable is true, this function returns fallback_mt only if
 * we can steal other freepages all together. This would help to reduce
 * fragmentation due to mixed migratetype pages in one pageblock.
 */
int find_suitable_fallback(struct free_area *area, unsigned int order,
			int migratetype, bool only_stealable, bool *can_steal)
{
	int i;
	int fallback_mt;

	if (area->nr_free == 0)
		return -1;

	*can_steal = false;
	for (i = 0;; i++) {
		fallback_mt = fallbacks[migratetype][i];
		if (fallback_mt == MIGRATE_TYPES)
			break;

		if (list_empty(&area->free_list[fallback_mt]))
			continue;

		if (can_steal_fallback(order, migratetype))
			*can_steal = true;

		if (!only_stealable)
			return fallback_mt;

		if (*can_steal)
			return fallback_mt;
	}

	return -1;
}

/*
 * Reserve a pageblock for exclusive use of high-order atomic allocations if
 * there are no empty page blocks that contain a page with a suitable order
 */
static void reserve_highatomic_pageblock(struct page *page, struct zone *zone,
				unsigned int alloc_order)
{
	int mt;
	unsigned long max_managed, flags;

	/*
	 * Limit the number reserved to 1 pageblock or roughly 1% of a zone.
	 * Check is race-prone but harmless.
	 */
	max_managed = (zone->managed_pages / 100) + pageblock_nr_pages;
	if (zone->nr_reserved_highatomic >= max_managed)
		return;

	spin_lock_irqsave(&zone->lock, flags);

	/* Recheck the nr_reserved_highatomic limit under the lock */
	if (zone->nr_reserved_highatomic >= max_managed)
		goto out_unlock;

	/* Yoink! */
	mt = get_pageblock_migratetype(page);
	if (mt != MIGRATE_HIGHATOMIC &&
			!is_migrate_isolate(mt) && !is_migrate_cma(mt)) {
		zone->nr_reserved_highatomic += pageblock_nr_pages;
		set_pageblock_migratetype(page, MIGRATE_HIGHATOMIC);
		move_freepages_block(zone, page, MIGRATE_HIGHATOMIC);
	}

out_unlock:
	spin_unlock_irqrestore(&zone->lock, flags);
}

/*
 * Used when an allocation is about to fail under memory pressure. This
 * potentially hurts the reliability of high-order allocations when under
 * intense memory pressure but failed atomic allocations should be easier
 * to recover from than an OOM.
 *
 * If @force is true, try to unreserve a pageblock even though highatomic
 * pageblock is exhausted.
 */
static bool unreserve_highatomic_pageblock(const struct alloc_context *ac,
						bool force)
{
	struct zonelist *zonelist = ac->zonelist;
	unsigned long flags;
	struct zoneref *z;
	struct zone *zone;
	struct page *page;
	int order;
	bool ret;

	for_each_zone_zonelist_nodemask(zone, z, zonelist, ac->high_zoneidx,
								ac->nodemask) {
		/*
		 * Preserve at least one pageblock unless memory pressure
		 * is really high.
		 */
		if (!force && zone->nr_reserved_highatomic <=
					pageblock_nr_pages)
			continue;

		spin_lock_irqsave(&zone->lock, flags);
		for (order = 0; order < MAX_ORDER; order++) {
			struct free_area *area = &(zone->free_area[order]);

			page = list_first_entry_or_null(
					&area->free_list[MIGRATE_HIGHATOMIC],
					struct page, lru);
			if (!page)
				continue;

			/*
			 * In page freeing path, migratetype change is racy so
			 * we can counter several free pages in a pageblock
			 * in this loop althoug we changed the pageblock type
			 * from highatomic to ac->migratetype. So we should
			 * adjust the count once.
			 */
			if (get_pageblock_migratetype(page) ==
							MIGRATE_HIGHATOMIC) {
				/*
				 * It should never happen but changes to
				 * locking could inadvertently allow a per-cpu
				 * drain to add pages to MIGRATE_HIGHATOMIC
				 * while unreserving so be safe and watch for
				 * underflows.
				 */
				zone->nr_reserved_highatomic -= min(
						pageblock_nr_pages,
						zone->nr_reserved_highatomic);
			}

			/*
			 * Convert to ac->migratetype and avoid the normal
			 * pageblock stealing heuristics. Minimally, the caller
			 * is doing the work and needs the pages. More
			 * importantly, if the block was always converted to
			 * MIGRATE_UNMOVABLE or another type then the number
			 * of pageblocks that cannot be completely freed
			 * may increase.
			 */
			set_pageblock_migratetype(page, ac->migratetype);
			ret = move_freepages_block(zone, page, ac->migratetype);
			if (ret) {
				spin_unlock_irqrestore(&zone->lock, flags);
				return ret;
			}
		}
		spin_unlock_irqrestore(&zone->lock, flags);
	}

	return false;
}

/* Remove an element from the buddy allocator from the fallback list */
static inline struct page *
__rmqueue_fallback(struct zone *zone, unsigned int order, int start_migratetype)
{
	struct free_area *area;
	unsigned int current_order;
	struct page *page;
	int fallback_mt;
	bool can_steal;

	/* Find the largest possible block of pages in the other list */
	for (current_order = MAX_ORDER-1;
				current_order >= order && current_order <= MAX_ORDER-1;
				--current_order) {
		area = &(zone->free_area[current_order]);
		fallback_mt = find_suitable_fallback(area, current_order,
				start_migratetype, false, &can_steal);
		if (fallback_mt == -1)
			continue;

		page = list_first_entry(&area->free_list[fallback_mt],
						struct page, lru);
		if (can_steal &&
			get_pageblock_migratetype(page) != MIGRATE_HIGHATOMIC)
			steal_suitable_fallback(zone, page, start_migratetype);

		/* Remove the page from the freelists */
		area->nr_free--;
		list_del(&page->lru);
		rmv_page_order(page);

		expand(zone, page, order, current_order, area,
					start_migratetype);
		/*
		 * The pcppage_migratetype may differ from pageblock's
		 * migratetype depending on the decisions in
		 * find_suitable_fallback(). This is OK as long as it does not
		 * differ for MIGRATE_CMA pageblocks. Those can be used as
		 * fallback only via special __rmqueue_cma_fallback() function
		 */
		set_pcppage_migratetype(page, start_migratetype);

		trace_mm_page_alloc_extfrag(page, order, current_order,
			start_migratetype, fallback_mt);

		return page;
	}

	return NULL;
}

/*
 * Do the hard work of removing an element from the buddy allocator.
 * Call me with the zone->lock already held.
 */
static struct page *__rmqueue(struct zone *zone, unsigned int order,
				int migratetype)
{
	struct page *page;

	page = __rmqueue_smallest(zone, order, migratetype);
	if (unlikely(!page)) {
		page = __rmqueue_fallback(zone, order, migratetype);
	}

	trace_mm_page_alloc_zone_locked(page, order, migratetype);
	return page;
}

#ifdef CONFIG_CMA
static struct page *__rmqueue_cma(struct zone *zone, unsigned int order)
{
	struct page *page = 0;
	if (IS_ENABLED(CONFIG_CMA))
		if (!zone->cma_alloc)
			page = __rmqueue_cma_fallback(zone, order);
	trace_mm_page_alloc_zone_locked(page, order, MIGRATE_CMA);
	return page;
}
#else
static inline struct page *__rmqueue_cma(struct zone *zone, unsigned int order)
{
	return NULL;
}
#endif

/*
 * Obtain a specified number of elements from the buddy allocator, all under
 * a single hold of the lock, for efficiency.  Add them to the supplied list.
 * Returns the number of new pages which were placed at *list.
 */
static int rmqueue_bulk(struct zone *zone, unsigned int order,
			unsigned long count, struct list_head *list,
			int migratetype, bool cold)
{
	int i, alloced = 0;

	spin_lock(&zone->lock);
	for (i = 0; i < count; ++i) {
		struct page *page;

		/*
		 * If migrate type CMA is being requested only try to
		 * satisfy the request with CMA pages to try and increase
		 * CMA utlization.
		 */
		if (is_migrate_cma(migratetype))
			page = __rmqueue_cma(zone, order);
		else
			page = __rmqueue(zone, order, migratetype);
		if (unlikely(page == NULL))
			break;

		if (unlikely(check_pcp_refill(page)))
			continue;

		/*
		 * Split buddy pages returned by expand() are received here
		 * in physical page order. The page is added to the callers and
		 * list and the list head then moves forward. From the callers
		 * perspective, the linked list is ordered by page number in
		 * some conditions. This is useful for IO devices that can
		 * merge IO requests if the physical pages are ordered
		 * properly.
		 */
		if (likely(!cold))
			list_add(&page->lru, list);
		else
			list_add_tail(&page->lru, list);
		list = &page->lru;
		alloced++;
		if (is_migrate_cma(get_pcppage_migratetype(page)))
			__mod_zone_page_state(zone, NR_FREE_CMA_PAGES,
					      -(1 << order));
	}

	/*
	 * i pages were removed from the buddy list even if some leak due
	 * to check_pcp_refill failing so adjust NR_FREE_PAGES based
	 * on i. Do not confuse with 'alloced' which is the number of
	 * pages added to the pcp list.
	 */
	__mod_zone_page_state(zone, NR_FREE_PAGES, -(i << order));
	spin_unlock(&zone->lock);
	return alloced;
}

/*
 * Return the pcp list that corresponds to the migrate type if that list isn't
 * empty.
 * If the list is empty return NULL.
 */
static struct list_head *get_populated_pcp_list(struct zone *zone,
			unsigned int order, struct per_cpu_pages *pcp,
			int migratetype, int cold)
{
	struct list_head *list = &pcp->lists[migratetype];

	if (list_empty(list)) {
		pcp->count += rmqueue_bulk(zone, order,
				pcp->batch, list,
				migratetype, cold);

		if (list_empty(list))
			list = NULL;
	}
	return list;
}

#ifdef CONFIG_NUMA
/*
 * Called from the vmstat counter updater to drain pagesets of this
 * currently executing processor on remote nodes after they have
 * expired.
 *
 * Note that this function must be called with the thread pinned to
 * a single processor.
 */
void drain_zone_pages(struct zone *zone, struct per_cpu_pages *pcp)
{
	unsigned long flags;
	int to_drain, batch;

	local_irq_save(flags);
	batch = READ_ONCE(pcp->batch);
	to_drain = min(pcp->count, batch);
	if (to_drain > 0) {
		free_pcppages_bulk(zone, to_drain, pcp);
		pcp->count -= to_drain;
	}
	local_irq_restore(flags);
}
#endif

/*
 * Drain pcplists of the indicated processor and zone.
 *
 * The processor must either be the current processor and the
 * thread pinned to the current processor or a processor that
 * is not online.
 */
static void drain_pages_zone(unsigned int cpu, struct zone *zone)
{
	unsigned long flags;
	struct per_cpu_pageset *pset;
	struct per_cpu_pages *pcp;

	local_irq_save(flags);
	pset = per_cpu_ptr(zone->pageset, cpu);

	pcp = &pset->pcp;
	if (pcp->count) {
		free_pcppages_bulk(zone, pcp->count, pcp);
		pcp->count = 0;
	}
	local_irq_restore(flags);
}

/*
 * Drain pcplists of all zones on the indicated processor.
 *
 * The processor must either be the current processor and the
 * thread pinned to the current processor or a processor that
 * is not online.
 */
static void drain_pages(unsigned int cpu)
{
	struct zone *zone;

	for_each_populated_zone(zone) {
		drain_pages_zone(cpu, zone);
	}
}

/*
 * Spill all of this CPU's per-cpu pages back into the buddy allocator.
 *
 * The CPU has to be pinned. When zone parameter is non-NULL, spill just
 * the single zone's pages.
 */
void drain_local_pages(void *z)
{
	struct zone *zone = (struct zone *)z;
	int cpu = smp_processor_id();

	if (zone)
		drain_pages_zone(cpu, zone);
	else
		drain_pages(cpu);
}

/*
 * Spill all the per-cpu pages from all CPUs back into the buddy allocator.
 *
 * When zone parameter is non-NULL, spill just the single zone's pages.
 *
 * Note that this code is protected against sending an IPI to an offline
 * CPU but does not guarantee sending an IPI to newly hotplugged CPUs:
 * on_each_cpu_mask() blocks hotplug and won't talk to offlined CPUs but
 * nothing keeps CPUs from showing up after we populated the cpumask and
 * before the call to on_each_cpu_mask().
 */
void drain_all_pages(struct zone *zone)
{
	int cpu;

	/*
	 * Allocate in the BSS so we wont require allocation in
	 * direct reclaim path for CONFIG_CPUMASK_OFFSTACK=y
	 */
	static cpumask_t cpus_with_pcps;

	/*
	 * We don't care about racing with CPU hotplug event
	 * as offline notification will cause the notified
	 * cpu to drain that CPU pcps and on_each_cpu_mask
	 * disables preemption as part of its processing
	 */
	for_each_online_cpu(cpu) {
		struct per_cpu_pageset *pcp;
		struct zone *z;
		bool has_pcps = false;

		if (zone) {
			pcp = per_cpu_ptr(zone->pageset, cpu);
			if (pcp->pcp.count)
				has_pcps = true;
		} else {
			for_each_populated_zone(z) {
				pcp = per_cpu_ptr(z->pageset, cpu);
				if (pcp->pcp.count) {
					has_pcps = true;
					break;
				}
			}
		}

		if (has_pcps)
			cpumask_set_cpu(cpu, &cpus_with_pcps);
		else
			cpumask_clear_cpu(cpu, &cpus_with_pcps);
	}
	on_each_cpu_mask(&cpus_with_pcps, drain_local_pages, zone, 1);
}

#ifdef CONFIG_HIBERNATION

void mark_free_pages(struct zone *zone)
{
	unsigned long pfn, max_zone_pfn;
	unsigned long flags;
	unsigned int order, t;
	struct page *page;

	if (zone_is_empty(zone))
		return;

	spin_lock_irqsave(&zone->lock, flags);

	max_zone_pfn = zone_end_pfn(zone);
	for (pfn = zone->zone_start_pfn; pfn < max_zone_pfn; pfn++)
		if (pfn_valid(pfn)) {
			page = pfn_to_page(pfn);

			if (page_zone(page) != zone)
				continue;

			if (!swsusp_page_is_forbidden(page))
				swsusp_unset_page_free(page);
		}

	for_each_migratetype_order(order, t) {
		list_for_each_entry(page,
				&zone->free_area[order].free_list[t], lru) {
			unsigned long i;

			pfn = page_to_pfn(page);
			for (i = 0; i < (1UL << order); i++)
				swsusp_set_page_free(pfn_to_page(pfn + i));
		}
	}
	spin_unlock_irqrestore(&zone->lock, flags);
}
#endif /* CONFIG_PM */

/*
 * Free a 0-order page
 * cold == true ? free a cold page : free a hot page
 */
void free_hot_cold_page(struct page *page, bool cold)
{
	struct zone *zone = page_zone(page);
	struct per_cpu_pages *pcp;
	unsigned long flags;
	unsigned long pfn = page_to_pfn(page);
	int migratetype;

	if (!free_pcp_prepare(page))
		return;

	migratetype = get_pfnblock_migratetype(page, pfn);
	set_pcppage_migratetype(page, migratetype);
	local_irq_save(flags);
	__count_vm_event(PGFREE);

	/*
	 * We only track unmovable, reclaimable and movable on pcp lists.
	 * Free ISOLATE pages back to the allocator because they are being
	 * offlined but treat RESERVE as movable pages so we can get those
	 * areas back if necessary. Otherwise, we may have to free
	 * excessively into the page allocator
	 */
	if (migratetype >= MIGRATE_PCPTYPES) {
		if (unlikely(is_migrate_isolate(migratetype))) {
			free_one_page(zone, page, pfn, 0, migratetype);
			goto out;
		}
		migratetype = MIGRATE_MOVABLE;
	}

	pcp = &this_cpu_ptr(zone->pageset)->pcp;
	if (!cold)
		list_add(&page->lru, &pcp->lists[migratetype]);
	else
		list_add_tail(&page->lru, &pcp->lists[migratetype]);
	pcp->count++;
	if (pcp->count >= pcp->high) {
		unsigned long batch = READ_ONCE(pcp->batch);
		free_pcppages_bulk(zone, batch, pcp);
		pcp->count -= batch;
	}

out:
	local_irq_restore(flags);
}

/*
 * Free a list of 0-order pages
 */
void free_hot_cold_page_list(struct list_head *list, bool cold)
{
	struct page *page, *next;

	list_for_each_entry_safe(page, next, list, lru) {
		trace_mm_page_free_batched(page, cold);
		free_hot_cold_page(page, cold);
	}
}

/*
 * split_page takes a non-compound higher-order page, and splits it into
 * n (1<<order) sub-pages: page[0..n]
 * Each sub-page must be freed individually.
 *
 * Note: this is probably too low level an operation for use in drivers.
 * Please consult with lkml before using this in your driver.
 */
void split_page(struct page *page, unsigned int order)
{
	int i;

	VM_BUG_ON_PAGE(PageCompound(page), page);
	VM_BUG_ON_PAGE(!page_count(page), page);

#ifdef CONFIG_KMEMCHECK
	/*
	 * Split shadow pages too, because free(page[0]) would
	 * otherwise free the whole shadow.
	 */
	if (kmemcheck_page_is_tracked(page))
		split_page(virt_to_page(page[0].shadow), order);
#endif

	for (i = 1; i < (1 << order); i++)
		set_page_refcounted(page + i);
	split_page_owner(page, order);
}
EXPORT_SYMBOL_GPL(split_page);

int __isolate_free_page(struct page *page, unsigned int order)
{
	unsigned long watermark;
	struct zone *zone;
	int mt;

	BUG_ON(!PageBuddy(page));

	zone = page_zone(page);
	mt = get_pageblock_migratetype(page);

	if (!is_migrate_isolate(mt)) {
		/*
		 * Obey watermarks as if the page was being allocated. We can
		 * emulate a high-order watermark check with a raised order-0
		 * watermark, because we already know our high-order page
		 * exists.
		 */
		watermark = min_wmark_pages(zone) + (1UL << order);
		if (!zone_watermark_ok(zone, 0, watermark, 0, ALLOC_CMA))
			return 0;

		__mod_zone_freepage_state(zone, -(1UL << order), mt);
	}

	/* Remove page from free list */
	list_del(&page->lru);
	zone->free_area[order].nr_free--;
	rmv_page_order(page);

	/*
	 * Set the pageblock if the isolated page is at least half of a
	 * pageblock
	 */
	if (order >= pageblock_order - 1) {
		struct page *endpage = page + (1 << order) - 1;
		for (; page < endpage; page += pageblock_nr_pages) {
			int mt = get_pageblock_migratetype(page);
			if (!is_migrate_isolate(mt) && !is_migrate_cma(mt)
				&& mt != MIGRATE_HIGHATOMIC)
				set_pageblock_migratetype(page,
							  MIGRATE_MOVABLE);
		}
	}


	return 1UL << order;
}

/*
 * Update NUMA hit/miss statistics
 *
 * Must be called with interrupts disabled.
 */
static inline void zone_statistics(struct zone *preferred_zone, struct zone *z,
								gfp_t flags)
{
#ifdef CONFIG_NUMA
	enum zone_stat_item local_stat = NUMA_LOCAL;

	if (z->node != numa_node_id())
		local_stat = NUMA_OTHER;

	if (z->node == preferred_zone->node)
		__inc_zone_state(z, NUMA_HIT);
	else {
		__inc_zone_state(z, NUMA_MISS);
		__inc_zone_state(preferred_zone, NUMA_FOREIGN);
	}
	__inc_zone_state(z, local_stat);
#endif
}

/*
 * Allocate a page from the given zone. Use pcplists for order-0 allocations.
 */
static inline
struct page *buffered_rmqueue(struct zone *preferred_zone,
			struct zone *zone, unsigned int order,
			gfp_t gfp_flags, unsigned int alloc_flags,
			int migratetype)
{
	unsigned long flags;
	struct page *page = NULL;
	bool cold = ((gfp_flags & __GFP_COLD) != 0);

	if (likely(order == 0)) {
		struct per_cpu_pages *pcp;
		struct list_head *list = NULL;

		local_irq_save(flags);
		do {
			pcp = &this_cpu_ptr(zone->pageset)->pcp;

			/* First try to get CMA pages */
<<<<<<< HEAD
			if (migratetype == MIGRATE_MOVABLE &&
				gfp_flags & __GFP_CMA) {
				list = get_populated_pcp_list(zone, 0, pcp,
						get_cma_migrate_type(), cold);
			}
=======
			if (migratetype == MIGRATE_MOVABLE)
				list = get_populated_pcp_list(zone, 0, pcp,
						get_cma_migrate_type(), cold);
>>>>>>> ae6c134c

			if (list == NULL) {
				/*
				 * Either CMA is not suitable or there are no
				 * free CMA pages.
				 */
				list = get_populated_pcp_list(zone, 0, pcp,
					migratetype, cold);
				if (unlikely(list == NULL) ||
					unlikely(list_empty(list)))
					goto failed;
			}

			if (cold)
				page = list_last_entry(list, struct page, lru);
			else
				page = list_first_entry(list, struct page, lru);

			list_del(&page->lru);
			pcp->count--;

		} while (check_new_pcp(page));
	} else {
		/*
		 * We most definitely don't want callers attempting to
		 * allocate greater than order-1 page units with __GFP_NOFAIL.
		 */
		WARN_ON_ONCE((gfp_flags & __GFP_NOFAIL) && (order > 1));
		spin_lock_irqsave(&zone->lock, flags);

		do {
			page = NULL;
			if (alloc_flags & ALLOC_HARDER) {
				page = __rmqueue_smallest(zone, order, MIGRATE_HIGHATOMIC);
				if (page)
					trace_mm_page_alloc_zone_locked(page, order, migratetype);
			}
			if (!page && migratetype == MIGRATE_MOVABLE &&
					gfp_flags & __GFP_CMA)
				page = __rmqueue_cma(zone, order);

			if (!page)
				page = __rmqueue(zone, order, migratetype);
		} while (page && check_new_pages(page, order));

		spin_unlock(&zone->lock);
		if (!page)
			goto failed;
		__mod_zone_freepage_state(zone, -(1 << order),
					  get_pcppage_migratetype(page));
	}

	__count_zid_vm_events(PGALLOC, page_zonenum(page), 1 << order);
	zone_statistics(preferred_zone, zone, gfp_flags);
	local_irq_restore(flags);

	VM_BUG_ON_PAGE(bad_range(zone, page), page);
	return page;

failed:
	local_irq_restore(flags);
	return NULL;
}

#ifdef CONFIG_FAIL_PAGE_ALLOC

static struct {
	struct fault_attr attr;

	bool ignore_gfp_highmem;
	bool ignore_gfp_reclaim;
	u32 min_order;
} fail_page_alloc = {
	.attr = FAULT_ATTR_INITIALIZER,
	.ignore_gfp_reclaim = true,
	.ignore_gfp_highmem = true,
	.min_order = 1,
};

static int __init setup_fail_page_alloc(char *str)
{
	return setup_fault_attr(&fail_page_alloc.attr, str);
}
__setup("fail_page_alloc=", setup_fail_page_alloc);

static bool should_fail_alloc_page(gfp_t gfp_mask, unsigned int order)
{
	if (order < fail_page_alloc.min_order)
		return false;
	if (gfp_mask & __GFP_NOFAIL)
		return false;
	if (fail_page_alloc.ignore_gfp_highmem && (gfp_mask & __GFP_HIGHMEM))
		return false;
	if (fail_page_alloc.ignore_gfp_reclaim &&
			(gfp_mask & __GFP_DIRECT_RECLAIM))
		return false;

	return should_fail(&fail_page_alloc.attr, 1 << order);
}

#ifdef CONFIG_FAULT_INJECTION_DEBUG_FS

static int __init fail_page_alloc_debugfs(void)
{
	umode_t mode = S_IFREG | S_IRUSR | S_IWUSR;
	struct dentry *dir;

	dir = fault_create_debugfs_attr("fail_page_alloc", NULL,
					&fail_page_alloc.attr);
	if (IS_ERR(dir))
		return PTR_ERR(dir);

	if (!debugfs_create_bool("ignore-gfp-wait", mode, dir,
				&fail_page_alloc.ignore_gfp_reclaim))
		goto fail;
	if (!debugfs_create_bool("ignore-gfp-highmem", mode, dir,
				&fail_page_alloc.ignore_gfp_highmem))
		goto fail;
	if (!debugfs_create_u32("min-order", mode, dir,
				&fail_page_alloc.min_order))
		goto fail;

	return 0;
fail:
	debugfs_remove_recursive(dir);

	return -ENOMEM;
}

late_initcall(fail_page_alloc_debugfs);

#endif /* CONFIG_FAULT_INJECTION_DEBUG_FS */

#else /* CONFIG_FAIL_PAGE_ALLOC */

static inline bool should_fail_alloc_page(gfp_t gfp_mask, unsigned int order)
{
	return false;
}

#endif /* CONFIG_FAIL_PAGE_ALLOC */

/*
 * Return true if free base pages are above 'mark'. For high-order checks it
 * will return true of the order-0 watermark is reached and there is at least
 * one free page of a suitable size. Checking now avoids taking the zone lock
 * to check in the allocation paths if no pages are free.
 */
bool __zone_watermark_ok(struct zone *z, unsigned int order, unsigned long mark,
			 int classzone_idx, unsigned int alloc_flags,
			 long free_pages)
{
	long min = mark;
	int o;
	const bool alloc_harder = (alloc_flags & ALLOC_HARDER);

	/* free_pages may go negative - that's OK */
	free_pages -= (1 << order) - 1;

	if (alloc_flags & ALLOC_HIGH)
		min -= min / 2;

	/*
	 * If the caller does not have rights to ALLOC_HARDER then subtract
	 * the high-atomic reserves. This will over-estimate the size of the
	 * atomic reserve but it avoids a search.
	 */
	if (likely(!alloc_harder))
		free_pages -= z->nr_reserved_highatomic;
	else
		min -= min / 4;

#ifdef CONFIG_CMA
	/* If allocation can't use CMA areas don't use free CMA pages */
	if (!(alloc_flags & ALLOC_CMA))
		free_pages -= zone_page_state(z, NR_FREE_CMA_PAGES);
#endif

	/*
	 * Check watermarks for an order-0 allocation request. If these
	 * are not met, then a high-order request also cannot go ahead
	 * even if a suitable page happened to be free.
	 */
	if (free_pages <= min + z->lowmem_reserve[classzone_idx])
		return false;

	/* If this is an order-0 request then the watermark is fine */
	if (!order)
		return true;

	/* For a high-order request, check at least one suitable page is free */
	for (o = order; o < MAX_ORDER; o++) {
		struct free_area *area = &z->free_area[o];
		int mt;

		if (!area->nr_free)
			continue;

		for (mt = 0; mt < MIGRATE_PCPTYPES; mt++) {
#ifdef CONFIG_CMA
			/*
			 * Note that this check is needed only
			 * when MIGRATE_CMA < MIGRATE_PCPTYPES.
			 */
			if (mt == MIGRATE_CMA)
				continue;
#endif
			if (!list_empty(&area->free_list[mt]))
				return true;
		}

#ifdef CONFIG_CMA
		if ((alloc_flags & ALLOC_CMA) &&
		    !list_empty(&area->free_list[MIGRATE_CMA])) {
			return true;
		}
#endif
		if (alloc_harder &&
			!list_empty(&area->free_list[MIGRATE_HIGHATOMIC]))
			return true;
	}
	return false;
}

bool zone_watermark_ok(struct zone *z, unsigned int order, unsigned long mark,
		      int classzone_idx, unsigned int alloc_flags)
{
	return __zone_watermark_ok(z, order, mark, classzone_idx, alloc_flags,
					zone_page_state(z, NR_FREE_PAGES));
}

static inline bool zone_watermark_fast(struct zone *z, unsigned int order,
		unsigned long mark, int classzone_idx, unsigned int alloc_flags)
{
	long free_pages = zone_page_state(z, NR_FREE_PAGES);
	long cma_pages = 0;

#ifdef CONFIG_CMA
	/* If allocation can't use CMA areas don't use free CMA pages */
	if (!(alloc_flags & ALLOC_CMA))
		cma_pages = zone_page_state(z, NR_FREE_CMA_PAGES);
#endif

	/*
	 * Fast check for order-0 only. If this fails then the reserves
	 * need to be calculated. There is a corner case where the check
	 * passes but only the high-order atomic reserve are free. If
	 * the caller is !atomic then it'll uselessly search the free
	 * list. That corner case is then slower but it is harmless.
	 */
	if (!order && (free_pages - cma_pages) > mark + z->lowmem_reserve[classzone_idx])
		return true;

	return __zone_watermark_ok(z, order, mark, classzone_idx, alloc_flags,
					free_pages);
}

bool zone_watermark_ok_safe(struct zone *z, unsigned int order,
			unsigned long mark, int classzone_idx)
{
	long free_pages = zone_page_state(z, NR_FREE_PAGES);

	if (z->percpu_drift_mark && free_pages < z->percpu_drift_mark)
		free_pages = zone_page_state_snapshot(z, NR_FREE_PAGES);

	return __zone_watermark_ok(z, order, mark, classzone_idx, 0,
								free_pages);
}

#ifdef CONFIG_NUMA
static bool zone_allows_reclaim(struct zone *local_zone, struct zone *zone)
{
	return node_distance(zone_to_nid(local_zone), zone_to_nid(zone)) <=
				RECLAIM_DISTANCE;
}
#else	/* CONFIG_NUMA */
static bool zone_allows_reclaim(struct zone *local_zone, struct zone *zone)
{
	return true;
}
#endif	/* CONFIG_NUMA */

/*
 * get_page_from_freelist goes through the zonelist trying to allocate
 * a page.
 */
static struct page *
get_page_from_freelist(gfp_t gfp_mask, unsigned int order, int alloc_flags,
						const struct alloc_context *ac)
{
	struct zoneref *z = ac->preferred_zoneref;
	struct zone *zone;
	struct pglist_data *last_pgdat_dirty_limit = NULL;

	/*
	 * Scan zonelist, looking for a zone with enough free.
	 * See also __cpuset_node_allowed() comment in kernel/cpuset.c.
	 */
	for_next_zone_zonelist_nodemask(zone, z, ac->zonelist, ac->high_zoneidx,
								ac->nodemask) {
		struct page *page;
		unsigned long mark;

		if (cpusets_enabled() &&
			(alloc_flags & ALLOC_CPUSET) &&
			!__cpuset_zone_allowed(zone, gfp_mask))
				continue;
		/*
		 * When allocating a page cache page for writing, we
		 * want to get it from a node that is within its dirty
		 * limit, such that no single node holds more than its
		 * proportional share of globally allowed dirty pages.
		 * The dirty limits take into account the node's
		 * lowmem reserves and high watermark so that kswapd
		 * should be able to balance it without having to
		 * write pages from its LRU list.
		 *
		 * XXX: For now, allow allocations to potentially
		 * exceed the per-node dirty limit in the slowpath
		 * (spread_dirty_pages unset) before going into reclaim,
		 * which is important when on a NUMA setup the allowed
		 * nodes are together not big enough to reach the
		 * global limit.  The proper fix for these situations
		 * will require awareness of nodes in the
		 * dirty-throttling and the flusher threads.
		 */
		if (ac->spread_dirty_pages) {
			if (last_pgdat_dirty_limit == zone->zone_pgdat)
				continue;

			if (!node_dirty_ok(zone->zone_pgdat)) {
				last_pgdat_dirty_limit = zone->zone_pgdat;
				continue;
			}
		}

		mark = zone->watermark[alloc_flags & ALLOC_WMARK_MASK];
		if (!zone_watermark_fast(zone, order, mark,
				       ac_classzone_idx(ac), alloc_flags)) {
			int ret;

			/* Checked here to keep the fast path fast */
			BUILD_BUG_ON(ALLOC_NO_WATERMARKS < NR_WMARK);
			if (alloc_flags & ALLOC_NO_WATERMARKS)
				goto try_this_zone;

			if (node_reclaim_mode == 0 ||
			    !zone_allows_reclaim(ac->preferred_zoneref->zone, zone))
				continue;

			ret = node_reclaim(zone->zone_pgdat, gfp_mask, order);
			switch (ret) {
			case NODE_RECLAIM_NOSCAN:
				/* did not scan */
				continue;
			case NODE_RECLAIM_FULL:
				/* scanned but unreclaimable */
				continue;
			default:
				/* did we reclaim enough */
				if (zone_watermark_ok(zone, order, mark,
						ac_classzone_idx(ac), alloc_flags))
					goto try_this_zone;

				continue;
			}
		}

try_this_zone:
		page = buffered_rmqueue(ac->preferred_zoneref->zone, zone, order,
				gfp_mask, alloc_flags, ac->migratetype);
		if (page) {
			prep_new_page(page, order, gfp_mask, alloc_flags);

			/*
			 * If this is a high-order atomic allocation then check
			 * if the pageblock should be reserved for the future
			 */
			if (unlikely(order && (alloc_flags & ALLOC_HARDER)))
				reserve_highatomic_pageblock(page, zone, order);

			return page;
		}
	}

	return NULL;
}

/*
 * Large machines with many possible nodes should not always dump per-node
 * meminfo in irq context.
 */
static inline bool should_suppress_show_mem(void)
{
	bool ret = false;

#if NODES_SHIFT > 8
	ret = in_interrupt();
#endif
	return ret;
}

static void warn_alloc_show_mem(gfp_t gfp_mask)
{
	unsigned int filter = SHOW_MEM_FILTER_NODES;
	static DEFINE_RATELIMIT_STATE(show_mem_rs, HZ, 1);

	if (should_suppress_show_mem() || !__ratelimit(&show_mem_rs))
		return;

	/*
	 * This documents exceptions given to allocations in certain
	 * contexts that are allowed to allocate outside current's set
	 * of allowed nodes.
	 */
	if (!(gfp_mask & __GFP_NOMEMALLOC))
		if (test_thread_flag(TIF_MEMDIE) ||
		    (current->flags & (PF_MEMALLOC | PF_EXITING)))
			filter &= ~SHOW_MEM_FILTER_NODES;
	if (in_interrupt() || !(gfp_mask & __GFP_DIRECT_RECLAIM))
		filter &= ~SHOW_MEM_FILTER_NODES;

	show_mem(filter);
}

void warn_alloc(gfp_t gfp_mask, const char *fmt, ...)
{
	struct va_format vaf;
	va_list args;
	static DEFINE_RATELIMIT_STATE(nopage_rs, DEFAULT_RATELIMIT_INTERVAL,
				      DEFAULT_RATELIMIT_BURST);

	if ((gfp_mask & __GFP_NOWARN) || !__ratelimit(&nopage_rs) ||
	    debug_guardpage_minorder() > 0)
		return;

	pr_warn("%s: ", current->comm);

	va_start(args, fmt);
	vaf.fmt = fmt;
	vaf.va = &args;
	pr_cont("%pV", &vaf);
	va_end(args);

	pr_cont(", mode:%#x(%pGg)\n", gfp_mask, &gfp_mask);

	dump_stack();
	warn_alloc_show_mem(gfp_mask);
}

static inline struct page *
__alloc_pages_may_oom(gfp_t gfp_mask, unsigned int order,
	const struct alloc_context *ac, unsigned long *did_some_progress)
{
	struct oom_control oc = {
		.zonelist = ac->zonelist,
		.nodemask = ac->nodemask,
		.memcg = NULL,
		.gfp_mask = gfp_mask,
		.order = order,
	};
	struct page *page;

	*did_some_progress = 0;

	/*
	 * Acquire the oom lock.  If that fails, somebody else is
	 * making progress for us.
	 */
	if (!mutex_trylock(&oom_lock)) {
		*did_some_progress = 1;
		schedule_timeout_uninterruptible(1);
		return NULL;
	}

	/*
	 * Go through the zonelist yet one more time, keep very high watermark
	 * here, this is only to catch a parallel oom killing, we must fail if
	 * we're still under heavy pressure.
	 */
	page = get_page_from_freelist(gfp_mask | __GFP_HARDWALL, order,
					ALLOC_WMARK_HIGH|ALLOC_CPUSET, ac);
	if (page)
		goto out;

	if (!(gfp_mask & __GFP_NOFAIL)) {
		/* Coredumps can quickly deplete all memory reserves */
		if (current->flags & PF_DUMPCORE)
			goto out;
		/* The OOM killer will not help higher order allocs */
		if (order > PAGE_ALLOC_COSTLY_ORDER)
			goto out;
		/* The OOM killer does not needlessly kill tasks for lowmem */
		if (ac->high_zoneidx < ZONE_NORMAL)
			goto out;
		if (pm_suspended_storage())
			goto out;
		/*
		 * XXX: GFP_NOFS allocations should rather fail than rely on
		 * other request to make a forward progress.
		 * We are in an unfortunate situation where out_of_memory cannot
		 * do much for this context but let's try it to at least get
		 * access to memory reserved if the current task is killed (see
		 * out_of_memory). Once filesystems are ready to handle allocation
		 * failures more gracefully we should just bail out here.
		 */

		/* The OOM killer may not free memory on a specific node */
		if (gfp_mask & __GFP_THISNODE)
			goto out;
	}
	/* Exhausted what can be done so it's blamo time */
	if (out_of_memory(&oc) || WARN_ON_ONCE(gfp_mask & __GFP_NOFAIL)) {
		*did_some_progress = 1;

		if (gfp_mask & __GFP_NOFAIL) {
			page = get_page_from_freelist(gfp_mask, order,
					ALLOC_NO_WATERMARKS|ALLOC_CPUSET, ac);
			/*
			 * fallback to ignore cpuset restriction if our nodes
			 * are depleted
			 */
			if (!page)
				page = get_page_from_freelist(gfp_mask, order,
					ALLOC_NO_WATERMARKS, ac);
		}
	}
out:
	mutex_unlock(&oom_lock);
	return page;
}

/*
 * Maximum number of compaction retries wit a progress before OOM
 * killer is consider as the only way to move forward.
 */
#define MAX_COMPACT_RETRIES 16

#ifdef CONFIG_COMPACTION
/* Try memory compaction for high-order allocations before reclaim */
static struct page *
__alloc_pages_direct_compact(gfp_t gfp_mask, unsigned int order,
		unsigned int alloc_flags, const struct alloc_context *ac,
		enum compact_priority prio, enum compact_result *compact_result)
{
	struct page *page;
	unsigned long pflags;
	unsigned int noreclaim_flag = current->flags & PF_MEMALLOC;

	if (!order)
		return NULL;

	psi_memstall_enter(&pflags);
	current->flags |= PF_MEMALLOC;

	*compact_result = try_to_compact_pages(gfp_mask, order, alloc_flags, ac,
									prio);

	current->flags = (current->flags & ~PF_MEMALLOC) | noreclaim_flag;
	psi_memstall_leave(&pflags);

	if (*compact_result <= COMPACT_INACTIVE)
		return NULL;

	/*
	 * At least in one zone compaction wasn't deferred or skipped, so let's
	 * count a compaction stall
	 */
	count_vm_event(COMPACTSTALL);

	page = get_page_from_freelist(gfp_mask, order, alloc_flags, ac);

	if (page) {
		struct zone *zone = page_zone(page);

		zone->compact_blockskip_flush = false;
		compaction_defer_reset(zone, order, true);
		count_vm_event(COMPACTSUCCESS);
		return page;
	}

	/*
	 * It's bad if compaction run occurs and fails. The most likely reason
	 * is that pages exist, but not enough to satisfy watermarks.
	 */
	count_vm_event(COMPACTFAIL);

	cond_resched();

	return NULL;
}

#ifdef CONFIG_ANDROID_LOW_MEMORY_KILLER
static inline bool
should_compact_lmk_retry(struct alloc_context *ac, int order, int alloc_flags)
{
	struct zone *zone;
	struct zoneref *z;

	/* Let costly order requests check for compaction progress */
	if (order > PAGE_ALLOC_COSTLY_ORDER)
		return false;

	/*
	 * For (0 < order < PAGE_ALLOC_COSTLY_ORDER) allow the shrinkers
	 * to run and free up memory. Do not let these allocations fail
	 * if shrinkers can free up memory. This is similar to
	 * should_compact_retry implementation for !CONFIG_COMPACTION.
	 */
	for_each_zone_zonelist_nodemask(zone, z, ac->zonelist,
				ac->high_zoneidx, ac->nodemask) {
		unsigned long available;

		available = zone_reclaimable_pages(zone);
		available +=
			zone_page_state_snapshot(zone, NR_FREE_PAGES);

		if (__zone_watermark_ok(zone, 0, min_wmark_pages(zone),
			ac_classzone_idx(ac), alloc_flags, available))
			return true;
	}

	return false;
}
#else
static inline bool
should_compact_lmk_retry(struct alloc_context *ac, int order, int alloc_flags)
{
	return false;
}
#endif

static inline bool
should_compact_retry(struct alloc_context *ac, int order, int alloc_flags,
		     enum compact_result compact_result,
		     enum compact_priority *compact_priority,
		     int *compaction_retries)
{
	int max_retries = MAX_COMPACT_RETRIES;
	int min_priority;

	if (!order)
		return false;

	if (should_compact_lmk_retry(ac, order, alloc_flags))
		return true;

	if (compaction_made_progress(compact_result))
		(*compaction_retries)++;

	/*
	 * compaction considers all the zone as desperately out of memory
	 * so it doesn't really make much sense to retry except when the
	 * failure could be caused by insufficient priority
	 */
	if (compaction_failed(compact_result))
		goto check_priority;

	/*
	 * make sure the compaction wasn't deferred or didn't bail out early
	 * due to locks contention before we declare that we should give up.
	 * But do not retry if the given zonelist is not suitable for
	 * compaction.
	 */
	if (compaction_withdrawn(compact_result))
		return compaction_zonelist_suitable(ac, order, alloc_flags);

	/*
	 * !costly requests are much more important than __GFP_REPEAT
	 * costly ones because they are de facto nofail and invoke OOM
	 * killer to move on while costly can fail and users are ready
	 * to cope with that. 1/4 retries is rather arbitrary but we
	 * would need much more detailed feedback from compaction to
	 * make a better decision.
	 */
	if (order > PAGE_ALLOC_COSTLY_ORDER)
		max_retries /= 4;
	if (*compaction_retries <= max_retries)
		return true;

	/*
	 * Make sure there are attempts at the highest priority if we exhausted
	 * all retries or failed at the lower priorities.
	 */
check_priority:
	min_priority = (order > PAGE_ALLOC_COSTLY_ORDER) ?
			MIN_COMPACT_COSTLY_PRIORITY : MIN_COMPACT_PRIORITY;
	if (*compact_priority > min_priority) {
		(*compact_priority)--;
		*compaction_retries = 0;
		return true;
	}
	return false;
}
#else
static inline struct page *
__alloc_pages_direct_compact(gfp_t gfp_mask, unsigned int order,
		unsigned int alloc_flags, const struct alloc_context *ac,
		enum compact_priority prio, enum compact_result *compact_result)
{
	*compact_result = COMPACT_SKIPPED;
	return NULL;
}

static inline bool
should_compact_retry(struct alloc_context *ac, unsigned int order, int alloc_flags,
		     enum compact_result compact_result,
		     enum compact_priority *compact_priority,
		     int *compaction_retries)
{
	struct zone *zone;
	struct zoneref *z;

	if (!order || order > PAGE_ALLOC_COSTLY_ORDER)
		return false;

	/*
	 * There are setups with compaction disabled which would prefer to loop
	 * inside the allocator rather than hit the oom killer prematurely.
	 * Let's give them a good hope and keep retrying while the order-0
	 * watermarks are OK.
	 */
	for_each_zone_zonelist_nodemask(zone, z, ac->zonelist, ac->high_zoneidx,
					ac->nodemask) {
		if (zone_watermark_ok(zone, 0, min_wmark_pages(zone),
					ac_classzone_idx(ac), alloc_flags))
			return true;
	}
	return false;
}
#endif /* CONFIG_COMPACTION */

/* Perform direct synchronous page reclaim */
static int
__perform_reclaim(gfp_t gfp_mask, unsigned int order,
					const struct alloc_context *ac)
{
	struct reclaim_state reclaim_state;
	int progress;
	unsigned long pflags;

	cond_resched();

	/* We now go into synchronous reclaim */
	cpuset_memory_pressure_bump();
	psi_memstall_enter(&pflags);
	current->flags |= PF_MEMALLOC;
	lockdep_set_current_reclaim_state(gfp_mask);
	reclaim_state.reclaimed_slab = 0;
	current->reclaim_state = &reclaim_state;

	progress = try_to_free_pages(ac->zonelist, order, gfp_mask,
								ac->nodemask);

	current->reclaim_state = NULL;
	lockdep_clear_current_reclaim_state();
	current->flags &= ~PF_MEMALLOC;
	psi_memstall_leave(&pflags);

	cond_resched();

	return progress;
}

/* The really slow allocator path where we enter direct reclaim */
static inline struct page *
__alloc_pages_direct_reclaim(gfp_t gfp_mask, unsigned int order,
		unsigned int alloc_flags, const struct alloc_context *ac,
		unsigned long *did_some_progress)
{
	struct page *page = NULL;
	bool drained = false;

	*did_some_progress = __perform_reclaim(gfp_mask, order, ac);
	if (unlikely(!(*did_some_progress)))
		return NULL;

retry:
	page = get_page_from_freelist(gfp_mask, order, alloc_flags, ac);

	/*
	 * If an allocation failed after direct reclaim, it could be because
	 * pages are pinned on the per-cpu lists or in high alloc reserves.
	 * Shrink them them and try again
	 */
	if (!page && !drained) {
		unreserve_highatomic_pageblock(ac, false);
		drain_all_pages(NULL);
		drained = true;
		goto retry;
	}

	return page;
}

static void wake_all_kswapds(unsigned int order, const struct alloc_context *ac)
{
	struct zoneref *z;
	struct zone *zone;
	pg_data_t *last_pgdat = NULL;

	for_each_zone_zonelist_nodemask(zone, z, ac->zonelist,
					ac->high_zoneidx, ac->nodemask) {
		if (last_pgdat != zone->zone_pgdat)
			wakeup_kswapd(zone, order, ac->high_zoneidx);
		last_pgdat = zone->zone_pgdat;
	}
}

static inline unsigned int
gfp_to_alloc_flags(gfp_t gfp_mask)
{
	unsigned int alloc_flags = ALLOC_WMARK_MIN | ALLOC_CPUSET;

	/* __GFP_HIGH is assumed to be the same as ALLOC_HIGH to save a branch. */
	BUILD_BUG_ON(__GFP_HIGH != (__force gfp_t) ALLOC_HIGH);

	/*
	 * The caller may dip into page reserves a bit more if the caller
	 * cannot run direct reclaim, or if the caller has realtime scheduling
	 * policy or is asking for __GFP_HIGH memory.  GFP_ATOMIC requests will
	 * set both ALLOC_HARDER (__GFP_ATOMIC) and ALLOC_HIGH (__GFP_HIGH).
	 */
	alloc_flags |= (__force int) (gfp_mask & __GFP_HIGH);

	if (gfp_mask & __GFP_ATOMIC) {
		/*
		 * Not worth trying to allocate harder for __GFP_NOMEMALLOC even
		 * if it can't schedule.
		 */
		if (!(gfp_mask & __GFP_NOMEMALLOC))
			alloc_flags |= ALLOC_HARDER;
		/*
		 * Ignore cpuset mems for GFP_ATOMIC rather than fail, see the
		 * comment for __cpuset_node_allowed().
		 */
		alloc_flags &= ~ALLOC_CPUSET;
	} else if (unlikely(rt_task(current)) && !in_interrupt())
		alloc_flags |= ALLOC_HARDER;

#ifdef CONFIG_CMA
	if (gfpflags_to_migratetype(gfp_mask) == MIGRATE_MOVABLE)
		alloc_flags |= ALLOC_CMA;
#endif
	return alloc_flags;
}

bool gfp_pfmemalloc_allowed(gfp_t gfp_mask)
{
	if (unlikely(gfp_mask & __GFP_NOMEMALLOC))
		return false;

	if (gfp_mask & __GFP_MEMALLOC)
		return true;
	if (in_serving_softirq() && (current->flags & PF_MEMALLOC))
		return true;
	if (!in_interrupt() &&
			((current->flags & PF_MEMALLOC) ||
			 unlikely(test_thread_flag(TIF_MEMDIE))))
		return true;

	return false;
}

/*
 * Checks whether it makes sense to retry the reclaim to make a forward progress
 * for the given allocation request.
 *
 * We give up when we either have tried MAX_RECLAIM_RETRIES in a row
 * without success, or when we couldn't even meet the watermark if we
 * reclaimed all remaining pages on the LRU lists.
 *
 * Returns true if a retry is viable or false to enter the oom path.
 */
static inline bool
should_reclaim_retry(gfp_t gfp_mask, unsigned order,
		     struct alloc_context *ac, int alloc_flags,
		     bool did_some_progress, int *no_progress_loops)
{
	struct zone *zone;
	struct zoneref *z;

	/*
	 * Costly allocations might have made a progress but this doesn't mean
	 * their order will become available due to high fragmentation so
	 * always increment the no progress counter for them
	 */
	if ((did_some_progress && order <= PAGE_ALLOC_COSTLY_ORDER) ||
			IS_ENABLED(CONFIG_ANDROID_LOW_MEMORY_KILLER))
		*no_progress_loops = 0;
	else
		(*no_progress_loops)++;

	/*
	 * Make sure we converge to OOM if we cannot make any progress
	 * several times in the row.
	 */
	if (*no_progress_loops > MAX_RECLAIM_RETRIES) {
		/* Before OOM, exhaust highatomic_reserve */
		return unreserve_highatomic_pageblock(ac, true);
	}

	/*
	 * Keep reclaiming pages while there is a chance this will lead
	 * somewhere.  If none of the target zones can satisfy our allocation
	 * request even if all reclaimable pages are considered then we are
	 * screwed and have to go OOM.
	 */
	for_each_zone_zonelist_nodemask(zone, z, ac->zonelist, ac->high_zoneidx,
					ac->nodemask) {
		unsigned long available;
		unsigned long reclaimable;

		available = reclaimable = zone_reclaimable_pages(zone);
		available += zone_page_state_snapshot(zone, NR_FREE_PAGES);

		/*
		 * Would the allocation succeed if we reclaimed all
		 * reclaimable pages?
		 */
		if (__zone_watermark_ok(zone, order, min_wmark_pages(zone),
				ac_classzone_idx(ac), alloc_flags, available)) {
			/*
			 * If we didn't make any progress and have a lot of
			 * dirty + writeback pages then we should wait for
			 * an IO to complete to slow down the reclaim and
			 * prevent from pre mature OOM
			 */
			if (!did_some_progress) {
				unsigned long write_pending;

				write_pending = zone_page_state_snapshot(zone,
							NR_ZONE_WRITE_PENDING);

				if (2 * write_pending > reclaimable) {
					congestion_wait(BLK_RW_ASYNC, HZ/10);
					return true;
				}
			}

			/*
			 * Memory allocation/reclaim might be called from a WQ
			 * context and the current implementation of the WQ
			 * concurrency control doesn't recognize that
			 * a particular WQ is congested if the worker thread is
			 * looping without ever sleeping. Therefore we have to
			 * do a short sleep here rather than calling
			 * cond_resched().
			 */
			if (current->flags & PF_WQ_WORKER)
				schedule_timeout_uninterruptible(1);
			else
				cond_resched();

			return true;
		}
	}

	return false;
}

static inline struct page *
__alloc_pages_slowpath(gfp_t gfp_mask, unsigned int order,
						struct alloc_context *ac)
{
	bool can_direct_reclaim = gfp_mask & __GFP_DIRECT_RECLAIM;
	struct page *page = NULL;
	unsigned int alloc_flags;
	unsigned long did_some_progress;
	enum compact_priority compact_priority;
	enum compact_result compact_result;
	int compaction_retries;
	int no_progress_loops;
	unsigned int cpuset_mems_cookie;

	/*
	 * In the slowpath, we sanity check order to avoid ever trying to
	 * reclaim >= MAX_ORDER areas which will never succeed. Callers may
	 * be using allocators in order of preference for an area that is
	 * too large.
	 */
	if (order >= MAX_ORDER) {
		WARN_ON_ONCE(!(gfp_mask & __GFP_NOWARN));
		return NULL;
	}

	/*
	 * We also sanity check to catch abuse of atomic reserves being used by
	 * callers that are not in atomic context.
	 */
	if (WARN_ON_ONCE((gfp_mask & (__GFP_ATOMIC|__GFP_DIRECT_RECLAIM)) ==
				(__GFP_ATOMIC|__GFP_DIRECT_RECLAIM)))
		gfp_mask &= ~__GFP_ATOMIC;

retry_cpuset:
	compaction_retries = 0;
	no_progress_loops = 0;
	compact_priority = DEF_COMPACT_PRIORITY;
	cpuset_mems_cookie = read_mems_allowed_begin();
	/*
	 * We need to recalculate the starting point for the zonelist iterator
	 * because we might have used different nodemask in the fast path, or
	 * there was a cpuset modification and we are retrying - otherwise we
	 * could end up iterating over non-eligible zones endlessly.
	 */
	ac->preferred_zoneref = first_zones_zonelist(ac->zonelist,
					ac->high_zoneidx, ac->nodemask);
	if (!ac->preferred_zoneref->zone)
		goto nopage;


	/*
	 * The fast path uses conservative alloc_flags to succeed only until
	 * kswapd needs to be woken up, and to avoid the cost of setting up
	 * alloc_flags precisely. So we do that now.
	 */
	alloc_flags = gfp_to_alloc_flags(gfp_mask);

	if (gfp_mask & __GFP_KSWAPD_RECLAIM)
		wake_all_kswapds(order, ac);

	/*
	 * The adjusted alloc_flags might result in immediate success, so try
	 * that first
	 */
	page = get_page_from_freelist(gfp_mask, order, alloc_flags, ac);
	if (page)
		goto got_pg;

	/*
	 * For costly allocations, try direct compaction first, as it's likely
	 * that we have enough base pages and don't need to reclaim. Don't try
	 * that for allocations that are allowed to ignore watermarks, as the
	 * ALLOC_NO_WATERMARKS attempt didn't yet happen.
	 */
	if (can_direct_reclaim && order > PAGE_ALLOC_COSTLY_ORDER &&
		!gfp_pfmemalloc_allowed(gfp_mask)) {
		page = __alloc_pages_direct_compact(gfp_mask, order,
						alloc_flags, ac,
						INIT_COMPACT_PRIORITY,
						&compact_result);
		if (page)
			goto got_pg;

		/*
		 * Checks for costly allocations with __GFP_NORETRY, which
		 * includes THP page fault allocations
		 */
		if (gfp_mask & __GFP_NORETRY) {
			/*
			 * If compaction is deferred for high-order allocations,
			 * it is because sync compaction recently failed. If
			 * this is the case and the caller requested a THP
			 * allocation, we do not want to heavily disrupt the
			 * system, so we fail the allocation instead of entering
			 * direct reclaim.
			 */
			if (compact_result == COMPACT_DEFERRED)
				goto nopage;

			/*
			 * Looks like reclaim/compaction is worth trying, but
			 * sync compaction could be very expensive, so keep
			 * using async compaction.
			 */
			compact_priority = INIT_COMPACT_PRIORITY;
		}
	}

retry:
	/* Ensure kswapd doesn't accidentally go to sleep as long as we loop */
	if (gfp_mask & __GFP_KSWAPD_RECLAIM)
		wake_all_kswapds(order, ac);

	if (gfp_pfmemalloc_allowed(gfp_mask))
		alloc_flags = ALLOC_NO_WATERMARKS;

	/*
	 * Reset the zonelist iterators if memory policies can be ignored.
	 * These allocations are high priority and system rather than user
	 * orientated.
	 */
	if (!(alloc_flags & ALLOC_CPUSET) || (alloc_flags & ALLOC_NO_WATERMARKS)) {
		ac->preferred_zoneref = first_zones_zonelist(ac->zonelist,
					ac->high_zoneidx, ac->nodemask);
	}

	/* Attempt with potentially adjusted zonelist and alloc_flags */
	page = get_page_from_freelist(gfp_mask, order, alloc_flags, ac);
	if (page)
		goto got_pg;

	/* Caller is not willing to reclaim, we can't balance anything */
	if (!can_direct_reclaim) {
		/*
		 * All existing users of the __GFP_NOFAIL are blockable, so warn
		 * of any new users that actually allow this type of allocation
		 * to fail.
		 */
		WARN_ON_ONCE(gfp_mask & __GFP_NOFAIL);
		goto nopage;
	}

	/* Avoid recursion of direct reclaim */
	if (current->flags & PF_MEMALLOC) {
		/*
		 * __GFP_NOFAIL request from this context is rather bizarre
		 * because we cannot reclaim anything and only can loop waiting
		 * for somebody to do a work for us.
		 */
		if (WARN_ON_ONCE(gfp_mask & __GFP_NOFAIL)) {
			cond_resched();
			goto retry;
		}
		goto nopage;
	}

	/* Avoid allocations with no watermarks from looping endlessly */
	if (test_thread_flag(TIF_MEMDIE) && !(gfp_mask & __GFP_NOFAIL))
		goto nopage;


	/* Try direct reclaim and then allocating */
	page = __alloc_pages_direct_reclaim(gfp_mask, order, alloc_flags, ac,
							&did_some_progress);
	if (page)
		goto got_pg;

	/* Try direct compaction and then allocating */
	page = __alloc_pages_direct_compact(gfp_mask, order, alloc_flags, ac,
					compact_priority, &compact_result);
	if (page)
		goto got_pg;

	/* Do not loop if specifically requested */
	if (gfp_mask & __GFP_NORETRY)
		goto nopage;

	/*
	 * Do not retry costly high order allocations unless they are
	 * __GFP_REPEAT
	 */
	if (order > PAGE_ALLOC_COSTLY_ORDER && !(gfp_mask & __GFP_REPEAT))
		goto nopage;

	if (should_reclaim_retry(gfp_mask, order, ac, alloc_flags,
				 did_some_progress > 0, &no_progress_loops))
		goto retry;

	/*
	 * It doesn't make any sense to retry for the compaction if the order-0
	 * reclaim is not able to make any progress because the current
	 * implementation of the compaction depends on the sufficient amount
	 * of free memory (see __compaction_suitable)
	 */
	if ((did_some_progress > 0 ||
			IS_ENABLED(CONFIG_ANDROID_LOW_MEMORY_KILLER)) &&
			should_compact_retry(ac, order, alloc_flags,
				compact_result, &compact_priority,
				&compaction_retries))
		goto retry;

	/*
	 * It's possible we raced with cpuset update so the OOM would be
	 * premature (see below the nopage: label for full explanation).
	 */
	if (read_mems_allowed_retry(cpuset_mems_cookie))
		goto retry_cpuset;

	/* Reclaim has failed us, start killing things */
	page = __alloc_pages_may_oom(gfp_mask, order, ac, &did_some_progress);
	if (page)
		goto got_pg;

	/* Retry as long as the OOM killer is making progress */
	if (did_some_progress) {
		no_progress_loops = 0;
		goto retry;
	}

nopage:
	/*
	 * When updating a task's mems_allowed or mempolicy nodemask, it is
	 * possible to race with parallel threads in such a way that our
	 * allocation can fail while the mask is being updated. If we are about
	 * to fail, check if the cpuset changed during allocation and if so,
	 * retry.
	 */
	if (read_mems_allowed_retry(cpuset_mems_cookie))
		goto retry_cpuset;

	warn_alloc(gfp_mask,
			"page allocation failure: order:%u", order);
got_pg:
	return page;
}

/*
 * This is the 'heart' of the zoned buddy allocator.
 */
struct page *
__alloc_pages_nodemask(gfp_t gfp_mask, unsigned int order,
			struct zonelist *zonelist, nodemask_t *nodemask)
{
	struct page *page;
	unsigned int alloc_flags = ALLOC_WMARK_LOW;
	gfp_t alloc_mask = gfp_mask; /* The gfp_t that was actually used for allocation */
	struct alloc_context ac = {
		.high_zoneidx = gfp_zone(gfp_mask),
		.zonelist = zonelist,
		.nodemask = nodemask,
		.migratetype = gfpflags_to_migratetype(gfp_mask),
	};

	if (cpusets_enabled()) {
		alloc_mask |= __GFP_HARDWALL;
		alloc_flags |= ALLOC_CPUSET;
		if (!ac.nodemask)
			ac.nodemask = &cpuset_current_mems_allowed;
	}

	gfp_mask &= gfp_allowed_mask;

	lockdep_trace_alloc(gfp_mask);

	might_sleep_if(gfp_mask & __GFP_DIRECT_RECLAIM);

	if (should_fail_alloc_page(gfp_mask, order))
		return NULL;

	/*
	 * Check the zones suitable for the gfp_mask contain at least one
	 * valid zone. It's possible to have an empty zonelist as a result
	 * of __GFP_THISNODE and a memoryless node
	 */
	if (unlikely(!zonelist->_zonerefs->zone))
		return NULL;

	if (IS_ENABLED(CONFIG_CMA) && ac.migratetype == MIGRATE_MOVABLE)
		alloc_flags |= ALLOC_CMA;

	/* Dirty zone balancing only done in the fast path */
	ac.spread_dirty_pages = (gfp_mask & __GFP_WRITE);

	/*
	 * The preferred zone is used for statistics but crucially it is
	 * also used as the starting point for the zonelist iterator. It
	 * may get reset for allocations that ignore memory policies.
	 */
	ac.preferred_zoneref = first_zones_zonelist(ac.zonelist,
					ac.high_zoneidx, ac.nodemask);
	if (!ac.preferred_zoneref->zone) {
		page = NULL;
		/*
		 * This might be due to race with cpuset_current_mems_allowed
		 * update, so make sure we retry with original nodemask in the
		 * slow path.
		 */
		goto no_zone;
	}

	/* First allocation attempt */
	page = get_page_from_freelist(alloc_mask, order, alloc_flags, &ac);
	if (likely(page))
		goto out;

no_zone:
	/*
	 * Runtime PM, block IO and its error handling path can deadlock
	 * because I/O on the device might not complete.
	 */
	alloc_mask = memalloc_noio_flags(gfp_mask);
	ac.spread_dirty_pages = false;

	/*
	 * Restore the original nodemask if it was potentially replaced with
	 * &cpuset_current_mems_allowed to optimize the fast-path attempt.
	 */
	if (unlikely(ac.nodemask != nodemask))
		ac.nodemask = nodemask;

	page = __alloc_pages_slowpath(alloc_mask, order, &ac);

out:
	if (memcg_kmem_enabled() && (gfp_mask & __GFP_ACCOUNT) && page &&
	    unlikely(memcg_kmem_charge(page, gfp_mask, order) != 0)) {
		__free_pages(page, order);
		page = NULL;
	}

	if (kmemcheck_enabled && page)
		kmemcheck_pagealloc_alloc(page, order, gfp_mask);

	trace_mm_page_alloc(page, order, alloc_mask, ac.migratetype);

	return page;
}
EXPORT_SYMBOL(__alloc_pages_nodemask);

/*
 * Common helper functions.
 */
unsigned long __get_free_pages(gfp_t gfp_mask, unsigned int order)
{
	struct page *page;

	/*
	 * __get_free_pages() returns a 32-bit address, which cannot represent
	 * a highmem page
	 */
	VM_BUG_ON((gfp_mask & __GFP_HIGHMEM) != 0);

	page = alloc_pages(gfp_mask, order);
	if (!page)
		return 0;
	return (unsigned long) page_address(page);
}
EXPORT_SYMBOL(__get_free_pages);

unsigned long get_zeroed_page(gfp_t gfp_mask)
{
	return __get_free_pages(gfp_mask | __GFP_ZERO, 0);
}
EXPORT_SYMBOL(get_zeroed_page);

void __free_pages(struct page *page, unsigned int order)
{
	if (put_page_testzero(page)) {
		if (order == 0)
			free_hot_cold_page(page, false);
		else
			__free_pages_ok(page, order);
	}
}

EXPORT_SYMBOL(__free_pages);

void free_pages(unsigned long addr, unsigned int order)
{
	if (addr != 0) {
		VM_BUG_ON(!virt_addr_valid((void *)addr));
		__free_pages(virt_to_page((void *)addr), order);
	}
}

EXPORT_SYMBOL(free_pages);

/*
 * Page Fragment:
 *  An arbitrary-length arbitrary-offset area of memory which resides
 *  within a 0 or higher order page.  Multiple fragments within that page
 *  are individually refcounted, in the page's reference counter.
 *
 * The page_frag functions below provide a simple allocation framework for
 * page fragments.  This is used by the network stack and network device
 * drivers to provide a backing region of memory for use as either an
 * sk_buff->head, or to be used in the "frags" portion of skb_shared_info.
 */
static struct page *__page_frag_refill(struct page_frag_cache *nc,
				       gfp_t gfp_mask)
{
	struct page *page = NULL;
	gfp_t gfp = gfp_mask;

#if (PAGE_SIZE < PAGE_FRAG_CACHE_MAX_SIZE)
	gfp_mask |= __GFP_COMP | __GFP_NOWARN | __GFP_NORETRY |
		    __GFP_NOMEMALLOC;
	page = alloc_pages_node(NUMA_NO_NODE, gfp_mask,
				PAGE_FRAG_CACHE_MAX_ORDER);
	nc->size = page ? PAGE_FRAG_CACHE_MAX_SIZE : PAGE_SIZE;
#endif
	if (unlikely(!page)) {
		gfp |= __GFP_KSWAPD_RECLAIM;
		page = alloc_pages_node(NUMA_NO_NODE, gfp, 0);
	}

	nc->va = page ? page_address(page) : NULL;

	return page;
}

void *__alloc_page_frag(struct page_frag_cache *nc,
			unsigned int fragsz, gfp_t gfp_mask)
{
	unsigned int size = PAGE_SIZE;
	struct page *page;
	int offset;

	if (unlikely(!nc->va)) {
refill:
		page = __page_frag_refill(nc, gfp_mask);
		if (!page)
			return NULL;

#if (PAGE_SIZE < PAGE_FRAG_CACHE_MAX_SIZE)
		/* if size can vary use size else just use PAGE_SIZE */
		size = nc->size;
#endif
		/* Even if we own the page, we do not use atomic_set().
		 * This would break get_page_unless_zero() users.
		 */
		page_ref_add(page, size - 1);

		/* reset page count bias and offset to start of new frag */
		nc->pfmemalloc = page_is_pfmemalloc(page);
		nc->pagecnt_bias = size;
		nc->offset = size;
	}

	offset = nc->offset - fragsz;
	if (unlikely(offset < 0)) {
		page = virt_to_page(nc->va);

		if (!page_ref_sub_and_test(page, nc->pagecnt_bias))
			goto refill;

#if (PAGE_SIZE < PAGE_FRAG_CACHE_MAX_SIZE)
		/* if size can vary use size else just use PAGE_SIZE */
		size = nc->size;
#endif
		/* OK, page count is 0, we can safely set it */
		set_page_count(page, size);

		/* reset page count bias and offset to start of new frag */
		nc->pagecnt_bias = size;
		offset = size - fragsz;
	}

	nc->pagecnt_bias--;
	nc->offset = offset;

	return nc->va + offset;
}
EXPORT_SYMBOL(__alloc_page_frag);

/*
 * Frees a page fragment allocated out of either a compound or order 0 page.
 */
void __free_page_frag(void *addr)
{
	struct page *page = virt_to_head_page(addr);

	if (unlikely(put_page_testzero(page)))
		__free_pages_ok(page, compound_order(page));
}
EXPORT_SYMBOL(__free_page_frag);

static void *make_alloc_exact(unsigned long addr, unsigned int order,
		size_t size)
{
	if (addr) {
		unsigned long alloc_end = addr + (PAGE_SIZE << order);
		unsigned long used = addr + PAGE_ALIGN(size);

		split_page(virt_to_page((void *)addr), order);
		while (used < alloc_end) {
			free_page(used);
			used += PAGE_SIZE;
		}
	}
	return (void *)addr;
}

/**
 * alloc_pages_exact - allocate an exact number physically-contiguous pages.
 * @size: the number of bytes to allocate
 * @gfp_mask: GFP flags for the allocation
 *
 * This function is similar to alloc_pages(), except that it allocates the
 * minimum number of pages to satisfy the request.  alloc_pages() can only
 * allocate memory in power-of-two pages.
 *
 * This function is also limited by MAX_ORDER.
 *
 * Memory allocated by this function must be released by free_pages_exact().
 */
void *alloc_pages_exact(size_t size, gfp_t gfp_mask)
{
	unsigned int order = get_order(size);
	unsigned long addr;

	addr = __get_free_pages(gfp_mask, order);
	return make_alloc_exact(addr, order, size);
}
EXPORT_SYMBOL(alloc_pages_exact);

/**
 * alloc_pages_exact_nid - allocate an exact number of physically-contiguous
 *			   pages on a node.
 * @nid: the preferred node ID where memory should be allocated
 * @size: the number of bytes to allocate
 * @gfp_mask: GFP flags for the allocation
 *
 * Like alloc_pages_exact(), but try to allocate on node nid first before falling
 * back.
 */
void * __meminit alloc_pages_exact_nid(int nid, size_t size, gfp_t gfp_mask)
{
	unsigned int order = get_order(size);
	struct page *p = alloc_pages_node(nid, gfp_mask, order);
	if (!p)
		return NULL;
	return make_alloc_exact((unsigned long)page_address(p), order, size);
}

/**
 * free_pages_exact - release memory allocated via alloc_pages_exact()
 * @virt: the value returned by alloc_pages_exact.
 * @size: size of allocation, same value as passed to alloc_pages_exact().
 *
 * Release the memory allocated by a previous call to alloc_pages_exact.
 */
void free_pages_exact(void *virt, size_t size)
{
	unsigned long addr = (unsigned long)virt;
	unsigned long end = addr + PAGE_ALIGN(size);

	while (addr < end) {
		free_page(addr);
		addr += PAGE_SIZE;
	}
}
EXPORT_SYMBOL(free_pages_exact);

/**
 * nr_free_zone_pages - count number of pages beyond high watermark
 * @offset: The zone index of the highest zone
 *
 * nr_free_zone_pages() counts the number of counts pages which are beyond the
 * high watermark within all zones at or below a given zone index.  For each
 * zone, the number of pages is calculated as:
 *     managed_pages - high_pages
 */
static unsigned long nr_free_zone_pages(int offset)
{
	struct zoneref *z;
	struct zone *zone;

	/* Just pick one node, since fallback list is circular */
	unsigned long sum = 0;

	struct zonelist *zonelist = node_zonelist(numa_node_id(), GFP_KERNEL);

	for_each_zone_zonelist(zone, z, zonelist, offset) {
		unsigned long size = zone->managed_pages;
		unsigned long high = high_wmark_pages(zone);
		if (size > high)
			sum += size - high;
	}

	return sum;
}

/**
 * nr_free_buffer_pages - count number of pages beyond high watermark
 *
 * nr_free_buffer_pages() counts the number of pages which are beyond the high
 * watermark within ZONE_DMA and ZONE_NORMAL.
 */
unsigned long nr_free_buffer_pages(void)
{
	return nr_free_zone_pages(gfp_zone(GFP_USER));
}
EXPORT_SYMBOL_GPL(nr_free_buffer_pages);

/**
 * nr_free_pagecache_pages - count number of pages beyond high watermark
 *
 * nr_free_pagecache_pages() counts the number of pages which are beyond the
 * high watermark within all zones.
 */
unsigned long nr_free_pagecache_pages(void)
{
	return nr_free_zone_pages(gfp_zone(GFP_HIGHUSER_MOVABLE));
}

static inline void show_node(struct zone *zone)
{
	if (IS_ENABLED(CONFIG_NUMA))
		printk("Node %d ", zone_to_nid(zone));
}

long si_mem_available(void)
{
	long available;
	unsigned long pagecache;
	unsigned long wmark_low = 0;
	unsigned long pages[NR_LRU_LISTS];
	struct zone *zone;
	int lru;

	for (lru = LRU_BASE; lru < NR_LRU_LISTS; lru++)
		pages[lru] = global_node_page_state(NR_LRU_BASE + lru);

	for_each_zone(zone)
		wmark_low += zone->watermark[WMARK_LOW];

	/*
	 * Estimate the amount of memory available for userspace allocations,
	 * without causing swapping.
	 */
	available = global_page_state(NR_FREE_PAGES) - totalreserve_pages;

	/*
	 * Not all the page cache can be freed, otherwise the system will
	 * start swapping. Assume at least half of the page cache, or the
	 * low watermark worth of cache, needs to stay.
	 */
	pagecache = pages[LRU_ACTIVE_FILE] + pages[LRU_INACTIVE_FILE];
	pagecache -= min(pagecache / 2, wmark_low);
	available += pagecache;

	/*
	 * Part of the reclaimable slab consists of items that are in use,
	 * and cannot be freed. Cap this estimate at the low watermark.
	 */
	available += global_page_state(NR_SLAB_RECLAIMABLE) -
		     min(global_page_state(NR_SLAB_RECLAIMABLE) / 2, wmark_low);

	/*
	 * Part of the kernel memory, which can be released under memory
	 * pressure.
	 */
	available += global_node_page_state(NR_INDIRECTLY_RECLAIMABLE_BYTES) >>
		PAGE_SHIFT;

	if (available < 0)
		available = 0;
	return available;
}
EXPORT_SYMBOL_GPL(si_mem_available);

void si_meminfo(struct sysinfo *val)
{
	val->totalram = totalram_pages;
	val->sharedram = global_node_page_state(NR_SHMEM);
	val->freeram = global_page_state(NR_FREE_PAGES);
	val->bufferram = nr_blockdev_pages();
	val->totalhigh = totalhigh_pages;
	val->freehigh = nr_free_highpages();
	val->mem_unit = PAGE_SIZE;
}

EXPORT_SYMBOL(si_meminfo);

#ifdef CONFIG_NUMA
void si_meminfo_node(struct sysinfo *val, int nid)
{
	int zone_type;		/* needs to be signed */
	unsigned long managed_pages = 0;
	unsigned long managed_highpages = 0;
	unsigned long free_highpages = 0;
	pg_data_t *pgdat = NODE_DATA(nid);

	for (zone_type = 0; zone_type < MAX_NR_ZONES; zone_type++)
		managed_pages += pgdat->node_zones[zone_type].managed_pages;
	val->totalram = managed_pages;
	val->sharedram = node_page_state(pgdat, NR_SHMEM);
	val->freeram = sum_zone_node_page_state(nid, NR_FREE_PAGES);
#ifdef CONFIG_HIGHMEM
	for (zone_type = 0; zone_type < MAX_NR_ZONES; zone_type++) {
		struct zone *zone = &pgdat->node_zones[zone_type];

		if (is_highmem(zone)) {
			managed_highpages += zone->managed_pages;
			free_highpages += zone_page_state(zone, NR_FREE_PAGES);
		}
	}
	val->totalhigh = managed_highpages;
	val->freehigh = free_highpages;
#else
	val->totalhigh = managed_highpages;
	val->freehigh = free_highpages;
#endif
	val->mem_unit = PAGE_SIZE;
}
#endif

/*
 * Determine whether the node should be displayed or not, depending on whether
 * SHOW_MEM_FILTER_NODES was passed to show_free_areas().
 */
bool skip_free_areas_node(unsigned int flags, int nid)
{
	bool ret = false;
	unsigned int cpuset_mems_cookie;

	if (!(flags & SHOW_MEM_FILTER_NODES))
		goto out;

	do {
		cpuset_mems_cookie = read_mems_allowed_begin();
		ret = !node_isset(nid, cpuset_current_mems_allowed);
	} while (read_mems_allowed_retry(cpuset_mems_cookie));
out:
	return ret;
}

#define K(x) ((x) << (PAGE_SHIFT-10))

static void show_migration_types(unsigned char type)
{
	static const char types[MIGRATE_TYPES] = {
		[MIGRATE_UNMOVABLE]	= 'U',
		[MIGRATE_MOVABLE]	= 'M',
		[MIGRATE_RECLAIMABLE]	= 'E',
		[MIGRATE_HIGHATOMIC]	= 'H',
#ifdef CONFIG_CMA
		[MIGRATE_CMA]		= 'C',
#endif
#ifdef CONFIG_MEMORY_ISOLATION
		[MIGRATE_ISOLATE]	= 'I',
#endif
	};
	char tmp[MIGRATE_TYPES + 1];
	char *p = tmp;
	int i;

	for (i = 0; i < MIGRATE_TYPES; i++) {
		if (type & (1 << i))
			*p++ = types[i];
	}

	*p = '\0';
	printk(KERN_CONT "(%s) ", tmp);
}

/*
 * Show free area list (used inside shift_scroll-lock stuff)
 * We also calculate the percentage fragmentation. We do this by counting the
 * memory on each free list with the exception of the first item on the list.
 *
 * Bits in @filter:
 * SHOW_MEM_FILTER_NODES: suppress nodes that are not allowed by current's
 *   cpuset.
 */
void show_free_areas(unsigned int filter)
{
	unsigned long free_pcp = 0;
	int cpu;
	struct zone *zone;
	pg_data_t *pgdat;

	for_each_populated_zone(zone) {
		if (skip_free_areas_node(filter, zone_to_nid(zone)))
			continue;

		for_each_online_cpu(cpu)
			free_pcp += per_cpu_ptr(zone->pageset, cpu)->pcp.count;
	}

	printk("active_anon:%lu inactive_anon:%lu isolated_anon:%lu\n"
		" active_file:%lu inactive_file:%lu isolated_file:%lu\n"
		" unevictable:%lu dirty:%lu writeback:%lu unstable:%lu\n"
		" slab_reclaimable:%lu slab_unreclaimable:%lu\n"
		" mapped:%lu shmem:%lu pagetables:%lu bounce:%lu\n"
		" free:%lu free_pcp:%lu free_cma:%lu zspages: %lu\n"
		" ion_heap:%lu ion_heap_pool:%lu\n",
		global_node_page_state(NR_ACTIVE_ANON),
		global_node_page_state(NR_INACTIVE_ANON),
		global_node_page_state(NR_ISOLATED_ANON),
		global_node_page_state(NR_ACTIVE_FILE),
		global_node_page_state(NR_INACTIVE_FILE),
		global_node_page_state(NR_ISOLATED_FILE),
		global_node_page_state(NR_UNEVICTABLE),
		global_node_page_state(NR_FILE_DIRTY),
		global_node_page_state(NR_WRITEBACK),
		global_node_page_state(NR_UNSTABLE_NFS),
		global_page_state(NR_SLAB_RECLAIMABLE),
		global_page_state(NR_SLAB_UNRECLAIMABLE),
		global_node_page_state(NR_FILE_MAPPED),
		global_node_page_state(NR_SHMEM),
		global_page_state(NR_PAGETABLE),
		global_page_state(NR_BOUNCE),
		global_page_state(NR_FREE_PAGES),
		free_pcp,
		global_page_state(NR_FREE_CMA_PAGES),
#if IS_ENABLED(CONFIG_ZSMALLOC)
		global_page_state(NR_ZSPAGES),
#else
		0UL,
#endif
		global_node_page_state(NR_ION_HEAP),
		global_node_page_state(NR_INDIRECTLY_RECLAIMABLE_BYTES)
							>> PAGE_SHIFT);

	for_each_online_pgdat(pgdat) {
		printk("Node %d"
			" active_anon:%lukB"
			" inactive_anon:%lukB"
			" active_file:%lukB"
			" inactive_file:%lukB"
			" unevictable:%lukB"
			" isolated(anon):%lukB"
			" isolated(file):%lukB"
			" mapped:%lukB"
			" dirty:%lukB"
			" writeback:%lukB"
			" shmem:%lukB"
#ifdef CONFIG_TRANSPARENT_HUGEPAGE
			" shmem_thp: %lukB"
			" shmem_pmdmapped: %lukB"
			" anon_thp: %lukB"
#endif
			" writeback_tmp:%lukB"
			" unstable:%lukB"
			" all_unreclaimable? %s"
			"\n",
			pgdat->node_id,
			K(node_page_state(pgdat, NR_ACTIVE_ANON)),
			K(node_page_state(pgdat, NR_INACTIVE_ANON)),
			K(node_page_state(pgdat, NR_ACTIVE_FILE)),
			K(node_page_state(pgdat, NR_INACTIVE_FILE)),
			K(node_page_state(pgdat, NR_UNEVICTABLE)),
			K(node_page_state(pgdat, NR_ISOLATED_ANON)),
			K(node_page_state(pgdat, NR_ISOLATED_FILE)),
			K(node_page_state(pgdat, NR_FILE_MAPPED)),
			K(node_page_state(pgdat, NR_FILE_DIRTY)),
			K(node_page_state(pgdat, NR_WRITEBACK)),
			K(node_page_state(pgdat, NR_SHMEM)),
#ifdef CONFIG_TRANSPARENT_HUGEPAGE
			K(node_page_state(pgdat, NR_SHMEM_THPS) * HPAGE_PMD_NR),
			K(node_page_state(pgdat, NR_SHMEM_PMDMAPPED)
					* HPAGE_PMD_NR),
			K(node_page_state(pgdat, NR_ANON_THPS) * HPAGE_PMD_NR),
#endif
			K(node_page_state(pgdat, NR_WRITEBACK_TEMP)),
			K(node_page_state(pgdat, NR_UNSTABLE_NFS)),
			pgdat->kswapd_failures >= MAX_RECLAIM_RETRIES ?
				"yes" : "no");
	}

	for_each_populated_zone(zone) {
		int i;

		if (skip_free_areas_node(filter, zone_to_nid(zone)))
			continue;

		free_pcp = 0;
		for_each_online_cpu(cpu)
			free_pcp += per_cpu_ptr(zone->pageset, cpu)->pcp.count;

		show_node(zone);
		printk(KERN_CONT
			"%s"
			" free:%lukB"
			" min:%lukB"
			" low:%lukB"
			" high:%lukB"
			" active_anon:%lukB"
			" inactive_anon:%lukB"
			" active_file:%lukB"
			" inactive_file:%lukB"
			" unevictable:%lukB"
			" writepending:%lukB"
			" present:%lukB"
			" managed:%lukB"
			" mlocked:%lukB"
			" slab_reclaimable:%lukB"
			" slab_unreclaimable:%lukB"
			" kernel_stack:%lukB"
#ifdef CONFIG_SHADOW_CALL_STACK
			" shadow_call_stack:%lukB"
#endif
			" pagetables:%lukB"
			" bounce:%lukB"
			" free_pcp:%lukB"
			" local_pcp:%ukB"
			" free_cma:%lukB"
			"\n",
			zone->name,
			K(zone_page_state(zone, NR_FREE_PAGES)),
			K(min_wmark_pages(zone)),
			K(low_wmark_pages(zone)),
			K(high_wmark_pages(zone)),
			K(zone_page_state(zone, NR_ZONE_ACTIVE_ANON)),
			K(zone_page_state(zone, NR_ZONE_INACTIVE_ANON)),
			K(zone_page_state(zone, NR_ZONE_ACTIVE_FILE)),
			K(zone_page_state(zone, NR_ZONE_INACTIVE_FILE)),
			K(zone_page_state(zone, NR_ZONE_UNEVICTABLE)),
			K(zone_page_state(zone, NR_ZONE_WRITE_PENDING)),
			K(zone->present_pages),
			K(zone->managed_pages),
			K(zone_page_state(zone, NR_MLOCK)),
			K(zone_page_state(zone, NR_SLAB_RECLAIMABLE)),
			K(zone_page_state(zone, NR_SLAB_UNRECLAIMABLE)),
			zone_page_state(zone, NR_KERNEL_STACK_KB),
#ifdef CONFIG_SHADOW_CALL_STACK
			zone_page_state(zone, NR_KERNEL_SCS_BYTES) / 1024,
#endif
			K(zone_page_state(zone, NR_PAGETABLE)),
			K(zone_page_state(zone, NR_BOUNCE)),
			K(free_pcp),
			K(this_cpu_read(zone->pageset->pcp.count)),
			K(zone_page_state(zone, NR_FREE_CMA_PAGES)));
		printk("lowmem_reserve[]:");
		for (i = 0; i < MAX_NR_ZONES; i++)
			printk(KERN_CONT " %ld", zone->lowmem_reserve[i]);
		printk(KERN_CONT "\n");
	}

	for_each_populated_zone(zone) {
		unsigned int order;
		unsigned long nr[MAX_ORDER], flags, total = 0;
		unsigned char types[MAX_ORDER];

		if (skip_free_areas_node(filter, zone_to_nid(zone)))
			continue;
		show_node(zone);
		printk(KERN_CONT "%s: ", zone->name);

		spin_lock_irqsave(&zone->lock, flags);
		for (order = 0; order < MAX_ORDER; order++) {
			struct free_area *area = &zone->free_area[order];
			int type;

			nr[order] = area->nr_free;
			total += nr[order] << order;

			types[order] = 0;
			for (type = 0; type < MIGRATE_TYPES; type++) {
				if (!list_empty(&area->free_list[type]))
					types[order] |= 1 << type;
			}
		}
		spin_unlock_irqrestore(&zone->lock, flags);
		for (order = 0; order < MAX_ORDER; order++) {
			printk(KERN_CONT "%lu*%lukB ",
			       nr[order], K(1UL) << order);
			if (nr[order])
				show_migration_types(types[order]);
		}
		printk(KERN_CONT "= %lukB\n", K(total));
	}

	hugetlb_show_meminfo();

	printk("%ld total pagecache pages\n", global_node_page_state(NR_FILE_PAGES));

	show_swap_cache_info();
}

static void zoneref_set_zone(struct zone *zone, struct zoneref *zoneref)
{
	zoneref->zone = zone;
	zoneref->zone_idx = zone_idx(zone);
}

/*
 * Builds allocation fallback zone lists.
 *
 * Add all populated zones of a node to the zonelist.
 */
static int build_zonelists_node(pg_data_t *pgdat, struct zonelist *zonelist,
				int nr_zones)
{
	struct zone *zone;
	enum zone_type zone_type = MAX_NR_ZONES;

	do {
		zone_type--;
		zone = pgdat->node_zones + zone_type;
		if (managed_zone(zone)) {
			zoneref_set_zone(zone,
				&zonelist->_zonerefs[nr_zones++]);
			check_highest_zone(zone_type);
		}
	} while (zone_type);

	return nr_zones;
}


/*
 *  zonelist_order:
 *  0 = automatic detection of better ordering.
 *  1 = order by ([node] distance, -zonetype)
 *  2 = order by (-zonetype, [node] distance)
 *
 *  If not NUMA, ZONELIST_ORDER_ZONE and ZONELIST_ORDER_NODE will create
 *  the same zonelist. So only NUMA can configure this param.
 */
#define ZONELIST_ORDER_DEFAULT  0
#define ZONELIST_ORDER_NODE     1
#define ZONELIST_ORDER_ZONE     2

/* zonelist order in the kernel.
 * set_zonelist_order() will set this to NODE or ZONE.
 */
static int current_zonelist_order = ZONELIST_ORDER_DEFAULT;
static char zonelist_order_name[3][8] = {"Default", "Node", "Zone"};


#ifdef CONFIG_NUMA
/* The value user specified ....changed by config */
static int user_zonelist_order = ZONELIST_ORDER_DEFAULT;
/* string for sysctl */
#define NUMA_ZONELIST_ORDER_LEN	16
char numa_zonelist_order[16] = "default";

/*
 * interface for configure zonelist ordering.
 * command line option "numa_zonelist_order"
 *	= "[dD]efault	- default, automatic configuration.
 *	= "[nN]ode 	- order by node locality, then by zone within node
 *	= "[zZ]one      - order by zone, then by locality within zone
 */

static int __parse_numa_zonelist_order(char *s)
{
	if (*s == 'd' || *s == 'D') {
		user_zonelist_order = ZONELIST_ORDER_DEFAULT;
	} else if (*s == 'n' || *s == 'N') {
		user_zonelist_order = ZONELIST_ORDER_NODE;
	} else if (*s == 'z' || *s == 'Z') {
		user_zonelist_order = ZONELIST_ORDER_ZONE;
	} else {
		pr_warn("Ignoring invalid numa_zonelist_order value:  %s\n", s);
		return -EINVAL;
	}
	return 0;
}

static __init int setup_numa_zonelist_order(char *s)
{
	int ret;

	if (!s)
		return 0;

	ret = __parse_numa_zonelist_order(s);
	if (ret == 0)
		strlcpy(numa_zonelist_order, s, NUMA_ZONELIST_ORDER_LEN);

	return ret;
}
early_param("numa_zonelist_order", setup_numa_zonelist_order);

/*
 * sysctl handler for numa_zonelist_order
 */
int numa_zonelist_order_handler(struct ctl_table *table, int write,
		void __user *buffer, size_t *length,
		loff_t *ppos)
{
	char saved_string[NUMA_ZONELIST_ORDER_LEN];
	int ret;
	static DEFINE_MUTEX(zl_order_mutex);

	mutex_lock(&zl_order_mutex);
	if (write) {
		if (strlen((char *)table->data) >= NUMA_ZONELIST_ORDER_LEN) {
			ret = -EINVAL;
			goto out;
		}
		strcpy(saved_string, (char *)table->data);
	}
	ret = proc_dostring(table, write, buffer, length, ppos);
	if (ret)
		goto out;
	if (write) {
		int oldval = user_zonelist_order;

		ret = __parse_numa_zonelist_order((char *)table->data);
		if (ret) {
			/*
			 * bogus value.  restore saved string
			 */
			strncpy((char *)table->data, saved_string,
				NUMA_ZONELIST_ORDER_LEN);
			user_zonelist_order = oldval;
		} else if (oldval != user_zonelist_order) {
			mutex_lock(&zonelists_mutex);
			build_all_zonelists(NULL, NULL);
			mutex_unlock(&zonelists_mutex);
		}
	}
out:
	mutex_unlock(&zl_order_mutex);
	return ret;
}


#define MAX_NODE_LOAD (nr_online_nodes)
static int node_load[MAX_NUMNODES];

/**
 * find_next_best_node - find the next node that should appear in a given node's fallback list
 * @node: node whose fallback list we're appending
 * @used_node_mask: nodemask_t of already used nodes
 *
 * We use a number of factors to determine which is the next node that should
 * appear on a given node's fallback list.  The node should not have appeared
 * already in @node's fallback list, and it should be the next closest node
 * according to the distance array (which contains arbitrary distance values
 * from each node to each node in the system), and should also prefer nodes
 * with no CPUs, since presumably they'll have very little allocation pressure
 * on them otherwise.
 * It returns -1 if no node is found.
 */
static int find_next_best_node(int node, nodemask_t *used_node_mask)
{
	int n, val;
	int min_val = INT_MAX;
	int best_node = NUMA_NO_NODE;
	const struct cpumask *tmp = cpumask_of_node(0);

	/* Use the local node if we haven't already */
	if (!node_isset(node, *used_node_mask)) {
		node_set(node, *used_node_mask);
		return node;
	}

	for_each_node_state(n, N_MEMORY) {

		/* Don't want a node to appear more than once */
		if (node_isset(n, *used_node_mask))
			continue;

		/* Use the distance array to find the distance */
		val = node_distance(node, n);

		/* Penalize nodes under us ("prefer the next node") */
		val += (n < node);

		/* Give preference to headless and unused nodes */
		tmp = cpumask_of_node(n);
		if (!cpumask_empty(tmp))
			val += PENALTY_FOR_NODE_WITH_CPUS;

		/* Slight preference for less loaded node */
		val *= (MAX_NODE_LOAD*MAX_NUMNODES);
		val += node_load[n];

		if (val < min_val) {
			min_val = val;
			best_node = n;
		}
	}

	if (best_node >= 0)
		node_set(best_node, *used_node_mask);

	return best_node;
}


/*
 * Build zonelists ordered by node and zones within node.
 * This results in maximum locality--normal zone overflows into local
 * DMA zone, if any--but risks exhausting DMA zone.
 */
static void build_zonelists_in_node_order(pg_data_t *pgdat, int node)
{
	int j;
	struct zonelist *zonelist;

	zonelist = &pgdat->node_zonelists[ZONELIST_FALLBACK];
	for (j = 0; zonelist->_zonerefs[j].zone != NULL; j++)
		;
	j = build_zonelists_node(NODE_DATA(node), zonelist, j);
	zonelist->_zonerefs[j].zone = NULL;
	zonelist->_zonerefs[j].zone_idx = 0;
}

/*
 * Build gfp_thisnode zonelists
 */
static void build_thisnode_zonelists(pg_data_t *pgdat)
{
	int j;
	struct zonelist *zonelist;

	zonelist = &pgdat->node_zonelists[ZONELIST_NOFALLBACK];
	j = build_zonelists_node(pgdat, zonelist, 0);
	zonelist->_zonerefs[j].zone = NULL;
	zonelist->_zonerefs[j].zone_idx = 0;
}

/*
 * Build zonelists ordered by zone and nodes within zones.
 * This results in conserving DMA zone[s] until all Normal memory is
 * exhausted, but results in overflowing to remote node while memory
 * may still exist in local DMA zone.
 */
static int node_order[MAX_NUMNODES];

static void build_zonelists_in_zone_order(pg_data_t *pgdat, int nr_nodes)
{
	int pos, j, node;
	int zone_type;		/* needs to be signed */
	struct zone *z;
	struct zonelist *zonelist;

	zonelist = &pgdat->node_zonelists[ZONELIST_FALLBACK];
	pos = 0;
	for (zone_type = MAX_NR_ZONES - 1; zone_type >= 0; zone_type--) {
		for (j = 0; j < nr_nodes; j++) {
			node = node_order[j];
			z = &NODE_DATA(node)->node_zones[zone_type];
			if (managed_zone(z)) {
				zoneref_set_zone(z,
					&zonelist->_zonerefs[pos++]);
				check_highest_zone(zone_type);
			}
		}
	}
	zonelist->_zonerefs[pos].zone = NULL;
	zonelist->_zonerefs[pos].zone_idx = 0;
}

#if defined(CONFIG_64BIT)
/*
 * Devices that require DMA32/DMA are relatively rare and do not justify a
 * penalty to every machine in case the specialised case applies. Default
 * to Node-ordering on 64-bit NUMA machines
 */
static int default_zonelist_order(void)
{
	return ZONELIST_ORDER_NODE;
}
#else
/*
 * On 32-bit, the Normal zone needs to be preserved for allocations accessible
 * by the kernel. If processes running on node 0 deplete the low memory zone
 * then reclaim will occur more frequency increasing stalls and potentially
 * be easier to OOM if a large percentage of the zone is under writeback or
 * dirty. The problem is significantly worse if CONFIG_HIGHPTE is not set.
 * Hence, default to zone ordering on 32-bit.
 */
static int default_zonelist_order(void)
{
	return ZONELIST_ORDER_ZONE;
}
#endif /* CONFIG_64BIT */

static void set_zonelist_order(void)
{
	if (user_zonelist_order == ZONELIST_ORDER_DEFAULT)
		current_zonelist_order = default_zonelist_order();
	else
		current_zonelist_order = user_zonelist_order;
}

static void build_zonelists(pg_data_t *pgdat)
{
	int i, node, load;
	nodemask_t used_mask;
	int local_node, prev_node;
	struct zonelist *zonelist;
	unsigned int order = current_zonelist_order;

	/* initialize zonelists */
	for (i = 0; i < MAX_ZONELISTS; i++) {
		zonelist = pgdat->node_zonelists + i;
		zonelist->_zonerefs[0].zone = NULL;
		zonelist->_zonerefs[0].zone_idx = 0;
	}

	/* NUMA-aware ordering of nodes */
	local_node = pgdat->node_id;
	load = nr_online_nodes;
	prev_node = local_node;
	nodes_clear(used_mask);

	memset(node_order, 0, sizeof(node_order));
	i = 0;

	while ((node = find_next_best_node(local_node, &used_mask)) >= 0) {
		/*
		 * We don't want to pressure a particular node.
		 * So adding penalty to the first node in same
		 * distance group to make it round-robin.
		 */
		if (node_distance(local_node, node) !=
		    node_distance(local_node, prev_node))
			node_load[node] = load;

		prev_node = node;
		load--;
		if (order == ZONELIST_ORDER_NODE)
			build_zonelists_in_node_order(pgdat, node);
		else
			node_order[i++] = node;	/* remember order */
	}

	if (order == ZONELIST_ORDER_ZONE) {
		/* calculate node order -- i.e., DMA last! */
		build_zonelists_in_zone_order(pgdat, i);
	}

	build_thisnode_zonelists(pgdat);
}

#ifdef CONFIG_HAVE_MEMORYLESS_NODES
/*
 * Return node id of node used for "local" allocations.
 * I.e., first node id of first zone in arg node's generic zonelist.
 * Used for initializing percpu 'numa_mem', which is used primarily
 * for kernel allocations, so use GFP_KERNEL flags to locate zonelist.
 */
int local_memory_node(int node)
{
	struct zoneref *z;

	z = first_zones_zonelist(node_zonelist(node, GFP_KERNEL),
				   gfp_zone(GFP_KERNEL),
				   NULL);
	return z->zone->node;
}
#endif

static void setup_min_unmapped_ratio(void);
static void setup_min_slab_ratio(void);
#else	/* CONFIG_NUMA */

static void set_zonelist_order(void)
{
	current_zonelist_order = ZONELIST_ORDER_ZONE;
}

static void build_zonelists(pg_data_t *pgdat)
{
	int node, local_node;
	enum zone_type j;
	struct zonelist *zonelist;

	local_node = pgdat->node_id;

	zonelist = &pgdat->node_zonelists[ZONELIST_FALLBACK];
	j = build_zonelists_node(pgdat, zonelist, 0);

	/*
	 * Now we build the zonelist so that it contains the zones
	 * of all the other nodes.
	 * We don't want to pressure a particular node, so when
	 * building the zones for node N, we make sure that the
	 * zones coming right after the local ones are those from
	 * node N+1 (modulo N)
	 */
	for (node = local_node + 1; node < MAX_NUMNODES; node++) {
		if (!node_online(node))
			continue;
		j = build_zonelists_node(NODE_DATA(node), zonelist, j);
	}
	for (node = 0; node < local_node; node++) {
		if (!node_online(node))
			continue;
		j = build_zonelists_node(NODE_DATA(node), zonelist, j);
	}

	zonelist->_zonerefs[j].zone = NULL;
	zonelist->_zonerefs[j].zone_idx = 0;
}

#endif	/* CONFIG_NUMA */

/*
 * Boot pageset table. One per cpu which is going to be used for all
 * zones and all nodes. The parameters will be set in such a way
 * that an item put on a list will immediately be handed over to
 * the buddy list. This is safe since pageset manipulation is done
 * with interrupts disabled.
 *
 * The boot_pagesets must be kept even after bootup is complete for
 * unused processors and/or zones. They do play a role for bootstrapping
 * hotplugged processors.
 *
 * zoneinfo_show() and maybe other functions do
 * not check if the processor is online before following the pageset pointer.
 * Other parts of the kernel may not check if the zone is available.
 */
static void setup_pageset(struct per_cpu_pageset *p, unsigned long batch);
static DEFINE_PER_CPU(struct per_cpu_pageset, boot_pageset);
static void setup_zone_pageset(struct zone *zone);

/*
 * Global mutex to protect against size modification of zonelists
 * as well as to serialize pageset setup for the new populated zone.
 */
DEFINE_MUTEX(zonelists_mutex);

/* return values int ....just for stop_machine() */
static int __build_all_zonelists(void *data)
{
	int nid;
	int cpu;
	pg_data_t *self = data;

#ifdef CONFIG_NUMA
	memset(node_load, 0, sizeof(node_load));
#endif

	if (self && !node_online(self->node_id)) {
		build_zonelists(self);
	}

	for_each_online_node(nid) {
		pg_data_t *pgdat = NODE_DATA(nid);

		build_zonelists(pgdat);
	}

	/*
	 * Initialize the boot_pagesets that are going to be used
	 * for bootstrapping processors. The real pagesets for
	 * each zone will be allocated later when the per cpu
	 * allocator is available.
	 *
	 * boot_pagesets are used also for bootstrapping offline
	 * cpus if the system is already booted because the pagesets
	 * are needed to initialize allocators on a specific cpu too.
	 * F.e. the percpu allocator needs the page allocator which
	 * needs the percpu allocator in order to allocate its pagesets
	 * (a chicken-egg dilemma).
	 */
	for_each_possible_cpu(cpu) {
		setup_pageset(&per_cpu(boot_pageset, cpu), 0);

#ifdef CONFIG_HAVE_MEMORYLESS_NODES
		/*
		 * We now know the "local memory node" for each node--
		 * i.e., the node of the first zone in the generic zonelist.
		 * Set up numa_mem percpu variable for on-line cpus.  During
		 * boot, only the boot cpu should be on-line;  we'll init the
		 * secondary cpus' numa_mem as they come on-line.  During
		 * node/memory hotplug, we'll fixup all on-line cpus.
		 */
		if (cpu_online(cpu))
			set_cpu_numa_mem(cpu, local_memory_node(cpu_to_node(cpu)));
#endif
	}

	return 0;
}

static noinline void __init
build_all_zonelists_init(void)
{
	__build_all_zonelists(NULL);
	mminit_verify_zonelist();
	cpuset_init_current_mems_allowed();
}

/*
 * Called with zonelists_mutex held always
 * unless system_state == SYSTEM_BOOTING.
 *
 * __ref due to (1) call of __meminit annotated setup_zone_pageset
 * [we're only called with non-NULL zone through __meminit paths] and
 * (2) call of __init annotated helper build_all_zonelists_init
 * [protected by SYSTEM_BOOTING].
 */
void __ref build_all_zonelists(pg_data_t *pgdat, struct zone *zone)
{
	set_zonelist_order();

	if (system_state == SYSTEM_BOOTING) {
		build_all_zonelists_init();
	} else {
#ifdef CONFIG_MEMORY_HOTPLUG
		if (zone)
			setup_zone_pageset(zone);
#endif
		/* we have to stop all cpus to guarantee there is no user
		   of zonelist */
		stop_machine(__build_all_zonelists, pgdat, NULL);
		/* cpuset refresh routine should be here */
	}
	vm_total_pages = nr_free_pagecache_pages();
	/*
	 * Disable grouping by mobility if the number of pages in the
	 * system is too low to allow the mechanism to work. It would be
	 * more accurate, but expensive to check per-zone. This check is
	 * made on memory-hotadd so a system can start with mobility
	 * disabled and enable it later
	 */
	if (vm_total_pages < (pageblock_nr_pages * MIGRATE_TYPES))
		page_group_by_mobility_disabled = 1;
	else
		page_group_by_mobility_disabled = 0;

	pr_info("Built %i zonelists in %s order, mobility grouping %s.  Total pages: %ld\n",
		nr_online_nodes,
		zonelist_order_name[current_zonelist_order],
		page_group_by_mobility_disabled ? "off" : "on",
		vm_total_pages);
#ifdef CONFIG_NUMA
	pr_info("Policy zone: %s\n", zone_names[policy_zone]);
#endif
}

/*
 * Initially all pages are reserved - free ones are freed
 * up by free_all_bootmem() once the early boot process is
 * done. Non-atomic initialization, single-pass.
 */
void __meminit memmap_init_zone(unsigned long size, int nid, unsigned long zone,
		unsigned long start_pfn, enum memmap_context context)
{
	struct vmem_altmap *altmap = to_vmem_altmap(__pfn_to_phys(start_pfn));
	unsigned long end_pfn = start_pfn + size;
	pg_data_t *pgdat = NODE_DATA(nid);
	unsigned long pfn;
	unsigned long nr_initialised = 0;
#ifdef CONFIG_HAVE_MEMBLOCK_NODE_MAP
	struct memblock_region *r = NULL, *tmp;
#endif

	if (highest_memmap_pfn < end_pfn - 1)
		highest_memmap_pfn = end_pfn - 1;

	/*
	 * Honor reservation requested by the driver for this ZONE_DEVICE
	 * memory
	 */
	if (altmap && start_pfn == altmap->base_pfn)
		start_pfn += altmap->reserve;

	for (pfn = start_pfn; pfn < end_pfn; pfn++) {
		/*
		 * There can be holes in boot-time mem_map[]s handed to this
		 * function.  They do not exist on hotplugged memory.
		 */
		if (context != MEMMAP_EARLY)
			goto not_early;

		if (!early_pfn_valid(pfn))
			continue;
		if (!early_pfn_in_nid(pfn, nid))
			continue;
		if (!update_defer_init(pgdat, pfn, end_pfn, &nr_initialised))
			break;

#ifdef CONFIG_HAVE_MEMBLOCK_NODE_MAP
		/*
		 * Check given memblock attribute by firmware which can affect
		 * kernel memory layout.  If zone==ZONE_MOVABLE but memory is
		 * mirrored, it's an overlapped memmap init. skip it.
		 */
		if (mirrored_kernelcore && zone == ZONE_MOVABLE) {
			if (!r || pfn >= memblock_region_memory_end_pfn(r)) {
				for_each_memblock(memory, tmp)
					if (pfn < memblock_region_memory_end_pfn(tmp))
						break;
				r = tmp;
			}
			if (pfn >= memblock_region_memory_base_pfn(r) &&
			    memblock_is_mirror(r)) {
				/* already initialized as NORMAL */
				pfn = memblock_region_memory_end_pfn(r);
				continue;
			}
		}
#endif

not_early:
		/*
		 * Mark the block movable so that blocks are reserved for
		 * movable at startup. This will force kernel allocations
		 * to reserve their blocks rather than leaking throughout
		 * the address space during boot when many long-lived
		 * kernel allocations are made.
		 *
		 * bitmap is created for zone's valid pfn range. but memmap
		 * can be created for invalid pages (for alignment)
		 * check here not to call set_pageblock_migratetype() against
		 * pfn out of zone.
		 */
		if (!(pfn & (pageblock_nr_pages - 1))) {
			struct page *page = pfn_to_page(pfn);

			__init_single_page(page, pfn, zone, nid);
			set_pageblock_migratetype(page, MIGRATE_MOVABLE);
		} else {
			__init_single_pfn(pfn, zone, nid);
		}
	}
}

static void __meminit zone_init_free_lists(struct zone *zone)
{
	unsigned int order, t;
	for_each_migratetype_order(order, t) {
		INIT_LIST_HEAD(&zone->free_area[order].free_list[t]);
		zone->free_area[order].nr_free = 0;
	}
}

#ifndef __HAVE_ARCH_MEMMAP_INIT
#define memmap_init(size, nid, zone, start_pfn) \
	memmap_init_zone((size), (nid), (zone), (start_pfn), MEMMAP_EARLY)
#endif

static int zone_batchsize(struct zone *zone)
{
#ifdef CONFIG_MMU
	int batch;

	/*
	 * The per-cpu-pages pools are set to around 1000th of the
	 * size of the zone.  But no more than 1/2 of a meg.
	 *
	 * OK, so we don't know how big the cache is.  So guess.
	 */
	batch = zone->managed_pages / 1024;
	if (batch * PAGE_SIZE > 512 * 1024)
		batch = (512 * 1024) / PAGE_SIZE;
	batch /= 4;		/* We effectively *= 4 below */
	if (batch < 1)
		batch = 1;

	/*
	 * Clamp the batch to a 2^n - 1 value. Having a power
	 * of 2 value was found to be more likely to have
	 * suboptimal cache aliasing properties in some cases.
	 *
	 * For example if 2 tasks are alternately allocating
	 * batches of pages, one task can end up with a lot
	 * of pages of one half of the possible page colors
	 * and the other with pages of the other colors.
	 */
	batch = rounddown_pow_of_two(batch + batch/2) - 1;

	return batch;

#else
	/* The deferral and batching of frees should be suppressed under NOMMU
	 * conditions.
	 *
	 * The problem is that NOMMU needs to be able to allocate large chunks
	 * of contiguous memory as there's no hardware page translation to
	 * assemble apparent contiguous memory from discontiguous pages.
	 *
	 * Queueing large contiguous runs of pages for batching, however,
	 * causes the pages to actually be freed in smaller chunks.  As there
	 * can be a significant delay between the individual batches being
	 * recycled, this leads to the once large chunks of space being
	 * fragmented and becoming unavailable for high-order allocations.
	 */
	return 0;
#endif
}

/*
 * pcp->high and pcp->batch values are related and dependent on one another:
 * ->batch must never be higher then ->high.
 * The following function updates them in a safe manner without read side
 * locking.
 *
 * Any new users of pcp->batch and pcp->high should ensure they can cope with
 * those fields changing asynchronously (acording the the above rule).
 *
 * mutex_is_locked(&pcp_batch_high_lock) required when calling this function
 * outside of boot time (or some other assurance that no concurrent updaters
 * exist).
 */
static void pageset_update(struct per_cpu_pages *pcp, unsigned long high,
		unsigned long batch)
{
       /* start with a fail safe value for batch */
	pcp->batch = 1;
	smp_wmb();

       /* Update high, then batch, in order */
	pcp->high = high;
	smp_wmb();

	pcp->batch = batch;
}

/* a companion to pageset_set_high() */
static void pageset_set_batch(struct per_cpu_pageset *p, unsigned long batch)
{
	pageset_update(&p->pcp, 6 * batch, max(1UL, 1 * batch));
}

static void pageset_init(struct per_cpu_pageset *p)
{
	struct per_cpu_pages *pcp;
	int migratetype;

	memset(p, 0, sizeof(*p));

	pcp = &p->pcp;
	pcp->count = 0;
	for (migratetype = 0; migratetype < MIGRATE_PCPTYPES; migratetype++)
		INIT_LIST_HEAD(&pcp->lists[migratetype]);
}

static void setup_pageset(struct per_cpu_pageset *p, unsigned long batch)
{
	pageset_init(p);
	pageset_set_batch(p, batch);
}

/*
 * pageset_set_high() sets the high water mark for hot per_cpu_pagelist
 * to the value high for the pageset p.
 */
static void pageset_set_high(struct per_cpu_pageset *p,
				unsigned long high)
{
	unsigned long batch = max(1UL, high / 4);
	if ((high / 4) > (PAGE_SHIFT * 8))
		batch = PAGE_SHIFT * 8;

	pageset_update(&p->pcp, high, batch);
}

static void pageset_set_high_and_batch(struct zone *zone,
				       struct per_cpu_pageset *pcp)
{
	if (percpu_pagelist_fraction)
		pageset_set_high(pcp,
			(zone->managed_pages /
				percpu_pagelist_fraction));
	else
		pageset_set_batch(pcp, zone_batchsize(zone));
}

static void __meminit zone_pageset_init(struct zone *zone, int cpu)
{
	struct per_cpu_pageset *pcp = per_cpu_ptr(zone->pageset, cpu);

	pageset_init(pcp);
	pageset_set_high_and_batch(zone, pcp);
}

static void __meminit setup_zone_pageset(struct zone *zone)
{
	int cpu;
	zone->pageset = alloc_percpu(struct per_cpu_pageset);
	for_each_possible_cpu(cpu)
		zone_pageset_init(zone, cpu);
}

/*
 * Allocate per cpu pagesets and initialize them.
 * Before this call only boot pagesets were available.
 */
void __init setup_per_cpu_pageset(void)
{
	struct pglist_data *pgdat;
	struct zone *zone;

	for_each_populated_zone(zone)
		setup_zone_pageset(zone);

	for_each_online_pgdat(pgdat)
		pgdat->per_cpu_nodestats =
			alloc_percpu(struct per_cpu_nodestat);
}

static __meminit void zone_pcp_init(struct zone *zone)
{
	/*
	 * per cpu subsystem is not up at this point. The following code
	 * relies on the ability of the linker to provide the
	 * offset of a (static) per cpu variable into the per cpu area.
	 */
	zone->pageset = &boot_pageset;

	if (populated_zone(zone))
		printk(KERN_DEBUG "  %s zone: %lu pages, LIFO batch:%u\n",
			zone->name, zone->present_pages,
					 zone_batchsize(zone));
}

int __meminit init_currently_empty_zone(struct zone *zone,
					unsigned long zone_start_pfn,
					unsigned long size)
{
	struct pglist_data *pgdat = zone->zone_pgdat;

	pgdat->nr_zones = zone_idx(zone) + 1;

	zone->zone_start_pfn = zone_start_pfn;

	mminit_dprintk(MMINIT_TRACE, "memmap_init",
			"Initialising map node %d zone %lu pfns %lu -> %lu\n",
			pgdat->node_id,
			(unsigned long)zone_idx(zone),
			zone_start_pfn, (zone_start_pfn + size));

	zone_init_free_lists(zone);
	zone->initialized = 1;

	return 0;
}

#ifdef CONFIG_HAVE_MEMBLOCK_NODE_MAP
#ifndef CONFIG_HAVE_ARCH_EARLY_PFN_TO_NID

/*
 * Required by SPARSEMEM. Given a PFN, return what node the PFN is on.
 */
int __meminit __early_pfn_to_nid(unsigned long pfn,
					struct mminit_pfnnid_cache *state)
{
	unsigned long start_pfn, end_pfn;
	int nid;

	if (state->last_start <= pfn && pfn < state->last_end)
		return state->last_nid;

	nid = memblock_search_pfn_nid(pfn, &start_pfn, &end_pfn);
	if (nid != -1) {
		state->last_start = start_pfn;
		state->last_end = end_pfn;
		state->last_nid = nid;
	}

	return nid;
}
#endif /* CONFIG_HAVE_ARCH_EARLY_PFN_TO_NID */

/**
 * free_bootmem_with_active_regions - Call memblock_free_early_nid for each active range
 * @nid: The node to free memory on. If MAX_NUMNODES, all nodes are freed.
 * @max_low_pfn: The highest PFN that will be passed to memblock_free_early_nid
 *
 * If an architecture guarantees that all ranges registered contain no holes
 * and may be freed, this this function may be used instead of calling
 * memblock_free_early_nid() manually.
 */
void __init free_bootmem_with_active_regions(int nid, unsigned long max_low_pfn)
{
	unsigned long start_pfn, end_pfn;
	int i, this_nid;

	for_each_mem_pfn_range(i, nid, &start_pfn, &end_pfn, &this_nid) {
		start_pfn = min(start_pfn, max_low_pfn);
		end_pfn = min(end_pfn, max_low_pfn);

		if (start_pfn < end_pfn)
			memblock_free_early_nid(PFN_PHYS(start_pfn),
					(end_pfn - start_pfn) << PAGE_SHIFT,
					this_nid);
	}
}

/**
 * sparse_memory_present_with_active_regions - Call memory_present for each active range
 * @nid: The node to call memory_present for. If MAX_NUMNODES, all nodes will be used.
 *
 * If an architecture guarantees that all ranges registered contain no holes and may
 * be freed, this function may be used instead of calling memory_present() manually.
 */
void __init sparse_memory_present_with_active_regions(int nid)
{
	unsigned long start_pfn, end_pfn;
	int i, this_nid;

	for_each_mem_pfn_range(i, nid, &start_pfn, &end_pfn, &this_nid)
		memory_present(this_nid, start_pfn, end_pfn);
}

/**
 * get_pfn_range_for_nid - Return the start and end page frames for a node
 * @nid: The nid to return the range for. If MAX_NUMNODES, the min and max PFN are returned.
 * @start_pfn: Passed by reference. On return, it will have the node start_pfn.
 * @end_pfn: Passed by reference. On return, it will have the node end_pfn.
 *
 * It returns the start and end page frame of a node based on information
 * provided by memblock_set_node(). If called for a node
 * with no available memory, a warning is printed and the start and end
 * PFNs will be 0.
 */
void __meminit get_pfn_range_for_nid(unsigned int nid,
			unsigned long *start_pfn, unsigned long *end_pfn)
{
	unsigned long this_start_pfn, this_end_pfn;
	int i;

	*start_pfn = -1UL;
	*end_pfn = 0;

	for_each_mem_pfn_range(i, nid, &this_start_pfn, &this_end_pfn, NULL) {
		*start_pfn = min(*start_pfn, this_start_pfn);
		*end_pfn = max(*end_pfn, this_end_pfn);
	}

	if (*start_pfn == -1UL)
		*start_pfn = 0;
}

/*
 * This finds a zone that can be used for ZONE_MOVABLE pages. The
 * assumption is made that zones within a node are ordered in monotonic
 * increasing memory addresses so that the "highest" populated zone is used
 */
static void __init find_usable_zone_for_movable(void)
{
	int zone_index;
	for (zone_index = MAX_NR_ZONES - 1; zone_index >= 0; zone_index--) {
		if (zone_index == ZONE_MOVABLE)
			continue;

		if (arch_zone_highest_possible_pfn[zone_index] >
				arch_zone_lowest_possible_pfn[zone_index])
			break;
	}

	VM_BUG_ON(zone_index == -1);
	movable_zone = zone_index;
}

/*
 * The zone ranges provided by the architecture do not include ZONE_MOVABLE
 * because it is sized independent of architecture. Unlike the other zones,
 * the starting point for ZONE_MOVABLE is not fixed. It may be different
 * in each node depending on the size of each node and how evenly kernelcore
 * is distributed. This helper function adjusts the zone ranges
 * provided by the architecture for a given node by using the end of the
 * highest usable zone for ZONE_MOVABLE. This preserves the assumption that
 * zones within a node are in order of monotonic increases memory addresses
 */
static void __meminit adjust_zone_range_for_zone_movable(int nid,
					unsigned long zone_type,
					unsigned long node_start_pfn,
					unsigned long node_end_pfn,
					unsigned long *zone_start_pfn,
					unsigned long *zone_end_pfn)
{
	/* Only adjust if ZONE_MOVABLE is on this node */
	if (zone_movable_pfn[nid]) {
		/* Size ZONE_MOVABLE */
		if (zone_type == ZONE_MOVABLE) {
			*zone_start_pfn = zone_movable_pfn[nid];
			*zone_end_pfn = min(node_end_pfn,
				arch_zone_highest_possible_pfn[movable_zone]);

		/* Adjust for ZONE_MOVABLE starting within this range */
		} else if (!mirrored_kernelcore &&
			*zone_start_pfn < zone_movable_pfn[nid] &&
			*zone_end_pfn > zone_movable_pfn[nid]) {
			*zone_end_pfn = zone_movable_pfn[nid];

		/* Check if this whole range is within ZONE_MOVABLE */
		} else if (*zone_start_pfn >= zone_movable_pfn[nid])
			*zone_start_pfn = *zone_end_pfn;
	}
}

/*
 * Return the number of pages a zone spans in a node, including holes
 * present_pages = zone_spanned_pages_in_node() - zone_absent_pages_in_node()
 */
static unsigned long __meminit zone_spanned_pages_in_node(int nid,
					unsigned long zone_type,
					unsigned long node_start_pfn,
					unsigned long node_end_pfn,
					unsigned long *zone_start_pfn,
					unsigned long *zone_end_pfn,
					unsigned long *ignored)
{
	/* When hotadd a new node from cpu_up(), the node should be empty */
	if (!node_start_pfn && !node_end_pfn)
		return 0;

	/* Get the start and end of the zone */
	*zone_start_pfn = arch_zone_lowest_possible_pfn[zone_type];
	*zone_end_pfn = arch_zone_highest_possible_pfn[zone_type];
	adjust_zone_range_for_zone_movable(nid, zone_type,
				node_start_pfn, node_end_pfn,
				zone_start_pfn, zone_end_pfn);

	/* Check that this node has pages within the zone's required range */
	if (*zone_end_pfn < node_start_pfn || *zone_start_pfn > node_end_pfn)
		return 0;

	/* Move the zone boundaries inside the node if necessary */
	*zone_end_pfn = min(*zone_end_pfn, node_end_pfn);
	*zone_start_pfn = max(*zone_start_pfn, node_start_pfn);

	/* Return the spanned pages */
	return *zone_end_pfn - *zone_start_pfn;
}

/*
 * Return the number of holes in a range on a node. If nid is MAX_NUMNODES,
 * then all holes in the requested range will be accounted for.
 */
unsigned long __meminit __absent_pages_in_range(int nid,
				unsigned long range_start_pfn,
				unsigned long range_end_pfn)
{
	unsigned long nr_absent = range_end_pfn - range_start_pfn;
	unsigned long start_pfn, end_pfn;
	int i;

	for_each_mem_pfn_range(i, nid, &start_pfn, &end_pfn, NULL) {
		start_pfn = clamp(start_pfn, range_start_pfn, range_end_pfn);
		end_pfn = clamp(end_pfn, range_start_pfn, range_end_pfn);
		nr_absent -= end_pfn - start_pfn;
	}
	return nr_absent;
}

/**
 * absent_pages_in_range - Return number of page frames in holes within a range
 * @start_pfn: The start PFN to start searching for holes
 * @end_pfn: The end PFN to stop searching for holes
 *
 * It returns the number of pages frames in memory holes within a range.
 */
unsigned long __init absent_pages_in_range(unsigned long start_pfn,
							unsigned long end_pfn)
{
	return __absent_pages_in_range(MAX_NUMNODES, start_pfn, end_pfn);
}

/* Return the number of page frames in holes in a zone on a node */
static unsigned long __meminit zone_absent_pages_in_node(int nid,
					unsigned long zone_type,
					unsigned long node_start_pfn,
					unsigned long node_end_pfn,
					unsigned long *ignored)
{
	unsigned long zone_low = arch_zone_lowest_possible_pfn[zone_type];
	unsigned long zone_high = arch_zone_highest_possible_pfn[zone_type];
	unsigned long zone_start_pfn, zone_end_pfn;
	unsigned long nr_absent;

	/* When hotadd a new node from cpu_up(), the node should be empty */
	if (!node_start_pfn && !node_end_pfn)
		return 0;

	zone_start_pfn = clamp(node_start_pfn, zone_low, zone_high);
	zone_end_pfn = clamp(node_end_pfn, zone_low, zone_high);

	adjust_zone_range_for_zone_movable(nid, zone_type,
			node_start_pfn, node_end_pfn,
			&zone_start_pfn, &zone_end_pfn);
	nr_absent = __absent_pages_in_range(nid, zone_start_pfn, zone_end_pfn);

	/*
	 * ZONE_MOVABLE handling.
	 * Treat pages to be ZONE_MOVABLE in ZONE_NORMAL as absent pages
	 * and vice versa.
	 */
	if (mirrored_kernelcore && zone_movable_pfn[nid]) {
		unsigned long start_pfn, end_pfn;
		struct memblock_region *r;

		for_each_memblock(memory, r) {
			start_pfn = clamp(memblock_region_memory_base_pfn(r),
					  zone_start_pfn, zone_end_pfn);
			end_pfn = clamp(memblock_region_memory_end_pfn(r),
					zone_start_pfn, zone_end_pfn);

			if (zone_type == ZONE_MOVABLE &&
			    memblock_is_mirror(r))
				nr_absent += end_pfn - start_pfn;

			if (zone_type == ZONE_NORMAL &&
			    !memblock_is_mirror(r))
				nr_absent += end_pfn - start_pfn;
		}
	}

	return nr_absent;
}

#else /* CONFIG_HAVE_MEMBLOCK_NODE_MAP */
static inline unsigned long __meminit zone_spanned_pages_in_node(int nid,
					unsigned long zone_type,
					unsigned long node_start_pfn,
					unsigned long node_end_pfn,
					unsigned long *zone_start_pfn,
					unsigned long *zone_end_pfn,
					unsigned long *zones_size)
{
	unsigned int zone;

	*zone_start_pfn = node_start_pfn;
	for (zone = 0; zone < zone_type; zone++)
		*zone_start_pfn += zones_size[zone];

	*zone_end_pfn = *zone_start_pfn + zones_size[zone_type];

	return zones_size[zone_type];
}

static inline unsigned long __meminit zone_absent_pages_in_node(int nid,
						unsigned long zone_type,
						unsigned long node_start_pfn,
						unsigned long node_end_pfn,
						unsigned long *zholes_size)
{
	if (!zholes_size)
		return 0;

	return zholes_size[zone_type];
}

#endif /* CONFIG_HAVE_MEMBLOCK_NODE_MAP */

static void __meminit calculate_node_totalpages(struct pglist_data *pgdat,
						unsigned long node_start_pfn,
						unsigned long node_end_pfn,
						unsigned long *zones_size,
						unsigned long *zholes_size)
{
	unsigned long realtotalpages = 0, totalpages = 0;
	enum zone_type i;

	for (i = 0; i < MAX_NR_ZONES; i++) {
		struct zone *zone = pgdat->node_zones + i;
		unsigned long zone_start_pfn, zone_end_pfn;
		unsigned long size, real_size;

		size = zone_spanned_pages_in_node(pgdat->node_id, i,
						  node_start_pfn,
						  node_end_pfn,
						  &zone_start_pfn,
						  &zone_end_pfn,
						  zones_size);
		real_size = size - zone_absent_pages_in_node(pgdat->node_id, i,
						  node_start_pfn, node_end_pfn,
						  zholes_size);
		if (size)
			zone->zone_start_pfn = zone_start_pfn;
		else
			zone->zone_start_pfn = 0;
		zone->spanned_pages = size;
		zone->present_pages = real_size;

		totalpages += size;
		realtotalpages += real_size;
	}

	pgdat->node_spanned_pages = totalpages;
	pgdat->node_present_pages = realtotalpages;
	printk(KERN_DEBUG "On node %d totalpages: %lu\n", pgdat->node_id,
							realtotalpages);
}

#ifndef CONFIG_SPARSEMEM
/*
 * Calculate the size of the zone->blockflags rounded to an unsigned long
 * Start by making sure zonesize is a multiple of pageblock_order by rounding
 * up. Then use 1 NR_PAGEBLOCK_BITS worth of bits per pageblock, finally
 * round what is now in bits to nearest long in bits, then return it in
 * bytes.
 */
static unsigned long __init usemap_size(unsigned long zone_start_pfn, unsigned long zonesize)
{
	unsigned long usemapsize;

	zonesize += zone_start_pfn & (pageblock_nr_pages-1);
	usemapsize = roundup(zonesize, pageblock_nr_pages);
	usemapsize = usemapsize >> pageblock_order;
	usemapsize *= NR_PAGEBLOCK_BITS;
	usemapsize = roundup(usemapsize, 8 * sizeof(unsigned long));

	return usemapsize / 8;
}

static void __init setup_usemap(struct pglist_data *pgdat,
				struct zone *zone,
				unsigned long zone_start_pfn,
				unsigned long zonesize)
{
	unsigned long usemapsize = usemap_size(zone_start_pfn, zonesize);
	zone->pageblock_flags = NULL;
	if (usemapsize)
		zone->pageblock_flags =
			memblock_virt_alloc_node_nopanic(usemapsize,
							 pgdat->node_id);
}
#else
static inline void setup_usemap(struct pglist_data *pgdat, struct zone *zone,
				unsigned long zone_start_pfn, unsigned long zonesize) {}
#endif /* CONFIG_SPARSEMEM */

#ifdef CONFIG_HUGETLB_PAGE_SIZE_VARIABLE

/* Initialise the number of pages represented by NR_PAGEBLOCK_BITS */
void __paginginit set_pageblock_order(void)
{
	unsigned int order;

	/* Check that pageblock_nr_pages has not already been setup */
	if (pageblock_order)
		return;

	if (HPAGE_SHIFT > PAGE_SHIFT)
		order = HUGETLB_PAGE_ORDER;
	else
		order = MAX_ORDER - 1;

	/*
	 * Assume the largest contiguous order of interest is a huge page.
	 * This value may be variable depending on boot parameters on IA64 and
	 * powerpc.
	 */
	pageblock_order = order;
}
#else /* CONFIG_HUGETLB_PAGE_SIZE_VARIABLE */

/*
 * When CONFIG_HUGETLB_PAGE_SIZE_VARIABLE is not set, set_pageblock_order()
 * is unused as pageblock_order is set at compile-time. See
 * include/linux/pageblock-flags.h for the values of pageblock_order based on
 * the kernel config
 */
void __paginginit set_pageblock_order(void)
{
}

#endif /* CONFIG_HUGETLB_PAGE_SIZE_VARIABLE */

static unsigned long __paginginit calc_memmap_size(unsigned long spanned_pages,
						   unsigned long present_pages)
{
	unsigned long pages = spanned_pages;

	/*
	 * Provide a more accurate estimation if there are holes within
	 * the zone and SPARSEMEM is in use. If there are holes within the
	 * zone, each populated memory region may cost us one or two extra
	 * memmap pages due to alignment because memmap pages for each
	 * populated regions may not naturally algined on page boundary.
	 * So the (present_pages >> 4) heuristic is a tradeoff for that.
	 */
	if (spanned_pages > present_pages + (present_pages >> 4) &&
	    IS_ENABLED(CONFIG_SPARSEMEM))
		pages = present_pages;

	return PAGE_ALIGN(pages * sizeof(struct page)) >> PAGE_SHIFT;
}

/*
 * Set up the zone data structures:
 *   - mark all pages reserved
 *   - mark all memory queues empty
 *   - clear the memory bitmaps
 *
 * NOTE: pgdat should get zeroed by caller.
 */
static void __paginginit free_area_init_core(struct pglist_data *pgdat)
{
	enum zone_type j;
	int nid = pgdat->node_id;
	int ret;

	pgdat_resize_init(pgdat);
#ifdef CONFIG_NUMA_BALANCING
	spin_lock_init(&pgdat->numabalancing_migrate_lock);
	pgdat->numabalancing_migrate_nr_pages = 0;
	pgdat->numabalancing_migrate_next_window = jiffies;
#endif
#ifdef CONFIG_TRANSPARENT_HUGEPAGE
	spin_lock_init(&pgdat->split_queue_lock);
	INIT_LIST_HEAD(&pgdat->split_queue);
	pgdat->split_queue_len = 0;
#endif
	init_waitqueue_head(&pgdat->kswapd_wait);
	init_waitqueue_head(&pgdat->pfmemalloc_wait);
#ifdef CONFIG_COMPACTION
	init_waitqueue_head(&pgdat->kcompactd_wait);
#endif
	pgdat_page_ext_init(pgdat);
	spin_lock_init(&pgdat->lru_lock);
	lruvec_init(node_lruvec(pgdat));

	for (j = 0; j < MAX_NR_ZONES; j++) {
		struct zone *zone = pgdat->node_zones + j;
		unsigned long size, realsize, freesize, memmap_pages;
		unsigned long zone_start_pfn = zone->zone_start_pfn;

		size = zone->spanned_pages;
		realsize = freesize = zone->present_pages;

		/*
		 * Adjust freesize so that it accounts for how much memory
		 * is used by this zone for memmap. This affects the watermark
		 * and per-cpu initialisations
		 */
		memmap_pages = calc_memmap_size(size, realsize);
		if (!is_highmem_idx(j)) {
			if (freesize >= memmap_pages) {
				freesize -= memmap_pages;
				if (memmap_pages)
					printk(KERN_DEBUG
					       "  %s zone: %lu pages used for memmap\n",
					       zone_names[j], memmap_pages);
			} else
				pr_warn("  %s zone: %lu pages exceeds freesize %lu\n",
					zone_names[j], memmap_pages, freesize);
		}

		/* Account for reserved pages */
		if (j == 0 && freesize > dma_reserve) {
			freesize -= dma_reserve;
			printk(KERN_DEBUG "  %s zone: %lu pages reserved\n",
					zone_names[0], dma_reserve);
		}

		if (!is_highmem_idx(j))
			nr_kernel_pages += freesize;
		/* Charge for highmem memmap if there are enough kernel pages */
		else if (nr_kernel_pages > memmap_pages * 2)
			nr_kernel_pages -= memmap_pages;
		nr_all_pages += freesize;

		/*
		 * Set an approximate value for lowmem here, it will be adjusted
		 * when the bootmem allocator frees pages into the buddy system.
		 * And all highmem pages will be managed by the buddy system.
		 */
		zone->managed_pages = is_highmem_idx(j) ? realsize : freesize;
#ifdef CONFIG_NUMA
		zone->node = nid;
#endif
		zone->name = zone_names[j];
		zone->zone_pgdat = pgdat;
		spin_lock_init(&zone->lock);
		zone_seqlock_init(zone);
		zone_pcp_init(zone);

		if (!size)
			continue;

		set_pageblock_order();
		setup_usemap(pgdat, zone, zone_start_pfn, size);
		ret = init_currently_empty_zone(zone, zone_start_pfn, size);
		BUG_ON(ret);
		memmap_init(size, nid, j, zone_start_pfn);
	}
}

static void __ref alloc_node_mem_map(struct pglist_data *pgdat)
{
	unsigned long __maybe_unused start = 0;
	unsigned long __maybe_unused offset = 0;

	/* Skip empty nodes */
	if (!pgdat->node_spanned_pages)
		return;

#ifdef CONFIG_FLAT_NODE_MEM_MAP
	start = pgdat->node_start_pfn & ~(MAX_ORDER_NR_PAGES - 1);
	offset = pgdat->node_start_pfn - start;
	/* ia64 gets its own node_mem_map, before this, without bootmem */
	if (!pgdat->node_mem_map) {
		unsigned long size, end;
		struct page *map;

		/*
		 * The zone's endpoints aren't required to be MAX_ORDER
		 * aligned but the node_mem_map endpoints must be in order
		 * for the buddy allocator to function correctly.
		 */
		end = pgdat_end_pfn(pgdat);
		end = ALIGN(end, MAX_ORDER_NR_PAGES);
		size =  (end - start) * sizeof(struct page);
		map = alloc_remap(pgdat->node_id, size);
		if (!map)
			map = memblock_virt_alloc_node_nopanic(size,
							       pgdat->node_id);
		pgdat->node_mem_map = map + offset;
	}
#ifndef CONFIG_NEED_MULTIPLE_NODES
	/*
	 * With no DISCONTIG, the global mem_map is just set as node 0's
	 */
	if (pgdat == NODE_DATA(0)) {
		mem_map = NODE_DATA(0)->node_mem_map;
#if defined(CONFIG_HAVE_MEMBLOCK_NODE_MAP) || defined(CONFIG_FLATMEM)
		if (page_to_pfn(mem_map) != pgdat->node_start_pfn)
			mem_map -= offset;
#endif /* CONFIG_HAVE_MEMBLOCK_NODE_MAP */
	}
#endif
#endif /* CONFIG_FLAT_NODE_MEM_MAP */
}

void __paginginit free_area_init_node(int nid, unsigned long *zones_size,
		unsigned long node_start_pfn, unsigned long *zholes_size)
{
	pg_data_t *pgdat = NODE_DATA(nid);
	unsigned long start_pfn = 0;
	unsigned long end_pfn = 0;

	/* pg_data_t should be reset to zero when it's allocated */
	WARN_ON(pgdat->nr_zones || pgdat->kswapd_classzone_idx);

	pgdat->node_id = nid;
	pgdat->node_start_pfn = node_start_pfn;
	pgdat->per_cpu_nodestats = NULL;
#ifdef CONFIG_HAVE_MEMBLOCK_NODE_MAP
	get_pfn_range_for_nid(nid, &start_pfn, &end_pfn);
	pr_info("Initmem setup node %d [mem %#018Lx-%#018Lx]\n", nid,
		(u64)start_pfn << PAGE_SHIFT,
		end_pfn ? ((u64)end_pfn << PAGE_SHIFT) - 1 : 0);
#else
	start_pfn = node_start_pfn;
#endif
	calculate_node_totalpages(pgdat, start_pfn, end_pfn,
				  zones_size, zholes_size);

	alloc_node_mem_map(pgdat);
#ifdef CONFIG_FLAT_NODE_MEM_MAP
	printk(KERN_DEBUG "free_area_init_node: node %d, pgdat %08lx, node_mem_map %08lx\n",
		nid, (unsigned long)pgdat,
		(unsigned long)pgdat->node_mem_map);
#endif

	reset_deferred_meminit(pgdat);
	free_area_init_core(pgdat);
}

#ifdef CONFIG_HAVE_MEMBLOCK_NODE_MAP

#if MAX_NUMNODES > 1
/*
 * Figure out the number of possible node ids.
 */
void __init setup_nr_node_ids(void)
{
	unsigned int highest;

	highest = find_last_bit(node_possible_map.bits, MAX_NUMNODES);
	nr_node_ids = highest + 1;
}
#endif

/**
 * node_map_pfn_alignment - determine the maximum internode alignment
 *
 * This function should be called after node map is populated and sorted.
 * It calculates the maximum power of two alignment which can distinguish
 * all the nodes.
 *
 * For example, if all nodes are 1GiB and aligned to 1GiB, the return value
 * would indicate 1GiB alignment with (1 << (30 - PAGE_SHIFT)).  If the
 * nodes are shifted by 256MiB, 256MiB.  Note that if only the last node is
 * shifted, 1GiB is enough and this function will indicate so.
 *
 * This is used to test whether pfn -> nid mapping of the chosen memory
 * model has fine enough granularity to avoid incorrect mapping for the
 * populated node map.
 *
 * Returns the determined alignment in pfn's.  0 if there is no alignment
 * requirement (single node).
 */
unsigned long __init node_map_pfn_alignment(void)
{
	unsigned long accl_mask = 0, last_end = 0;
	unsigned long start, end, mask;
	int last_nid = -1;
	int i, nid;

	for_each_mem_pfn_range(i, MAX_NUMNODES, &start, &end, &nid) {
		if (!start || last_nid < 0 || last_nid == nid) {
			last_nid = nid;
			last_end = end;
			continue;
		}

		/*
		 * Start with a mask granular enough to pin-point to the
		 * start pfn and tick off bits one-by-one until it becomes
		 * too coarse to separate the current node from the last.
		 */
		mask = ~((1 << __ffs(start)) - 1);
		while (mask && last_end <= (start & (mask << 1)))
			mask <<= 1;

		/* accumulate all internode masks */
		accl_mask |= mask;
	}

	/* convert mask to number of pages */
	return ~accl_mask + 1;
}

/* Find the lowest pfn for a node */
static unsigned long __init find_min_pfn_for_node(int nid)
{
	unsigned long min_pfn = ULONG_MAX;
	unsigned long start_pfn;
	int i;

	for_each_mem_pfn_range(i, nid, &start_pfn, NULL, NULL)
		min_pfn = min(min_pfn, start_pfn);

	if (min_pfn == ULONG_MAX) {
		pr_warn("Could not find start_pfn for node %d\n", nid);
		return 0;
	}

	return min_pfn;
}

/**
 * find_min_pfn_with_active_regions - Find the minimum PFN registered
 *
 * It returns the minimum PFN based on information provided via
 * memblock_set_node().
 */
unsigned long __init find_min_pfn_with_active_regions(void)
{
	return find_min_pfn_for_node(MAX_NUMNODES);
}

/*
 * early_calculate_totalpages()
 * Sum pages in active regions for movable zone.
 * Populate N_MEMORY for calculating usable_nodes.
 */
static unsigned long __init early_calculate_totalpages(void)
{
	unsigned long totalpages = 0;
	unsigned long start_pfn, end_pfn;
	int i, nid;

	for_each_mem_pfn_range(i, MAX_NUMNODES, &start_pfn, &end_pfn, &nid) {
		unsigned long pages = end_pfn - start_pfn;

		totalpages += pages;
		if (pages)
			node_set_state(nid, N_MEMORY);
	}
	return totalpages;
}

/*
 * Find the PFN the Movable zone begins in each node. Kernel memory
 * is spread evenly between nodes as long as the nodes have enough
 * memory. When they don't, some nodes will have more kernelcore than
 * others
 */
static void __init find_zone_movable_pfns_for_nodes(void)
{
	int i, nid;
	unsigned long usable_startpfn;
	unsigned long kernelcore_node, kernelcore_remaining;
	/* save the state before borrow the nodemask */
	nodemask_t saved_node_state = node_states[N_MEMORY];
	unsigned long totalpages = early_calculate_totalpages();
	int usable_nodes = nodes_weight(node_states[N_MEMORY]);
	struct memblock_region *r;

	/* Need to find movable_zone earlier when movable_node is specified. */
	find_usable_zone_for_movable();

	/*
	 * If movable_node is specified, ignore kernelcore and movablecore
	 * options.
	 */
	if (movable_node_is_enabled()) {
		for_each_memblock(memory, r) {
			if (!memblock_is_hotpluggable(r))
				continue;

			nid = r->nid;

			usable_startpfn = PFN_DOWN(r->base);
			zone_movable_pfn[nid] = zone_movable_pfn[nid] ?
				min(usable_startpfn, zone_movable_pfn[nid]) :
				usable_startpfn;
		}

		goto out2;
	}

	/*
	 * If kernelcore=mirror is specified, ignore movablecore option
	 */
	if (mirrored_kernelcore) {
		bool mem_below_4gb_not_mirrored = false;

		for_each_memblock(memory, r) {
			if (memblock_is_mirror(r))
				continue;

			nid = r->nid;

			usable_startpfn = memblock_region_memory_base_pfn(r);

			if (usable_startpfn < 0x100000) {
				mem_below_4gb_not_mirrored = true;
				continue;
			}

			zone_movable_pfn[nid] = zone_movable_pfn[nid] ?
				min(usable_startpfn, zone_movable_pfn[nid]) :
				usable_startpfn;
		}

		if (mem_below_4gb_not_mirrored)
			pr_warn("This configuration results in unmirrored kernel memory.");

		goto out2;
	}

	/*
	 * If movablecore=nn[KMG] was specified, calculate what size of
	 * kernelcore that corresponds so that memory usable for
	 * any allocation type is evenly spread. If both kernelcore
	 * and movablecore are specified, then the value of kernelcore
	 * will be used for required_kernelcore if it's greater than
	 * what movablecore would have allowed.
	 */
	if (required_movablecore) {
		unsigned long corepages;

		/*
		 * Round-up so that ZONE_MOVABLE is at least as large as what
		 * was requested by the user
		 */
		required_movablecore =
			roundup(required_movablecore, MAX_ORDER_NR_PAGES);
		required_movablecore = min(totalpages, required_movablecore);
		corepages = totalpages - required_movablecore;

		required_kernelcore = max(required_kernelcore, corepages);
	}

	/*
	 * If kernelcore was not specified or kernelcore size is larger
	 * than totalpages, there is no ZONE_MOVABLE.
	 */
	if (!required_kernelcore || required_kernelcore >= totalpages)
		goto out;

	/* usable_startpfn is the lowest possible pfn ZONE_MOVABLE can be at */
	usable_startpfn = arch_zone_lowest_possible_pfn[movable_zone];

restart:
	/* Spread kernelcore memory as evenly as possible throughout nodes */
	kernelcore_node = required_kernelcore / usable_nodes;
	for_each_node_state(nid, N_MEMORY) {
		unsigned long start_pfn, end_pfn;

		/*
		 * Recalculate kernelcore_node if the division per node
		 * now exceeds what is necessary to satisfy the requested
		 * amount of memory for the kernel
		 */
		if (required_kernelcore < kernelcore_node)
			kernelcore_node = required_kernelcore / usable_nodes;

		/*
		 * As the map is walked, we track how much memory is usable
		 * by the kernel using kernelcore_remaining. When it is
		 * 0, the rest of the node is usable by ZONE_MOVABLE
		 */
		kernelcore_remaining = kernelcore_node;

		/* Go through each range of PFNs within this node */
		for_each_mem_pfn_range(i, nid, &start_pfn, &end_pfn, NULL) {
			unsigned long size_pages;

			start_pfn = max(start_pfn, zone_movable_pfn[nid]);
			if (start_pfn >= end_pfn)
				continue;

			/* Account for what is only usable for kernelcore */
			if (start_pfn < usable_startpfn) {
				unsigned long kernel_pages;
				kernel_pages = min(end_pfn, usable_startpfn)
								- start_pfn;

				kernelcore_remaining -= min(kernel_pages,
							kernelcore_remaining);
				required_kernelcore -= min(kernel_pages,
							required_kernelcore);

				/* Continue if range is now fully accounted */
				if (end_pfn <= usable_startpfn) {

					/*
					 * Push zone_movable_pfn to the end so
					 * that if we have to rebalance
					 * kernelcore across nodes, we will
					 * not double account here
					 */
					zone_movable_pfn[nid] = end_pfn;
					continue;
				}
				start_pfn = usable_startpfn;
			}

			/*
			 * The usable PFN range for ZONE_MOVABLE is from
			 * start_pfn->end_pfn. Calculate size_pages as the
			 * number of pages used as kernelcore
			 */
			size_pages = end_pfn - start_pfn;
			if (size_pages > kernelcore_remaining)
				size_pages = kernelcore_remaining;
			zone_movable_pfn[nid] = start_pfn + size_pages;

			/*
			 * Some kernelcore has been met, update counts and
			 * break if the kernelcore for this node has been
			 * satisfied
			 */
			required_kernelcore -= min(required_kernelcore,
								size_pages);
			kernelcore_remaining -= size_pages;
			if (!kernelcore_remaining)
				break;
		}
	}

	/*
	 * If there is still required_kernelcore, we do another pass with one
	 * less node in the count. This will push zone_movable_pfn[nid] further
	 * along on the nodes that still have memory until kernelcore is
	 * satisfied
	 */
	usable_nodes--;
	if (usable_nodes && required_kernelcore > usable_nodes)
		goto restart;

out2:
	/* Align start of ZONE_MOVABLE on all nids to MAX_ORDER_NR_PAGES */
	for (nid = 0; nid < MAX_NUMNODES; nid++)
		zone_movable_pfn[nid] =
			roundup(zone_movable_pfn[nid], MAX_ORDER_NR_PAGES);

out:
	/* restore the node_state */
	node_states[N_MEMORY] = saved_node_state;
}

/* Any regular or high memory on that node ? */
static void check_for_memory(pg_data_t *pgdat, int nid)
{
	enum zone_type zone_type;

	if (N_MEMORY == N_NORMAL_MEMORY)
		return;

	for (zone_type = 0; zone_type <= ZONE_MOVABLE - 1; zone_type++) {
		struct zone *zone = &pgdat->node_zones[zone_type];
		if (populated_zone(zone)) {
			node_set_state(nid, N_HIGH_MEMORY);
			if (N_NORMAL_MEMORY != N_HIGH_MEMORY &&
			    zone_type <= ZONE_NORMAL)
				node_set_state(nid, N_NORMAL_MEMORY);
			break;
		}
	}
}

/**
 * free_area_init_nodes - Initialise all pg_data_t and zone data
 * @max_zone_pfn: an array of max PFNs for each zone
 *
 * This will call free_area_init_node() for each active node in the system.
 * Using the page ranges provided by memblock_set_node(), the size of each
 * zone in each node and their holes is calculated. If the maximum PFN
 * between two adjacent zones match, it is assumed that the zone is empty.
 * For example, if arch_max_dma_pfn == arch_max_dma32_pfn, it is assumed
 * that arch_max_dma32_pfn has no pages. It is also assumed that a zone
 * starts where the previous one ended. For example, ZONE_DMA32 starts
 * at arch_max_dma_pfn.
 */
void __init free_area_init_nodes(unsigned long *max_zone_pfn)
{
	unsigned long start_pfn, end_pfn;
	int i, nid;

	/* Record where the zone boundaries are */
	memset(arch_zone_lowest_possible_pfn, 0,
				sizeof(arch_zone_lowest_possible_pfn));
	memset(arch_zone_highest_possible_pfn, 0,
				sizeof(arch_zone_highest_possible_pfn));

	start_pfn = find_min_pfn_with_active_regions();

	for (i = 0; i < MAX_NR_ZONES; i++) {
		if (i == ZONE_MOVABLE)
			continue;

		end_pfn = max(max_zone_pfn[i], start_pfn);
		arch_zone_lowest_possible_pfn[i] = start_pfn;
		arch_zone_highest_possible_pfn[i] = end_pfn;

		start_pfn = end_pfn;
	}
	arch_zone_lowest_possible_pfn[ZONE_MOVABLE] = 0;
	arch_zone_highest_possible_pfn[ZONE_MOVABLE] = 0;

	/* Find the PFNs that ZONE_MOVABLE begins at in each node */
	memset(zone_movable_pfn, 0, sizeof(zone_movable_pfn));
	find_zone_movable_pfns_for_nodes();

	/* Print out the zone ranges */
	pr_info("Zone ranges:\n");
	for (i = 0; i < MAX_NR_ZONES; i++) {
		if (i == ZONE_MOVABLE)
			continue;
		pr_info("  %-8s ", zone_names[i]);
		if (arch_zone_lowest_possible_pfn[i] ==
				arch_zone_highest_possible_pfn[i])
			pr_cont("empty\n");
		else
			pr_cont("[mem %#018Lx-%#018Lx]\n",
				(u64)arch_zone_lowest_possible_pfn[i]
					<< PAGE_SHIFT,
				((u64)arch_zone_highest_possible_pfn[i]
					<< PAGE_SHIFT) - 1);
	}

	/* Print out the PFNs ZONE_MOVABLE begins at in each node */
	pr_info("Movable zone start for each node\n");
	for (i = 0; i < MAX_NUMNODES; i++) {
		if (zone_movable_pfn[i])
			pr_info("  Node %d: %#018Lx\n", i,
			       (u64)zone_movable_pfn[i] << PAGE_SHIFT);
	}

	/* Print out the early node map */
	pr_info("Early memory node ranges\n");
	for_each_mem_pfn_range(i, MAX_NUMNODES, &start_pfn, &end_pfn, &nid)
		pr_info("  node %3d: [mem %#018Lx-%#018Lx]\n", nid,
			(u64)start_pfn << PAGE_SHIFT,
			((u64)end_pfn << PAGE_SHIFT) - 1);

	/* Initialise every node */
	mminit_verify_pageflags_layout();
	setup_nr_node_ids();
	for_each_online_node(nid) {
		pg_data_t *pgdat = NODE_DATA(nid);
		free_area_init_node(nid, NULL,
				find_min_pfn_for_node(nid), NULL);

		/* Any memory on that node */
		if (pgdat->node_present_pages)
			node_set_state(nid, N_MEMORY);
		check_for_memory(pgdat, nid);
	}
}

static int __init cmdline_parse_core(char *p, unsigned long *core)
{
	unsigned long long coremem;
	if (!p)
		return -EINVAL;

	coremem = memparse(p, &p);
	*core = coremem >> PAGE_SHIFT;

	/* Paranoid check that UL is enough for the coremem value */
	WARN_ON((coremem >> PAGE_SHIFT) > ULONG_MAX);

	return 0;
}

/*
 * kernelcore=size sets the amount of memory for use for allocations that
 * cannot be reclaimed or migrated.
 */
static int __init cmdline_parse_kernelcore(char *p)
{
	/* parse kernelcore=mirror */
	if (parse_option_str(p, "mirror")) {
		mirrored_kernelcore = true;
		return 0;
	}

	return cmdline_parse_core(p, &required_kernelcore);
}

/*
 * movablecore=size sets the amount of memory for use for allocations that
 * can be reclaimed or migrated.
 */
static int __init cmdline_parse_movablecore(char *p)
{
	return cmdline_parse_core(p, &required_movablecore);
}

early_param("kernelcore", cmdline_parse_kernelcore);
early_param("movablecore", cmdline_parse_movablecore);

#endif /* CONFIG_HAVE_MEMBLOCK_NODE_MAP */

void adjust_managed_page_count(struct page *page, long count)
{
	spin_lock(&managed_page_count_lock);
	page_zone(page)->managed_pages += count;
	totalram_pages += count;
#ifdef CONFIG_HIGHMEM
	if (PageHighMem(page))
		totalhigh_pages += count;
#endif
	spin_unlock(&managed_page_count_lock);
}
EXPORT_SYMBOL(adjust_managed_page_count);

unsigned long free_reserved_area(void *start, void *end, int poison, char *s)
{
	void *pos;
	unsigned long pages = 0;

	start = (void *)PAGE_ALIGN((unsigned long)start);
	end = (void *)((unsigned long)end & PAGE_MASK);
	for (pos = start; pos < end; pos += PAGE_SIZE, pages++) {
		if ((unsigned int)poison <= 0xFF)
			memset(pos, poison, PAGE_SIZE);
		free_reserved_page(virt_to_page(pos));
	}

	if (pages && s)
		pr_info("Freeing %s memory: %ldK\n",
			s, pages << (PAGE_SHIFT - 10));

	return pages;
}
EXPORT_SYMBOL(free_reserved_area);

#ifdef	CONFIG_HIGHMEM
void free_highmem_page(struct page *page)
{
	__free_reserved_page(page);
	totalram_pages++;
	page_zone(page)->managed_pages++;
	totalhigh_pages++;
}
#endif


void __init mem_init_print_info(const char *str)
{
	unsigned long physpages, codesize, datasize, rosize, bss_size;
	unsigned long init_code_size, init_data_size;

	physpages = get_num_physpages();
	codesize = _etext - _stext;
	datasize = _edata - _sdata;
	rosize = __end_rodata - __start_rodata;
	bss_size = __bss_stop - __bss_start;
	init_data_size = __init_end - __init_begin;
	init_code_size = _einittext - _sinittext;

	/*
	 * Detect special cases and adjust section sizes accordingly:
	 * 1) .init.* may be embedded into .data sections
	 * 2) .init.text.* may be out of [__init_begin, __init_end],
	 *    please refer to arch/tile/kernel/vmlinux.lds.S.
	 * 3) .rodata.* may be embedded into .text or .data sections.
	 */
#define adj_init_size(start, end, size, pos, adj) \
	do { \
		if (start <= pos && pos < end && size > adj) \
			size -= adj; \
	} while (0)

	adj_init_size(__init_begin, __init_end, init_data_size,
		     _sinittext, init_code_size);
	adj_init_size(_stext, _etext, codesize, _sinittext, init_code_size);
	adj_init_size(_sdata, _edata, datasize, __init_begin, init_data_size);
	adj_init_size(_stext, _etext, codesize, __start_rodata, rosize);
	adj_init_size(_sdata, _edata, datasize, __start_rodata, rosize);

#undef	adj_init_size

	pr_info("Memory: %luK/%luK available (%luK kernel code, %luK rwdata, %luK rodata, %luK init, %luK bss, %luK reserved, %luK cma-reserved"
#ifdef	CONFIG_HIGHMEM
		", %luK highmem"
#endif
		"%s%s)\n",
		nr_free_pages() << (PAGE_SHIFT - 10),
		physpages << (PAGE_SHIFT - 10),
		codesize >> 10, datasize >> 10, rosize >> 10,
		(init_data_size + init_code_size) >> 10, bss_size >> 10,
		(physpages - totalram_pages - totalcma_pages) << (PAGE_SHIFT - 10),
		totalcma_pages << (PAGE_SHIFT - 10),
#ifdef	CONFIG_HIGHMEM
		totalhigh_pages << (PAGE_SHIFT - 10),
#endif
		str ? ", " : "", str ? str : "");
}

/**
 * set_dma_reserve - set the specified number of pages reserved in the first zone
 * @new_dma_reserve: The number of pages to mark reserved
 *
 * The per-cpu batchsize and zone watermarks are determined by managed_pages.
 * In the DMA zone, a significant percentage may be consumed by kernel image
 * and other unfreeable allocations which can skew the watermarks badly. This
 * function may optionally be used to account for unfreeable pages in the
 * first zone (e.g., ZONE_DMA). The effect will be lower watermarks and
 * smaller per-cpu batchsize.
 */
void __init set_dma_reserve(unsigned long new_dma_reserve)
{
	dma_reserve = new_dma_reserve;
}

void __init free_area_init(unsigned long *zones_size)
{
	free_area_init_node(0, zones_size,
			__pa(PAGE_OFFSET) >> PAGE_SHIFT, NULL);
}

static int page_alloc_cpu_notify(struct notifier_block *self,
				 unsigned long action, void *hcpu)
{
	int cpu = (unsigned long)hcpu;

	if (action == CPU_DEAD || action == CPU_DEAD_FROZEN) {
		lru_add_drain_cpu(cpu);
		drain_pages(cpu);

		/*
		 * Spill the event counters of the dead processor
		 * into the current processors event counters.
		 * This artificially elevates the count of the current
		 * processor.
		 */
		vm_events_fold_cpu(cpu);

		/*
		 * Zero the differential counters of the dead processor
		 * so that the vm statistics are consistent.
		 *
		 * This is only okay since the processor is dead and cannot
		 * race with what we are doing.
		 */
		cpu_vm_stats_fold(cpu);
	}
	return NOTIFY_OK;
}

void __init page_alloc_init(void)
{
	hotcpu_notifier(page_alloc_cpu_notify, 0);
}

/*
 * calculate_totalreserve_pages - called when sysctl_lowmem_reserve_ratio
 *	or min_free_kbytes changes.
 */
static void calculate_totalreserve_pages(void)
{
	struct pglist_data *pgdat;
	unsigned long reserve_pages = 0;
	enum zone_type i, j;

	for_each_online_pgdat(pgdat) {

		pgdat->totalreserve_pages = 0;

		for (i = 0; i < MAX_NR_ZONES; i++) {
			struct zone *zone = pgdat->node_zones + i;
			long max = 0;

			/* Find valid and maximum lowmem_reserve in the zone */
			for (j = i; j < MAX_NR_ZONES; j++) {
				if (zone->lowmem_reserve[j] > max)
					max = zone->lowmem_reserve[j];
			}

			/* we treat the high watermark as reserved pages. */
			max += high_wmark_pages(zone);

			if (max > zone->managed_pages)
				max = zone->managed_pages;

			pgdat->totalreserve_pages += max;

			reserve_pages += max;
		}
	}
	totalreserve_pages = reserve_pages;
}

/*
 * setup_per_zone_lowmem_reserve - called whenever
 *	sysctl_lowmem_reserve_ratio changes.  Ensures that each zone
 *	has a correct pages reserved value, so an adequate number of
 *	pages are left in the zone after a successful __alloc_pages().
 */
static void setup_per_zone_lowmem_reserve(void)
{
	struct pglist_data *pgdat;
	enum zone_type j, idx;

	for_each_online_pgdat(pgdat) {
		for (j = 0; j < MAX_NR_ZONES; j++) {
			struct zone *zone = pgdat->node_zones + j;
			unsigned long managed_pages = zone->managed_pages;

			zone->lowmem_reserve[j] = 0;

			idx = j;
			while (idx) {
				struct zone *lower_zone;

				idx--;

				if (sysctl_lowmem_reserve_ratio[idx] < 1)
					sysctl_lowmem_reserve_ratio[idx] = 1;

				lower_zone = pgdat->node_zones + idx;
				lower_zone->lowmem_reserve[j] = managed_pages /
					sysctl_lowmem_reserve_ratio[idx];
				managed_pages += lower_zone->managed_pages;
			}
		}
	}

	/* update totalreserve_pages */
	calculate_totalreserve_pages();
}

static void __setup_per_zone_wmarks(void)
{
	unsigned long pages_min = min_free_kbytes >> (PAGE_SHIFT - 10);
	unsigned long pages_low = extra_free_kbytes >> (PAGE_SHIFT - 10);
	unsigned long lowmem_pages = 0;
	struct zone *zone;
	unsigned long flags;

	/* Calculate total number of !ZONE_HIGHMEM pages */
	for_each_zone(zone) {
		if (!is_highmem(zone))
			lowmem_pages += zone->managed_pages;
	}

	for_each_zone(zone) {
		u64 min, low;

		spin_lock_irqsave(&zone->lock, flags);
		min = (u64)pages_min * zone->managed_pages;
		do_div(min, lowmem_pages);
		low = (u64)pages_low * zone->managed_pages;
		do_div(low, vm_total_pages);

		if (is_highmem(zone)) {
			/*
			 * __GFP_HIGH and PF_MEMALLOC allocations usually don't
			 * need highmem pages, so cap pages_min to a small
			 * value here.
			 *
			 * The WMARK_HIGH-WMARK_LOW and (WMARK_LOW-WMARK_MIN)
			 * deltas control asynch page reclaim, and so should
			 * not be capped for highmem.
			 */
			unsigned long min_pages;

			min_pages = zone->managed_pages / 1024;
			min_pages = clamp(min_pages, SWAP_CLUSTER_MAX, 128UL);
			zone->watermark[WMARK_MIN] = min_pages;
		} else {
			/*
			 * If it's a lowmem zone, reserve a number of pages
			 * proportionate to the zone's size.
			 */
			zone->watermark[WMARK_MIN] = min;
		}

		/*
		 * Set the kswapd watermarks distance according to the
		 * scale factor in proportion to available memory, but
		 * ensure a minimum size on small systems.
		 */
		min = max_t(u64, min >> 2,
			    mult_frac(zone->managed_pages,
				      watermark_scale_factor, 10000));

<<<<<<< HEAD
		zone->watermark[WMARK_LOW]  = min_wmark_pages(zone) + low + min;
		zone->watermark[WMARK_HIGH] =
					min_wmark_pages(zone) + low + min * 2;
=======
		zone->watermark[WMARK_LOW]  = min_wmark_pages(zone) +
					low + min;
		zone->watermark[WMARK_HIGH] = min_wmark_pages(zone) +
					low + min * 2;
>>>>>>> ae6c134c

		spin_unlock_irqrestore(&zone->lock, flags);
	}

	/* update totalreserve_pages */
	calculate_totalreserve_pages();
}

/**
 * setup_per_zone_wmarks - called when min_free_kbytes changes
 * or when memory is hot-{added|removed}
 *
 * Ensures that the watermark[min,low,high] values for each zone are set
 * correctly with respect to min_free_kbytes.
 */
void setup_per_zone_wmarks(void)
{
	mutex_lock(&zonelists_mutex);
	__setup_per_zone_wmarks();
	mutex_unlock(&zonelists_mutex);
}

/*
 * Initialise min_free_kbytes.
 *
 * For small machines we want it small (128k min).  For large machines
 * we want it large (64MB max).  But it is not linear, because network
 * bandwidth does not increase linearly with machine size.  We use
 *
 *	min_free_kbytes = 4 * sqrt(lowmem_kbytes), for better accuracy:
 *	min_free_kbytes = sqrt(lowmem_kbytes * 16)
 *
 * which yields
 *
 * 16MB:	512k
 * 32MB:	724k
 * 64MB:	1024k
 * 128MB:	1448k
 * 256MB:	2048k
 * 512MB:	2896k
 * 1024MB:	4096k
 * 2048MB:	5792k
 * 4096MB:	8192k
 * 8192MB:	11584k
 * 16384MB:	16384k
 */
int __meminit init_per_zone_wmark_min(void)
{
	unsigned long lowmem_kbytes;
	int new_min_free_kbytes;

	lowmem_kbytes = nr_free_buffer_pages() * (PAGE_SIZE >> 10);
	new_min_free_kbytes = int_sqrt(lowmem_kbytes * 16);

	if (new_min_free_kbytes > user_min_free_kbytes) {
		min_free_kbytes = new_min_free_kbytes;
		if (min_free_kbytes < 128)
			min_free_kbytes = 128;
		if (min_free_kbytes > 65536)
			min_free_kbytes = 65536;
	} else {
		pr_warn("min_free_kbytes is not updated to %d because user defined value %d is preferred\n",
				new_min_free_kbytes, user_min_free_kbytes);
	}
	setup_per_zone_wmarks();
	refresh_zone_stat_thresholds();
	setup_per_zone_lowmem_reserve();

#ifdef CONFIG_NUMA
	setup_min_unmapped_ratio();
	setup_min_slab_ratio();
#endif

	return 0;
}
core_initcall(init_per_zone_wmark_min)

/*
 * min_free_kbytes_sysctl_handler - just a wrapper around proc_dointvec() so
 *	that we can call two helper functions whenever min_free_kbytes
 *	or extra_free_kbytes changes.
 */
int min_free_kbytes_sysctl_handler(struct ctl_table *table, int write,
	void __user *buffer, size_t *length, loff_t *ppos)
{
	int rc;

	rc = proc_dointvec_minmax(table, write, buffer, length, ppos);
	if (rc)
		return rc;

	if (write) {
		user_min_free_kbytes = min_free_kbytes;
		setup_per_zone_wmarks();
	}
	return 0;
}

int watermark_scale_factor_sysctl_handler(struct ctl_table *table, int write,
	void __user *buffer, size_t *length, loff_t *ppos)
{
	int rc;

	rc = proc_dointvec_minmax(table, write, buffer, length, ppos);
	if (rc)
		return rc;

	if (write)
		setup_per_zone_wmarks();

	return 0;
}

#ifdef CONFIG_NUMA
static void setup_min_unmapped_ratio(void)
{
	pg_data_t *pgdat;
	struct zone *zone;

	for_each_online_pgdat(pgdat)
		pgdat->min_unmapped_pages = 0;

	for_each_zone(zone)
		zone->zone_pgdat->min_unmapped_pages += (zone->managed_pages *
				sysctl_min_unmapped_ratio) / 100;
}


int sysctl_min_unmapped_ratio_sysctl_handler(struct ctl_table *table, int write,
	void __user *buffer, size_t *length, loff_t *ppos)
{
	int rc;

	rc = proc_dointvec_minmax(table, write, buffer, length, ppos);
	if (rc)
		return rc;

	setup_min_unmapped_ratio();

	return 0;
}

static void setup_min_slab_ratio(void)
{
	pg_data_t *pgdat;
	struct zone *zone;

	for_each_online_pgdat(pgdat)
		pgdat->min_slab_pages = 0;

	for_each_zone(zone)
		zone->zone_pgdat->min_slab_pages += (zone->managed_pages *
				sysctl_min_slab_ratio) / 100;
}

int sysctl_min_slab_ratio_sysctl_handler(struct ctl_table *table, int write,
	void __user *buffer, size_t *length, loff_t *ppos)
{
	int rc;

	rc = proc_dointvec_minmax(table, write, buffer, length, ppos);
	if (rc)
		return rc;

	setup_min_slab_ratio();

	return 0;
}
#endif

/*
 * lowmem_reserve_ratio_sysctl_handler - just a wrapper around
 *	proc_dointvec() so that we can call setup_per_zone_lowmem_reserve()
 *	whenever sysctl_lowmem_reserve_ratio changes.
 *
 * The reserve ratio obviously has absolutely no relation with the
 * minimum watermarks. The lowmem reserve ratio can only make sense
 * if in function of the boot time zone sizes.
 */
int lowmem_reserve_ratio_sysctl_handler(struct ctl_table *table, int write,
	void __user *buffer, size_t *length, loff_t *ppos)
{
	proc_dointvec_minmax(table, write, buffer, length, ppos);
	setup_per_zone_lowmem_reserve();
	return 0;
}

/*
 * percpu_pagelist_fraction - changes the pcp->high for each zone on each
 * cpu.  It is the fraction of total pages in each zone that a hot per cpu
 * pagelist can have before it gets flushed back to buddy allocator.
 */
int percpu_pagelist_fraction_sysctl_handler(struct ctl_table *table, int write,
	void __user *buffer, size_t *length, loff_t *ppos)
{
	struct zone *zone;
	int old_percpu_pagelist_fraction;
	int ret;

	mutex_lock(&pcp_batch_high_lock);
	old_percpu_pagelist_fraction = percpu_pagelist_fraction;

	ret = proc_dointvec_minmax(table, write, buffer, length, ppos);
	if (!write || ret < 0)
		goto out;

	/* Sanity checking to avoid pcp imbalance */
	if (percpu_pagelist_fraction &&
	    percpu_pagelist_fraction < MIN_PERCPU_PAGELIST_FRACTION) {
		percpu_pagelist_fraction = old_percpu_pagelist_fraction;
		ret = -EINVAL;
		goto out;
	}

	/* No change? */
	if (percpu_pagelist_fraction == old_percpu_pagelist_fraction)
		goto out;

	for_each_populated_zone(zone) {
		unsigned int cpu;

		for_each_possible_cpu(cpu)
			pageset_set_high_and_batch(zone,
					per_cpu_ptr(zone->pageset, cpu));
	}
out:
	mutex_unlock(&pcp_batch_high_lock);
	return ret;
}

#ifdef CONFIG_NUMA
int hashdist = HASHDIST_DEFAULT;

static int __init set_hashdist(char *str)
{
	if (!str)
		return 0;
	hashdist = simple_strtoul(str, &str, 0);
	return 1;
}
__setup("hashdist=", set_hashdist);
#endif

#ifndef __HAVE_ARCH_RESERVED_KERNEL_PAGES
/*
 * Returns the number of pages that arch has reserved but
 * is not known to alloc_large_system_hash().
 */
static unsigned long __init arch_reserved_kernel_pages(void)
{
	return 0;
}
#endif

/*
 * allocate a large system hash table from bootmem
 * - it is assumed that the hash table must contain an exact power-of-2
 *   quantity of entries
 * - limit is the number of hash buckets, not the total allocation size
 */
void *__init alloc_large_system_hash(const char *tablename,
				     unsigned long bucketsize,
				     unsigned long numentries,
				     int scale,
				     int flags,
				     unsigned int *_hash_shift,
				     unsigned int *_hash_mask,
				     unsigned long low_limit,
				     unsigned long high_limit)
{
	unsigned long long max = high_limit;
	unsigned long log2qty, size;
	void *table = NULL;

	/* allow the kernel cmdline to have a say */
	if (!numentries) {
		/* round applicable memory size up to nearest megabyte */
		numentries = nr_kernel_pages;
		numentries -= arch_reserved_kernel_pages();

		/* It isn't necessary when PAGE_SIZE >= 1MB */
		if (PAGE_SHIFT < 20)
			numentries = round_up(numentries, (1<<20)/PAGE_SIZE);

		/* limit to 1 bucket per 2^scale bytes of low memory */
		if (scale > PAGE_SHIFT)
			numentries >>= (scale - PAGE_SHIFT);
		else
			numentries <<= (PAGE_SHIFT - scale);

		/* Make sure we've got at least a 0-order allocation.. */
		if (unlikely(flags & HASH_SMALL)) {
			/* Makes no sense without HASH_EARLY */
			WARN_ON(!(flags & HASH_EARLY));
			if (!(numentries >> *_hash_shift)) {
				numentries = 1UL << *_hash_shift;
				BUG_ON(!numentries);
			}
		} else if (unlikely((numentries * bucketsize) < PAGE_SIZE))
			numentries = PAGE_SIZE / bucketsize;
	}
	numentries = roundup_pow_of_two(numentries);

	/* limit allocation size to 1/16 total memory by default */
	if (max == 0) {
		max = ((unsigned long long)nr_all_pages << PAGE_SHIFT) >> 4;
		do_div(max, bucketsize);
	}
	max = min(max, 0x80000000ULL);

	if (numentries < low_limit)
		numentries = low_limit;
	if (numentries > max)
		numentries = max;

	log2qty = ilog2(numentries);

	do {
		size = bucketsize << log2qty;
		if (flags & HASH_EARLY)
			table = memblock_virt_alloc_nopanic(size, 0);
		else if (hashdist)
			table = __vmalloc(size, GFP_ATOMIC, PAGE_KERNEL);
		else {
			/*
			 * If bucketsize is not a power-of-two, we may free
			 * some pages at the end of hash table which
			 * alloc_pages_exact() automatically does
			 */
			if (get_order(size) < MAX_ORDER) {
				table = alloc_pages_exact(size, GFP_ATOMIC);
				kmemleak_alloc(table, size, 1, GFP_ATOMIC);
			}
		}
	} while (!table && size > PAGE_SIZE && --log2qty);

	if (!table)
		panic("Failed to allocate %s hash table\n", tablename);

	pr_info("%s hash table entries: %ld (order: %d, %lu bytes)\n",
		tablename, 1UL << log2qty, ilog2(size) - PAGE_SHIFT, size);

	if (_hash_shift)
		*_hash_shift = log2qty;
	if (_hash_mask)
		*_hash_mask = (1 << log2qty) - 1;

	return table;
}

/*
 * This function checks whether pageblock includes unmovable pages or not.
 * If @count is not zero, it is okay to include less @count unmovable pages
 *
 * PageLRU check without isolation or lru_lock could race so that
 * MIGRATE_MOVABLE block might include unmovable pages. It means you can't
 * expect this function should be exact.
 */
bool has_unmovable_pages(struct zone *zone, struct page *page, int count,
			 bool skip_hwpoisoned_pages)
{
	unsigned long pfn, iter, found;
	int mt;

	/*
	 * For avoiding noise data, lru_add_drain_all() should be called
	 * If ZONE_MOVABLE, the zone never contains unmovable pages
	 */
	if (zone_idx(zone) == ZONE_MOVABLE)
		return false;
	mt = get_pageblock_migratetype(page);
	if (mt == MIGRATE_MOVABLE || is_migrate_cma(mt))
		return false;

	pfn = page_to_pfn(page);
	for (found = 0, iter = 0; iter < pageblock_nr_pages; iter++) {
		unsigned long check = pfn + iter;

		if (!pfn_valid_within(check))
			continue;

		page = pfn_to_page(check);

		/*
		 * Hugepages are not in LRU lists, but they're movable.
		 * We need not scan over tail pages bacause we don't
		 * handle each tail page individually in migration.
		 */
		if (PageHuge(page)) {
			iter = round_up(iter + 1, 1<<compound_order(page)) - 1;
			continue;
		}

		/*
		 * We can't use page_count without pin a page
		 * because another CPU can free compound page.
		 * This check already skips compound tails of THP
		 * because their page->_refcount is zero at all time.
		 */
		if (!page_ref_count(page)) {
			if (PageBuddy(page))
				iter += (1 << page_order(page)) - 1;
			continue;
		}

		/*
		 * The HWPoisoned page may be not in buddy system, and
		 * page_count() is not 0.
		 */
		if (skip_hwpoisoned_pages && PageHWPoison(page))
			continue;

		if (!PageLRU(page))
			found++;
		/*
		 * If there are RECLAIMABLE pages, we need to check
		 * it.  But now, memory offline itself doesn't call
		 * shrink_node_slabs() and it still to be fixed.
		 */
		/*
		 * If the page is not RAM, page_count()should be 0.
		 * we don't need more check. This is an _used_ not-movable page.
		 *
		 * The problematic thing here is PG_reserved pages. PG_reserved
		 * is set to both of a memory hole page and a _used_ kernel
		 * page at boot.
		 */
		if (found > count)
			return true;
	}
	return false;
}

bool is_pageblock_removable_nolock(struct page *page)
{
	struct zone *zone;
	unsigned long pfn;

	/*
	 * We have to be careful here because we are iterating over memory
	 * sections which are not zone aware so we might end up outside of
	 * the zone but still within the section.
	 * We have to take care about the node as well. If the node is offline
	 * its NODE_DATA will be NULL - see page_zone.
	 */
	if (!node_online(page_to_nid(page)))
		return false;

	zone = page_zone(page);
	pfn = page_to_pfn(page);
	if (!zone_spans_pfn(zone, pfn))
		return false;

	return !has_unmovable_pages(zone, page, 0, true);
}

#if (defined(CONFIG_MEMORY_ISOLATION) && defined(CONFIG_COMPACTION)) || defined(CONFIG_CMA)

static unsigned long pfn_max_align_down(unsigned long pfn)
{
	return pfn & ~(max_t(unsigned long, MAX_ORDER_NR_PAGES,
			     pageblock_nr_pages) - 1);
}

static unsigned long pfn_max_align_up(unsigned long pfn)
{
	return ALIGN(pfn, max_t(unsigned long, MAX_ORDER_NR_PAGES,
				pageblock_nr_pages));
}

/* [start, end) must belong to a single zone. */
static int __alloc_contig_migrate_range(struct compact_control *cc,
					unsigned long start, unsigned long end)
{
	/* This function is based on compact_zone() from compaction.c. */
	unsigned long nr_reclaimed;
	unsigned long pfn = start;
	unsigned int tries = 0;
	int ret = 0;

	migrate_prep();

	while (pfn < end || !list_empty(&cc->migratepages)) {
		if (fatal_signal_pending(current)) {
			ret = -EINTR;
			break;
		}

		if (list_empty(&cc->migratepages)) {
			cc->nr_migratepages = 0;
			pfn = isolate_migratepages_range(cc, pfn, end);
			if (!pfn) {
				ret = -EINTR;
				break;
			}
			tries = 0;
		} else if (++tries == 5) {
			ret = ret < 0 ? ret : -EBUSY;
			break;
		}

		nr_reclaimed = reclaim_clean_pages_from_list(cc->zone,
							&cc->migratepages);
		cc->nr_migratepages -= nr_reclaimed;

		ret = migrate_pages(&cc->migratepages, alloc_migrate_target,
				    NULL, 0, cc->mode, MR_CMA);
	}
	if (ret < 0) {
		putback_movable_pages(&cc->migratepages);
		return ret;
	}
	return 0;
}

/**
 * alloc_contig_range() -- tries to allocate given range of pages
 * @start:	start PFN to allocate
 * @end:	one-past-the-last PFN to allocate
 * @migratetype:	migratetype of the underlaying pageblocks (either
 *			#MIGRATE_MOVABLE or #MIGRATE_CMA).  All pageblocks
 *			in range must have the same migratetype and it must
 *			be either of the two.
 *
 * The PFN range does not have to be pageblock or MAX_ORDER_NR_PAGES
 * aligned, however it's the caller's responsibility to guarantee that
 * we are the only thread that changes migrate type of pageblocks the
 * pages fall in.
 *
 * The PFN range must belong to a single zone.
 *
 * Returns zero on success or negative error code.  On success all
 * pages which PFN is in [start, end) are allocated for the caller and
 * need to be freed with free_contig_range().
 */
int alloc_contig_range(unsigned long start, unsigned long end,
		       unsigned migratetype)
{
	unsigned long outer_start, outer_end;
	unsigned int order;
	int ret = 0;

	struct compact_control cc = {
		.nr_migratepages = 0,
		.order = -1,
		.zone = page_zone(pfn_to_page(start)),
		.mode = MIGRATE_SYNC,
		.ignore_skip_hint = true,
	};
	INIT_LIST_HEAD(&cc.migratepages);

	/*
	 * What we do here is we mark all pageblocks in range as
	 * MIGRATE_ISOLATE.  Because pageblock and max order pages may
	 * have different sizes, and due to the way page allocator
	 * work, we align the range to biggest of the two pages so
	 * that page allocator won't try to merge buddies from
	 * different pageblocks and change MIGRATE_ISOLATE to some
	 * other migration type.
	 *
	 * Once the pageblocks are marked as MIGRATE_ISOLATE, we
	 * migrate the pages from an unaligned range (ie. pages that
	 * we are interested in).  This will put all the pages in
	 * range back to page allocator as MIGRATE_ISOLATE.
	 *
	 * When this is done, we take the pages in range from page
	 * allocator removing them from the buddy system.  This way
	 * page allocator will never consider using them.
	 *
	 * This lets us mark the pageblocks back as
	 * MIGRATE_CMA/MIGRATE_MOVABLE so that free pages in the
	 * aligned range but not in the unaligned, original range are
	 * put back to page allocator so that buddy can use them.
	 */

	ret = start_isolate_page_range(pfn_max_align_down(start),
				       pfn_max_align_up(end), migratetype,
				       false);
	if (ret)
		return ret;

	cc.zone->cma_alloc = 1;
	/*
	 * In case of -EBUSY, we'd like to know which page causes problem.
	 * So, just fall through. test_pages_isolated() has a tracepoint
	 * which will report the busy page.
	 *
	 * It is possible that busy pages could become available before
	 * the call to test_pages_isolated, and the range will actually be
	 * allocated.  So, if we fall through be sure to clear ret so that
	 * -EBUSY is not accidentally used or returned to caller.
	 */
	ret = __alloc_contig_migrate_range(&cc, start, end);
	if (ret && ret != -EBUSY)
		goto done;
	ret =0;

	/*
	 * Pages from [start, end) are within a MAX_ORDER_NR_PAGES
	 * aligned blocks that are marked as MIGRATE_ISOLATE.  What's
	 * more, all pages in [start, end) are free in page allocator.
	 * What we are going to do is to allocate all pages from
	 * [start, end) (that is remove them from page allocator).
	 *
	 * The only problem is that pages at the beginning and at the
	 * end of interesting range may be not aligned with pages that
	 * page allocator holds, ie. they can be part of higher order
	 * pages.  Because of this, we reserve the bigger range and
	 * once this is done free the pages we are not interested in.
	 *
	 * We don't have to hold zone->lock here because the pages are
	 * isolated thus they won't get removed from buddy.
	 */

	lru_add_drain_all();
	drain_all_pages(cc.zone);

	order = 0;
	outer_start = start;
	while (!PageBuddy(pfn_to_page(outer_start))) {
		if (++order >= MAX_ORDER) {
			outer_start = start;
			break;
		}
		outer_start &= ~0UL << order;
	}

	if (outer_start != start) {
		order = page_order(pfn_to_page(outer_start));

		/*
		 * outer_start page could be small order buddy page and
		 * it doesn't include start page. Adjust outer_start
		 * in this case to report failed page properly
		 * on tracepoint in test_pages_isolated()
		 */
		if (outer_start + (1UL << order) <= start)
			outer_start = start;
	}

	/* Make sure the range is really isolated. */
	ret = test_pages_isolated(outer_start, end, false);
	if (ret) {
		pr_info_ratelimited("%s: [%lx, %lx) PFNs busy\n",
			__func__, outer_start, end);
		goto done;
	}

	/* Grab isolated pages from freelists. */
	outer_end = isolate_freepages_range(&cc, outer_start, end);
	if (!outer_end) {
		ret = -EBUSY;
		goto done;
	}

	/* Free head and tail (if any) */
	if (start != outer_start)
		free_contig_range(outer_start, start - outer_start);
	if (end != outer_end)
		free_contig_range(end, outer_end - end);

done:
	undo_isolate_page_range(pfn_max_align_down(start),
				pfn_max_align_up(end), migratetype);
	cc.zone->cma_alloc = 0;
	return ret;
}

void free_contig_range(unsigned long pfn, unsigned nr_pages)
{
	unsigned int count = 0;

	for (; nr_pages--; pfn++) {
		struct page *page = pfn_to_page(pfn);

		count += page_count(page) != 1;
		__free_page(page);
	}
	WARN(count != 0, "%d pages are still in use!\n", count);
}
#endif

#ifdef CONFIG_MEMORY_HOTPLUG
/*
 * The zone indicated has a new number of managed_pages; batch sizes and percpu
 * page high values need to be recalulated.
 */
void __meminit zone_pcp_update(struct zone *zone)
{
	unsigned cpu;
	mutex_lock(&pcp_batch_high_lock);
	for_each_possible_cpu(cpu)
		pageset_set_high_and_batch(zone,
				per_cpu_ptr(zone->pageset, cpu));
	mutex_unlock(&pcp_batch_high_lock);
}
#endif

void zone_pcp_reset(struct zone *zone)
{
	unsigned long flags;
	int cpu;
	struct per_cpu_pageset *pset;

	/* avoid races with drain_pages()  */
	local_irq_save(flags);
	if (zone->pageset != &boot_pageset) {
		for_each_online_cpu(cpu) {
			pset = per_cpu_ptr(zone->pageset, cpu);
			drain_zonestat(zone, pset);
		}
		free_percpu(zone->pageset);
		zone->pageset = &boot_pageset;
	}
	local_irq_restore(flags);
}

#ifdef CONFIG_MEMORY_HOTREMOVE
/*
 * All pages in the range must be in a single zone and isolated
 * before calling this.
 */
void
__offline_isolated_pages(unsigned long start_pfn, unsigned long end_pfn)
{
	struct page *page;
	struct zone *zone;
	unsigned int order, i;
	unsigned long pfn;
	unsigned long flags;
	/* find the first valid pfn */
	for (pfn = start_pfn; pfn < end_pfn; pfn++)
		if (pfn_valid(pfn))
			break;
	if (pfn == end_pfn)
		return;
	zone = page_zone(pfn_to_page(pfn));
	spin_lock_irqsave(&zone->lock, flags);
	pfn = start_pfn;
	while (pfn < end_pfn) {
		if (!pfn_valid(pfn)) {
			pfn++;
			continue;
		}
		page = pfn_to_page(pfn);
		/*
		 * The HWPoisoned page may be not in buddy system, and
		 * page_count() is not 0.
		 */
		if (unlikely(!PageBuddy(page) && PageHWPoison(page))) {
			pfn++;
			SetPageReserved(page);
			continue;
		}

		BUG_ON(page_count(page));
		BUG_ON(!PageBuddy(page));
		order = page_order(page);
#ifdef CONFIG_DEBUG_VM
		pr_info("remove from free list %lx %d %lx\n",
			pfn, 1 << order, end_pfn);
#endif
		list_del(&page->lru);
		rmv_page_order(page);
		zone->free_area[order].nr_free--;
		for (i = 0; i < (1 << order); i++)
			SetPageReserved((page+i));
		pfn += (1 << order);
	}
	spin_unlock_irqrestore(&zone->lock, flags);
}
#endif

bool is_free_buddy_page(struct page *page)
{
	struct zone *zone = page_zone(page);
	unsigned long pfn = page_to_pfn(page);
	unsigned long flags;
	unsigned int order;

	spin_lock_irqsave(&zone->lock, flags);
	for (order = 0; order < MAX_ORDER; order++) {
		struct page *page_head = page - (pfn & ((1 << order) - 1));

		if (PageBuddy(page_head) && page_order(page_head) >= order)
			break;
	}
	spin_unlock_irqrestore(&zone->lock, flags);

	return order < MAX_ORDER;
}<|MERGE_RESOLUTION|>--- conflicted
+++ resolved
@@ -65,10 +65,7 @@
 #include <linux/kthread.h>
 #include <linux/memcontrol.h>
 #include <linux/show_mem_notifier.h>
-<<<<<<< HEAD
-=======
 #include <linux/psi.h>
->>>>>>> ae6c134c
 
 #include <asm/sections.h>
 #include <asm/tlbflush.h>
@@ -272,11 +269,7 @@
  * free memory, to make space for new workloads. Anyone can allocate
  * down to the min watermarks controlled by min_free_kbytes above.
  */
-<<<<<<< HEAD
-int extra_free_kbytes;
-=======
 int extra_free_kbytes = 0;
->>>>>>> ae6c134c
 
 static unsigned long __meminitdata nr_kernel_pages;
 static unsigned long __meminitdata nr_all_pages;
@@ -2704,17 +2697,9 @@
 			pcp = &this_cpu_ptr(zone->pageset)->pcp;
 
 			/* First try to get CMA pages */
-<<<<<<< HEAD
-			if (migratetype == MIGRATE_MOVABLE &&
-				gfp_flags & __GFP_CMA) {
-				list = get_populated_pcp_list(zone, 0, pcp,
-						get_cma_migrate_type(), cold);
-			}
-=======
 			if (migratetype == MIGRATE_MOVABLE)
 				list = get_populated_pcp_list(zone, 0, pcp,
 						get_cma_migrate_type(), cold);
->>>>>>> ae6c134c
 
 			if (list == NULL) {
 				/*
@@ -6886,16 +6871,10 @@
 			    mult_frac(zone->managed_pages,
 				      watermark_scale_factor, 10000));
 
-<<<<<<< HEAD
-		zone->watermark[WMARK_LOW]  = min_wmark_pages(zone) + low + min;
-		zone->watermark[WMARK_HIGH] =
-					min_wmark_pages(zone) + low + min * 2;
-=======
 		zone->watermark[WMARK_LOW]  = min_wmark_pages(zone) +
 					low + min;
 		zone->watermark[WMARK_HIGH] = min_wmark_pages(zone) +
 					low + min * 2;
->>>>>>> ae6c134c
 
 		spin_unlock_irqrestore(&zone->lock, flags);
 	}
