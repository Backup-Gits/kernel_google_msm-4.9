--- conflicted
+++ resolved
@@ -138,11 +138,7 @@
 
 	pr_err("BUG: KASAN: %s in %pS\n",
 		bug_type, (void *)info->ip);
-<<<<<<< HEAD
-	pr_err("%s of size %zu at addr %p by task %s/%d\n",
-=======
 	pr_err("%s of size %zu at addr %px by task %s/%d\n",
->>>>>>> e4311a36
 		info->is_write ? "Write" : "Read", info->access_size,
 		info->access_addr, current->comm, task_pid_nr(current));
 }
@@ -180,13 +176,7 @@
 	pr_err("==================================================================\n");
 	add_taint(TAINT_BAD_PAGE, LOCKDEP_NOW_UNRELIABLE);
 	spin_unlock_irqrestore(&report_lock, *flags);
-<<<<<<< HEAD
-#ifndef CONFIG_KASAN_PANIC_ON_WARN
 	if (panic_on_warn)
-#endif
-=======
-	if (panic_on_warn)
->>>>>>> e4311a36
 		panic("panic_on_warn set ...\n");
 	kasan_enable_current();
 }
@@ -220,11 +210,7 @@
 	const char *rel_type;
 	int rel_bytes;
 
-<<<<<<< HEAD
-	pr_err("The buggy address belongs to the object at %p\n"
-=======
 	pr_err("The buggy address belongs to the object at %px\n"
->>>>>>> e4311a36
 	       " which belongs to the cache %s of size %d\n",
 		object, cache->name, cache->object_size);
 
@@ -243,11 +229,7 @@
 	}
 
 	pr_err("The buggy address is located %d bytes %s of\n"
-<<<<<<< HEAD
-	       " %d-byte region [%p, %p)\n",
-=======
 	       " %d-byte region [%px, %px)\n",
->>>>>>> e4311a36
 		rel_bytes, rel_type, cache->object_size, (void *)object_addr,
 		(void *)(object_addr + cache->object_size));
 }
