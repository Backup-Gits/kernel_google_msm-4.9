#
# arch/arm64/boot/Makefile
#
# This file is included by the global makefile so that you can add your own
# architecture-specific flags and dependencies.
#
# This file is subject to the terms and conditions of the GNU General Public
# License.  See the file "COPYING" in the main directory of this archive
# for more details.
#
# Copyright (C) 2012, ARM Ltd.
# Author: Will Deacon <will.deacon@arm.com>
#
# Based on the ia64 boot/Makefile.
#

include $(srctree)/arch/arm64/boot/dts/Makefile

OBJCOPYFLAGS_Image :=-O binary -R .note -R .note.gnu.build-id -R .comment -S

<<<<<<< HEAD
targets := Image Image.gz Image.lz4

DTB_NAMES := $(subst $\",,$(CONFIG_BUILD_ARM64_APPENDED_DTB_IMAGE_NAMES))
ifneq ($(DTB_NAMES),)
DTB_LIST := $(addsuffix .dtb,$(DTB_NAMES))
DTB_OBJS := $(addprefix $(obj)/dts/,$(DTB_LIST))
else
DTB_OBJS := $(shell find $(obj)/dts/ -name \*.dtb)
endif
DTBO_OBJS := $(shell find -L $(obj)/dts/ -name \*.dtbo)

# Add RTIC DTB to the DTB list if RTIC MPGen is enabled
ifdef RTIC_MPGEN
DTB_OBJS += rtic_mp.dtb
endif

rtic_mp.dtb: vmlinux FORCE
	$(RTIC_MPGEN) --objcopy="${OBJCOPY}" --objdump="${OBJDUMP}" \
	--binpath="" --vmlinux="vmlinux" --config=${KCONFIG_CONFIG} \
	--cc="${CC}" --dts=rtic_mp.dts && \
	$(DTC) -O dtb -o rtic_mp.dtb -b 0 $(DTC_FLAGS) rtic_mp.dts
=======
targets := Image Image.bz2 Image.gz Image.lz4 Image.lzma Image.lzo
>>>>>>> 0e96b1eb

$(obj)/Image: vmlinux FORCE
	$(call if_changed,objcopy)

$(obj)/Image.bz2: $(obj)/Image FORCE
	$(call if_changed,bzip2)

$(obj)/Image-dtb: $(obj)/Image $(DTB_OBJS) FORCE
	$(call if_changed,cat)

$(obj)/Image.gz: $(obj)/Image FORCE
	$(call if_changed,gzip)

$(obj)/Image.lz4: $(obj)/Image FORCE
	$(call if_changed,lz4)

$(obj)/Image.lzma: $(obj)/Image FORCE
	$(call if_changed,lzma)

$(obj)/Image.lzo: $(obj)/Image FORCE
	$(call if_changed,lzo)

$(obj)/Image.gz-dtb: $(obj)/Image.gz $(DTB_OBJS) FORCE
	$(call if_changed,cat)

$(obj)/Image.lz4-dtb: $(obj)/Image.lz4 $(DTB_OBJS) FORCE
	$(call if_changed,cat)

ifeq ($(CONFIG_BUILD_ARM64_DT_OVERLAY),y)
ifeq ($(CONFIG_BOARD_B1C1),y)
$(obj)/dtbo.img: $(obj)/dts/dtboimg.cfg $(DTBO_OBJS) FORCE
	$(call if_changed,mkdtimg,4096) # align dtbo.img to 4kB
else
$(obj)/dtbo.img: $(obj)/dts/dtboimg-sdm670.cfg $(DTBO_OBJS) FORCE
	$(call if_changed,mkdtimg,4096) # align dtbo.img to 4kB
endif
endif

install:
	$(CONFIG_SHELL) $(srctree)/$(src)/install.sh $(KERNELRELEASE) \
	$(obj)/Image System.map "$(INSTALL_PATH)"

zinstall:
	$(CONFIG_SHELL) $(srctree)/$(src)/install.sh $(KERNELRELEASE) \
	$(obj)/Image.gz System.map "$(INSTALL_PATH)"<|MERGE_RESOLUTION|>--- conflicted
+++ resolved
@@ -18,8 +18,7 @@
 
 OBJCOPYFLAGS_Image :=-O binary -R .note -R .note.gnu.build-id -R .comment -S
 
-<<<<<<< HEAD
-targets := Image Image.gz Image.lz4
+targets := Image Image.bz2 Image.gz Image.lz4 Image.lzma Image.lzo
 
 DTB_NAMES := $(subst $\",,$(CONFIG_BUILD_ARM64_APPENDED_DTB_IMAGE_NAMES))
 ifneq ($(DTB_NAMES),)
@@ -40,9 +39,6 @@
 	--binpath="" --vmlinux="vmlinux" --config=${KCONFIG_CONFIG} \
 	--cc="${CC}" --dts=rtic_mp.dts && \
 	$(DTC) -O dtb -o rtic_mp.dtb -b 0 $(DTC_FLAGS) rtic_mp.dts
-=======
-targets := Image Image.bz2 Image.gz Image.lz4 Image.lzma Image.lzo
->>>>>>> 0e96b1eb
 
 $(obj)/Image: vmlinux FORCE
 	$(call if_changed,objcopy)
