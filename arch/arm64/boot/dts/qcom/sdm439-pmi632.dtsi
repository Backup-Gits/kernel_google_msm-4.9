--- conflicted
+++ resolved
@@ -36,8 +36,10 @@
 
 &pmi632_qg {
 	qcom,battery-data = <&mtp_batterydata>;
-<<<<<<< HEAD
-	qcom,rbat-conn-mohm = <20>;
+};
+
+&pm8953_typec {
+	status = "disabled";
 };
 
 &thermal_zones {
@@ -98,10 +100,4 @@
 			};
 		};
 	};
-=======
-};
-
-&pm8953_typec {
-	status = "disabled";
->>>>>>> b651b766
 };