--- conflicted
+++ resolved
@@ -708,13 +708,10 @@
 	mov	sp, x1
 	ldr	x2, [x0, #CPU_BOOT_TASK]
 	msr	sp_el0, x2
-<<<<<<< HEAD
-=======
 #ifdef CONFIG_SHADOW_CALL_STACK
 	ldr	x18, [x2, #TSK_TI_SCS]		// Set shadow call stack
 	str	xzr, [x2, #TSK_TI_SCS]
 #endif
->>>>>>> ae6c134c
 	mov	x29, #0
 	b	secondary_start_kernel
 ENDPROC(__secondary_switched)
