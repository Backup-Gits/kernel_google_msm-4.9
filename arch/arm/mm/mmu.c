--- conflicted
+++ resolved
@@ -1168,20 +1168,6 @@
 	 */
 	vmalloc_limit = (u64)(uintptr_t)vmalloc_min - PAGE_OFFSET + PHYS_OFFSET;
 
-<<<<<<< HEAD
-#ifdef CONFIG_ENABLE_VMALLOC_SAVING
-	struct memblock_region *prev_reg = NULL;
-
-	for_each_memblock(memory, reg) {
-		if (prev_reg == NULL) {
-			prev_reg = reg;
-			continue;
-		}
-		vmalloc_limit += reg->base - (prev_reg->base + prev_reg->size);
-		prev_reg = reg;
-	}
-#endif
-=======
 	/*
 	 * The first usable region must be PMD aligned. Mark its start
 	 * as MEMBLOCK_NOMAP if it isn't
@@ -1197,7 +1183,6 @@
 			break;
 		}
 	}
->>>>>>> 140fcbee
 
 	for_each_memblock(memory, reg) {
 		phys_addr_t block_start = reg->base;
