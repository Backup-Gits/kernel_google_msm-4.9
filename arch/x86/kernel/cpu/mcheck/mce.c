--- conflicted
+++ resolved
@@ -751,10 +751,7 @@
 			quirk_no_way_out(i, m, regs);
 
 		if (mce_severity(m, mca_cfg.tolerant, &tmp, true) >= MCE_PANIC_SEVERITY) {
-<<<<<<< HEAD
-=======
 			m->bank = i;
->>>>>>> 07d220e1
 			mce_read_aux(m, i);
 			*msg = tmp;
 			return 1;
