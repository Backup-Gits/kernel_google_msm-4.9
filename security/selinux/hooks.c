--- conflicted
+++ resolved
@@ -5146,28 +5146,19 @@
 
 		rc = selinux_nlmsg_lookup(sclass, nlh->nlmsg_type, &perm);
 		if (rc == 0) {
-			rc = sock_has_perm(current, sk, perm);
+			rc = sock_has_perm(sk, perm);
 			if (rc)
 				return rc;
 		} else if (rc == -EINVAL) {
 			/* -EINVAL is a missing msg/perm mapping */
 			pr_warn_ratelimited("SELinux: unrecognized netlink"
-<<<<<<< HEAD
-			       " message: protocol=%hu nlmsg_type=%hu sclass=%s"
-			       " pig=%d comm=%s\n",
-			       sk->sk_protocol, nlh->nlmsg_type,
-			       secclass_map[sksec->sclass - 1].name,
-			       task_pid_nr(current), current->comm);
-			if (!enforcing_enabled(&selinux_state) ||
-			    security_get_allow_unknown(&selinux_state))
-				err = 0;
-=======
 				" message: protocol=%hu nlmsg_type=%hu sclass=%s"
 				" pid=%d comm=%s\n",
 				sk->sk_protocol, nlh->nlmsg_type,
 				secclass_map[sclass - 1].name,
 				task_pid_nr(current), current->comm);
-			if (selinux_enforcing && !security_get_allow_unknown())
+			if (!enforcing_enabled(&selinux_state) ||
+			    security_get_allow_unknown(&selinux_state))
 				return rc;
 			rc = 0;
 		} else if (rc == -ENOENT) {
@@ -5175,7 +5166,6 @@
 			rc = 0;
 		} else {
 			return rc;
->>>>>>> 2d2170bb
 		}
 
 		/* move to the next message after applying netlink padding */
@@ -5186,13 +5176,7 @@
 		data += msg_len;
 	}
 
-<<<<<<< HEAD
-	err = sock_has_perm(sk, perm);
-out:
-	return err;
-=======
 	return rc;
->>>>>>> 2d2170bb
 }
 
 #ifdef CONFIG_NETFILTER
