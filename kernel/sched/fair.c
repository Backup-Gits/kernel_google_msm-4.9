/*
 * Completely Fair Scheduling (CFS) Class (SCHED_NORMAL/SCHED_BATCH)
 *
 *  Copyright (C) 2007 Red Hat, Inc., Ingo Molnar <mingo@redhat.com>
 *
 *  Interactivity improvements by Mike Galbraith
 *  (C) 2007 Mike Galbraith <efault@gmx.de>
 *
 *  Various enhancements by Dmitry Adamushko.
 *  (C) 2007 Dmitry Adamushko <dmitry.adamushko@gmail.com>
 *
 *  Group scheduling enhancements by Srivatsa Vaddagiri
 *  Copyright IBM Corporation, 2007
 *  Author: Srivatsa Vaddagiri <vatsa@linux.vnet.ibm.com>
 *
 *  Scaled math optimizations by Thomas Gleixner
 *  Copyright (C) 2007, Thomas Gleixner <tglx@linutronix.de>
 *
 *  Adaptive scheduling granularity, math enhancements by Peter Zijlstra
 *  Copyright (C) 2007 Red Hat, Inc., Peter Zijlstra
 */

#include <linux/sched.h>
#include <linux/latencytop.h>
#include <linux/cpumask.h>
#include <linux/cpuidle.h>
#include <linux/slab.h>
#include <linux/profile.h>
#include <linux/interrupt.h>
#include <linux/mempolicy.h>
#include <linux/migrate.h>
#include <linux/task_work.h>
#include <linux/module.h>

#include "sched.h"
#include "tune.h"
#include "walt.h"
#include <trace/events/sched.h>

#ifdef CONFIG_SCHED_WALT

static inline bool task_fits_max(struct task_struct *p, int cpu);
static void walt_fixup_sched_stats_fair(struct rq *rq, struct task_struct *p,
					u32 new_task_load, u32 new_pred_demand);
static void walt_fixup_nr_big_tasks(struct rq *rq, struct task_struct *p,
				    int delta, bool inc);
#endif /* CONFIG_SCHED_WALT */

#if defined(CONFIG_SCHED_WALT) && defined(CONFIG_CFS_BANDWIDTH)

static void walt_init_cfs_rq_stats(struct cfs_rq *cfs_rq);
static void walt_inc_cfs_rq_stats(struct cfs_rq *cfs_rq,
				  struct task_struct *p);
static void walt_dec_cfs_rq_stats(struct cfs_rq *cfs_rq,
				  struct task_struct *p);
static void walt_inc_throttled_cfs_rq_stats(struct walt_sched_stats *stats,
					    struct cfs_rq *cfs_rq);
static void walt_dec_throttled_cfs_rq_stats(struct walt_sched_stats *stats,
					    struct cfs_rq *cfs_rq);
#else
static inline void walt_init_cfs_rq_stats(struct cfs_rq *cfs_rq) {}
static inline void
walt_inc_cfs_rq_stats(struct cfs_rq *cfs_rq, struct task_struct *p) {}
static inline void
walt_dec_cfs_rq_stats(struct cfs_rq *cfs_rq, struct task_struct *p) {}

#define walt_inc_throttled_cfs_rq_stats(...)
#define walt_dec_throttled_cfs_rq_stats(...)

#endif


/*
 * Targeted preemption latency for CPU-bound tasks:
 * (default: 6ms * (1 + ilog(ncpus)), units: nanoseconds)
 *
 * NOTE: this latency value is not the same as the concept of
 * 'timeslice length' - timeslices in CFS are of variable length
 * and have no persistent notion like in traditional, time-slice
 * based scheduling concepts.
 *
 * (to see the precise effective timeslice length of your workload,
 *  run vmstat and monitor the context-switches (cs) field)
 */
unsigned int sysctl_sched_latency = 6000000ULL;
unsigned int normalized_sysctl_sched_latency = 6000000ULL;

unsigned int sysctl_sched_is_big_little = 1;
unsigned int sysctl_sched_sync_hint_enable = 1;
unsigned int sysctl_sched_cstate_aware = 1;
DEFINE_PER_CPU_READ_MOSTLY(int, sched_load_boost);

#ifdef CONFIG_SCHED_WALT
unsigned int sysctl_sched_use_walt_cpu_util = 1;
unsigned int sysctl_sched_use_walt_task_util = 1;
#endif
/*
 * The initial- and re-scaling of tunables is configurable
 * (default SCHED_TUNABLESCALING_LOG = *(1+ilog(ncpus))
 *
 * Options are:
 * SCHED_TUNABLESCALING_NONE - unscaled, always *1
 * SCHED_TUNABLESCALING_LOG - scaled logarithmical, *1+ilog(ncpus)
 * SCHED_TUNABLESCALING_LINEAR - scaled linear, *ncpus
 */
enum sched_tunable_scaling sysctl_sched_tunable_scaling
	= SCHED_TUNABLESCALING_LOG;

/*
 * Minimal preemption granularity for CPU-bound tasks:
 * (default: 0.75 msec * (1 + ilog(ncpus)), units: nanoseconds)
 */
unsigned int sysctl_sched_min_granularity = 750000ULL;
unsigned int normalized_sysctl_sched_min_granularity = 750000ULL;

/*
 * is kept at sysctl_sched_latency / sysctl_sched_min_granularity
 */
static unsigned int sched_nr_latency = 8;

/*
 * After fork, child runs first. If set to 0 (default) then
 * parent will (try to) run first.
 */
unsigned int sysctl_sched_child_runs_first __read_mostly;

/*
 * SCHED_OTHER wake-up granularity.
 * (default: 1 msec * (1 + ilog(ncpus)), units: nanoseconds)
 *
 * This option delays the preemption effects of decoupled workloads
 * and reduces their over-scheduling. Synchronous workloads will still
 * have immediate wakeup/sleep latencies.
 */
unsigned int sysctl_sched_wakeup_granularity = 1000000UL;
unsigned int normalized_sysctl_sched_wakeup_granularity = 1000000UL;

const_debug unsigned int sysctl_sched_migration_cost = 500000UL;

/*
 * The exponential sliding  window over which load is averaged for shares
 * distribution.
 * (default: 10msec)
 */
unsigned int __read_mostly sysctl_sched_shares_window = 10000000UL;

#ifdef CONFIG_CFS_BANDWIDTH
/*
 * Amount of runtime to allocate from global (tg) to local (per-cfs_rq) pool
 * each time a cfs_rq requests quota.
 *
 * Note: in the case that the slice exceeds the runtime remaining (either due
 * to consumption or the quota being specified to be smaller than the slice)
 * we will always only issue the remaining available time.
 *
 * default: 5 msec, units: microseconds
  */
unsigned int sysctl_sched_cfs_bandwidth_slice = 5000UL;
#endif

/*
 * The margin used when comparing utilization with CPU capacity:
 * util * margin < capacity * 1024
 */
unsigned int sysctl_sched_capacity_margin = 1078; /* ~5% margin */
unsigned int sysctl_sched_capacity_margin_down = 1205; /* ~15% margin */
#define capacity_margin sysctl_sched_capacity_margin

static inline void update_load_add(struct load_weight *lw, unsigned long inc)
{
	lw->weight += inc;
	lw->inv_weight = 0;
}

static inline void update_load_sub(struct load_weight *lw, unsigned long dec)
{
	lw->weight -= dec;
	lw->inv_weight = 0;
}

static inline void update_load_set(struct load_weight *lw, unsigned long w)
{
	lw->weight = w;
	lw->inv_weight = 0;
}

/*
 * Increase the granularity value when there are more CPUs,
 * because with more CPUs the 'effective latency' as visible
 * to users decreases. But the relationship is not linear,
 * so pick a second-best guess by going with the log2 of the
 * number of CPUs.
 *
 * This idea comes from the SD scheduler of Con Kolivas:
 */
static unsigned int get_update_sysctl_factor(void)
{
	unsigned int cpus = min_t(unsigned int, num_online_cpus(), 8);
	unsigned int factor;

	switch (sysctl_sched_tunable_scaling) {
	case SCHED_TUNABLESCALING_NONE:
		factor = 1;
		break;
	case SCHED_TUNABLESCALING_LINEAR:
		factor = cpus;
		break;
	case SCHED_TUNABLESCALING_LOG:
	default:
		factor = 1 + ilog2(cpus);
		break;
	}

	return factor;
}

static void update_sysctl(void)
{
	unsigned int factor = get_update_sysctl_factor();

#define SET_SYSCTL(name) \
	(sysctl_##name = (factor) * normalized_sysctl_##name)
	SET_SYSCTL(sched_min_granularity);
	SET_SYSCTL(sched_latency);
	SET_SYSCTL(sched_wakeup_granularity);
#undef SET_SYSCTL
}

void sched_init_granularity(void)
{
	update_sysctl();
}

#define WMULT_CONST	(~0U)
#define WMULT_SHIFT	32

static void __update_inv_weight(struct load_weight *lw)
{
	unsigned long w;

	if (likely(lw->inv_weight))
		return;

	w = scale_load_down(lw->weight);

	if (BITS_PER_LONG > 32 && unlikely(w >= WMULT_CONST))
		lw->inv_weight = 1;
	else if (unlikely(!w))
		lw->inv_weight = WMULT_CONST;
	else
		lw->inv_weight = WMULT_CONST / w;
}

/*
 * delta_exec * weight / lw.weight
 *   OR
 * (delta_exec * (weight * lw->inv_weight)) >> WMULT_SHIFT
 *
 * Either weight := NICE_0_LOAD and lw \e sched_prio_to_wmult[], in which case
 * we're guaranteed shift stays positive because inv_weight is guaranteed to
 * fit 32 bits, and NICE_0_LOAD gives another 10 bits; therefore shift >= 22.
 *
 * Or, weight =< lw.weight (because lw.weight is the runqueue weight), thus
 * weight/lw.weight <= 1, and therefore our shift will also be positive.
 */
static u64 __calc_delta(u64 delta_exec, unsigned long weight, struct load_weight *lw)
{
	u64 fact = scale_load_down(weight);
	int shift = WMULT_SHIFT;

	__update_inv_weight(lw);

	if (unlikely(fact >> 32)) {
		while (fact >> 32) {
			fact >>= 1;
			shift--;
		}
	}

	/* hint to use a 32x32->64 mul */
	fact = (u64)(u32)fact * lw->inv_weight;

	while (fact >> 32) {
		fact >>= 1;
		shift--;
	}

	return mul_u64_u32_shr(delta_exec, fact, shift);
}

const struct sched_class fair_sched_class;

/**************************************************************
 * CFS operations on generic schedulable entities:
 */

#ifdef CONFIG_FAIR_GROUP_SCHED

/* cpu runqueue to which this cfs_rq is attached */
static inline struct rq *rq_of(struct cfs_rq *cfs_rq)
{
	return cfs_rq->rq;
}

/* An entity is a task if it doesn't "own" a runqueue */
#define entity_is_task(se)	(!se->my_q)

static inline struct task_struct *task_of(struct sched_entity *se)
{
	SCHED_WARN_ON(!entity_is_task(se));
	return container_of(se, struct task_struct, se);
}

/* Walk up scheduling entities hierarchy */
#define for_each_sched_entity(se) \
		for (; se; se = se->parent)

static inline struct cfs_rq *task_cfs_rq(struct task_struct *p)
{
	return p->se.cfs_rq;
}

/* runqueue on which this entity is (to be) queued */
static inline struct cfs_rq *cfs_rq_of(struct sched_entity *se)
{
	return se->cfs_rq;
}

/* runqueue "owned" by this group */
static inline struct cfs_rq *group_cfs_rq(struct sched_entity *grp)
{
	return grp->my_q;
}

static inline void list_add_leaf_cfs_rq(struct cfs_rq *cfs_rq)
{
	if (!cfs_rq->on_list) {
		struct rq *rq = rq_of(cfs_rq);
		int cpu = cpu_of(rq);
		/*
		 * Ensure we either appear before our parent (if already
		 * enqueued) or force our parent to appear after us when it is
		 * enqueued. The fact that we always enqueue bottom-up
		 * reduces this to two cases and a special case for the root
		 * cfs_rq. Furthermore, it also means that we will always reset
		 * tmp_alone_branch either when the branch is connected
		 * to a tree or when we reach the beg of the tree
		 */
		if (cfs_rq->tg->parent &&
		    cfs_rq->tg->parent->cfs_rq[cpu]->on_list) {
			/*
			 * If parent is already on the list, we add the child
			 * just before. Thanks to circular linked property of
			 * the list, this means to put the child at the tail
			 * of the list that starts by parent.
			 */
			list_add_tail_rcu(&cfs_rq->leaf_cfs_rq_list,
				&(cfs_rq->tg->parent->cfs_rq[cpu]->leaf_cfs_rq_list));
			/*
			 * The branch is now connected to its tree so we can
			 * reset tmp_alone_branch to the beginning of the
			 * list.
			 */
			rq->tmp_alone_branch = &rq->leaf_cfs_rq_list;
		} else if (!cfs_rq->tg->parent) {
			/*
			 * cfs rq without parent should be put
			 * at the tail of the list.
			 */
			list_add_tail_rcu(&cfs_rq->leaf_cfs_rq_list,
				&rq->leaf_cfs_rq_list);
			/*
			 * We have reach the beg of a tree so we can reset
			 * tmp_alone_branch to the beginning of the list.
			 */
			rq->tmp_alone_branch = &rq->leaf_cfs_rq_list;
		} else {
			/*
			 * The parent has not already been added so we want to
			 * make sure that it will be put after us.
			 * tmp_alone_branch points to the beg of the branch
			 * where we will add parent.
			 */
			list_add_rcu(&cfs_rq->leaf_cfs_rq_list,
				rq->tmp_alone_branch);
			/*
			 * update tmp_alone_branch to points to the new beg
			 * of the branch
			 */
			rq->tmp_alone_branch = &cfs_rq->leaf_cfs_rq_list;
		}

		cfs_rq->on_list = 1;
	}
}

static inline void list_del_leaf_cfs_rq(struct cfs_rq *cfs_rq)
{
	if (cfs_rq->on_list) {
		list_del_rcu(&cfs_rq->leaf_cfs_rq_list);
		cfs_rq->on_list = 0;
	}
}

/* Iterate thr' all leaf cfs_rq's on a runqueue */
#define for_each_leaf_cfs_rq(rq, cfs_rq) \
	list_for_each_entry_rcu(cfs_rq, &rq->leaf_cfs_rq_list, leaf_cfs_rq_list)

/* Do the two (enqueued) entities belong to the same group ? */
static inline struct cfs_rq *
is_same_group(struct sched_entity *se, struct sched_entity *pse)
{
	if (se->cfs_rq == pse->cfs_rq)
		return se->cfs_rq;

	return NULL;
}

static inline struct sched_entity *parent_entity(struct sched_entity *se)
{
	return se->parent;
}

static void
find_matching_se(struct sched_entity **se, struct sched_entity **pse)
{
	int se_depth, pse_depth;

	/*
	 * preemption test can be made between sibling entities who are in the
	 * same cfs_rq i.e who have a common parent. Walk up the hierarchy of
	 * both tasks until we find their ancestors who are siblings of common
	 * parent.
	 */

	/* First walk up until both entities are at same depth */
	se_depth = (*se)->depth;
	pse_depth = (*pse)->depth;

	while (se_depth > pse_depth) {
		se_depth--;
		*se = parent_entity(*se);
	}

	while (pse_depth > se_depth) {
		pse_depth--;
		*pse = parent_entity(*pse);
	}

	while (!is_same_group(*se, *pse)) {
		*se = parent_entity(*se);
		*pse = parent_entity(*pse);
	}
}

#else	/* !CONFIG_FAIR_GROUP_SCHED */

static inline struct task_struct *task_of(struct sched_entity *se)
{
	return container_of(se, struct task_struct, se);
}

static inline struct rq *rq_of(struct cfs_rq *cfs_rq)
{
	return container_of(cfs_rq, struct rq, cfs);
}

#define entity_is_task(se)	1

#define for_each_sched_entity(se) \
		for (; se; se = NULL)

static inline struct cfs_rq *task_cfs_rq(struct task_struct *p)
{
	return &task_rq(p)->cfs;
}

static inline struct cfs_rq *cfs_rq_of(struct sched_entity *se)
{
	struct task_struct *p = task_of(se);
	struct rq *rq = task_rq(p);

	return &rq->cfs;
}

/* runqueue "owned" by this group */
static inline struct cfs_rq *group_cfs_rq(struct sched_entity *grp)
{
	return NULL;
}

static inline void list_add_leaf_cfs_rq(struct cfs_rq *cfs_rq)
{
}

static inline void list_del_leaf_cfs_rq(struct cfs_rq *cfs_rq)
{
}

#define for_each_leaf_cfs_rq(rq, cfs_rq) \
		for (cfs_rq = &rq->cfs; cfs_rq; cfs_rq = NULL)

static inline struct sched_entity *parent_entity(struct sched_entity *se)
{
	return NULL;
}

static inline void
find_matching_se(struct sched_entity **se, struct sched_entity **pse)
{
}

#endif	/* CONFIG_FAIR_GROUP_SCHED */

static __always_inline
void account_cfs_rq_runtime(struct cfs_rq *cfs_rq, u64 delta_exec);

/**************************************************************
 * Scheduling class tree data structure manipulation methods:
 */

static inline u64 max_vruntime(u64 max_vruntime, u64 vruntime)
{
	s64 delta = (s64)(vruntime - max_vruntime);
	if (delta > 0)
		max_vruntime = vruntime;

	return max_vruntime;
}

static inline u64 min_vruntime(u64 min_vruntime, u64 vruntime)
{
	s64 delta = (s64)(vruntime - min_vruntime);
	if (delta < 0)
		min_vruntime = vruntime;

	return min_vruntime;
}

static inline int entity_before(struct sched_entity *a,
				struct sched_entity *b)
{
	return (s64)(a->vruntime - b->vruntime) < 0;
}

static void update_min_vruntime(struct cfs_rq *cfs_rq)
{
	struct sched_entity *curr = cfs_rq->curr;

	u64 vruntime = cfs_rq->min_vruntime;

	if (curr) {
		if (curr->on_rq)
			vruntime = curr->vruntime;
		else
			curr = NULL;
	}

	if (cfs_rq->rb_leftmost) {
		struct sched_entity *se = rb_entry(cfs_rq->rb_leftmost,
						   struct sched_entity,
						   run_node);

		if (!curr)
			vruntime = se->vruntime;
		else
			vruntime = min_vruntime(vruntime, se->vruntime);
	}

	/* ensure we never gain time by being placed backwards. */
	cfs_rq->min_vruntime = max_vruntime(cfs_rq->min_vruntime, vruntime);
#ifndef CONFIG_64BIT
	smp_wmb();
	cfs_rq->min_vruntime_copy = cfs_rq->min_vruntime;
#endif
}

/*
 * Enqueue an entity into the rb-tree:
 */
static void __enqueue_entity(struct cfs_rq *cfs_rq, struct sched_entity *se)
{
	struct rb_node **link = &cfs_rq->tasks_timeline.rb_node;
	struct rb_node *parent = NULL;
	struct sched_entity *entry;
	int leftmost = 1;

	/*
	 * Find the right place in the rbtree:
	 */
	while (*link) {
		parent = *link;
		entry = rb_entry(parent, struct sched_entity, run_node);
		/*
		 * We dont care about collisions. Nodes with
		 * the same key stay together.
		 */
		if (entity_before(se, entry)) {
			link = &parent->rb_left;
		} else {
			link = &parent->rb_right;
			leftmost = 0;
		}
	}

	/*
	 * Maintain a cache of leftmost tree entries (it is frequently
	 * used):
	 */
	if (leftmost)
		cfs_rq->rb_leftmost = &se->run_node;

	rb_link_node(&se->run_node, parent, link);
	rb_insert_color(&se->run_node, &cfs_rq->tasks_timeline);
}

static void __dequeue_entity(struct cfs_rq *cfs_rq, struct sched_entity *se)
{
	if (cfs_rq->rb_leftmost == &se->run_node) {
		struct rb_node *next_node;

		next_node = rb_next(&se->run_node);
		cfs_rq->rb_leftmost = next_node;
	}

	rb_erase(&se->run_node, &cfs_rq->tasks_timeline);
}

struct sched_entity *__pick_first_entity(struct cfs_rq *cfs_rq)
{
	struct rb_node *left = cfs_rq->rb_leftmost;

	if (!left)
		return NULL;

	return rb_entry(left, struct sched_entity, run_node);
}

static struct sched_entity *__pick_next_entity(struct sched_entity *se)
{
	struct rb_node *next = rb_next(&se->run_node);

	if (!next)
		return NULL;

	return rb_entry(next, struct sched_entity, run_node);
}

#ifdef CONFIG_SCHED_DEBUG
struct sched_entity *__pick_last_entity(struct cfs_rq *cfs_rq)
{
	struct rb_node *last = rb_last(&cfs_rq->tasks_timeline);

	if (!last)
		return NULL;

	return rb_entry(last, struct sched_entity, run_node);
}

/**************************************************************
 * Scheduling class statistics methods:
 */

int sched_proc_update_handler(struct ctl_table *table, int write,
		void __user *buffer, size_t *lenp,
		loff_t *ppos)
{
	int ret = proc_dointvec_minmax(table, write, buffer, lenp, ppos);
	unsigned int factor = get_update_sysctl_factor();

	if (ret || !write)
		return ret;

	sched_nr_latency = DIV_ROUND_UP(sysctl_sched_latency,
					sysctl_sched_min_granularity);

#define WRT_SYSCTL(name) \
	(normalized_sysctl_##name = sysctl_##name / (factor))
	WRT_SYSCTL(sched_min_granularity);
	WRT_SYSCTL(sched_latency);
	WRT_SYSCTL(sched_wakeup_granularity);
#undef WRT_SYSCTL

	return 0;
}
#endif

/*
 * delta /= w
 */
static inline u64 calc_delta_fair(u64 delta, struct sched_entity *se)
{
	if (unlikely(se->load.weight != NICE_0_LOAD))
		delta = __calc_delta(delta, NICE_0_LOAD, &se->load);

	return delta;
}

/*
 * The idea is to set a period in which each task runs once.
 *
 * When there are too many tasks (sched_nr_latency) we have to stretch
 * this period because otherwise the slices get too small.
 *
 * p = (nr <= nl) ? l : l*nr/nl
 */
static u64 __sched_period(unsigned long nr_running)
{
	if (unlikely(nr_running > sched_nr_latency))
		return nr_running * sysctl_sched_min_granularity;
	else
		return sysctl_sched_latency;
}

/*
 * We calculate the wall-time slice from the period by taking a part
 * proportional to the weight.
 *
 * s = p*P[w/rw]
 */
static u64 sched_slice(struct cfs_rq *cfs_rq, struct sched_entity *se)
{
	u64 slice = __sched_period(cfs_rq->nr_running + !se->on_rq);

	for_each_sched_entity(se) {
		struct load_weight *load;
		struct load_weight lw;

		cfs_rq = cfs_rq_of(se);
		load = &cfs_rq->load;

		if (unlikely(!se->on_rq)) {
			lw = cfs_rq->load;

			update_load_add(&lw, se->load.weight);
			load = &lw;
		}
		slice = __calc_delta(slice, se->load.weight, load);
	}
	return slice;
}

/*
 * We calculate the vruntime slice of a to-be-inserted task.
 *
 * vs = s/w
 */
static u64 sched_vslice(struct cfs_rq *cfs_rq, struct sched_entity *se)
{
	return calc_delta_fair(sched_slice(cfs_rq, se), se);
}

#ifdef CONFIG_SMP
static int select_idle_sibling(struct task_struct *p, int prev_cpu, int cpu);
static unsigned long task_h_load(struct task_struct *p);

/*
 * We choose a half-life close to 1 scheduling period.
 * Note: The tables runnable_avg_yN_inv and runnable_avg_yN_sum are
 * dependent on this value.
 */
#define LOAD_AVG_PERIOD 32
#define LOAD_AVG_MAX 47742 /* maximum possible load avg */
#define LOAD_AVG_MAX_N 345 /* number of full periods to produce LOAD_AVG_MAX */

/* Give new sched_entity start runnable values to heavy its load in infant time */
void init_entity_runnable_average(struct sched_entity *se)
{
	struct sched_avg *sa = &se->avg;

	sa->last_update_time = 0;
	/*
	 * sched_avg's period_contrib should be strictly less then 1024, so
	 * we give it 1023 to make sure it is almost a period (1024us), and
	 * will definitely be update (after enqueue).
	 */
	sa->period_contrib = 1023;
	/*
	 * Tasks are intialized with full load to be seen as heavy tasks until
	 * they get a chance to stabilize to their real load level.
	 * Group entities are intialized with zero load to reflect the fact that
	 * nothing has been attached to the task group yet.
	 */
	if (entity_is_task(se))
		sa->load_avg = scale_load_down(se->load.weight);
	sa->load_sum = sa->load_avg * LOAD_AVG_MAX;

	/*
	 * At this point, util_avg won't be used in select_task_rq_fair anyway
	 */
	sa->util_avg = 0;
	sa->util_sum = 0;
	/* when this task enqueue'ed, it will contribute to its cfs_rq's load_avg */
}

static inline u64 cfs_rq_clock_task(struct cfs_rq *cfs_rq);
static void attach_entity_cfs_rq(struct sched_entity *se);

/*
 * With new tasks being created, their initial util_avgs are extrapolated
 * based on the cfs_rq's current util_avg:
 *
 *   util_avg = cfs_rq->util_avg / (cfs_rq->load_avg + 1) * se.load.weight
 *
 * However, in many cases, the above util_avg does not give a desired
 * value. Moreover, the sum of the util_avgs may be divergent, such
 * as when the series is a harmonic series.
 *
 * To solve this problem, we also cap the util_avg of successive tasks to
 * only 1/2 of the left utilization budget:
 *
 *   util_avg_cap = (1024 - cfs_rq->avg.util_avg) / 2^n
 *
 * where n denotes the nth task.
 *
 * For example, a simplest series from the beginning would be like:
 *
 *  task  util_avg: 512, 256, 128,  64,  32,   16,    8, ...
 * cfs_rq util_avg: 512, 768, 896, 960, 992, 1008, 1016, ...
 *
 * Finally, that extrapolated util_avg is clamped to the cap (util_avg_cap)
 * if util_avg > util_avg_cap.
 */
void post_init_entity_util_avg(struct sched_entity *se)
{
	struct cfs_rq *cfs_rq = cfs_rq_of(se);
	struct sched_avg *sa = &se->avg;
	long cap = (long)(SCHED_CAPACITY_SCALE - cfs_rq->avg.util_avg) / 2;

	if (cap > 0) {
		if (cfs_rq->avg.util_avg != 0) {
			sa->util_avg  = cfs_rq->avg.util_avg * se->load.weight;
			sa->util_avg /= (cfs_rq->avg.load_avg + 1);

			if (sa->util_avg > cap)
				sa->util_avg = cap;
		} else {
			sa->util_avg = cap;
		}
		sa->util_sum = sa->util_avg * LOAD_AVG_MAX;
	}

	if (entity_is_task(se)) {
		struct task_struct *p = task_of(se);
		if (p->sched_class != &fair_sched_class) {
			/*
			 * For !fair tasks do:
			 *
			update_cfs_rq_load_avg(now, cfs_rq, false);
			attach_entity_load_avg(cfs_rq, se);
			switched_from_fair(rq, p);
			 *
			 * such that the next switched_to_fair() has the
			 * expected state.
			 */
			se->avg.last_update_time = cfs_rq_clock_task(cfs_rq);
			return;
		}
	}

	attach_entity_cfs_rq(se);
}

#else /* !CONFIG_SMP */
void init_entity_runnable_average(struct sched_entity *se)
{
}
void post_init_entity_util_avg(struct sched_entity *se)
{
}
static void update_tg_load_avg(struct cfs_rq *cfs_rq, int force)
{
}
#endif /* CONFIG_SMP */

/*
 * Update the current task's runtime statistics.
 */
static void update_curr(struct cfs_rq *cfs_rq)
{
	struct sched_entity *curr = cfs_rq->curr;
	u64 now = rq_clock_task(rq_of(cfs_rq));
	u64 delta_exec;

	if (unlikely(!curr))
		return;

	delta_exec = now - curr->exec_start;
	if (unlikely((s64)delta_exec <= 0))
		return;

	curr->exec_start = now;

	schedstat_set(curr->statistics.exec_max,
		      max(delta_exec, curr->statistics.exec_max));

	curr->sum_exec_runtime += delta_exec;
	schedstat_add(cfs_rq->exec_clock, delta_exec);

	curr->vruntime += calc_delta_fair(delta_exec, curr);
	update_min_vruntime(cfs_rq);

	if (entity_is_task(curr)) {
		struct task_struct *curtask = task_of(curr);

		trace_sched_stat_runtime(curtask, delta_exec, curr->vruntime);
		cpuacct_charge(curtask, delta_exec);
		account_group_exec_runtime(curtask, delta_exec);
	}

	account_cfs_rq_runtime(cfs_rq, delta_exec);
}

static void update_curr_fair(struct rq *rq)
{
	update_curr(cfs_rq_of(&rq->curr->se));
}

static inline void
update_stats_wait_start(struct cfs_rq *cfs_rq, struct sched_entity *se)
{
	u64 wait_start, prev_wait_start;

	if (!schedstat_enabled())
		return;

	wait_start = rq_clock(rq_of(cfs_rq));
	prev_wait_start = schedstat_val(se->statistics.wait_start);

	if (entity_is_task(se) && task_on_rq_migrating(task_of(se)) &&
	    likely(wait_start > prev_wait_start))
		wait_start -= prev_wait_start;

	schedstat_set(se->statistics.wait_start, wait_start);
}

static inline void
update_stats_wait_end(struct cfs_rq *cfs_rq, struct sched_entity *se)
{
	struct task_struct *p;
	u64 delta;

	if (!schedstat_enabled())
		return;

	delta = rq_clock(rq_of(cfs_rq)) - schedstat_val(se->statistics.wait_start);

	if (entity_is_task(se)) {
		p = task_of(se);
		if (task_on_rq_migrating(p)) {
			/*
			 * Preserve migrating task's wait time so wait_start
			 * time stamp can be adjusted to accumulate wait time
			 * prior to migration.
			 */
			schedstat_set(se->statistics.wait_start, delta);
			return;
		}
		trace_sched_stat_wait(p, delta);
	}

	schedstat_set(se->statistics.wait_max,
		      max(schedstat_val(se->statistics.wait_max), delta));
	schedstat_inc(se->statistics.wait_count);
	schedstat_add(se->statistics.wait_sum, delta);
	schedstat_set(se->statistics.wait_start, 0);
}

static inline void
update_stats_enqueue_sleeper(struct cfs_rq *cfs_rq, struct sched_entity *se)
{
	struct task_struct *tsk = NULL;
	u64 sleep_start, block_start;

	if (!schedstat_enabled())
		return;

	sleep_start = schedstat_val(se->statistics.sleep_start);
	block_start = schedstat_val(se->statistics.block_start);

	if (entity_is_task(se))
		tsk = task_of(se);

	if (sleep_start) {
		u64 delta = rq_clock(rq_of(cfs_rq)) - sleep_start;

		if ((s64)delta < 0)
			delta = 0;

		if (unlikely(delta > schedstat_val(se->statistics.sleep_max)))
			schedstat_set(se->statistics.sleep_max, delta);

		schedstat_set(se->statistics.sleep_start, 0);
		schedstat_add(se->statistics.sum_sleep_runtime, delta);

		if (tsk) {
			account_scheduler_latency(tsk, delta >> 10, 1);
			trace_sched_stat_sleep(tsk, delta);
		}
	}
	if (block_start) {
		u64 delta = rq_clock(rq_of(cfs_rq)) - block_start;

		if ((s64)delta < 0)
			delta = 0;

		if (unlikely(delta > schedstat_val(se->statistics.block_max)))
			schedstat_set(se->statistics.block_max, delta);

		schedstat_set(se->statistics.block_start, 0);
		schedstat_add(se->statistics.sum_sleep_runtime, delta);

		if (tsk) {
			if (tsk->in_iowait) {
				schedstat_add(se->statistics.iowait_sum, delta);
				schedstat_inc(se->statistics.iowait_count);
				trace_sched_stat_iowait(tsk, delta);
			}

			trace_sched_stat_blocked(tsk, delta);
			trace_sched_blocked_reason(tsk);

			/*
			 * Blocking time is in units of nanosecs, so shift by
			 * 20 to get a milliseconds-range estimation of the
			 * amount of time that the task spent sleeping:
			 */
			if (unlikely(prof_on == SLEEP_PROFILING)) {
				profile_hits(SLEEP_PROFILING,
						(void *)get_wchan(tsk),
						delta >> 20);
			}
			account_scheduler_latency(tsk, delta >> 10, 0);
		}
	}
}

/*
 * Task is being enqueued - update stats:
 */
static inline void
update_stats_enqueue(struct cfs_rq *cfs_rq, struct sched_entity *se, int flags)
{
	if (!schedstat_enabled())
		return;

	/*
	 * Are we enqueueing a waiting task? (for current tasks
	 * a dequeue/enqueue event is a NOP)
	 */
	if (se != cfs_rq->curr)
		update_stats_wait_start(cfs_rq, se);

	if (flags & ENQUEUE_WAKEUP)
		update_stats_enqueue_sleeper(cfs_rq, se);
}

static inline void
update_stats_dequeue(struct cfs_rq *cfs_rq, struct sched_entity *se, int flags)
{

	if (!schedstat_enabled())
		return;

	/*
	 * Mark the end of the wait period if dequeueing a
	 * waiting task:
	 */
	if (se != cfs_rq->curr)
		update_stats_wait_end(cfs_rq, se);

	if ((flags & DEQUEUE_SLEEP) && entity_is_task(se)) {
		struct task_struct *tsk = task_of(se);

		if (tsk->state & TASK_INTERRUPTIBLE)
			schedstat_set(se->statistics.sleep_start,
				      rq_clock(rq_of(cfs_rq)));
		if (tsk->state & TASK_UNINTERRUPTIBLE)
			schedstat_set(se->statistics.block_start,
				      rq_clock(rq_of(cfs_rq)));
	}
}

/*
 * We are picking a new current task - update its stats:
 */
static inline void
update_stats_curr_start(struct cfs_rq *cfs_rq, struct sched_entity *se)
{
	/*
	 * We are starting a new run period:
	 */
	se->exec_start = rq_clock_task(rq_of(cfs_rq));
}

/**************************************************
 * Scheduling class queueing methods:
 */

#ifdef CONFIG_NUMA_BALANCING
/*
 * Approximate time to scan a full NUMA task in ms. The task scan period is
 * calculated based on the tasks virtual memory size and
 * numa_balancing_scan_size.
 */
unsigned int sysctl_numa_balancing_scan_period_min = 1000;
unsigned int sysctl_numa_balancing_scan_period_max = 60000;

/* Portion of address space to scan in MB */
unsigned int sysctl_numa_balancing_scan_size = 256;

/* Scan @scan_size MB every @scan_period after an initial @scan_delay in ms */
unsigned int sysctl_numa_balancing_scan_delay = 1000;

static unsigned int task_nr_scan_windows(struct task_struct *p)
{
	unsigned long rss = 0;
	unsigned long nr_scan_pages;

	/*
	 * Calculations based on RSS as non-present and empty pages are skipped
	 * by the PTE scanner and NUMA hinting faults should be trapped based
	 * on resident pages
	 */
	nr_scan_pages = sysctl_numa_balancing_scan_size << (20 - PAGE_SHIFT);
	rss = get_mm_rss(p->mm);
	if (!rss)
		rss = nr_scan_pages;

	rss = round_up(rss, nr_scan_pages);
	return rss / nr_scan_pages;
}

/* For sanitys sake, never scan more PTEs than MAX_SCAN_WINDOW MB/sec. */
#define MAX_SCAN_WINDOW 2560

static unsigned int task_scan_min(struct task_struct *p)
{
	unsigned int scan_size = READ_ONCE(sysctl_numa_balancing_scan_size);
	unsigned int scan, floor;
	unsigned int windows = 1;

	if (scan_size < MAX_SCAN_WINDOW)
		windows = MAX_SCAN_WINDOW / scan_size;
	floor = 1000 / windows;

	scan = sysctl_numa_balancing_scan_period_min / task_nr_scan_windows(p);
	return max_t(unsigned int, floor, scan);
}

static unsigned int task_scan_max(struct task_struct *p)
{
	unsigned int smin = task_scan_min(p);
	unsigned int smax;

	/* Watch for min being lower than max due to floor calculations */
	smax = sysctl_numa_balancing_scan_period_max / task_nr_scan_windows(p);
	return max(smin, smax);
}

static void account_numa_enqueue(struct rq *rq, struct task_struct *p)
{
	rq->nr_numa_running += (p->numa_preferred_nid != -1);
	rq->nr_preferred_running += (p->numa_preferred_nid == task_node(p));
}

static void account_numa_dequeue(struct rq *rq, struct task_struct *p)
{
	rq->nr_numa_running -= (p->numa_preferred_nid != -1);
	rq->nr_preferred_running -= (p->numa_preferred_nid == task_node(p));
}

struct numa_group {
	atomic_t refcount;

	spinlock_t lock; /* nr_tasks, tasks */
	int nr_tasks;
	pid_t gid;
	int active_nodes;

	struct rcu_head rcu;
	unsigned long total_faults;
	unsigned long max_faults_cpu;
	/*
	 * Faults_cpu is used to decide whether memory should move
	 * towards the CPU. As a consequence, these stats are weighted
	 * more by CPU use than by memory faults.
	 */
	unsigned long *faults_cpu;
	unsigned long faults[0];
};

/* Shared or private faults. */
#define NR_NUMA_HINT_FAULT_TYPES 2

/* Memory and CPU locality */
#define NR_NUMA_HINT_FAULT_STATS (NR_NUMA_HINT_FAULT_TYPES * 2)

/* Averaged statistics, and temporary buffers. */
#define NR_NUMA_HINT_FAULT_BUCKETS (NR_NUMA_HINT_FAULT_STATS * 2)

pid_t task_numa_group_id(struct task_struct *p)
{
	return p->numa_group ? p->numa_group->gid : 0;
}

/*
 * The averaged statistics, shared & private, memory & cpu,
 * occupy the first half of the array. The second half of the
 * array is for current counters, which are averaged into the
 * first set by task_numa_placement.
 */
static inline int task_faults_idx(enum numa_faults_stats s, int nid, int priv)
{
	return NR_NUMA_HINT_FAULT_TYPES * (s * nr_node_ids + nid) + priv;
}

static inline unsigned long task_faults(struct task_struct *p, int nid)
{
	if (!p->numa_faults)
		return 0;

	return p->numa_faults[task_faults_idx(NUMA_MEM, nid, 0)] +
		p->numa_faults[task_faults_idx(NUMA_MEM, nid, 1)];
}

static inline unsigned long group_faults(struct task_struct *p, int nid)
{
	if (!p->numa_group)
		return 0;

	return p->numa_group->faults[task_faults_idx(NUMA_MEM, nid, 0)] +
		p->numa_group->faults[task_faults_idx(NUMA_MEM, nid, 1)];
}

static inline unsigned long group_faults_cpu(struct numa_group *group, int nid)
{
	return group->faults_cpu[task_faults_idx(NUMA_MEM, nid, 0)] +
		group->faults_cpu[task_faults_idx(NUMA_MEM, nid, 1)];
}

/*
 * A node triggering more than 1/3 as many NUMA faults as the maximum is
 * considered part of a numa group's pseudo-interleaving set. Migrations
 * between these nodes are slowed down, to allow things to settle down.
 */
#define ACTIVE_NODE_FRACTION 3

static bool numa_is_active_node(int nid, struct numa_group *ng)
{
	return group_faults_cpu(ng, nid) * ACTIVE_NODE_FRACTION > ng->max_faults_cpu;
}

/* Handle placement on systems where not all nodes are directly connected. */
static unsigned long score_nearby_nodes(struct task_struct *p, int nid,
					int maxdist, bool task)
{
	unsigned long score = 0;
	int node;

	/*
	 * All nodes are directly connected, and the same distance
	 * from each other. No need for fancy placement algorithms.
	 */
	if (sched_numa_topology_type == NUMA_DIRECT)
		return 0;

	/*
	 * This code is called for each node, introducing N^2 complexity,
	 * which should be ok given the number of nodes rarely exceeds 8.
	 */
	for_each_online_node(node) {
		unsigned long faults;
		int dist = node_distance(nid, node);

		/*
		 * The furthest away nodes in the system are not interesting
		 * for placement; nid was already counted.
		 */
		if (dist == sched_max_numa_distance || node == nid)
			continue;

		/*
		 * On systems with a backplane NUMA topology, compare groups
		 * of nodes, and move tasks towards the group with the most
		 * memory accesses. When comparing two nodes at distance
		 * "hoplimit", only nodes closer by than "hoplimit" are part
		 * of each group. Skip other nodes.
		 */
		if (sched_numa_topology_type == NUMA_BACKPLANE &&
					dist > maxdist)
			continue;

		/* Add up the faults from nearby nodes. */
		if (task)
			faults = task_faults(p, node);
		else
			faults = group_faults(p, node);

		/*
		 * On systems with a glueless mesh NUMA topology, there are
		 * no fixed "groups of nodes". Instead, nodes that are not
		 * directly connected bounce traffic through intermediate
		 * nodes; a numa_group can occupy any set of nodes.
		 * The further away a node is, the less the faults count.
		 * This seems to result in good task placement.
		 */
		if (sched_numa_topology_type == NUMA_GLUELESS_MESH) {
			faults *= (sched_max_numa_distance - dist);
			faults /= (sched_max_numa_distance - LOCAL_DISTANCE);
		}

		score += faults;
	}

	return score;
}

/*
 * These return the fraction of accesses done by a particular task, or
 * task group, on a particular numa node.  The group weight is given a
 * larger multiplier, in order to group tasks together that are almost
 * evenly spread out between numa nodes.
 */
static inline unsigned long task_weight(struct task_struct *p, int nid,
					int dist)
{
	unsigned long faults, total_faults;

	if (!p->numa_faults)
		return 0;

	total_faults = p->total_numa_faults;

	if (!total_faults)
		return 0;

	faults = task_faults(p, nid);
	faults += score_nearby_nodes(p, nid, dist, true);

	return 1000 * faults / total_faults;
}

static inline unsigned long group_weight(struct task_struct *p, int nid,
					 int dist)
{
	unsigned long faults, total_faults;

	if (!p->numa_group)
		return 0;

	total_faults = p->numa_group->total_faults;

	if (!total_faults)
		return 0;

	faults = group_faults(p, nid);
	faults += score_nearby_nodes(p, nid, dist, false);

	return 1000 * faults / total_faults;
}

bool should_numa_migrate_memory(struct task_struct *p, struct page * page,
				int src_nid, int dst_cpu)
{
	struct numa_group *ng = p->numa_group;
	int dst_nid = cpu_to_node(dst_cpu);
	int last_cpupid, this_cpupid;

	this_cpupid = cpu_pid_to_cpupid(dst_cpu, current->pid);

	/*
	 * Multi-stage node selection is used in conjunction with a periodic
	 * migration fault to build a temporal task<->page relation. By using
	 * a two-stage filter we remove short/unlikely relations.
	 *
	 * Using P(p) ~ n_p / n_t as per frequentist probability, we can equate
	 * a task's usage of a particular page (n_p) per total usage of this
	 * page (n_t) (in a given time-span) to a probability.
	 *
	 * Our periodic faults will sample this probability and getting the
	 * same result twice in a row, given these samples are fully
	 * independent, is then given by P(n)^2, provided our sample period
	 * is sufficiently short compared to the usage pattern.
	 *
	 * This quadric squishes small probabilities, making it less likely we
	 * act on an unlikely task<->page relation.
	 */
	last_cpupid = page_cpupid_xchg_last(page, this_cpupid);
	if (!cpupid_pid_unset(last_cpupid) &&
				cpupid_to_nid(last_cpupid) != dst_nid)
		return false;

	/* Always allow migrate on private faults */
	if (cpupid_match_pid(p, last_cpupid))
		return true;

	/* A shared fault, but p->numa_group has not been set up yet. */
	if (!ng)
		return true;

	/*
	 * Destination node is much more heavily used than the source
	 * node? Allow migration.
	 */
	if (group_faults_cpu(ng, dst_nid) > group_faults_cpu(ng, src_nid) *
					ACTIVE_NODE_FRACTION)
		return true;

	/*
	 * Distribute memory according to CPU & memory use on each node,
	 * with 3/4 hysteresis to avoid unnecessary memory migrations:
	 *
	 * faults_cpu(dst)   3   faults_cpu(src)
	 * --------------- * - > ---------------
	 * faults_mem(dst)   4   faults_mem(src)
	 */
	return group_faults_cpu(ng, dst_nid) * group_faults(p, src_nid) * 3 >
	       group_faults_cpu(ng, src_nid) * group_faults(p, dst_nid) * 4;
}

static unsigned long weighted_cpuload(const int cpu);
static unsigned long source_load(int cpu, int type);
static unsigned long target_load(int cpu, int type);
static unsigned long capacity_of(int cpu);
static long effective_load(struct task_group *tg, int cpu, long wl, long wg);

/* Cached statistics for all CPUs within a node */
struct numa_stats {
	unsigned long nr_running;
	unsigned long load;

	/* Total compute capacity of CPUs on a node */
	unsigned long compute_capacity;

	/* Approximate capacity in terms of runnable tasks on a node */
	unsigned long task_capacity;
	int has_free_capacity;
};

/*
 * XXX borrowed from update_sg_lb_stats
 */
static void update_numa_stats(struct numa_stats *ns, int nid)
{
	int smt, cpu, cpus = 0;
	unsigned long capacity;

	memset(ns, 0, sizeof(*ns));
	for_each_cpu(cpu, cpumask_of_node(nid)) {
		struct rq *rq = cpu_rq(cpu);

		ns->nr_running += rq->nr_running;
		ns->load += weighted_cpuload(cpu);
		ns->compute_capacity += capacity_of(cpu);

		cpus++;
	}

	/*
	 * If we raced with hotplug and there are no CPUs left in our mask
	 * the @ns structure is NULL'ed and task_numa_compare() will
	 * not find this node attractive.
	 *
	 * We'll either bail at !has_free_capacity, or we'll detect a huge
	 * imbalance and bail there.
	 */
	if (!cpus)
		return;

	/* smt := ceil(cpus / capacity), assumes: 1 < smt_power < 2 */
	smt = DIV_ROUND_UP(SCHED_CAPACITY_SCALE * cpus, ns->compute_capacity);
	capacity = cpus / smt; /* cores */

	ns->task_capacity = min_t(unsigned, capacity,
		DIV_ROUND_CLOSEST(ns->compute_capacity, SCHED_CAPACITY_SCALE));
	ns->has_free_capacity = (ns->nr_running < ns->task_capacity);
}

struct task_numa_env {
	struct task_struct *p;

	int src_cpu, src_nid;
	int dst_cpu, dst_nid;

	struct numa_stats src_stats, dst_stats;

	int imbalance_pct;
	int dist;

	struct task_struct *best_task;
	long best_imp;
	int best_cpu;
};

static void task_numa_assign(struct task_numa_env *env,
			     struct task_struct *p, long imp)
{
	if (env->best_task)
		put_task_struct(env->best_task);
	if (p)
		get_task_struct(p);

	env->best_task = p;
	env->best_imp = imp;
	env->best_cpu = env->dst_cpu;
}

static bool load_too_imbalanced(long src_load, long dst_load,
				struct task_numa_env *env)
{
	long imb, old_imb;
	long orig_src_load, orig_dst_load;
	long src_capacity, dst_capacity;

	/*
	 * The load is corrected for the CPU capacity available on each node.
	 *
	 * src_load        dst_load
	 * ------------ vs ---------
	 * src_capacity    dst_capacity
	 */
	src_capacity = env->src_stats.compute_capacity;
	dst_capacity = env->dst_stats.compute_capacity;

	/* We care about the slope of the imbalance, not the direction. */
	if (dst_load < src_load)
		swap(dst_load, src_load);

	/* Is the difference below the threshold? */
	imb = dst_load * src_capacity * 100 -
	      src_load * dst_capacity * env->imbalance_pct;
	if (imb <= 0)
		return false;

	/*
	 * The imbalance is above the allowed threshold.
	 * Compare it with the old imbalance.
	 */
	orig_src_load = env->src_stats.load;
	orig_dst_load = env->dst_stats.load;

	if (orig_dst_load < orig_src_load)
		swap(orig_dst_load, orig_src_load);

	old_imb = orig_dst_load * src_capacity * 100 -
		  orig_src_load * dst_capacity * env->imbalance_pct;

	/* Would this change make things worse? */
	return (imb > old_imb);
}

/*
 * This checks if the overall compute and NUMA accesses of the system would
 * be improved if the source tasks was migrated to the target dst_cpu taking
 * into account that it might be best if task running on the dst_cpu should
 * be exchanged with the source task
 */
static void task_numa_compare(struct task_numa_env *env,
			      long taskimp, long groupimp)
{
	struct rq *src_rq = cpu_rq(env->src_cpu);
	struct rq *dst_rq = cpu_rq(env->dst_cpu);
	struct task_struct *cur;
	long src_load, dst_load;
	long load;
	long imp = env->p->numa_group ? groupimp : taskimp;
	long moveimp = imp;
	int dist = env->dist;

	rcu_read_lock();
	cur = task_rcu_dereference(&dst_rq->curr);
	if (cur && ((cur->flags & PF_EXITING) || is_idle_task(cur)))
		cur = NULL;

	/*
	 * Because we have preemption enabled we can get migrated around and
	 * end try selecting ourselves (current == env->p) as a swap candidate.
	 */
	if (cur == env->p)
		goto unlock;

	/*
	 * "imp" is the fault differential for the source task between the
	 * source and destination node. Calculate the total differential for
	 * the source task and potential destination task. The more negative
	 * the value is, the more rmeote accesses that would be expected to
	 * be incurred if the tasks were swapped.
	 */
	if (cur) {
		/* Skip this swap candidate if cannot move to the source cpu */
		if (!cpumask_test_cpu(env->src_cpu, tsk_cpus_allowed(cur)))
			goto unlock;

		/*
		 * If dst and source tasks are in the same NUMA group, or not
		 * in any group then look only at task weights.
		 */
		if (cur->numa_group == env->p->numa_group) {
			imp = taskimp + task_weight(cur, env->src_nid, dist) -
			      task_weight(cur, env->dst_nid, dist);
			/*
			 * Add some hysteresis to prevent swapping the
			 * tasks within a group over tiny differences.
			 */
			if (cur->numa_group)
				imp -= imp/16;
		} else {
			/*
			 * Compare the group weights. If a task is all by
			 * itself (not part of a group), use the task weight
			 * instead.
			 */
			if (cur->numa_group)
				imp += group_weight(cur, env->src_nid, dist) -
				       group_weight(cur, env->dst_nid, dist);
			else
				imp += task_weight(cur, env->src_nid, dist) -
				       task_weight(cur, env->dst_nid, dist);
		}
	}

	if (imp <= env->best_imp && moveimp <= env->best_imp)
		goto unlock;

	if (!cur) {
		/* Is there capacity at our destination? */
		if (env->src_stats.nr_running <= env->src_stats.task_capacity &&
		    !env->dst_stats.has_free_capacity)
			goto unlock;

		goto balance;
	}

	/* Balance doesn't matter much if we're running a task per cpu */
	if (imp > env->best_imp && src_rq->nr_running == 1 &&
			dst_rq->nr_running == 1)
		goto assign;

	/*
	 * In the overloaded case, try and keep the load balanced.
	 */
balance:
	load = task_h_load(env->p);
	dst_load = env->dst_stats.load + load;
	src_load = env->src_stats.load - load;

	if (moveimp > imp && moveimp > env->best_imp) {
		/*
		 * If the improvement from just moving env->p direction is
		 * better than swapping tasks around, check if a move is
		 * possible. Store a slightly smaller score than moveimp,
		 * so an actually idle CPU will win.
		 */
		if (!load_too_imbalanced(src_load, dst_load, env)) {
			imp = moveimp - 1;
			cur = NULL;
			goto assign;
		}
	}

	if (imp <= env->best_imp)
		goto unlock;

	if (cur) {
		load = task_h_load(cur);
		dst_load -= load;
		src_load += load;
	}

	if (load_too_imbalanced(src_load, dst_load, env))
		goto unlock;

	/*
	 * One idle CPU per node is evaluated for a task numa move.
	 * Call select_idle_sibling to maybe find a better one.
	 */
	if (!cur) {
		/*
		 * select_idle_siblings() uses an per-cpu cpumask that
		 * can be used from IRQ context.
		 */
		local_irq_disable();
		env->dst_cpu = select_idle_sibling(env->p, env->src_cpu,
						   env->dst_cpu);
		local_irq_enable();
	}

assign:
	task_numa_assign(env, cur, imp);
unlock:
	rcu_read_unlock();
}

static void task_numa_find_cpu(struct task_numa_env *env,
				long taskimp, long groupimp)
{
	int cpu;

	for_each_cpu(cpu, cpumask_of_node(env->dst_nid)) {
		/* Skip this CPU if the source task cannot migrate */
		if (!cpumask_test_cpu(cpu, tsk_cpus_allowed(env->p)))
			continue;

		env->dst_cpu = cpu;
		task_numa_compare(env, taskimp, groupimp);
	}
}

/* Only move tasks to a NUMA node less busy than the current node. */
static bool numa_has_capacity(struct task_numa_env *env)
{
	struct numa_stats *src = &env->src_stats;
	struct numa_stats *dst = &env->dst_stats;

	if (src->has_free_capacity && !dst->has_free_capacity)
		return false;

	/*
	 * Only consider a task move if the source has a higher load
	 * than the destination, corrected for CPU capacity on each node.
	 *
	 *      src->load                dst->load
	 * --------------------- vs ---------------------
	 * src->compute_capacity    dst->compute_capacity
	 */
	if (src->load * dst->compute_capacity * env->imbalance_pct >

	    dst->load * src->compute_capacity * 100)
		return true;

	return false;
}

static int task_numa_migrate(struct task_struct *p)
{
	struct task_numa_env env = {
		.p = p,

		.src_cpu = task_cpu(p),
		.src_nid = task_node(p),

		.imbalance_pct = 112,

		.best_task = NULL,
		.best_imp = 0,
		.best_cpu = -1,
	};
	struct sched_domain *sd;
	unsigned long taskweight, groupweight;
	int nid, ret, dist;
	long taskimp, groupimp;

	/*
	 * Pick the lowest SD_NUMA domain, as that would have the smallest
	 * imbalance and would be the first to start moving tasks about.
	 *
	 * And we want to avoid any moving of tasks about, as that would create
	 * random movement of tasks -- counter the numa conditions we're trying
	 * to satisfy here.
	 */
	rcu_read_lock();
	sd = rcu_dereference(per_cpu(sd_numa, env.src_cpu));
	if (sd)
		env.imbalance_pct = 100 + (sd->imbalance_pct - 100) / 2;
	rcu_read_unlock();

	/*
	 * Cpusets can break the scheduler domain tree into smaller
	 * balance domains, some of which do not cross NUMA boundaries.
	 * Tasks that are "trapped" in such domains cannot be migrated
	 * elsewhere, so there is no point in (re)trying.
	 */
	if (unlikely(!sd)) {
		p->numa_preferred_nid = task_node(p);
		return -EINVAL;
	}

	env.dst_nid = p->numa_preferred_nid;
	dist = env.dist = node_distance(env.src_nid, env.dst_nid);
	taskweight = task_weight(p, env.src_nid, dist);
	groupweight = group_weight(p, env.src_nid, dist);
	update_numa_stats(&env.src_stats, env.src_nid);
	taskimp = task_weight(p, env.dst_nid, dist) - taskweight;
	groupimp = group_weight(p, env.dst_nid, dist) - groupweight;
	update_numa_stats(&env.dst_stats, env.dst_nid);

	/* Try to find a spot on the preferred nid. */
	if (numa_has_capacity(&env))
		task_numa_find_cpu(&env, taskimp, groupimp);

	/*
	 * Look at other nodes in these cases:
	 * - there is no space available on the preferred_nid
	 * - the task is part of a numa_group that is interleaved across
	 *   multiple NUMA nodes; in order to better consolidate the group,
	 *   we need to check other locations.
	 */
	if (env.best_cpu == -1 || (p->numa_group && p->numa_group->active_nodes > 1)) {
		for_each_online_node(nid) {
			if (nid == env.src_nid || nid == p->numa_preferred_nid)
				continue;

			dist = node_distance(env.src_nid, env.dst_nid);
			if (sched_numa_topology_type == NUMA_BACKPLANE &&
						dist != env.dist) {
				taskweight = task_weight(p, env.src_nid, dist);
				groupweight = group_weight(p, env.src_nid, dist);
			}

			/* Only consider nodes where both task and groups benefit */
			taskimp = task_weight(p, nid, dist) - taskweight;
			groupimp = group_weight(p, nid, dist) - groupweight;
			if (taskimp < 0 && groupimp < 0)
				continue;

			env.dist = dist;
			env.dst_nid = nid;
			update_numa_stats(&env.dst_stats, env.dst_nid);
			if (numa_has_capacity(&env))
				task_numa_find_cpu(&env, taskimp, groupimp);
		}
	}

	/*
	 * If the task is part of a workload that spans multiple NUMA nodes,
	 * and is migrating into one of the workload's active nodes, remember
	 * this node as the task's preferred numa node, so the workload can
	 * settle down.
	 * A task that migrated to a second choice node will be better off
	 * trying for a better one later. Do not set the preferred node here.
	 */
	if (p->numa_group) {
		struct numa_group *ng = p->numa_group;

		if (env.best_cpu == -1)
			nid = env.src_nid;
		else
			nid = env.dst_nid;

		if (ng->active_nodes > 1 && numa_is_active_node(env.dst_nid, ng))
			sched_setnuma(p, env.dst_nid);
	}

	/* No better CPU than the current one was found. */
	if (env.best_cpu == -1)
		return -EAGAIN;

	/*
	 * Reset the scan period if the task is being rescheduled on an
	 * alternative node to recheck if the tasks is now properly placed.
	 */
	p->numa_scan_period = task_scan_min(p);

	if (env.best_task == NULL) {
		ret = migrate_task_to(p, env.best_cpu);
		if (ret != 0)
			trace_sched_stick_numa(p, env.src_cpu, env.best_cpu);
		return ret;
	}

	ret = migrate_swap(p, env.best_task);
	if (ret != 0)
		trace_sched_stick_numa(p, env.src_cpu, task_cpu(env.best_task));
	put_task_struct(env.best_task);
	return ret;
}

/* Attempt to migrate a task to a CPU on the preferred node. */
static void numa_migrate_preferred(struct task_struct *p)
{
	unsigned long interval = HZ;

	/* This task has no NUMA fault statistics yet */
	if (unlikely(p->numa_preferred_nid == -1 || !p->numa_faults))
		return;

	/* Periodically retry migrating the task to the preferred node */
	interval = min(interval, msecs_to_jiffies(p->numa_scan_period) / 16);
	p->numa_migrate_retry = jiffies + interval;

	/* Success if task is already running on preferred CPU */
	if (task_node(p) == p->numa_preferred_nid)
		return;

	/* Otherwise, try migrate to a CPU on the preferred node */
	task_numa_migrate(p);
}

/*
 * Find out how many nodes on the workload is actively running on. Do this by
 * tracking the nodes from which NUMA hinting faults are triggered. This can
 * be different from the set of nodes where the workload's memory is currently
 * located.
 */
static void numa_group_count_active_nodes(struct numa_group *numa_group)
{
	unsigned long faults, max_faults = 0;
	int nid, active_nodes = 0;

	for_each_online_node(nid) {
		faults = group_faults_cpu(numa_group, nid);
		if (faults > max_faults)
			max_faults = faults;
	}

	for_each_online_node(nid) {
		faults = group_faults_cpu(numa_group, nid);
		if (faults * ACTIVE_NODE_FRACTION > max_faults)
			active_nodes++;
	}

	numa_group->max_faults_cpu = max_faults;
	numa_group->active_nodes = active_nodes;
}

/*
 * When adapting the scan rate, the period is divided into NUMA_PERIOD_SLOTS
 * increments. The more local the fault statistics are, the higher the scan
 * period will be for the next scan window. If local/(local+remote) ratio is
 * below NUMA_PERIOD_THRESHOLD (where range of ratio is 1..NUMA_PERIOD_SLOTS)
 * the scan period will decrease. Aim for 70% local accesses.
 */
#define NUMA_PERIOD_SLOTS 10
#define NUMA_PERIOD_THRESHOLD 7

/*
 * Increase the scan period (slow down scanning) if the majority of
 * our memory is already on our local node, or if the majority of
 * the page accesses are shared with other processes.
 * Otherwise, decrease the scan period.
 */
static void update_task_scan_period(struct task_struct *p,
			unsigned long shared, unsigned long private)
{
	unsigned int period_slot;
	int ratio;
	int diff;

	unsigned long remote = p->numa_faults_locality[0];
	unsigned long local = p->numa_faults_locality[1];

	/*
	 * If there were no record hinting faults then either the task is
	 * completely idle or all activity is areas that are not of interest
	 * to automatic numa balancing. Related to that, if there were failed
	 * migration then it implies we are migrating too quickly or the local
	 * node is overloaded. In either case, scan slower
	 */
	if (local + shared == 0 || p->numa_faults_locality[2]) {
		p->numa_scan_period = min(p->numa_scan_period_max,
			p->numa_scan_period << 1);

		p->mm->numa_next_scan = jiffies +
			msecs_to_jiffies(p->numa_scan_period);

		return;
	}

	/*
	 * Prepare to scale scan period relative to the current period.
	 *	 == NUMA_PERIOD_THRESHOLD scan period stays the same
	 *       <  NUMA_PERIOD_THRESHOLD scan period decreases (scan faster)
	 *	 >= NUMA_PERIOD_THRESHOLD scan period increases (scan slower)
	 */
	period_slot = DIV_ROUND_UP(p->numa_scan_period, NUMA_PERIOD_SLOTS);
	ratio = (local * NUMA_PERIOD_SLOTS) / (local + remote);
	if (ratio >= NUMA_PERIOD_THRESHOLD) {
		int slot = ratio - NUMA_PERIOD_THRESHOLD;
		if (!slot)
			slot = 1;
		diff = slot * period_slot;
	} else {
		diff = -(NUMA_PERIOD_THRESHOLD - ratio) * period_slot;

		/*
		 * Scale scan rate increases based on sharing. There is an
		 * inverse relationship between the degree of sharing and
		 * the adjustment made to the scanning period. Broadly
		 * speaking the intent is that there is little point
		 * scanning faster if shared accesses dominate as it may
		 * simply bounce migrations uselessly
		 */
		ratio = DIV_ROUND_UP(private * NUMA_PERIOD_SLOTS, (private + shared + 1));
		diff = (diff * ratio) / NUMA_PERIOD_SLOTS;
	}

	p->numa_scan_period = clamp(p->numa_scan_period + diff,
			task_scan_min(p), task_scan_max(p));
	memset(p->numa_faults_locality, 0, sizeof(p->numa_faults_locality));
}

/*
 * Get the fraction of time the task has been running since the last
 * NUMA placement cycle. The scheduler keeps similar statistics, but
 * decays those on a 32ms period, which is orders of magnitude off
 * from the dozens-of-seconds NUMA balancing period. Use the scheduler
 * stats only if the task is so new there are no NUMA statistics yet.
 */
static u64 numa_get_avg_runtime(struct task_struct *p, u64 *period)
{
	u64 runtime, delta, now;
	/* Use the start of this time slice to avoid calculations. */
	now = p->se.exec_start;
	runtime = p->se.sum_exec_runtime;

	if (p->last_task_numa_placement) {
		delta = runtime - p->last_sum_exec_runtime;
		*period = now - p->last_task_numa_placement;

		/* Avoid time going backwards, prevent potential divide error: */
		if (unlikely((s64)*period < 0))
			*period = 0;
	} else {
		delta = p->se.avg.load_sum / p->se.load.weight;
		*period = LOAD_AVG_MAX;
	}

	p->last_sum_exec_runtime = runtime;
	p->last_task_numa_placement = now;

	return delta;
}

/*
 * Determine the preferred nid for a task in a numa_group. This needs to
 * be done in a way that produces consistent results with group_weight,
 * otherwise workloads might not converge.
 */
static int preferred_group_nid(struct task_struct *p, int nid)
{
	nodemask_t nodes;
	int dist;

	/* Direct connections between all NUMA nodes. */
	if (sched_numa_topology_type == NUMA_DIRECT)
		return nid;

	/*
	 * On a system with glueless mesh NUMA topology, group_weight
	 * scores nodes according to the number of NUMA hinting faults on
	 * both the node itself, and on nearby nodes.
	 */
	if (sched_numa_topology_type == NUMA_GLUELESS_MESH) {
		unsigned long score, max_score = 0;
		int node, max_node = nid;

		dist = sched_max_numa_distance;

		for_each_online_node(node) {
			score = group_weight(p, node, dist);
			if (score > max_score) {
				max_score = score;
				max_node = node;
			}
		}
		return max_node;
	}

	/*
	 * Finding the preferred nid in a system with NUMA backplane
	 * interconnect topology is more involved. The goal is to locate
	 * tasks from numa_groups near each other in the system, and
	 * untangle workloads from different sides of the system. This requires
	 * searching down the hierarchy of node groups, recursively searching
	 * inside the highest scoring group of nodes. The nodemask tricks
	 * keep the complexity of the search down.
	 */
	nodes = node_online_map;
	for (dist = sched_max_numa_distance; dist > LOCAL_DISTANCE; dist--) {
		unsigned long max_faults = 0;
		nodemask_t max_group = NODE_MASK_NONE;
		int a, b;

		/* Are there nodes at this distance from each other? */
		if (!find_numa_distance(dist))
			continue;

		for_each_node_mask(a, nodes) {
			unsigned long faults = 0;
			nodemask_t this_group;
			nodes_clear(this_group);

			/* Sum group's NUMA faults; includes a==b case. */
			for_each_node_mask(b, nodes) {
				if (node_distance(a, b) < dist) {
					faults += group_faults(p, b);
					node_set(b, this_group);
					node_clear(b, nodes);
				}
			}

			/* Remember the top group. */
			if (faults > max_faults) {
				max_faults = faults;
				max_group = this_group;
				/*
				 * subtle: at the smallest distance there is
				 * just one node left in each "group", the
				 * winner is the preferred nid.
				 */
				nid = a;
			}
		}
		/* Next round, evaluate the nodes within max_group. */
		if (!max_faults)
			break;
		nodes = max_group;
	}
	return nid;
}

static void task_numa_placement(struct task_struct *p)
{
	int seq, nid, max_nid = -1, max_group_nid = -1;
	unsigned long max_faults = 0, max_group_faults = 0;
	unsigned long fault_types[2] = { 0, 0 };
	unsigned long total_faults;
	u64 runtime, period;
	spinlock_t *group_lock = NULL;

	/*
	 * The p->mm->numa_scan_seq field gets updated without
	 * exclusive access. Use READ_ONCE() here to ensure
	 * that the field is read in a single access:
	 */
	seq = READ_ONCE(p->mm->numa_scan_seq);
	if (p->numa_scan_seq == seq)
		return;
	p->numa_scan_seq = seq;
	p->numa_scan_period_max = task_scan_max(p);

	total_faults = p->numa_faults_locality[0] +
		       p->numa_faults_locality[1];
	runtime = numa_get_avg_runtime(p, &period);

	/* If the task is part of a group prevent parallel updates to group stats */
	if (p->numa_group) {
		group_lock = &p->numa_group->lock;
		spin_lock_irq(group_lock);
	}

	/* Find the node with the highest number of faults */
	for_each_online_node(nid) {
		/* Keep track of the offsets in numa_faults array */
		int mem_idx, membuf_idx, cpu_idx, cpubuf_idx;
		unsigned long faults = 0, group_faults = 0;
		int priv;

		for (priv = 0; priv < NR_NUMA_HINT_FAULT_TYPES; priv++) {
			long diff, f_diff, f_weight;

			mem_idx = task_faults_idx(NUMA_MEM, nid, priv);
			membuf_idx = task_faults_idx(NUMA_MEMBUF, nid, priv);
			cpu_idx = task_faults_idx(NUMA_CPU, nid, priv);
			cpubuf_idx = task_faults_idx(NUMA_CPUBUF, nid, priv);

			/* Decay existing window, copy faults since last scan */
			diff = p->numa_faults[membuf_idx] - p->numa_faults[mem_idx] / 2;
			fault_types[priv] += p->numa_faults[membuf_idx];
			p->numa_faults[membuf_idx] = 0;

			/*
			 * Normalize the faults_from, so all tasks in a group
			 * count according to CPU use, instead of by the raw
			 * number of faults. Tasks with little runtime have
			 * little over-all impact on throughput, and thus their
			 * faults are less important.
			 */
			f_weight = div64_u64(runtime << 16, period + 1);
			f_weight = (f_weight * p->numa_faults[cpubuf_idx]) /
				   (total_faults + 1);
			f_diff = f_weight - p->numa_faults[cpu_idx] / 2;
			p->numa_faults[cpubuf_idx] = 0;

			p->numa_faults[mem_idx] += diff;
			p->numa_faults[cpu_idx] += f_diff;
			faults += p->numa_faults[mem_idx];
			p->total_numa_faults += diff;
			if (p->numa_group) {
				/*
				 * safe because we can only change our own group
				 *
				 * mem_idx represents the offset for a given
				 * nid and priv in a specific region because it
				 * is at the beginning of the numa_faults array.
				 */
				p->numa_group->faults[mem_idx] += diff;
				p->numa_group->faults_cpu[mem_idx] += f_diff;
				p->numa_group->total_faults += diff;
				group_faults += p->numa_group->faults[mem_idx];
			}
		}

		if (faults > max_faults) {
			max_faults = faults;
			max_nid = nid;
		}

		if (group_faults > max_group_faults) {
			max_group_faults = group_faults;
			max_group_nid = nid;
		}
	}

	update_task_scan_period(p, fault_types[0], fault_types[1]);

	if (p->numa_group) {
		numa_group_count_active_nodes(p->numa_group);
		spin_unlock_irq(group_lock);
		max_nid = preferred_group_nid(p, max_group_nid);
	}

	if (max_faults) {
		/* Set the new preferred node */
		if (max_nid != p->numa_preferred_nid)
			sched_setnuma(p, max_nid);

		if (task_node(p) != p->numa_preferred_nid)
			numa_migrate_preferred(p);
	}
}

static inline int get_numa_group(struct numa_group *grp)
{
	return atomic_inc_not_zero(&grp->refcount);
}

static inline void put_numa_group(struct numa_group *grp)
{
	if (atomic_dec_and_test(&grp->refcount))
		kfree_rcu(grp, rcu);
}

static void task_numa_group(struct task_struct *p, int cpupid, int flags,
			int *priv)
{
	struct numa_group *grp, *my_grp;
	struct task_struct *tsk;
	bool join = false;
	int cpu = cpupid_to_cpu(cpupid);
	int i;

	if (unlikely(!p->numa_group)) {
		unsigned int size = sizeof(struct numa_group) +
				    4*nr_node_ids*sizeof(unsigned long);

		grp = kzalloc(size, GFP_KERNEL | __GFP_NOWARN);
		if (!grp)
			return;

		atomic_set(&grp->refcount, 1);
		grp->active_nodes = 1;
		grp->max_faults_cpu = 0;
		spin_lock_init(&grp->lock);
		grp->gid = p->pid;
		/* Second half of the array tracks nids where faults happen */
		grp->faults_cpu = grp->faults + NR_NUMA_HINT_FAULT_TYPES *
						nr_node_ids;

		for (i = 0; i < NR_NUMA_HINT_FAULT_STATS * nr_node_ids; i++)
			grp->faults[i] = p->numa_faults[i];

		grp->total_faults = p->total_numa_faults;

		grp->nr_tasks++;
		rcu_assign_pointer(p->numa_group, grp);
	}

	rcu_read_lock();
	tsk = READ_ONCE(cpu_rq(cpu)->curr);

	if (!cpupid_match_pid(tsk, cpupid))
		goto no_join;

	grp = rcu_dereference(tsk->numa_group);
	if (!grp)
		goto no_join;

	my_grp = p->numa_group;
	if (grp == my_grp)
		goto no_join;

	/*
	 * Only join the other group if its bigger; if we're the bigger group,
	 * the other task will join us.
	 */
	if (my_grp->nr_tasks > grp->nr_tasks)
		goto no_join;

	/*
	 * Tie-break on the grp address.
	 */
	if (my_grp->nr_tasks == grp->nr_tasks && my_grp > grp)
		goto no_join;

	/* Always join threads in the same process. */
	if (tsk->mm == current->mm)
		join = true;

	/* Simple filter to avoid false positives due to PID collisions */
	if (flags & TNF_SHARED)
		join = true;

	/* Update priv based on whether false sharing was detected */
	*priv = !join;

	if (join && !get_numa_group(grp))
		goto no_join;

	rcu_read_unlock();

	if (!join)
		return;

	BUG_ON(irqs_disabled());
	double_lock_irq(&my_grp->lock, &grp->lock);

	for (i = 0; i < NR_NUMA_HINT_FAULT_STATS * nr_node_ids; i++) {
		my_grp->faults[i] -= p->numa_faults[i];
		grp->faults[i] += p->numa_faults[i];
	}
	my_grp->total_faults -= p->total_numa_faults;
	grp->total_faults += p->total_numa_faults;

	my_grp->nr_tasks--;
	grp->nr_tasks++;

	spin_unlock(&my_grp->lock);
	spin_unlock_irq(&grp->lock);

	rcu_assign_pointer(p->numa_group, grp);

	put_numa_group(my_grp);
	return;

no_join:
	rcu_read_unlock();
	return;
}

/*
 * Get rid of NUMA staticstics associated with a task (either current or dead).
 * If @final is set, the task is dead and has reached refcount zero, so we can
 * safely free all relevant data structures. Otherwise, there might be
 * concurrent reads from places like load balancing and procfs, and we should
 * reset the data back to default state without freeing ->numa_faults.
 */
void task_numa_free(struct task_struct *p, bool final)
{
	struct numa_group *grp = p->numa_group;
	unsigned long *numa_faults = p->numa_faults;
	unsigned long flags;
	int i;

	if (!numa_faults)
		return;

	if (grp) {
		spin_lock_irqsave(&grp->lock, flags);
		for (i = 0; i < NR_NUMA_HINT_FAULT_STATS * nr_node_ids; i++)
			grp->faults[i] -= p->numa_faults[i];
		grp->total_faults -= p->total_numa_faults;

		grp->nr_tasks--;
		spin_unlock_irqrestore(&grp->lock, flags);
		RCU_INIT_POINTER(p->numa_group, NULL);
		put_numa_group(grp);
	}

	if (final) {
		p->numa_faults = NULL;
		kfree(numa_faults);
	} else {
		p->total_numa_faults = 0;
		for (i = 0; i < NR_NUMA_HINT_FAULT_STATS * nr_node_ids; i++)
			numa_faults[i] = 0;
	}
}

/*
 * Got a PROT_NONE fault for a page on @node.
 */
void task_numa_fault(int last_cpupid, int mem_node, int pages, int flags)
{
	struct task_struct *p = current;
	bool migrated = flags & TNF_MIGRATED;
	int cpu_node = task_node(current);
	int local = !!(flags & TNF_FAULT_LOCAL);
	struct numa_group *ng;
	int priv;

	if (!static_branch_likely(&sched_numa_balancing))
		return;

	/* for example, ksmd faulting in a user's mm */
	if (!p->mm)
		return;

	/* Allocate buffer to track faults on a per-node basis */
	if (unlikely(!p->numa_faults)) {
		int size = sizeof(*p->numa_faults) *
			   NR_NUMA_HINT_FAULT_BUCKETS * nr_node_ids;

		p->numa_faults = kzalloc(size, GFP_KERNEL|__GFP_NOWARN);
		if (!p->numa_faults)
			return;

		p->total_numa_faults = 0;
		memset(p->numa_faults_locality, 0, sizeof(p->numa_faults_locality));
	}

	/*
	 * First accesses are treated as private, otherwise consider accesses
	 * to be private if the accessing pid has not changed
	 */
	if (unlikely(last_cpupid == (-1 & LAST_CPUPID_MASK))) {
		priv = 1;
	} else {
		priv = cpupid_match_pid(p, last_cpupid);
		if (!priv && !(flags & TNF_NO_GROUP))
			task_numa_group(p, last_cpupid, flags, &priv);
	}

	/*
	 * If a workload spans multiple NUMA nodes, a shared fault that
	 * occurs wholly within the set of nodes that the workload is
	 * actively using should be counted as local. This allows the
	 * scan rate to slow down when a workload has settled down.
	 */
	ng = p->numa_group;
	if (!priv && !local && ng && ng->active_nodes > 1 &&
				numa_is_active_node(cpu_node, ng) &&
				numa_is_active_node(mem_node, ng))
		local = 1;

	task_numa_placement(p);

	/*
	 * Retry task to preferred node migration periodically, in case it
	 * case it previously failed, or the scheduler moved us.
	 */
	if (time_after(jiffies, p->numa_migrate_retry))
		numa_migrate_preferred(p);

	if (migrated)
		p->numa_pages_migrated += pages;
	if (flags & TNF_MIGRATE_FAIL)
		p->numa_faults_locality[2] += pages;

	p->numa_faults[task_faults_idx(NUMA_MEMBUF, mem_node, priv)] += pages;
	p->numa_faults[task_faults_idx(NUMA_CPUBUF, cpu_node, priv)] += pages;
	p->numa_faults_locality[local] += pages;
}

static void reset_ptenuma_scan(struct task_struct *p)
{
	/*
	 * We only did a read acquisition of the mmap sem, so
	 * p->mm->numa_scan_seq is written to without exclusive access
	 * and the update is not guaranteed to be atomic. That's not
	 * much of an issue though, since this is just used for
	 * statistical sampling. Use READ_ONCE/WRITE_ONCE, which are not
	 * expensive, to avoid any form of compiler optimizations:
	 */
	WRITE_ONCE(p->mm->numa_scan_seq, READ_ONCE(p->mm->numa_scan_seq) + 1);
	p->mm->numa_scan_offset = 0;
}

/*
 * The expensive part of numa migration is done from task_work context.
 * Triggered from task_tick_numa().
 */
void task_numa_work(struct callback_head *work)
{
	unsigned long migrate, next_scan, now = jiffies;
	struct task_struct *p = current;
	struct mm_struct *mm = p->mm;
	u64 runtime = p->se.sum_exec_runtime;
	struct vm_area_struct *vma;
	unsigned long start, end;
	unsigned long nr_pte_updates = 0;
	long pages, virtpages;

	SCHED_WARN_ON(p != container_of(work, struct task_struct, numa_work));

	work->next = work; /* protect against double add */
	/*
	 * Who cares about NUMA placement when they're dying.
	 *
	 * NOTE: make sure not to dereference p->mm before this check,
	 * exit_task_work() happens _after_ exit_mm() so we could be called
	 * without p->mm even though we still had it when we enqueued this
	 * work.
	 */
	if (p->flags & PF_EXITING)
		return;

	if (!mm->numa_next_scan) {
		mm->numa_next_scan = now +
			msecs_to_jiffies(sysctl_numa_balancing_scan_delay);
	}

	/*
	 * Enforce maximal scan/migration frequency..
	 */
	migrate = mm->numa_next_scan;
	if (time_before(now, migrate))
		return;

	if (p->numa_scan_period == 0) {
		p->numa_scan_period_max = task_scan_max(p);
		p->numa_scan_period = task_scan_min(p);
	}

	next_scan = now + msecs_to_jiffies(p->numa_scan_period);
	if (cmpxchg(&mm->numa_next_scan, migrate, next_scan) != migrate)
		return;

	/*
	 * Delay this task enough that another task of this mm will likely win
	 * the next time around.
	 */
	p->node_stamp += 2 * TICK_NSEC;

	start = mm->numa_scan_offset;
	pages = sysctl_numa_balancing_scan_size;
	pages <<= 20 - PAGE_SHIFT; /* MB in pages */
	virtpages = pages * 8;	   /* Scan up to this much virtual space */
	if (!pages)
		return;


	if (!down_read_trylock(&mm->mmap_sem))
		return;
	vma = find_vma(mm, start);
	if (!vma) {
		reset_ptenuma_scan(p);
		start = 0;
		vma = mm->mmap;
	}
	for (; vma; vma = vma->vm_next) {
		if (!vma_migratable(vma) || !vma_policy_mof(vma) ||
			is_vm_hugetlb_page(vma) || (vma->vm_flags & VM_MIXEDMAP)) {
			continue;
		}

		/*
		 * Shared library pages mapped by multiple processes are not
		 * migrated as it is expected they are cache replicated. Avoid
		 * hinting faults in read-only file-backed mappings or the vdso
		 * as migrating the pages will be of marginal benefit.
		 */
		if (!vma->vm_mm ||
		    (vma->vm_file && (vma->vm_flags & (VM_READ|VM_WRITE)) == (VM_READ)))
			continue;

		/*
		 * Skip inaccessible VMAs to avoid any confusion between
		 * PROT_NONE and NUMA hinting ptes
		 */
		if (!(vma->vm_flags & (VM_READ | VM_EXEC | VM_WRITE)))
			continue;

		do {
			start = max(start, vma->vm_start);
			end = ALIGN(start + (pages << PAGE_SHIFT), HPAGE_SIZE);
			end = min(end, vma->vm_end);
			nr_pte_updates = change_prot_numa(vma, start, end);

			/*
			 * Try to scan sysctl_numa_balancing_size worth of
			 * hpages that have at least one present PTE that
			 * is not already pte-numa. If the VMA contains
			 * areas that are unused or already full of prot_numa
			 * PTEs, scan up to virtpages, to skip through those
			 * areas faster.
			 */
			if (nr_pte_updates)
				pages -= (end - start) >> PAGE_SHIFT;
			virtpages -= (end - start) >> PAGE_SHIFT;

			start = end;
			if (pages <= 0 || virtpages <= 0)
				goto out;

			cond_resched();
		} while (end != vma->vm_end);
	}

out:
	/*
	 * It is possible to reach the end of the VMA list but the last few
	 * VMAs are not guaranteed to the vma_migratable. If they are not, we
	 * would find the !migratable VMA on the next scan but not reset the
	 * scanner to the start so check it now.
	 */
	if (vma)
		mm->numa_scan_offset = start;
	else
		reset_ptenuma_scan(p);
	up_read(&mm->mmap_sem);

	/*
	 * Make sure tasks use at least 32x as much time to run other code
	 * than they used here, to limit NUMA PTE scanning overhead to 3% max.
	 * Usually update_task_scan_period slows down scanning enough; on an
	 * overloaded system we need to limit overhead on a per task basis.
	 */
	if (unlikely(p->se.sum_exec_runtime != runtime)) {
		u64 diff = p->se.sum_exec_runtime - runtime;
		p->node_stamp += 32 * diff;
	}
}

/*
 * Drive the periodic memory faults..
 */
void task_tick_numa(struct rq *rq, struct task_struct *curr)
{
	struct callback_head *work = &curr->numa_work;
	u64 period, now;

	/*
	 * We don't care about NUMA placement if we don't have memory.
	 */
	if (!curr->mm || (curr->flags & PF_EXITING) || work->next != work)
		return;

	/*
	 * Using runtime rather than walltime has the dual advantage that
	 * we (mostly) drive the selection from busy threads and that the
	 * task needs to have done some actual work before we bother with
	 * NUMA placement.
	 */
	now = curr->se.sum_exec_runtime;
	period = (u64)curr->numa_scan_period * NSEC_PER_MSEC;

	if (now > curr->node_stamp + period) {
		if (!curr->node_stamp)
			curr->numa_scan_period = task_scan_min(curr);
		curr->node_stamp += period;

		if (!time_before(jiffies, curr->mm->numa_next_scan)) {
			init_task_work(work, task_numa_work); /* TODO: move this into sched_fork() */
			task_work_add(curr, work, true);
		}
	}
}
#else
static void task_tick_numa(struct rq *rq, struct task_struct *curr)
{
}

static inline void account_numa_enqueue(struct rq *rq, struct task_struct *p)
{
}

static inline void account_numa_dequeue(struct rq *rq, struct task_struct *p)
{
}
#endif /* CONFIG_NUMA_BALANCING */

static void
account_entity_enqueue(struct cfs_rq *cfs_rq, struct sched_entity *se)
{
	update_load_add(&cfs_rq->load, se->load.weight);
	if (!parent_entity(se))
		update_load_add(&rq_of(cfs_rq)->load, se->load.weight);
#ifdef CONFIG_SMP
	if (entity_is_task(se)) {
		struct rq *rq = rq_of(cfs_rq);

		account_numa_enqueue(rq, task_of(se));
		list_add(&se->group_node, &rq->cfs_tasks);
	}
#endif
	cfs_rq->nr_running++;
}

static void
account_entity_dequeue(struct cfs_rq *cfs_rq, struct sched_entity *se)
{
	update_load_sub(&cfs_rq->load, se->load.weight);
	if (!parent_entity(se))
		update_load_sub(&rq_of(cfs_rq)->load, se->load.weight);
#ifdef CONFIG_SMP
	if (entity_is_task(se)) {
		account_numa_dequeue(rq_of(cfs_rq), task_of(se));
		list_del_init(&se->group_node);
	}
#endif
	cfs_rq->nr_running--;
}

#ifdef CONFIG_FAIR_GROUP_SCHED
# ifdef CONFIG_SMP
static long calc_cfs_shares(struct cfs_rq *cfs_rq, struct task_group *tg)
{
	long tg_weight, load, shares;

	/*
	 * This really should be: cfs_rq->avg.load_avg, but instead we use
	 * cfs_rq->load.weight, which is its upper bound. This helps ramp up
	 * the shares for small weight interactive tasks.
	 */
	load = scale_load_down(cfs_rq->load.weight);

	tg_weight = atomic_long_read(&tg->load_avg);

	/* Ensure tg_weight >= load */
	tg_weight -= cfs_rq->tg_load_avg_contrib;
	tg_weight += load;

	shares = (tg->shares * load);
	if (tg_weight)
		shares /= tg_weight;

	if (shares < MIN_SHARES)
		shares = MIN_SHARES;
	if (shares > tg->shares)
		shares = tg->shares;

	return shares;
}
# else /* CONFIG_SMP */
static inline long calc_cfs_shares(struct cfs_rq *cfs_rq, struct task_group *tg)
{
	return tg->shares;
}
# endif /* CONFIG_SMP */

static void reweight_entity(struct cfs_rq *cfs_rq, struct sched_entity *se,
			    unsigned long weight)
{
	if (se->on_rq) {
		/* commit outstanding execution time */
		if (cfs_rq->curr == se)
			update_curr(cfs_rq);
		account_entity_dequeue(cfs_rq, se);
	}

	update_load_set(&se->load, weight);

	if (se->on_rq)
		account_entity_enqueue(cfs_rq, se);
}

static inline int throttled_hierarchy(struct cfs_rq *cfs_rq);

static void update_cfs_shares(struct sched_entity *se)
{
	struct cfs_rq *cfs_rq = group_cfs_rq(se);
	struct task_group *tg;
	long shares;

	if (!cfs_rq)
		return;

	if (throttled_hierarchy(cfs_rq))
		return;

	tg = cfs_rq->tg;

#ifndef CONFIG_SMP
	if (likely(se->load.weight == tg->shares))
		return;
#endif
	shares = calc_cfs_shares(cfs_rq, tg);

	reweight_entity(cfs_rq_of(se), se, shares);
}

#else /* CONFIG_FAIR_GROUP_SCHED */
static inline void update_cfs_shares(struct sched_entity *se)
{
}
#endif /* CONFIG_FAIR_GROUP_SCHED */

#ifdef CONFIG_SMP
u32 sched_get_wake_up_idle(struct task_struct *p)
{
	u32 enabled = p->flags & PF_WAKE_UP_IDLE;

	return !!enabled;
}
EXPORT_SYMBOL(sched_get_wake_up_idle);

int sched_set_wake_up_idle(struct task_struct *p, int wake_up_idle)
{
	int enable = !!wake_up_idle;

	if (enable)
		p->flags |= PF_WAKE_UP_IDLE;
	else
		p->flags &= ~PF_WAKE_UP_IDLE;

	return 0;
}
EXPORT_SYMBOL(sched_set_wake_up_idle);

/* Precomputed fixed inverse multiplies for multiplication by y^n */
static const u32 runnable_avg_yN_inv[] = {
	0xffffffff, 0xfa83b2da, 0xf5257d14, 0xefe4b99a, 0xeac0c6e6, 0xe5b906e6,
	0xe0ccdeeb, 0xdbfbb796, 0xd744fcc9, 0xd2a81d91, 0xce248c14, 0xc9b9bd85,
	0xc5672a10, 0xc12c4cc9, 0xbd08a39e, 0xb8fbaf46, 0xb504f333, 0xb123f581,
	0xad583ee9, 0xa9a15ab4, 0xa5fed6a9, 0xa2704302, 0x9ef5325f, 0x9b8d39b9,
	0x9837f050, 0x94f4efa8, 0x91c3d373, 0x8ea4398a, 0x8b95c1e3, 0x88980e80,
	0x85aac367, 0x82cd8698,
};

/*
 * Precomputed \Sum y^k { 1<=k<=n }.  These are floor(true_value) to prevent
 * over-estimates when re-combining.
 */
static const u32 runnable_avg_yN_sum[] = {
	    0, 1002, 1982, 2941, 3880, 4798, 5697, 6576, 7437, 8279, 9103,
	 9909,10698,11470,12226,12966,13690,14398,15091,15769,16433,17082,
	17718,18340,18949,19545,20128,20698,21256,21802,22336,22859,23371,
};

/*
 * Precomputed \Sum y^k { 1<=k<=n, where n%32=0). Values are rolled down to
 * lower integers. See Documentation/scheduler/sched-avg.txt how these
 * were generated:
 */
static const u32 __accumulated_sum_N32[] = {
	    0, 23371, 35056, 40899, 43820, 45281,
	46011, 46376, 46559, 46650, 46696, 46719,
};

/*
 * Approximate:
 *   val * y^n,    where y^32 ~= 0.5 (~1 scheduling period)
 */
static __always_inline u64 decay_load(u64 val, u64 n)
{
	unsigned int local_n;

	if (!n)
		return val;
	else if (unlikely(n > LOAD_AVG_PERIOD * 63))
		return 0;

	/* after bounds checking we can collapse to 32-bit */
	local_n = n;

	/*
	 * As y^PERIOD = 1/2, we can combine
	 *    y^n = 1/2^(n/PERIOD) * y^(n%PERIOD)
	 * With a look-up table which covers y^n (n<PERIOD)
	 *
	 * To achieve constant time decay_load.
	 */
	if (unlikely(local_n >= LOAD_AVG_PERIOD)) {
		val >>= local_n / LOAD_AVG_PERIOD;
		local_n %= LOAD_AVG_PERIOD;
	}

	val = mul_u64_u32_shr(val, runnable_avg_yN_inv[local_n], 32);
	return val;
}

/*
 * For updates fully spanning n periods, the contribution to runnable
 * average will be: \Sum 1024*y^n
 *
 * We can compute this reasonably efficiently by combining:
 *   y^PERIOD = 1/2 with precomputed \Sum 1024*y^n {for  n <PERIOD}
 */
static u32 __compute_runnable_contrib(u64 n)
{
	u32 contrib = 0;

	if (likely(n <= LOAD_AVG_PERIOD))
		return runnable_avg_yN_sum[n];
	else if (unlikely(n >= LOAD_AVG_MAX_N))
		return LOAD_AVG_MAX;

	/* Since n < LOAD_AVG_MAX_N, n/LOAD_AVG_PERIOD < 11 */
	contrib = __accumulated_sum_N32[n/LOAD_AVG_PERIOD];
	n %= LOAD_AVG_PERIOD;
	contrib = decay_load(contrib, n);
	return contrib + runnable_avg_yN_sum[n];
}

#define cap_scale(v, s) ((v)*(s) >> SCHED_CAPACITY_SHIFT)

/*
 * We can represent the historical contribution to runnable average as the
 * coefficients of a geometric series.  To do this we sub-divide our runnable
 * history into segments of approximately 1ms (1024us); label the segment that
 * occurred N-ms ago p_N, with p_0 corresponding to the current period, e.g.
 *
 * [<- 1024us ->|<- 1024us ->|<- 1024us ->| ...
 *      p0            p1           p2
 *     (now)       (~1ms ago)  (~2ms ago)
 *
 * Let u_i denote the fraction of p_i that the entity was runnable.
 *
 * We then designate the fractions u_i as our co-efficients, yielding the
 * following representation of historical load:
 *   u_0 + u_1*y + u_2*y^2 + u_3*y^3 + ...
 *
 * We choose y based on the with of a reasonably scheduling period, fixing:
 *   y^32 = 0.5
 *
 * This means that the contribution to load ~32ms ago (u_32) will be weighted
 * approximately half as much as the contribution to load within the last ms
 * (u_0).
 *
 * When a period "rolls over" and we have new u_0`, multiplying the previous
 * sum again by y is sufficient to update:
 *   load_avg = u_0` + y*(u_0 + u_1*y + u_2*y^2 + ... )
 *            = u_0 + u_1*y + u_2*y^2 + ... [re-labeling u_i --> u_{i+1}]
 */
static __always_inline int
__update_load_avg(u64 now, int cpu, struct sched_avg *sa,
		  unsigned long weight, int running, struct cfs_rq *cfs_rq)
{
	u64 delta, scaled_delta, periods;
	u32 contrib;
	unsigned int delta_w, scaled_delta_w, decayed = 0;
	unsigned long scale_freq, scale_cpu;

	delta = now - sa->last_update_time;
	/*
	 * This should only happen when time goes backwards, which it
	 * unfortunately does during sched clock init when we swap over to TSC.
	 */
	if ((s64)delta < 0) {
		sa->last_update_time = now;
		return 0;
	}

	/*
	 * Use 1024ns as the unit of measurement since it's a reasonable
	 * approximation of 1us and fast to compute.
	 */
	delta >>= 10;
	if (!delta)
		return 0;
	sa->last_update_time = now;

	scale_freq = arch_scale_freq_capacity(NULL, cpu);
	scale_cpu = arch_scale_cpu_capacity(NULL, cpu);
	trace_sched_contrib_scale_f(cpu, scale_freq, scale_cpu);

	/* delta_w is the amount already accumulated against our next period */
	delta_w = sa->period_contrib;
	if (delta + delta_w >= 1024) {
		decayed = 1;

		/* how much left for next period will start over, we don't know yet */
		sa->period_contrib = 0;

		/*
		 * Now that we know we're crossing a period boundary, figure
		 * out how much from delta we need to complete the current
		 * period and accrue it.
		 */
		delta_w = 1024 - delta_w;
		scaled_delta_w = cap_scale(delta_w, scale_freq);
		if (weight) {
			sa->load_sum += weight * scaled_delta_w;
			if (cfs_rq) {
				cfs_rq->runnable_load_sum +=
						weight * scaled_delta_w;
			}
		}
		if (running)
			sa->util_sum += scaled_delta_w * scale_cpu;

		delta -= delta_w;

		/* Figure out how many additional periods this update spans */
		periods = delta / 1024;
		delta %= 1024;

		sa->load_sum = decay_load(sa->load_sum, periods + 1);
		if (cfs_rq) {
			cfs_rq->runnable_load_sum =
				decay_load(cfs_rq->runnable_load_sum, periods + 1);
		}
		sa->util_sum = decay_load((u64)(sa->util_sum), periods + 1);

		/* Efficiently calculate \sum (1..n_period) 1024*y^i */
		contrib = __compute_runnable_contrib(periods);
		contrib = cap_scale(contrib, scale_freq);
		if (weight) {
			sa->load_sum += weight * contrib;
			if (cfs_rq)
				cfs_rq->runnable_load_sum += weight * contrib;
		}
		if (running)
			sa->util_sum += contrib * scale_cpu;
	}

	/* Remainder of delta accrued against u_0` */
	scaled_delta = cap_scale(delta, scale_freq);
	if (weight) {
		sa->load_sum += weight * scaled_delta;
		if (cfs_rq)
			cfs_rq->runnable_load_sum += weight * scaled_delta;
	}
	if (running)
		sa->util_sum += scaled_delta * scale_cpu;

	sa->period_contrib += delta;

	if (decayed) {
		sa->load_avg = div_u64(sa->load_sum, LOAD_AVG_MAX);
		if (cfs_rq) {
			cfs_rq->runnable_load_avg =
				div_u64(cfs_rq->runnable_load_sum, LOAD_AVG_MAX);
		}
		sa->util_avg = sa->util_sum / LOAD_AVG_MAX;
	}

	return decayed;
}

/*
 * Signed add and clamp on underflow.
 *
 * Explicitly do a load-store to ensure the intermediate value never hits
 * memory. This allows lockless observations without ever seeing the negative
 * values.
 */
#define add_positive(_ptr, _val) do {                           \
	typeof(_ptr) ptr = (_ptr);                              \
	typeof(_val) val = (_val);                              \
	typeof(*ptr) res, var = READ_ONCE(*ptr);                \
								\
	res = var + val;                                        \
								\
	if (val < 0 && res > var)                               \
		res = 0;                                        \
								\
	WRITE_ONCE(*ptr, res);                                  \
} while (0)

#ifdef CONFIG_FAIR_GROUP_SCHED
/**
 * update_tg_load_avg - update the tg's load avg
 * @cfs_rq: the cfs_rq whose avg changed
 * @force: update regardless of how small the difference
 *
 * This function 'ensures': tg->load_avg := \Sum tg->cfs_rq[]->avg.load.
 * However, because tg->load_avg is a global value there are performance
 * considerations.
 *
 * In order to avoid having to look at the other cfs_rq's, we use a
 * differential update where we store the last value we propagated. This in
 * turn allows skipping updates if the differential is 'small'.
 *
 * Updating tg's load_avg is necessary before update_cfs_share() (which is
 * done) and effective_load() (which is not done because it is too costly).
 */
static inline void update_tg_load_avg(struct cfs_rq *cfs_rq, int force)
{
	long delta = cfs_rq->avg.load_avg - cfs_rq->tg_load_avg_contrib;

	/*
	 * No need to update load_avg for root_task_group as it is not used.
	 */
	if (cfs_rq->tg == &root_task_group)
		return;

	if (force || abs(delta) > cfs_rq->tg_load_avg_contrib / 64) {
		atomic_long_add(delta, &cfs_rq->tg->load_avg);
		cfs_rq->tg_load_avg_contrib = cfs_rq->avg.load_avg;
	}
}

/*
 * Called within set_task_rq() right before setting a task's cpu. The
 * caller only guarantees p->pi_lock is held; no other assumptions,
 * including the state of rq->lock, should be made.
 */
void set_task_rq_fair(struct sched_entity *se,
		      struct cfs_rq *prev, struct cfs_rq *next)
{
	if (!sched_feat(ATTACH_AGE_LOAD))
		return;

	/*
	 * We are supposed to update the task to "current" time, then its up to
	 * date and ready to go to new CPU/cfs_rq. But we have difficulty in
	 * getting what current time is, so simply throw away the out-of-date
	 * time. This will result in the wakee task is less decayed, but giving
	 * the wakee more load sounds not bad.
	 */
	if (se->avg.last_update_time && prev) {
		u64 p_last_update_time;
		u64 n_last_update_time;

#ifndef CONFIG_64BIT
		u64 p_last_update_time_copy;
		u64 n_last_update_time_copy;

		do {
			p_last_update_time_copy = prev->load_last_update_time_copy;
			n_last_update_time_copy = next->load_last_update_time_copy;

			smp_rmb();

			p_last_update_time = prev->avg.last_update_time;
			n_last_update_time = next->avg.last_update_time;

		} while (p_last_update_time != p_last_update_time_copy ||
			 n_last_update_time != n_last_update_time_copy);
#else
		p_last_update_time = prev->avg.last_update_time;
		n_last_update_time = next->avg.last_update_time;
#endif
		__update_load_avg(p_last_update_time, cpu_of(rq_of(prev)),
				  &se->avg, 0, 0, NULL);
		se->avg.last_update_time = n_last_update_time;
	}
}

/* Take into account change of utilization of a child task group */
static inline void
update_tg_cfs_util(struct cfs_rq *cfs_rq, struct sched_entity *se)
{
	struct cfs_rq *gcfs_rq = group_cfs_rq(se);
	long delta = gcfs_rq->avg.util_avg - se->avg.util_avg;

	/* Nothing to update */
	if (!delta)
		return;

	/* Set new sched_entity's utilization */
	se->avg.util_avg = gcfs_rq->avg.util_avg;
	se->avg.util_sum = se->avg.util_avg * LOAD_AVG_MAX;

	/* Update parent cfs_rq utilization */
	add_positive(&cfs_rq->avg.util_avg, delta);
	cfs_rq->avg.util_sum = cfs_rq->avg.util_avg * LOAD_AVG_MAX;
}

/* Take into account change of load of a child task group */
static inline void
update_tg_cfs_load(struct cfs_rq *cfs_rq, struct sched_entity *se)
{
	struct cfs_rq *gcfs_rq = group_cfs_rq(se);
	long delta, load = gcfs_rq->avg.load_avg;

	/*
	 * If the load of group cfs_rq is null, the load of the
	 * sched_entity will also be null so we can skip the formula
	 */
	if (load) {
		long tg_load;

		/* Get tg's load and ensure tg_load > 0 */
		tg_load = atomic_long_read(&gcfs_rq->tg->load_avg) + 1;

		/* Ensure tg_load >= load and updated with current load*/
		tg_load -= gcfs_rq->tg_load_avg_contrib;
		tg_load += load;

		/*
		 * We need to compute a correction term in the case that the
		 * task group is consuming more CPU than a task of equal
		 * weight. A task with a weight equals to tg->shares will have
		 * a load less or equal to scale_load_down(tg->shares).
		 * Similarly, the sched_entities that represent the task group
		 * at parent level, can't have a load higher than
		 * scale_load_down(tg->shares). And the Sum of sched_entities'
		 * load must be <= scale_load_down(tg->shares).
		 */
		if (tg_load > scale_load_down(gcfs_rq->tg->shares)) {
			/* scale gcfs_rq's load into tg's shares*/
			load *= scale_load_down(gcfs_rq->tg->shares);
			load /= tg_load;
		}
	}

	delta = load - se->avg.load_avg;

	/* Nothing to update */
	if (!delta)
		return;

	/* Set new sched_entity's load */
	se->avg.load_avg = load;
	se->avg.load_sum = se->avg.load_avg * LOAD_AVG_MAX;

	/* Update parent cfs_rq load */
	add_positive(&cfs_rq->avg.load_avg, delta);
	cfs_rq->avg.load_sum = cfs_rq->avg.load_avg * LOAD_AVG_MAX;

	/*
	 * If the sched_entity is already enqueued, we also have to update the
	 * runnable load avg.
	 */
	if (se->on_rq) {
		/* Update parent cfs_rq runnable_load_avg */
		add_positive(&cfs_rq->runnable_load_avg, delta);
		cfs_rq->runnable_load_sum = cfs_rq->runnable_load_avg * LOAD_AVG_MAX;
	}
}

static inline void set_tg_cfs_propagate(struct cfs_rq *cfs_rq)
{
	cfs_rq->propagate_avg = 1;
}

static inline int test_and_clear_tg_cfs_propagate(struct sched_entity *se)
{
	struct cfs_rq *cfs_rq = group_cfs_rq(se);

	if (!cfs_rq->propagate_avg)
		return 0;

	cfs_rq->propagate_avg = 0;
	return 1;
}

/* Update task and its cfs_rq load average */
static inline int propagate_entity_load_avg(struct sched_entity *se)
{
	struct cfs_rq *cfs_rq;

	if (entity_is_task(se))
		return 0;

	if (!test_and_clear_tg_cfs_propagate(se))
		return 0;

	cfs_rq = cfs_rq_of(se);

	set_tg_cfs_propagate(cfs_rq);

	update_tg_cfs_util(cfs_rq, se);
	update_tg_cfs_load(cfs_rq, se);

	return 1;
}

/*
 * Check if we need to update the load and the utilization of a blocked
 * group_entity:
 */
static inline bool skip_blocked_update(struct sched_entity *se)
{
	struct cfs_rq *gcfs_rq = group_cfs_rq(se);

	/*
	 * If sched_entity still have not zero load or utilization, we have to
	 * decay it:
	 */
	if (se->avg.load_avg || se->avg.util_avg)
		return false;

	/*
	 * If there is a pending propagation, we have to update the load and
	 * the utilization of the sched_entity:
	 */
	if (gcfs_rq->propagate_avg)
		return false;

	/*
	 * Otherwise, the load and the utilization of the sched_entity is
	 * already zero and there is no pending propagation, so it will be a
	 * waste of time to try to decay it:
	 */
	return true;
}

#else /* CONFIG_FAIR_GROUP_SCHED */

static inline void update_tg_load_avg(struct cfs_rq *cfs_rq, int force) {}

static inline int propagate_entity_load_avg(struct sched_entity *se)
{
	return 0;
}

static inline void set_tg_cfs_propagate(struct cfs_rq *cfs_rq) {}

#endif /* CONFIG_FAIR_GROUP_SCHED */

static inline void cfs_rq_util_change(struct cfs_rq *cfs_rq)
{
	if (&this_rq()->cfs == cfs_rq) {
		/*
		 * There are a few boundary cases this might miss but it should
		 * get called often enough that that should (hopefully) not be
		 * a real problem -- added to that it only calls on the local
		 * CPU, so if we enqueue remotely we'll miss an update, but
		 * the next tick/schedule should update.
		 *
		 * It will not get called when we go idle, because the idle
		 * thread is a different class (!fair), nor will the utilization
		 * number include things like RT tasks.
		 *
		 * As is, the util number is not freq-invariant (we'd have to
		 * implement arch_scale_freq_capacity() for that).
		 *
		 * See cpu_util().
		 */
		cpufreq_update_util(rq_of(cfs_rq), 0);
	}
}

/*
 * Unsigned subtract and clamp on underflow.
 *
 * Explicitly do a load-store to ensure the intermediate value never hits
 * memory. This allows lockless observations without ever seeing the negative
 * values.
 */
#define sub_positive(_ptr, _val) do {				\
	typeof(_ptr) ptr = (_ptr);				\
	typeof(*ptr) val = (_val);				\
	typeof(*ptr) res, var = READ_ONCE(*ptr);		\
	res = var - val;					\
	if (res > var)						\
		res = 0;					\
	WRITE_ONCE(*ptr, res);					\
} while (0)

/**
 * update_cfs_rq_load_avg - update the cfs_rq's load/util averages
 * @now: current time, as per cfs_rq_clock_task()
 * @cfs_rq: cfs_rq to update
 * @update_freq: should we call cfs_rq_util_change() or will the call do so
 *
 * The cfs_rq avg is the direct sum of all its entities (blocked and runnable)
 * avg. The immediate corollary is that all (fair) tasks must be attached, see
 * post_init_entity_util_avg().
 *
 * cfs_rq->avg is used for task_h_load() and update_cfs_share() for example.
 *
 * Returns true if the load decayed or we removed load.
 *
 * Since both these conditions indicate a changed cfs_rq->avg.load we should
 * call update_tg_load_avg() when this function returns true.
 */
static inline int
update_cfs_rq_load_avg(u64 now, struct cfs_rq *cfs_rq, bool update_freq)
{
	struct sched_avg *sa = &cfs_rq->avg;
	int decayed, removed_load = 0, removed_util = 0;

	if (atomic_long_read(&cfs_rq->removed_load_avg)) {
		s64 r = atomic_long_xchg(&cfs_rq->removed_load_avg, 0);
		sub_positive(&sa->load_avg, r);
		sub_positive(&sa->load_sum, r * LOAD_AVG_MAX);
		removed_load = 1;
		set_tg_cfs_propagate(cfs_rq);
	}

	if (atomic_long_read(&cfs_rq->removed_util_avg)) {
		long r = atomic_long_xchg(&cfs_rq->removed_util_avg, 0);
		sub_positive(&sa->util_avg, r);
		sub_positive(&sa->util_sum, r * LOAD_AVG_MAX);
		removed_util = 1;
		set_tg_cfs_propagate(cfs_rq);
	}

	decayed = __update_load_avg(now, cpu_of(rq_of(cfs_rq)), sa,
		scale_load_down(cfs_rq->load.weight), cfs_rq->curr != NULL, cfs_rq);

#ifndef CONFIG_64BIT
	smp_wmb();
	cfs_rq->load_last_update_time_copy = sa->last_update_time;
#endif

	if (update_freq && (decayed || removed_util))
		cfs_rq_util_change(cfs_rq);

	/* Trace CPU load, unless cfs_rq belongs to a non-root task_group */
	if (cfs_rq == &rq_of(cfs_rq)->cfs)
		trace_sched_load_avg_cpu(cpu_of(rq_of(cfs_rq)), cfs_rq);

	return decayed || removed_load;
}

/*
 * Optional action to be done while updating the load average
 */
#define UPDATE_TG	0x1
#define SKIP_AGE_LOAD	0x2

/* Update task and its cfs_rq load average */
static inline void update_load_avg(struct sched_entity *se, int flags)
{
	struct cfs_rq *cfs_rq = cfs_rq_of(se);
	u64 now = cfs_rq_clock_task(cfs_rq);
	struct rq *rq = rq_of(cfs_rq);
	int cpu = cpu_of(rq);
	int decayed;
	void *ptr = NULL;

	/*
	 * Track task load average for carrying it to new CPU after migrated, and
	 * track group sched_entity load average for task_h_load calc in migration
	 */
	if (se->avg.last_update_time && !(flags & SKIP_AGE_LOAD)) {
		__update_load_avg(now, cpu, &se->avg,
			  se->on_rq * scale_load_down(se->load.weight),
			  cfs_rq->curr == se, NULL);
	}

	decayed  = update_cfs_rq_load_avg(now, cfs_rq, true);
	decayed |= propagate_entity_load_avg(se);

	if (decayed && (flags & UPDATE_TG))
		update_tg_load_avg(cfs_rq, 0);

	if (entity_is_task(se)) {
#ifdef CONFIG_SCHED_WALT
		ptr = (void *)&(task_of(se)->ravg);
#endif
		trace_sched_load_avg_task(task_of(se), &se->avg, ptr);
	}
}

/**
 * attach_entity_load_avg - attach this entity to its cfs_rq load avg
 * @cfs_rq: cfs_rq to attach to
 * @se: sched_entity to attach
 *
 * Must call update_cfs_rq_load_avg() before this, since we rely on
 * cfs_rq->avg.last_update_time being current.
 */
static void attach_entity_load_avg(struct cfs_rq *cfs_rq, struct sched_entity *se)
{
	se->avg.last_update_time = cfs_rq->avg.last_update_time;
	cfs_rq->avg.load_avg += se->avg.load_avg;
	cfs_rq->avg.load_sum += se->avg.load_sum;
	cfs_rq->avg.util_avg += se->avg.util_avg;
	cfs_rq->avg.util_sum += se->avg.util_sum;
	set_tg_cfs_propagate(cfs_rq);

	cfs_rq_util_change(cfs_rq);
}

/**
 * detach_entity_load_avg - detach this entity from its cfs_rq load avg
 * @cfs_rq: cfs_rq to detach from
 * @se: sched_entity to detach
 *
 * Must call update_cfs_rq_load_avg() before this, since we rely on
 * cfs_rq->avg.last_update_time being current.
 */
static void detach_entity_load_avg(struct cfs_rq *cfs_rq, struct sched_entity *se)
{

	sub_positive(&cfs_rq->avg.load_avg, se->avg.load_avg);
	sub_positive(&cfs_rq->avg.load_sum, se->avg.load_sum);
	sub_positive(&cfs_rq->avg.util_avg, se->avg.util_avg);
	sub_positive(&cfs_rq->avg.util_sum, se->avg.util_sum);
	set_tg_cfs_propagate(cfs_rq);

	cfs_rq_util_change(cfs_rq);
}

/* Add the load generated by se into cfs_rq's load average */
static inline void
enqueue_entity_load_avg(struct cfs_rq *cfs_rq, struct sched_entity *se)
{
	struct sched_avg *sa = &se->avg;

	cfs_rq->runnable_load_avg += sa->load_avg;
	cfs_rq->runnable_load_sum += sa->load_sum;

	if (!sa->last_update_time) {
		attach_entity_load_avg(cfs_rq, se);
		update_tg_load_avg(cfs_rq, 0);
	}
}

/* Remove the runnable load generated by se from cfs_rq's runnable load average */
static inline void
dequeue_entity_load_avg(struct cfs_rq *cfs_rq, struct sched_entity *se)
{
	cfs_rq->runnable_load_avg =
		max_t(long, cfs_rq->runnable_load_avg - se->avg.load_avg, 0);
	cfs_rq->runnable_load_sum =
		max_t(s64,  cfs_rq->runnable_load_sum - se->avg.load_sum, 0);
}

#ifndef CONFIG_64BIT
static inline u64 cfs_rq_last_update_time(struct cfs_rq *cfs_rq)
{
	u64 last_update_time_copy;
	u64 last_update_time;

	do {
		last_update_time_copy = cfs_rq->load_last_update_time_copy;
		smp_rmb();
		last_update_time = cfs_rq->avg.last_update_time;
	} while (last_update_time != last_update_time_copy);

	return last_update_time;
}
#else
static inline u64 cfs_rq_last_update_time(struct cfs_rq *cfs_rq)
{
	return cfs_rq->avg.last_update_time;
}
#endif

/*
 * Synchronize entity load avg of dequeued entity without locking
 * the previous rq.
 */
void sync_entity_load_avg(struct sched_entity *se)
{
	struct cfs_rq *cfs_rq = cfs_rq_of(se);
	u64 last_update_time;

	last_update_time = cfs_rq_last_update_time(cfs_rq);
	__update_load_avg(last_update_time, cpu_of(rq_of(cfs_rq)), &se->avg, 0, 0, NULL);
}

/*
 * Task first catches up with cfs_rq, and then subtract
 * itself from the cfs_rq (task must be off the queue now).
 */
void remove_entity_load_avg(struct sched_entity *se)
{
	struct cfs_rq *cfs_rq = cfs_rq_of(se);

	/*
	 * tasks cannot exit without having gone through wake_up_new_task() ->
	 * post_init_entity_util_avg() which will have added things to the
	 * cfs_rq, so we can remove unconditionally.
	 *
	 * Similarly for groups, they will have passed through
	 * post_init_entity_util_avg() before unregister_sched_fair_group()
	 * calls this.
	 */

	sync_entity_load_avg(se);
	atomic_long_add(se->avg.load_avg, &cfs_rq->removed_load_avg);
	atomic_long_add(se->avg.util_avg, &cfs_rq->removed_util_avg);
}

static inline unsigned long cfs_rq_runnable_load_avg(struct cfs_rq *cfs_rq)
{
	return cfs_rq->runnable_load_avg;
}

static inline unsigned long cfs_rq_load_avg(struct cfs_rq *cfs_rq)
{
	return cfs_rq->avg.load_avg;
}

static int idle_balance(struct rq *this_rq);

#else /* CONFIG_SMP */

static inline int
update_cfs_rq_load_avg(u64 now, struct cfs_rq *cfs_rq, bool update_freq)
{
	return 0;
}

#define UPDATE_TG	0x0
#define SKIP_AGE_LOAD	0x0

static inline void update_load_avg(struct sched_entity *se, int not_used1)
{
	cpufreq_update_util(rq_of(cfs_rq_of(se)), 0);
}

static inline void
enqueue_entity_load_avg(struct cfs_rq *cfs_rq, struct sched_entity *se) {}
static inline void
dequeue_entity_load_avg(struct cfs_rq *cfs_rq, struct sched_entity *se) {}
static inline void remove_entity_load_avg(struct sched_entity *se) {}

static inline void
attach_entity_load_avg(struct cfs_rq *cfs_rq, struct sched_entity *se) {}
static inline void
detach_entity_load_avg(struct cfs_rq *cfs_rq, struct sched_entity *se) {}

static inline int idle_balance(struct rq *rq)
{
	return 0;
}

#endif /* CONFIG_SMP */

static void check_spread(struct cfs_rq *cfs_rq, struct sched_entity *se)
{
#ifdef CONFIG_SCHED_DEBUG
	s64 d = se->vruntime - cfs_rq->min_vruntime;

	if (d < 0)
		d = -d;

	if (d > 3*sysctl_sched_latency)
		schedstat_inc(cfs_rq->nr_spread_over);
#endif
}

static void
place_entity(struct cfs_rq *cfs_rq, struct sched_entity *se, int initial)
{
	u64 vruntime = cfs_rq->min_vruntime;

	/*
	 * The 'current' period is already promised to the current tasks,
	 * however the extra weight of the new task will slow them down a
	 * little, place the new task so that it fits in the slot that
	 * stays open at the end.
	 */
	if (initial && sched_feat(START_DEBIT))
		vruntime += sched_vslice(cfs_rq, se);

	/* sleeps up to a single latency don't count. */
	if (!initial) {
		unsigned long thresh = sysctl_sched_latency;

		/*
		 * Halve their sleep time's effect, to allow
		 * for a gentler effect of sleepers:
		 */
		if (sched_feat(GENTLE_FAIR_SLEEPERS))
			thresh >>= 1;

		vruntime -= thresh;
	}

	/* ensure we never gain time by being placed backwards. */
	se->vruntime = max_vruntime(se->vruntime, vruntime);
}

static void check_enqueue_throttle(struct cfs_rq *cfs_rq);

static inline void check_schedstat_required(void)
{
#ifdef CONFIG_SCHEDSTATS
	if (schedstat_enabled())
		return;

	/* Force schedstat enabled if a dependent tracepoint is active */
	if (trace_sched_stat_wait_enabled()    ||
			trace_sched_stat_sleep_enabled()   ||
			trace_sched_stat_iowait_enabled()  ||
			trace_sched_stat_blocked_enabled() ||
			trace_sched_stat_runtime_enabled())  {
		printk_deferred_once("Scheduler tracepoints stat_sleep, stat_iowait, "
			     "stat_blocked and stat_runtime require the "
			     "kernel parameter schedstats=enabled or "
			     "kernel.sched_schedstats=1\n");
	}
#endif
}


/*
 * MIGRATION
 *
 *	dequeue
 *	  update_curr()
 *	    update_min_vruntime()
 *	  vruntime -= min_vruntime
 *
 *	enqueue
 *	  update_curr()
 *	    update_min_vruntime()
 *	  vruntime += min_vruntime
 *
 * this way the vruntime transition between RQs is done when both
 * min_vruntime are up-to-date.
 *
 * WAKEUP (remote)
 *
 *	->migrate_task_rq_fair() (p->state == TASK_WAKING)
 *	  vruntime -= min_vruntime
 *
 *	enqueue
 *	  update_curr()
 *	    update_min_vruntime()
 *	  vruntime += min_vruntime
 *
 * this way we don't have the most up-to-date min_vruntime on the originating
 * CPU and an up-to-date min_vruntime on the destination CPU.
 */

static void
enqueue_entity(struct cfs_rq *cfs_rq, struct sched_entity *se, int flags)
{
	bool renorm = !(flags & ENQUEUE_WAKEUP) || (flags & ENQUEUE_MIGRATED);
	bool curr = cfs_rq->curr == se;

	/*
	 * If we're the current task, we must renormalise before calling
	 * update_curr().
	 */
	if (renorm && curr)
		se->vruntime += cfs_rq->min_vruntime;

	update_curr(cfs_rq);

	/*
	 * Otherwise, renormalise after, such that we're placed at the current
	 * moment in time, instead of some random moment in the past. Being
	 * placed in the past could significantly boost this task to the
	 * fairness detriment of existing tasks.
	 */
	if (renorm && !curr)
		se->vruntime += cfs_rq->min_vruntime;

	/*
	 * When enqueuing a sched_entity, we must:
	 *   - Update loads to have both entity and cfs_rq synced with now.
	 *   - Add its load to cfs_rq->runnable_avg
	 *   - For group_entity, update its weight to reflect the new share of
	 *     its group cfs_rq
	 *   - Add its new weight to cfs_rq->load.weight
	 */
	update_load_avg(se, UPDATE_TG);
	enqueue_entity_load_avg(cfs_rq, se);
	update_cfs_shares(se);
	account_entity_enqueue(cfs_rq, se);

	if (flags & ENQUEUE_WAKEUP)
		place_entity(cfs_rq, se, 0);

	check_schedstat_required();
	update_stats_enqueue(cfs_rq, se, flags);
	check_spread(cfs_rq, se);
	if (!curr)
		__enqueue_entity(cfs_rq, se);
	se->on_rq = 1;

	if (cfs_rq->nr_running == 1) {
		list_add_leaf_cfs_rq(cfs_rq);
		check_enqueue_throttle(cfs_rq);
	}
}

static void __clear_buddies_last(struct sched_entity *se)
{
	for_each_sched_entity(se) {
		struct cfs_rq *cfs_rq = cfs_rq_of(se);
		if (cfs_rq->last != se)
			break;

		cfs_rq->last = NULL;
	}
}

static void __clear_buddies_next(struct sched_entity *se)
{
	for_each_sched_entity(se) {
		struct cfs_rq *cfs_rq = cfs_rq_of(se);
		if (cfs_rq->next != se)
			break;

		cfs_rq->next = NULL;
	}
}

static void __clear_buddies_skip(struct sched_entity *se)
{
	for_each_sched_entity(se) {
		struct cfs_rq *cfs_rq = cfs_rq_of(se);
		if (cfs_rq->skip != se)
			break;

		cfs_rq->skip = NULL;
	}
}

static void clear_buddies(struct cfs_rq *cfs_rq, struct sched_entity *se)
{
	if (cfs_rq->last == se)
		__clear_buddies_last(se);

	if (cfs_rq->next == se)
		__clear_buddies_next(se);

	if (cfs_rq->skip == se)
		__clear_buddies_skip(se);
}

static __always_inline void return_cfs_rq_runtime(struct cfs_rq *cfs_rq);

static void
dequeue_entity(struct cfs_rq *cfs_rq, struct sched_entity *se, int flags)
{
	/*
	 * Update run-time statistics of the 'current'.
	 */
	update_curr(cfs_rq);

	/*
	 * When dequeuing a sched_entity, we must:
	 *   - Update loads to have both entity and cfs_rq synced with now.
	 *   - Substract its load from the cfs_rq->runnable_avg.
	 *   - Substract its previous weight from cfs_rq->load.weight.
	 *   - For group entity, update its weight to reflect the new share
	 *     of its group cfs_rq.
	 */
	update_load_avg(se, UPDATE_TG);
	dequeue_entity_load_avg(cfs_rq, se);

	update_stats_dequeue(cfs_rq, se, flags);

	clear_buddies(cfs_rq, se);

	if (se != cfs_rq->curr)
		__dequeue_entity(cfs_rq, se);
	se->on_rq = 0;
	account_entity_dequeue(cfs_rq, se);

	/*
	 * Normalize after update_curr(); which will also have moved
	 * min_vruntime if @se is the one holding it back. But before doing
	 * update_min_vruntime() again, which will discount @se's position and
	 * can move min_vruntime forward still more.
	 */
	if (!(flags & DEQUEUE_SLEEP))
		se->vruntime -= cfs_rq->min_vruntime;

	/* return excess runtime on last dequeue */
	return_cfs_rq_runtime(cfs_rq);

	update_cfs_shares(se);

	/*
	 * Now advance min_vruntime if @se was the entity holding it back,
	 * except when: DEQUEUE_SAVE && !DEQUEUE_MOVE, in this case we'll be
	 * put back on, and if we advance min_vruntime, we'll be placed back
	 * further than we started -- ie. we'll be penalized.
	 */
	if ((flags & (DEQUEUE_SAVE | DEQUEUE_MOVE)) != DEQUEUE_SAVE)
		update_min_vruntime(cfs_rq);
}

/*
 * Preempt the current task with a newly woken task if needed:
 */
static void
check_preempt_tick(struct cfs_rq *cfs_rq, struct sched_entity *curr)
{
	unsigned long ideal_runtime, delta_exec;
	struct sched_entity *se;
	s64 delta;

	ideal_runtime = sched_slice(cfs_rq, curr);
	delta_exec = curr->sum_exec_runtime - curr->prev_sum_exec_runtime;
	if (delta_exec > ideal_runtime) {
		resched_curr(rq_of(cfs_rq));
		/*
		 * The current task ran long enough, ensure it doesn't get
		 * re-elected due to buddy favours.
		 */
		clear_buddies(cfs_rq, curr);
		return;
	}

	/*
	 * Ensure that a task that missed wakeup preemption by a
	 * narrow margin doesn't have to wait for a full slice.
	 * This also mitigates buddy induced latencies under load.
	 */
	if (delta_exec < sysctl_sched_min_granularity)
		return;

	se = __pick_first_entity(cfs_rq);
	delta = curr->vruntime - se->vruntime;

	if (delta < 0)
		return;

	if (delta > ideal_runtime)
		resched_curr(rq_of(cfs_rq));
}

static void
set_next_entity(struct cfs_rq *cfs_rq, struct sched_entity *se)
{
	/* 'current' is not kept within the tree. */
	if (se->on_rq) {
		/*
		 * Any task has to be enqueued before it get to execute on
		 * a CPU. So account for the time it spent waiting on the
		 * runqueue.
		 */
		update_stats_wait_end(cfs_rq, se);
		__dequeue_entity(cfs_rq, se);
		update_load_avg(se, UPDATE_TG);
	}

	update_stats_curr_start(cfs_rq, se);
	cfs_rq->curr = se;

	/*
	 * Track our maximum slice length, if the CPU's load is at
	 * least twice that of our own weight (i.e. dont track it
	 * when there are only lesser-weight tasks around):
	 */
	if (schedstat_enabled() && rq_of(cfs_rq)->load.weight >= 2*se->load.weight) {
		schedstat_set(se->statistics.slice_max,
			max((u64)schedstat_val(se->statistics.slice_max),
			    se->sum_exec_runtime - se->prev_sum_exec_runtime));
	}

	se->prev_sum_exec_runtime = se->sum_exec_runtime;
}

static int
wakeup_preempt_entity(struct sched_entity *curr, struct sched_entity *se);

/*
 * Pick the next process, keeping these things in mind, in this order:
 * 1) keep things fair between processes/task groups
 * 2) pick the "next" process, since someone really wants that to run
 * 3) pick the "last" process, for cache locality
 * 4) do not run the "skip" process, if something else is available
 */
static struct sched_entity *
pick_next_entity(struct cfs_rq *cfs_rq, struct sched_entity *curr)
{
	struct sched_entity *left = __pick_first_entity(cfs_rq);
	struct sched_entity *se;

	/*
	 * If curr is set we have to see if its left of the leftmost entity
	 * still in the tree, provided there was anything in the tree at all.
	 */
	if (!left || (curr && entity_before(curr, left)))
		left = curr;

	se = left; /* ideally we run the leftmost entity */

	/*
	 * Avoid running the skip buddy, if running something else can
	 * be done without getting too unfair.
	 */
	if (cfs_rq->skip == se) {
		struct sched_entity *second;

		if (se == curr) {
			second = __pick_first_entity(cfs_rq);
		} else {
			second = __pick_next_entity(se);
			if (!second || (curr && entity_before(curr, second)))
				second = curr;
		}

		if (second && wakeup_preempt_entity(second, left) < 1)
			se = second;
	}

	/*
	 * Prefer last buddy, try to return the CPU to a preempted task.
	 */
	if (cfs_rq->last && wakeup_preempt_entity(cfs_rq->last, left) < 1)
		se = cfs_rq->last;

	/*
	 * Someone really wants this to run. If it's not unfair, run it.
	 */
	if (cfs_rq->next && wakeup_preempt_entity(cfs_rq->next, left) < 1)
		se = cfs_rq->next;

	clear_buddies(cfs_rq, se);

	return se;
}

static bool check_cfs_rq_runtime(struct cfs_rq *cfs_rq);

static void put_prev_entity(struct cfs_rq *cfs_rq, struct sched_entity *prev)
{
	/*
	 * If still on the runqueue then deactivate_task()
	 * was not called and update_curr() has to be done:
	 */
	if (prev->on_rq)
		update_curr(cfs_rq);

	/* throttle cfs_rqs exceeding runtime */
	check_cfs_rq_runtime(cfs_rq);

	check_spread(cfs_rq, prev);

	if (prev->on_rq) {
		update_stats_wait_start(cfs_rq, prev);
		/* Put 'current' back into the tree. */
		__enqueue_entity(cfs_rq, prev);
		/* in !on_rq case, update occurred at dequeue */
		update_load_avg(prev, 0);
	}
	cfs_rq->curr = NULL;
}

static void
entity_tick(struct cfs_rq *cfs_rq, struct sched_entity *curr, int queued)
{
	/*
	 * Update run-time statistics of the 'current'.
	 */
	update_curr(cfs_rq);

	/*
	 * Ensure that runnable average is periodically updated.
	 */
	update_load_avg(curr, UPDATE_TG);
	update_cfs_shares(curr);

#ifdef CONFIG_SCHED_HRTICK
	/*
	 * queued ticks are scheduled to match the slice, so don't bother
	 * validating it and just reschedule.
	 */
	if (queued) {
		resched_curr(rq_of(cfs_rq));
		return;
	}
	/*
	 * don't let the period tick interfere with the hrtick preemption
	 */
	if (!sched_feat(DOUBLE_TICK) &&
			hrtimer_active(&rq_of(cfs_rq)->hrtick_timer))
		return;
#endif

	if (cfs_rq->nr_running > 1)
		check_preempt_tick(cfs_rq, curr);
}


/**************************************************
 * CFS bandwidth control machinery
 */

#ifdef CONFIG_CFS_BANDWIDTH

#ifdef HAVE_JUMP_LABEL
static struct static_key __cfs_bandwidth_used;

static inline bool cfs_bandwidth_used(void)
{
	return static_key_false(&__cfs_bandwidth_used);
}

void cfs_bandwidth_usage_inc(void)
{
	static_key_slow_inc(&__cfs_bandwidth_used);
}

void cfs_bandwidth_usage_dec(void)
{
	static_key_slow_dec(&__cfs_bandwidth_used);
}
#else /* HAVE_JUMP_LABEL */
static bool cfs_bandwidth_used(void)
{
	return true;
}

void cfs_bandwidth_usage_inc(void) {}
void cfs_bandwidth_usage_dec(void) {}
#endif /* HAVE_JUMP_LABEL */

/*
 * default period for cfs group bandwidth.
 * default: 0.1s, units: nanoseconds
 */
static inline u64 default_cfs_period(void)
{
	return 100000000ULL;
}

static inline u64 sched_cfs_bandwidth_slice(void)
{
	return (u64)sysctl_sched_cfs_bandwidth_slice * NSEC_PER_USEC;
}

/*
 * Replenish runtime according to assigned quota and update expiration time.
 * We use sched_clock_cpu directly instead of rq->clock to avoid adding
 * additional synchronization around rq->lock.
 *
 * requires cfs_b->lock
 */
void __refill_cfs_bandwidth_runtime(struct cfs_bandwidth *cfs_b)
{
	u64 now;

	if (cfs_b->quota == RUNTIME_INF)
		return;

	now = sched_clock_cpu(smp_processor_id());
	cfs_b->runtime = cfs_b->quota;
	cfs_b->runtime_expires = now + ktime_to_ns(cfs_b->period);
}

static inline struct cfs_bandwidth *tg_cfs_bandwidth(struct task_group *tg)
{
	return &tg->cfs_bandwidth;
}

/* rq->task_clock normalized against any time this cfs_rq has spent throttled */
static inline u64 cfs_rq_clock_task(struct cfs_rq *cfs_rq)
{
	if (unlikely(cfs_rq->throttle_count))
		return cfs_rq->throttled_clock_task - cfs_rq->throttled_clock_task_time;

	return rq_clock_task(rq_of(cfs_rq)) - cfs_rq->throttled_clock_task_time;
}

/* returns 0 on failure to allocate runtime */
static int assign_cfs_rq_runtime(struct cfs_rq *cfs_rq)
{
	struct task_group *tg = cfs_rq->tg;
	struct cfs_bandwidth *cfs_b = tg_cfs_bandwidth(tg);
	u64 amount = 0, min_amount, expires;

	/* note: this is a positive sum as runtime_remaining <= 0 */
	min_amount = sched_cfs_bandwidth_slice() - cfs_rq->runtime_remaining;

	raw_spin_lock(&cfs_b->lock);
	if (cfs_b->quota == RUNTIME_INF)
		amount = min_amount;
	else {
		start_cfs_bandwidth(cfs_b);

		if (cfs_b->runtime > 0) {
			amount = min(cfs_b->runtime, min_amount);
			cfs_b->runtime -= amount;
			cfs_b->idle = 0;
		}
	}
	expires = cfs_b->runtime_expires;
	raw_spin_unlock(&cfs_b->lock);

	cfs_rq->runtime_remaining += amount;
	/*
	 * we may have advanced our local expiration to account for allowed
	 * spread between our sched_clock and the one on which runtime was
	 * issued.
	 */
	if ((s64)(expires - cfs_rq->runtime_expires) > 0)
		cfs_rq->runtime_expires = expires;

	return cfs_rq->runtime_remaining > 0;
}

/*
 * Note: This depends on the synchronization provided by sched_clock and the
 * fact that rq->clock snapshots this value.
 */
static void expire_cfs_rq_runtime(struct cfs_rq *cfs_rq)
{
	struct cfs_bandwidth *cfs_b = tg_cfs_bandwidth(cfs_rq->tg);

	/* if the deadline is ahead of our clock, nothing to do */
	if (likely((s64)(rq_clock(rq_of(cfs_rq)) - cfs_rq->runtime_expires) < 0))
		return;

	if (cfs_rq->runtime_remaining < 0)
		return;

	/*
	 * If the local deadline has passed we have to consider the
	 * possibility that our sched_clock is 'fast' and the global deadline
	 * has not truly expired.
	 *
	 * Fortunately we can check determine whether this the case by checking
	 * whether the global deadline has advanced. It is valid to compare
	 * cfs_b->runtime_expires without any locks since we only care about
	 * exact equality, so a partial write will still work.
	 */

	if (cfs_rq->runtime_expires != cfs_b->runtime_expires) {
		/* extend local deadline, drift is bounded above by 2 ticks */
		cfs_rq->runtime_expires += TICK_NSEC;
	} else {
		/* global deadline is ahead, expiration has passed */
		cfs_rq->runtime_remaining = 0;
	}
}

static void __account_cfs_rq_runtime(struct cfs_rq *cfs_rq, u64 delta_exec)
{
	/* dock delta_exec before expiring quota (as it could span periods) */
	cfs_rq->runtime_remaining -= delta_exec;
	expire_cfs_rq_runtime(cfs_rq);

	if (likely(cfs_rq->runtime_remaining > 0))
		return;

	if (cfs_rq->throttled)
		return;
	/*
	 * if we're unable to extend our runtime we resched so that the active
	 * hierarchy can be throttled
	 */
	if (!assign_cfs_rq_runtime(cfs_rq) && likely(cfs_rq->curr))
		resched_curr(rq_of(cfs_rq));
}

static __always_inline
void account_cfs_rq_runtime(struct cfs_rq *cfs_rq, u64 delta_exec)
{
	if (!cfs_bandwidth_used() || !cfs_rq->runtime_enabled)
		return;

	__account_cfs_rq_runtime(cfs_rq, delta_exec);
}

static inline int cfs_rq_throttled(struct cfs_rq *cfs_rq)
{
	return cfs_bandwidth_used() && cfs_rq->throttled;
}

/* check whether cfs_rq, or any parent, is throttled */
static inline int throttled_hierarchy(struct cfs_rq *cfs_rq)
{
	return cfs_bandwidth_used() && cfs_rq->throttle_count;
}

/*
 * Ensure that neither of the group entities corresponding to src_cpu or
 * dest_cpu are members of a throttled hierarchy when performing group
 * load-balance operations.
 */
static inline int throttled_lb_pair(struct task_group *tg,
				    int src_cpu, int dest_cpu)
{
	struct cfs_rq *src_cfs_rq, *dest_cfs_rq;

	src_cfs_rq = tg->cfs_rq[src_cpu];
	dest_cfs_rq = tg->cfs_rq[dest_cpu];

	return throttled_hierarchy(src_cfs_rq) ||
	       throttled_hierarchy(dest_cfs_rq);
}

/* updated child weight may affect parent so we have to do this bottom up */
static int tg_unthrottle_up(struct task_group *tg, void *data)
{
	struct rq *rq = data;
	struct cfs_rq *cfs_rq = tg->cfs_rq[cpu_of(rq)];

	cfs_rq->throttle_count--;
	if (!cfs_rq->throttle_count) {
		/* adjust cfs_rq_clock_task() */
		cfs_rq->throttled_clock_task_time += rq_clock_task(rq) -
					     cfs_rq->throttled_clock_task;
	}

	return 0;
}

static int tg_throttle_down(struct task_group *tg, void *data)
{
	struct rq *rq = data;
	struct cfs_rq *cfs_rq = tg->cfs_rq[cpu_of(rq)];

	/* group is entering throttled state, stop time */
	if (!cfs_rq->throttle_count)
		cfs_rq->throttled_clock_task = rq_clock_task(rq);
	cfs_rq->throttle_count++;

	return 0;
}

#ifdef CONFIG_SCHED_WALT
static inline void walt_propagate_cumulative_runnable_avg(u64 *accumulated,
							  u64 value, bool add)
{
	if (add)
		*accumulated += value;
	else
		*accumulated -= value;
}
#else
/*
 * Provide a nop definition since cumulative_runnable_avg is not
 * available in rq or cfs_rq when WALT is not enabled.
 */
#define walt_propagate_cumulative_runnable_avg(...)
#endif

static void throttle_cfs_rq(struct cfs_rq *cfs_rq)
{
	struct rq *rq = rq_of(cfs_rq);
	struct cfs_bandwidth *cfs_b = tg_cfs_bandwidth(cfs_rq->tg);
	struct sched_entity *se;
	long task_delta, dequeue = 1;
	bool empty;

	se = cfs_rq->tg->se[cpu_of(rq_of(cfs_rq))];

	/* freeze hierarchy runnable averages while throttled */
	rcu_read_lock();
	walk_tg_tree_from(cfs_rq->tg, tg_throttle_down, tg_nop, (void *)rq);
	rcu_read_unlock();

	task_delta = cfs_rq->h_nr_running;
	for_each_sched_entity(se) {
		struct cfs_rq *qcfs_rq = cfs_rq_of(se);
		/* throttled entity or throttle-on-deactivate */
		if (!se->on_rq)
			break;

		if (dequeue)
			dequeue_entity(qcfs_rq, se, DEQUEUE_SLEEP);
		qcfs_rq->h_nr_running -= task_delta;
<<<<<<< HEAD
		walt_dec_throttled_cfs_rq_stats(&qcfs_rq->walt_stats, cfs_rq);
=======
		walt_propagate_cumulative_runnable_avg(
				   &qcfs_rq->cumulative_runnable_avg,
				   cfs_rq->cumulative_runnable_avg, false);

>>>>>>> cd0d461b

		if (qcfs_rq->load.weight)
			dequeue = 0;
	}

	if (!se) {
		sub_nr_running(rq, task_delta);
<<<<<<< HEAD
		walt_dec_throttled_cfs_rq_stats(&rq->walt_stats, cfs_rq);
=======
		walt_propagate_cumulative_runnable_avg(
				   &rq->cumulative_runnable_avg,
				   cfs_rq->cumulative_runnable_avg, false);
>>>>>>> cd0d461b
	}

	cfs_rq->throttled = 1;
	cfs_rq->throttled_clock = rq_clock(rq);
	raw_spin_lock(&cfs_b->lock);
	empty = list_empty(&cfs_b->throttled_cfs_rq);

	/*
	 * Add to the _head_ of the list, so that an already-started
	 * distribute_cfs_runtime will not see us. If disribute_cfs_runtime is
	 * not running add to the tail so that later runqueues don't get starved.
	 */
	if (cfs_b->distribute_running)
		list_add_rcu(&cfs_rq->throttled_list, &cfs_b->throttled_cfs_rq);
	else
		list_add_tail_rcu(&cfs_rq->throttled_list, &cfs_b->throttled_cfs_rq);

	/*
	 * If we're the first throttled task, make sure the bandwidth
	 * timer is running.
	 */
	if (empty)
		start_cfs_bandwidth(cfs_b);

	raw_spin_unlock(&cfs_b->lock);
}

void unthrottle_cfs_rq(struct cfs_rq *cfs_rq)
{
	struct rq *rq = rq_of(cfs_rq);
	struct cfs_bandwidth *cfs_b = tg_cfs_bandwidth(cfs_rq->tg);
	struct sched_entity *se;
	int enqueue = 1;
	long task_delta;
	struct cfs_rq *tcfs_rq __maybe_unused = cfs_rq;

	se = cfs_rq->tg->se[cpu_of(rq)];

	cfs_rq->throttled = 0;

	update_rq_clock(rq);

	raw_spin_lock(&cfs_b->lock);
	cfs_b->throttled_time += rq_clock(rq) - cfs_rq->throttled_clock;
	list_del_rcu(&cfs_rq->throttled_list);
	raw_spin_unlock(&cfs_b->lock);

	/* update hierarchical throttle state */
	walk_tg_tree_from(cfs_rq->tg, tg_nop, tg_unthrottle_up, (void *)rq);

	if (!cfs_rq->load.weight)
		return;

	task_delta = cfs_rq->h_nr_running;
	for_each_sched_entity(se) {
		if (se->on_rq)
			enqueue = 0;

		cfs_rq = cfs_rq_of(se);
		if (enqueue)
			enqueue_entity(cfs_rq, se, ENQUEUE_WAKEUP);
		cfs_rq->h_nr_running += task_delta;
<<<<<<< HEAD
		walt_inc_throttled_cfs_rq_stats(&cfs_rq->walt_stats, tcfs_rq);
=======
		walt_propagate_cumulative_runnable_avg(
				   &cfs_rq->cumulative_runnable_avg,
				   tcfs_rq->cumulative_runnable_avg, true);
>>>>>>> cd0d461b

		if (cfs_rq_throttled(cfs_rq))
			break;
	}

	if (!se) {
		add_nr_running(rq, task_delta);
<<<<<<< HEAD
		walt_inc_throttled_cfs_rq_stats(&rq->walt_stats, tcfs_rq);
=======
		walt_propagate_cumulative_runnable_avg(
				   &rq->cumulative_runnable_avg,
				   tcfs_rq->cumulative_runnable_avg, true);
>>>>>>> cd0d461b
	}

	/* determine whether we need to wake up potentially idle cpu */
	if (rq->curr == rq->idle && rq->cfs.nr_running)
		resched_curr(rq);
}

static u64 distribute_cfs_runtime(struct cfs_bandwidth *cfs_b,
		u64 remaining, u64 expires)
{
	struct cfs_rq *cfs_rq;
	u64 runtime;
	u64 starting_runtime = remaining;

	rcu_read_lock();
	list_for_each_entry_rcu(cfs_rq, &cfs_b->throttled_cfs_rq,
				throttled_list) {
		struct rq *rq = rq_of(cfs_rq);

		raw_spin_lock(&rq->lock);
		if (!cfs_rq_throttled(cfs_rq))
			goto next;

		/* By the above check, this should never be true */
		SCHED_WARN_ON(cfs_rq->runtime_remaining > 0);

		runtime = -cfs_rq->runtime_remaining + 1;
		if (runtime > remaining)
			runtime = remaining;
		remaining -= runtime;

		cfs_rq->runtime_remaining += runtime;
		cfs_rq->runtime_expires = expires;

		/* we check whether we're throttled above */
		if (cfs_rq->runtime_remaining > 0)
			unthrottle_cfs_rq(cfs_rq);

next:
		raw_spin_unlock(&rq->lock);

		if (!remaining)
			break;
	}
	rcu_read_unlock();

	return starting_runtime - remaining;
}

/*
 * Responsible for refilling a task_group's bandwidth and unthrottling its
 * cfs_rqs as appropriate. If there has been no activity within the last
 * period the timer is deactivated until scheduling resumes; cfs_b->idle is
 * used to track this state.
 */
static int do_sched_cfs_period_timer(struct cfs_bandwidth *cfs_b, int overrun)
{
	u64 runtime, runtime_expires;
	int throttled;

	/* no need to continue the timer with no bandwidth constraint */
	if (cfs_b->quota == RUNTIME_INF)
		goto out_deactivate;

	throttled = !list_empty(&cfs_b->throttled_cfs_rq);
	cfs_b->nr_periods += overrun;

	/*
	 * idle depends on !throttled (for the case of a large deficit), and if
	 * we're going inactive then everything else can be deferred
	 */
	if (cfs_b->idle && !throttled)
		goto out_deactivate;

	__refill_cfs_bandwidth_runtime(cfs_b);

	if (!throttled) {
		/* mark as potentially idle for the upcoming period */
		cfs_b->idle = 1;
		return 0;
	}

	/* account preceding periods in which throttling occurred */
	cfs_b->nr_throttled += overrun;

	runtime_expires = cfs_b->runtime_expires;

	/*
	 * This check is repeated as we are holding onto the new bandwidth while
	 * we unthrottle. This can potentially race with an unthrottled group
	 * trying to acquire new bandwidth from the global pool. This can result
	 * in us over-using our runtime if it is all used during this loop, but
	 * only by limited amounts in that extreme case.
	 */
	while (throttled && cfs_b->runtime > 0 && !cfs_b->distribute_running) {
		runtime = cfs_b->runtime;
		cfs_b->distribute_running = 1;
		raw_spin_unlock(&cfs_b->lock);
		/* we can't nest cfs_b->lock while distributing bandwidth */
		runtime = distribute_cfs_runtime(cfs_b, runtime,
						 runtime_expires);
		raw_spin_lock(&cfs_b->lock);

		cfs_b->distribute_running = 0;
		throttled = !list_empty(&cfs_b->throttled_cfs_rq);

		cfs_b->runtime -= min(runtime, cfs_b->runtime);
	}

	/*
	 * While we are ensured activity in the period following an
	 * unthrottle, this also covers the case in which the new bandwidth is
	 * insufficient to cover the existing bandwidth deficit.  (Forcing the
	 * timer to remain active while there are any throttled entities.)
	 */
	cfs_b->idle = 0;

	return 0;

out_deactivate:
	return 1;
}

/* a cfs_rq won't donate quota below this amount */
static const u64 min_cfs_rq_runtime = 1 * NSEC_PER_MSEC;
/* minimum remaining period time to redistribute slack quota */
static const u64 min_bandwidth_expiration = 2 * NSEC_PER_MSEC;
/* how long we wait to gather additional slack before distributing */
static const u64 cfs_bandwidth_slack_period = 5 * NSEC_PER_MSEC;

/*
 * Are we near the end of the current quota period?
 *
 * Requires cfs_b->lock for hrtimer_expires_remaining to be safe against the
 * hrtimer base being cleared by hrtimer_start. In the case of
 * migrate_hrtimers, base is never cleared, so we are fine.
 */
static int runtime_refresh_within(struct cfs_bandwidth *cfs_b, u64 min_expire)
{
	struct hrtimer *refresh_timer = &cfs_b->period_timer;
	u64 remaining;

	/* if the call-back is running a quota refresh is already occurring */
	if (hrtimer_callback_running(refresh_timer))
		return 1;

	/* is a quota refresh about to occur? */
	remaining = ktime_to_ns(hrtimer_expires_remaining(refresh_timer));
	if (remaining < min_expire)
		return 1;

	return 0;
}

static void start_cfs_slack_bandwidth(struct cfs_bandwidth *cfs_b)
{
	u64 min_left = cfs_bandwidth_slack_period + min_bandwidth_expiration;

	/* if there's a quota refresh soon don't bother with slack */
	if (runtime_refresh_within(cfs_b, min_left))
		return;

	hrtimer_start(&cfs_b->slack_timer,
			ns_to_ktime(cfs_bandwidth_slack_period),
			HRTIMER_MODE_REL);
}

/* we know any runtime found here is valid as update_curr() precedes return */
static void __return_cfs_rq_runtime(struct cfs_rq *cfs_rq)
{
	struct cfs_bandwidth *cfs_b = tg_cfs_bandwidth(cfs_rq->tg);
	s64 slack_runtime = cfs_rq->runtime_remaining - min_cfs_rq_runtime;

	if (slack_runtime <= 0)
		return;

	raw_spin_lock(&cfs_b->lock);
	if (cfs_b->quota != RUNTIME_INF &&
	    cfs_rq->runtime_expires == cfs_b->runtime_expires) {
		cfs_b->runtime += slack_runtime;

		/* we are under rq->lock, defer unthrottling using a timer */
		if (cfs_b->runtime > sched_cfs_bandwidth_slice() &&
		    !list_empty(&cfs_b->throttled_cfs_rq))
			start_cfs_slack_bandwidth(cfs_b);
	}
	raw_spin_unlock(&cfs_b->lock);

	/* even if it's not valid for return we don't want to try again */
	cfs_rq->runtime_remaining -= slack_runtime;
}

static __always_inline void return_cfs_rq_runtime(struct cfs_rq *cfs_rq)
{
	if (!cfs_bandwidth_used())
		return;

	if (!cfs_rq->runtime_enabled || cfs_rq->nr_running)
		return;

	__return_cfs_rq_runtime(cfs_rq);
}

/*
 * This is done with a timer (instead of inline with bandwidth return) since
 * it's necessary to juggle rq->locks to unthrottle their respective cfs_rqs.
 */
static void do_sched_cfs_slack_timer(struct cfs_bandwidth *cfs_b)
{
	u64 runtime = 0, slice = sched_cfs_bandwidth_slice();
	u64 expires;

	/* confirm we're still not at a refresh boundary */
	raw_spin_lock(&cfs_b->lock);
	if (cfs_b->distribute_running) {
		raw_spin_unlock(&cfs_b->lock);
		return;
	}

	if (runtime_refresh_within(cfs_b, min_bandwidth_expiration)) {
		raw_spin_unlock(&cfs_b->lock);
		return;
	}

	if (cfs_b->quota != RUNTIME_INF && cfs_b->runtime > slice)
		runtime = cfs_b->runtime;

	expires = cfs_b->runtime_expires;
	if (runtime)
		cfs_b->distribute_running = 1;

	raw_spin_unlock(&cfs_b->lock);

	if (!runtime)
		return;

	runtime = distribute_cfs_runtime(cfs_b, runtime, expires);

	raw_spin_lock(&cfs_b->lock);
	if (expires == cfs_b->runtime_expires)
		cfs_b->runtime -= min(runtime, cfs_b->runtime);
	cfs_b->distribute_running = 0;
	raw_spin_unlock(&cfs_b->lock);
}

/*
 * When a group wakes up we want to make sure that its quota is not already
 * expired/exceeded, otherwise it may be allowed to steal additional ticks of
 * runtime as update_curr() throttling can not not trigger until it's on-rq.
 */
static void check_enqueue_throttle(struct cfs_rq *cfs_rq)
{
	if (!cfs_bandwidth_used())
		return;

	/* an active group must be handled by the update_curr()->put() path */
	if (!cfs_rq->runtime_enabled || cfs_rq->curr)
		return;

	/* ensure the group is not already throttled */
	if (cfs_rq_throttled(cfs_rq))
		return;

	/* update runtime allocation */
	account_cfs_rq_runtime(cfs_rq, 0);
	if (cfs_rq->runtime_remaining <= 0)
		throttle_cfs_rq(cfs_rq);
}

static void sync_throttle(struct task_group *tg, int cpu)
{
	struct cfs_rq *pcfs_rq, *cfs_rq;

	if (!cfs_bandwidth_used())
		return;

	if (!tg->parent)
		return;

	cfs_rq = tg->cfs_rq[cpu];
	pcfs_rq = tg->parent->cfs_rq[cpu];

	cfs_rq->throttle_count = pcfs_rq->throttle_count;
	cfs_rq->throttled_clock_task = rq_clock_task(cpu_rq(cpu));
}

/* conditionally throttle active cfs_rq's from put_prev_entity() */
static bool check_cfs_rq_runtime(struct cfs_rq *cfs_rq)
{
	if (!cfs_bandwidth_used())
		return false;

	if (likely(!cfs_rq->runtime_enabled || cfs_rq->runtime_remaining > 0))
		return false;

	/*
	 * it's possible for a throttled entity to be forced into a running
	 * state (e.g. set_curr_task), in this case we're finished.
	 */
	if (cfs_rq_throttled(cfs_rq))
		return true;

	throttle_cfs_rq(cfs_rq);
	return true;
}

static enum hrtimer_restart sched_cfs_slack_timer(struct hrtimer *timer)
{
	struct cfs_bandwidth *cfs_b =
		container_of(timer, struct cfs_bandwidth, slack_timer);

	do_sched_cfs_slack_timer(cfs_b);

	return HRTIMER_NORESTART;
}

extern const u64 max_cfs_quota_period;

static enum hrtimer_restart sched_cfs_period_timer(struct hrtimer *timer)
{
	struct cfs_bandwidth *cfs_b =
		container_of(timer, struct cfs_bandwidth, period_timer);
	int overrun;
	int idle = 0;
	int count = 0;

	raw_spin_lock(&cfs_b->lock);
	for (;;) {
		overrun = hrtimer_forward_now(timer, cfs_b->period);
		if (!overrun)
			break;

		if (++count > 3) {
			u64 new, old = ktime_to_ns(cfs_b->period);

			new = (old * 147) / 128; /* ~115% */
			new = min(new, max_cfs_quota_period);

			cfs_b->period = ns_to_ktime(new);

			/* since max is 1s, this is limited to 1e9^2, which fits in u64 */
			cfs_b->quota *= new;
			cfs_b->quota = div64_u64(cfs_b->quota, old);

			pr_warn_ratelimited(
        "cfs_period_timer[cpu%d]: period too short, scaling up (new cfs_period_us %lld, cfs_quota_us = %lld)\n",
	                        smp_processor_id(),
	                        div_u64(new, NSEC_PER_USEC),
                                div_u64(cfs_b->quota, NSEC_PER_USEC));

			/* reset count so we don't come right back in here */
			count = 0;
		}

		idle = do_sched_cfs_period_timer(cfs_b, overrun);
	}
	if (idle)
		cfs_b->period_active = 0;
	raw_spin_unlock(&cfs_b->lock);

	return idle ? HRTIMER_NORESTART : HRTIMER_RESTART;
}

void init_cfs_bandwidth(struct cfs_bandwidth *cfs_b)
{
	raw_spin_lock_init(&cfs_b->lock);
	cfs_b->runtime = 0;
	cfs_b->quota = RUNTIME_INF;
	cfs_b->period = ns_to_ktime(default_cfs_period());

	INIT_LIST_HEAD(&cfs_b->throttled_cfs_rq);
	hrtimer_init(&cfs_b->period_timer, CLOCK_MONOTONIC, HRTIMER_MODE_ABS_PINNED);
	cfs_b->period_timer.function = sched_cfs_period_timer;
	hrtimer_init(&cfs_b->slack_timer, CLOCK_MONOTONIC, HRTIMER_MODE_REL);
	cfs_b->slack_timer.function = sched_cfs_slack_timer;
	cfs_b->distribute_running = 0;
}

static void init_cfs_rq_runtime(struct cfs_rq *cfs_rq)
{
	cfs_rq->runtime_enabled = 0;
	INIT_LIST_HEAD(&cfs_rq->throttled_list);
	walt_init_cfs_rq_stats(cfs_rq);
}

void start_cfs_bandwidth(struct cfs_bandwidth *cfs_b)
{
	lockdep_assert_held(&cfs_b->lock);

	if (!cfs_b->period_active) {
		cfs_b->period_active = 1;
		hrtimer_forward_now(&cfs_b->period_timer, cfs_b->period);
		hrtimer_start_expires(&cfs_b->period_timer, HRTIMER_MODE_ABS_PINNED);
	}
}

static void destroy_cfs_bandwidth(struct cfs_bandwidth *cfs_b)
{
	/* init_cfs_bandwidth() was not called */
	if (!cfs_b->throttled_cfs_rq.next)
		return;

	hrtimer_cancel(&cfs_b->period_timer);
	hrtimer_cancel(&cfs_b->slack_timer);
}

static void __maybe_unused update_runtime_enabled(struct rq *rq)
{
	struct cfs_rq *cfs_rq;

	for_each_leaf_cfs_rq(rq, cfs_rq) {
		struct cfs_bandwidth *cfs_b = &cfs_rq->tg->cfs_bandwidth;

		raw_spin_lock(&cfs_b->lock);
		cfs_rq->runtime_enabled = cfs_b->quota != RUNTIME_INF;
		raw_spin_unlock(&cfs_b->lock);
	}
}

static void __maybe_unused unthrottle_offline_cfs_rqs(struct rq *rq)
{
	struct cfs_rq *cfs_rq;

	for_each_leaf_cfs_rq(rq, cfs_rq) {
		if (!cfs_rq->runtime_enabled)
			continue;

		/*
		 * clock_task is not advancing so we just need to make sure
		 * there's some valid quota amount
		 */
		cfs_rq->runtime_remaining = 1;
		/*
		 * Offline rq is schedulable till cpu is completely disabled
		 * in take_cpu_down(), so we prevent new cfs throttling here.
		 */
		cfs_rq->runtime_enabled = 0;

		if (cfs_rq_throttled(cfs_rq))
			unthrottle_cfs_rq(cfs_rq);
	}
}

#ifdef CONFIG_SCHED_WALT
static void walt_fixup_cumulative_runnable_avg_fair(struct rq *rq,
						    struct task_struct *p,
						    u64 new_task_load)
{
	struct cfs_rq *cfs_rq;
	struct sched_entity *se = &p->se;
	s64 task_load_delta = (s64)new_task_load - p->ravg.demand;

	for_each_sched_entity(se) {
		cfs_rq = cfs_rq_of(se);

		cfs_rq->cumulative_runnable_avg += task_load_delta;
		if (cfs_rq_throttled(cfs_rq))
			break;
	}

	/* Fix up rq only if we didn't find any throttled cfs_rq */
	if (!se)
		walt_fixup_cumulative_runnable_avg(rq, p, new_task_load);
}

#endif /* CONFIG_SCHED_WALT */

#else /* CONFIG_CFS_BANDWIDTH */
static inline u64 cfs_rq_clock_task(struct cfs_rq *cfs_rq)
{
	return rq_clock_task(rq_of(cfs_rq));
}

static void account_cfs_rq_runtime(struct cfs_rq *cfs_rq, u64 delta_exec) {}
static bool check_cfs_rq_runtime(struct cfs_rq *cfs_rq) { return false; }
static void check_enqueue_throttle(struct cfs_rq *cfs_rq) {}
static inline void sync_throttle(struct task_group *tg, int cpu) {}
static __always_inline void return_cfs_rq_runtime(struct cfs_rq *cfs_rq) {}

static inline int cfs_rq_throttled(struct cfs_rq *cfs_rq)
{
	return 0;
}

static inline int throttled_hierarchy(struct cfs_rq *cfs_rq)
{
	return 0;
}

static inline int throttled_lb_pair(struct task_group *tg,
				    int src_cpu, int dest_cpu)
{
	return 0;
}

void init_cfs_bandwidth(struct cfs_bandwidth *cfs_b) {}

#ifdef CONFIG_FAIR_GROUP_SCHED
static void init_cfs_rq_runtime(struct cfs_rq *cfs_rq) {}
#endif

static inline struct cfs_bandwidth *tg_cfs_bandwidth(struct task_group *tg)
{
	return NULL;
}
static inline void destroy_cfs_bandwidth(struct cfs_bandwidth *cfs_b) {}
static inline void update_runtime_enabled(struct rq *rq) {}
static inline void unthrottle_offline_cfs_rqs(struct rq *rq) {}

#define walt_fixup_cumulative_runnable_avg_fair \
	walt_fixup_cumulative_runnable_avg

#endif /* CONFIG_CFS_BANDWIDTH */

/**************************************************
 * CFS operations on tasks:
 */

#ifdef CONFIG_SCHED_HRTICK
static void hrtick_start_fair(struct rq *rq, struct task_struct *p)
{
	struct sched_entity *se = &p->se;
	struct cfs_rq *cfs_rq = cfs_rq_of(se);

	SCHED_WARN_ON(task_rq(p) != rq);

	if (rq->cfs.h_nr_running > 1) {
		u64 slice = sched_slice(cfs_rq, se);
		u64 ran = se->sum_exec_runtime - se->prev_sum_exec_runtime;
		s64 delta = slice - ran;

		if (delta < 0) {
			if (rq->curr == p)
				resched_curr(rq);
			return;
		}
		hrtick_start(rq, delta);
	}
}

/*
 * called from enqueue/dequeue and updates the hrtick when the
 * current task is from our class and nr_running is low enough
 * to matter.
 */
static void hrtick_update(struct rq *rq)
{
	struct task_struct *curr = rq->curr;

	if (!hrtick_enabled(rq) || curr->sched_class != &fair_sched_class)
		return;

	if (cfs_rq_of(&curr->se)->nr_running < sched_nr_latency)
		hrtick_start_fair(rq, curr);
}
#else /* !CONFIG_SCHED_HRTICK */
static inline void
hrtick_start_fair(struct rq *rq, struct task_struct *p)
{
}

static inline void hrtick_update(struct rq *rq)
{
}
#endif

#ifdef CONFIG_SMP
static unsigned long capacity_orig_of(int cpu);
static unsigned long cpu_util(int cpu);
#endif

/*
 * The enqueue_task method is called before nr_running is
 * increased. Here we update the fair scheduling stats and
 * then put the task into the rbtree:
 */
static void
enqueue_task_fair(struct rq *rq, struct task_struct *p, int flags)
{
	struct cfs_rq *cfs_rq;
	struct sched_entity *se = &p->se;
#ifdef CONFIG_SMP
	int task_new = flags & ENQUEUE_WAKEUP_NEW;
#endif

#ifdef CONFIG_SCHED_WALT
	p->misfit = !task_fits_max(p, rq->cpu);
#endif
	/*
	 * If in_iowait is set, the code below may not trigger any cpufreq
	 * utilization updates, so do it here explicitly with the IOWAIT flag
	 * passed.
	 */
	if (p->in_iowait)
		cpufreq_update_this_cpu(rq, SCHED_CPUFREQ_IOWAIT);

	for_each_sched_entity(se) {
		if (se->on_rq)
			break;
		cfs_rq = cfs_rq_of(se);
		enqueue_entity(cfs_rq, se, flags);

		/*
		 * end evaluation on encountering a throttled cfs_rq
		 *
		 * note: in the case of encountering a throttled cfs_rq we will
		 * post the final h_nr_running increment below.
		 */
		if (cfs_rq_throttled(cfs_rq))
			break;
		cfs_rq->h_nr_running++;
		walt_inc_cfs_rq_stats(cfs_rq, p);

		flags = ENQUEUE_WAKEUP;
	}

	for_each_sched_entity(se) {
		cfs_rq = cfs_rq_of(se);
		cfs_rq->h_nr_running++;
		walt_inc_cfs_rq_stats(cfs_rq, p);

		if (cfs_rq_throttled(cfs_rq))
			break;

		update_load_avg(se, UPDATE_TG);
		update_cfs_shares(se);
	}

	if (!se) {
		add_nr_running(rq, 1);
		inc_rq_walt_stats(rq, p);
	}

#ifdef CONFIG_SMP

	/*
	 * Update SchedTune accounting.
	 *
	 * We do it before updating the CPU capacity to ensure the
	 * boost value of the current task is accounted for in the
	 * selection of the OPP.
	 *
	 * We do it also in the case where we enqueue a throttled task;
	 * we could argue that a throttled task should not boost a CPU,
	 * however:
	 * a) properly implementing CPU boosting considering throttled
	 *    tasks will increase a lot the complexity of the solution
	 * b) it's not easy to quantify the benefits introduced by
	 *    such a more complex solution.
	 * Thus, for the time being we go for the simple solution and boost
	 * also for throttled RQs.
	 */
	schedtune_enqueue_task(p, cpu_of(rq));

	if (!se) {
		if (!task_new && !rq->rd->overutilized &&
		    cpu_overutilized(rq->cpu)) {
			rq->rd->overutilized = true;
			trace_sched_overutilized(true);
		}
	}

#endif /* CONFIG_SMP */
	hrtick_update(rq);
}

static void set_next_buddy(struct sched_entity *se);

/*
 * The dequeue_task method is called before nr_running is
 * decreased. We remove the task from the rbtree and
 * update the fair scheduling stats:
 */
static void dequeue_task_fair(struct rq *rq, struct task_struct *p, int flags)
{
	struct cfs_rq *cfs_rq;
	struct sched_entity *se = &p->se;
	int task_sleep = flags & DEQUEUE_SLEEP;

	for_each_sched_entity(se) {
		cfs_rq = cfs_rq_of(se);
		dequeue_entity(cfs_rq, se, flags);

		/*
		 * end evaluation on encountering a throttled cfs_rq
		 *
		 * note: in the case of encountering a throttled cfs_rq we will
		 * post the final h_nr_running decrement below.
		*/
		if (cfs_rq_throttled(cfs_rq))
			break;
		cfs_rq->h_nr_running--;
		walt_dec_cfs_rq_stats(cfs_rq, p);

		/* Don't dequeue parent if it has other entities besides us */
		if (cfs_rq->load.weight) {
			/* Avoid re-evaluating load for this entity: */
			se = parent_entity(se);
			/*
			 * Bias pick_next to pick a task from this cfs_rq, as
			 * p is sleeping when it is within its sched_slice.
			 */
			if (task_sleep && se && !throttled_hierarchy(cfs_rq))
				set_next_buddy(se);
			break;
		}
		flags |= DEQUEUE_SLEEP;
	}

	for_each_sched_entity(se) {
		cfs_rq = cfs_rq_of(se);
		cfs_rq->h_nr_running--;
		walt_dec_cfs_rq_stats(cfs_rq, p);

		if (cfs_rq_throttled(cfs_rq))
			break;

		update_load_avg(se, UPDATE_TG);
		update_cfs_shares(se);
	}

	if (!se) {
		sub_nr_running(rq, 1);
		dec_rq_walt_stats(rq, p);
	}

#ifdef CONFIG_SMP

	/*
	 * Update SchedTune accounting
	 *
	 * We do it before updating the CPU capacity to ensure the
	 * boost value of the current task is accounted for in the
	 * selection of the OPP.
	 */
	schedtune_dequeue_task(p, cpu_of(rq));

#endif /* CONFIG_SMP */

	hrtick_update(rq);
}

#ifdef CONFIG_SMP

/* Working cpumask for: load_balance, load_balance_newidle. */
DEFINE_PER_CPU(cpumask_var_t, load_balance_mask);
DEFINE_PER_CPU(cpumask_var_t, select_idle_mask);

#ifdef CONFIG_SCHED_CORE_ROTATE
static int rotate_cpu_start;
static DEFINE_SPINLOCK(rotate_lock);
static unsigned long avoid_prev_cpu_last;

static struct find_first_cpu_bit_env first_cpu_bit_env = {
	.avoid_prev_cpu_last = &avoid_prev_cpu_last,
	.rotate_cpu_start = &rotate_cpu_start,
	.interval = HZ,
	.rotate_lock = &rotate_lock,
};
#endif

#ifdef CONFIG_NO_HZ_COMMON
/*
 * per rq 'load' arrray crap; XXX kill this.
 */

/*
 * The exact cpuload calculated at every tick would be:
 *
 *   load' = (1 - 1/2^i) * load + (1/2^i) * cur_load
 *
 * If a cpu misses updates for n ticks (as it was idle) and update gets
 * called on the n+1-th tick when cpu may be busy, then we have:
 *
 *   load_n   = (1 - 1/2^i)^n * load_0
 *   load_n+1 = (1 - 1/2^i)   * load_n + (1/2^i) * cur_load
 *
 * decay_load_missed() below does efficient calculation of
 *
 *   load' = (1 - 1/2^i)^n * load
 *
 * Because x^(n+m) := x^n * x^m we can decompose any x^n in power-of-2 factors.
 * This allows us to precompute the above in said factors, thereby allowing the
 * reduction of an arbitrary n in O(log_2 n) steps. (See also
 * fixed_power_int())
 *
 * The calculation is approximated on a 128 point scale.
 */
#define DEGRADE_SHIFT		7

static const u8 degrade_zero_ticks[CPU_LOAD_IDX_MAX] = {0, 8, 32, 64, 128};
static const u8 degrade_factor[CPU_LOAD_IDX_MAX][DEGRADE_SHIFT + 1] = {
	{   0,   0,  0,  0,  0,  0, 0, 0 },
	{  64,  32,  8,  0,  0,  0, 0, 0 },
	{  96,  72, 40, 12,  1,  0, 0, 0 },
	{ 112,  98, 75, 43, 15,  1, 0, 0 },
	{ 120, 112, 98, 76, 45, 16, 2, 0 }
};

/*
 * Update cpu_load for any missed ticks, due to tickless idle. The backlog
 * would be when CPU is idle and so we just decay the old load without
 * adding any new load.
 */
static unsigned long
decay_load_missed(unsigned long load, unsigned long missed_updates, int idx)
{
	int j = 0;

	if (!missed_updates)
		return load;

	if (missed_updates >= degrade_zero_ticks[idx])
		return 0;

	if (idx == 1)
		return load >> missed_updates;

	while (missed_updates) {
		if (missed_updates % 2)
			load = (load * degrade_factor[idx][j]) >> DEGRADE_SHIFT;

		missed_updates >>= 1;
		j++;
	}
	return load;
}
#endif /* CONFIG_NO_HZ_COMMON */

/**
 * __cpu_load_update - update the rq->cpu_load[] statistics
 * @this_rq: The rq to update statistics for
 * @this_load: The current load
 * @pending_updates: The number of missed updates
 *
 * Update rq->cpu_load[] statistics. This function is usually called every
 * scheduler tick (TICK_NSEC).
 *
 * This function computes a decaying average:
 *
 *   load[i]' = (1 - 1/2^i) * load[i] + (1/2^i) * load
 *
 * Because of NOHZ it might not get called on every tick which gives need for
 * the @pending_updates argument.
 *
 *   load[i]_n = (1 - 1/2^i) * load[i]_n-1 + (1/2^i) * load_n-1
 *             = A * load[i]_n-1 + B ; A := (1 - 1/2^i), B := (1/2^i) * load
 *             = A * (A * load[i]_n-2 + B) + B
 *             = A * (A * (A * load[i]_n-3 + B) + B) + B
 *             = A^3 * load[i]_n-3 + (A^2 + A + 1) * B
 *             = A^n * load[i]_0 + (A^(n-1) + A^(n-2) + ... + 1) * B
 *             = A^n * load[i]_0 + ((1 - A^n) / (1 - A)) * B
 *             = (1 - 1/2^i)^n * (load[i]_0 - load) + load
 *
 * In the above we've assumed load_n := load, which is true for NOHZ_FULL as
 * any change in load would have resulted in the tick being turned back on.
 *
 * For regular NOHZ, this reduces to:
 *
 *   load[i]_n = (1 - 1/2^i)^n * load[i]_0
 *
 * see decay_load_misses(). For NOHZ_FULL we get to subtract and add the extra
 * term.
 */
static void cpu_load_update(struct rq *this_rq, unsigned long this_load,
			    unsigned long pending_updates)
{
	unsigned long __maybe_unused tickless_load = this_rq->cpu_load[0];
	int i, scale;

	this_rq->nr_load_updates++;

	/* Update our load: */
	this_rq->cpu_load[0] = this_load; /* Fasttrack for idx 0 */
	for (i = 1, scale = 2; i < CPU_LOAD_IDX_MAX; i++, scale += scale) {
		unsigned long old_load, new_load;

		/* scale is effectively 1 << i now, and >> i divides by scale */

		old_load = this_rq->cpu_load[i];
#ifdef CONFIG_NO_HZ_COMMON
		old_load = decay_load_missed(old_load, pending_updates - 1, i);
		if (tickless_load) {
			old_load -= decay_load_missed(tickless_load, pending_updates - 1, i);
			/*
			 * old_load can never be a negative value because a
			 * decayed tickless_load cannot be greater than the
			 * original tickless_load.
			 */
			old_load += tickless_load;
		}
#endif
		new_load = this_load;
		/*
		 * Round up the averaging division if load is increasing. This
		 * prevents us from getting stuck on 9 if the load is 10, for
		 * example.
		 */
		if (new_load > old_load)
			new_load += scale - 1;

		this_rq->cpu_load[i] = (old_load * (scale - 1) + new_load) >> i;
	}

	sched_avg_update(this_rq);
}

/* Used instead of source_load when we know the type == 0 */
static unsigned long weighted_cpuload(const int cpu)
{
	return cfs_rq_runnable_load_avg(&cpu_rq(cpu)->cfs);
}

#ifdef CONFIG_NO_HZ_COMMON
/*
 * There is no sane way to deal with nohz on smp when using jiffies because the
 * cpu doing the jiffies update might drift wrt the cpu doing the jiffy reading
 * causing off-by-one errors in observed deltas; {0,2} instead of {1,1}.
 *
 * Therefore we need to avoid the delta approach from the regular tick when
 * possible since that would seriously skew the load calculation. This is why we
 * use cpu_load_update_periodic() for CPUs out of nohz. However we'll rely on
 * jiffies deltas for updates happening while in nohz mode (idle ticks, idle
 * loop exit, nohz_idle_balance, nohz full exit...)
 *
 * This means we might still be one tick off for nohz periods.
 */

static void cpu_load_update_nohz(struct rq *this_rq,
				 unsigned long curr_jiffies,
				 unsigned long load)
{
	unsigned long pending_updates;

	pending_updates = curr_jiffies - this_rq->last_load_update_tick;
	if (pending_updates) {
		this_rq->last_load_update_tick = curr_jiffies;
		/*
		 * In the regular NOHZ case, we were idle, this means load 0.
		 * In the NOHZ_FULL case, we were non-idle, we should consider
		 * its weighted load.
		 */
		cpu_load_update(this_rq, load, pending_updates);
	}
}

/*
 * Called from nohz_idle_balance() to update the load ratings before doing the
 * idle balance.
 */
static void cpu_load_update_idle(struct rq *this_rq)
{
	/*
	 * bail if there's load or we're actually up-to-date.
	 */
	if (weighted_cpuload(cpu_of(this_rq)))
		return;

	cpu_load_update_nohz(this_rq, READ_ONCE(jiffies), 0);
}

/*
 * Record CPU load on nohz entry so we know the tickless load to account
 * on nohz exit. cpu_load[0] happens then to be updated more frequently
 * than other cpu_load[idx] but it should be fine as cpu_load readers
 * shouldn't rely into synchronized cpu_load[*] updates.
 */
void cpu_load_update_nohz_start(void)
{
	struct rq *this_rq = this_rq();

	/*
	 * This is all lockless but should be fine. If weighted_cpuload changes
	 * concurrently we'll exit nohz. And cpu_load write can race with
	 * cpu_load_update_idle() but both updater would be writing the same.
	 */
	this_rq->cpu_load[0] = weighted_cpuload(cpu_of(this_rq));
}

/*
 * Account the tickless load in the end of a nohz frame.
 */
void cpu_load_update_nohz_stop(void)
{
	unsigned long curr_jiffies = READ_ONCE(jiffies);
	struct rq *this_rq = this_rq();
	unsigned long load;

	if (curr_jiffies == this_rq->last_load_update_tick)
		return;

	load = weighted_cpuload(cpu_of(this_rq));
	raw_spin_lock(&this_rq->lock);
	update_rq_clock(this_rq);
	cpu_load_update_nohz(this_rq, curr_jiffies, load);
	raw_spin_unlock(&this_rq->lock);
}
#else /* !CONFIG_NO_HZ_COMMON */
static inline void cpu_load_update_nohz(struct rq *this_rq,
					unsigned long curr_jiffies,
					unsigned long load) { }
#endif /* CONFIG_NO_HZ_COMMON */

static void cpu_load_update_periodic(struct rq *this_rq, unsigned long load)
{
#ifdef CONFIG_NO_HZ_COMMON
	/* See the mess around cpu_load_update_nohz(). */
	this_rq->last_load_update_tick = READ_ONCE(jiffies);
#endif
	cpu_load_update(this_rq, load, 1);
}

/*
 * Called from scheduler_tick()
 */
void cpu_load_update_active(struct rq *this_rq)
{
	unsigned long load = weighted_cpuload(cpu_of(this_rq));

	if (tick_nohz_tick_stopped())
		cpu_load_update_nohz(this_rq, READ_ONCE(jiffies), load);
	else
		cpu_load_update_periodic(this_rq, load);
}

/*
 * Return a low guess at the load of a migration-source cpu weighted
 * according to the scheduling class and "nice" value.
 *
 * We want to under-estimate the load of migration sources, to
 * balance conservatively.
 */
static unsigned long source_load(int cpu, int type)
{
	struct rq *rq = cpu_rq(cpu);
	unsigned long total = weighted_cpuload(cpu);

	if (type == 0 || !sched_feat(LB_BIAS))
		return total;

	return min(rq->cpu_load[type-1], total);
}

/*
 * Return a high guess at the load of a migration-target cpu weighted
 * according to the scheduling class and "nice" value.
 */
static unsigned long target_load(int cpu, int type)
{
	struct rq *rq = cpu_rq(cpu);
	unsigned long total = weighted_cpuload(cpu);

	if (type == 0 || !sched_feat(LB_BIAS))
		return total;

	return max(rq->cpu_load[type-1], total);
}


static unsigned long cpu_avg_load_per_task(int cpu)
{
	struct rq *rq = cpu_rq(cpu);
	unsigned long nr_running = READ_ONCE(rq->cfs.h_nr_running);
	unsigned long load_avg = weighted_cpuload(cpu);

	if (nr_running)
		return load_avg / nr_running;

	return 0;
}

#ifdef CONFIG_FAIR_GROUP_SCHED
/*
 * effective_load() calculates the load change as seen from the root_task_group
 *
 * Adding load to a group doesn't make a group heavier, but can cause movement
 * of group shares between cpus. Assuming the shares were perfectly aligned one
 * can calculate the shift in shares.
 *
 * Calculate the effective load difference if @wl is added (subtracted) to @tg
 * on this @cpu and results in a total addition (subtraction) of @wg to the
 * total group weight.
 *
 * Given a runqueue weight distribution (rw_i) we can compute a shares
 * distribution (s_i) using:
 *
 *   s_i = rw_i / \Sum rw_j						(1)
 *
 * Suppose we have 4 CPUs and our @tg is a direct child of the root group and
 * has 7 equal weight tasks, distributed as below (rw_i), with the resulting
 * shares distribution (s_i):
 *
 *   rw_i = {   2,   4,   1,   0 }
 *   s_i  = { 2/7, 4/7, 1/7,   0 }
 *
 * As per wake_affine() we're interested in the load of two CPUs (the CPU the
 * task used to run on and the CPU the waker is running on), we need to
 * compute the effect of waking a task on either CPU and, in case of a sync
 * wakeup, compute the effect of the current task going to sleep.
 *
 * So for a change of @wl to the local @cpu with an overall group weight change
 * of @wl we can compute the new shares distribution (s'_i) using:
 *
 *   s'_i = (rw_i + @wl) / (@wg + \Sum rw_j)				(2)
 *
 * Suppose we're interested in CPUs 0 and 1, and want to compute the load
 * differences in waking a task to CPU 0. The additional task changes the
 * weight and shares distributions like:
 *
 *   rw'_i = {   3,   4,   1,   0 }
 *   s'_i  = { 3/8, 4/8, 1/8,   0 }
 *
 * We can then compute the difference in effective weight by using:
 *
 *   dw_i = S * (s'_i - s_i)						(3)
 *
 * Where 'S' is the group weight as seen by its parent.
 *
 * Therefore the effective change in loads on CPU 0 would be 5/56 (3/8 - 2/7)
 * times the weight of the group. The effect on CPU 1 would be -4/56 (4/8 -
 * 4/7) times the weight of the group.
 */
static long effective_load(struct task_group *tg, int cpu, long wl, long wg)
{
	struct sched_entity *se = tg->se[cpu];

	if (!tg->parent)	/* the trivial, non-cgroup case */
		return wl;

	for_each_sched_entity(se) {
		struct cfs_rq *cfs_rq = se->my_q;
		long W, w = cfs_rq_load_avg(cfs_rq);

		tg = cfs_rq->tg;

		/*
		 * W = @wg + \Sum rw_j
		 */
		W = wg + atomic_long_read(&tg->load_avg);

		/* Ensure \Sum rw_j >= rw_i */
		W -= cfs_rq->tg_load_avg_contrib;
		W += w;

		/*
		 * w = rw_i + @wl
		 */
		w += wl;

		/*
		 * wl = S * s'_i; see (2)
		 */
		if (W > 0 && w < W)
			wl = (w * (long)scale_load_down(tg->shares)) / W;
		else
			wl = scale_load_down(tg->shares);

		/*
		 * Per the above, wl is the new se->load.weight value; since
		 * those are clipped to [MIN_SHARES, ...) do so now. See
		 * calc_cfs_shares().
		 */
		if (wl < MIN_SHARES)
			wl = MIN_SHARES;

		/*
		 * wl = dw_i = S * (s'_i - s_i); see (3)
		 */
		wl -= se->avg.load_avg;

		/*
		 * Recursively apply this logic to all parent groups to compute
		 * the final effective load change on the root group. Since
		 * only the @tg group gets extra weight, all parent groups can
		 * only redistribute existing shares. @wl is the shift in shares
		 * resulting from this level per the above.
		 */
		wg = 0;
	}

	return wl;
}
#else

static long effective_load(struct task_group *tg, int cpu, long wl, long wg)
{
	return wl;
}

#endif

static void record_wakee(struct task_struct *p)
{
	/*
	 * Only decay a single time; tasks that have less then 1 wakeup per
	 * jiffy will not have built up many flips.
	 */
	if (time_after(jiffies, current->wakee_flip_decay_ts + HZ)) {
		current->wakee_flips >>= 1;
		current->wakee_flip_decay_ts = jiffies;
	}

	if (current->last_wakee != p) {
		current->last_wakee = p;
		current->wakee_flips++;
	}
}

/*
 * Externally visible function. Let's keep the one above
 * so that the check is inlined/optimized in the sched paths.
 */
bool sched_is_energy_aware(void)
{
	return energy_aware();
}

/*
 * Returns the current capacity of cpu after applying both
 * cpu and freq scaling.
 */
unsigned long capacity_curr_of(int cpu)
{
	return cpu_rq(cpu)->cpu_capacity_orig *
	       arch_scale_freq_capacity(NULL, cpu)
	       >> SCHED_CAPACITY_SHIFT;
}

/*
 * Returns the current capacity of cpu after applying both
 * cpu and min freq scaling.
 */
unsigned long capacity_min_of(int cpu)
{
	if (!sched_feat(MIN_CAPACITY_CAPPING))
		return 0;
	return arch_scale_cpu_capacity(NULL, cpu) *
	       arch_scale_min_freq_capacity(NULL, cpu)
	       >> SCHED_CAPACITY_SHIFT;
}

/*
 * CPU candidates.
 *
 * These are labels to reference CPU candidates for an energy_diff.
 * Currently we support only two possible candidates: the task's previous CPU
 * and another candiate CPU.
 * More advanced/aggressive EAS selection policies can consider more
 * candidates.
 */
#define EAS_CPU_PRV	0
#define EAS_CPU_NXT	1
#define EAS_CPU_BKP	2
#define EAS_CPU_CNT	3

/*
 * energy_diff - supports the computation of the estimated energy impact in
 * moving a "task"'s "util_delta" between different CPU candidates.
 */
struct energy_env {
	/* Utilization to move */
	struct task_struct	*p;
	int			util_delta;

	/* Mask of CPUs candidates to evaluate */
	cpumask_t		cpus_mask;

	/* CPU candidates to evaluate */
	struct {

		/* CPU ID, must be in cpus_mask */
		int	cpu_id;

		/*
		 * Index (into sched_group_energy::cap_states) of the OPP the
		 * CPU needs to run at if the task is placed on it.
		 * This includes the both active and blocked load, due to
		 * other tasks on this CPU,  as well as the task's own
		 * utilization.
		 */
		int	cap_idx;
		int	cap;

		/* Estimated system energy */
		unsigned int energy;

		/* Estimated energy variation wrt EAS_CPU_PRV */
		int	nrg_delta;

	} cpu[EAS_CPU_CNT];

	/*
	 * Index (into energy_env::cpu) of the morst energy efficient CPU for
	 * the specified energy_env::task
	 */
	int			next_idx;

	/* Support data */
	struct sched_group	*sg_top;
	struct sched_group	*sg_cap;
	struct sched_group	*sg;
};

static int cpu_util_wake(int cpu, struct task_struct *p);

/*
 * __cpu_norm_util() returns the cpu util relative to a specific capacity,
 * i.e. it's busy ratio, in the range [0..SCHED_LOAD_SCALE], which is useful for
 * energy calculations.
 *
 * Since util is a scale-invariant utilization defined as:
 *
 *   util ~ (curr_freq/max_freq)*1024 * capacity_orig/1024 * running_time/time
 *
 * the normalized util can be found using the specific capacity.
 *
 *   capacity = capacity_orig * curr_freq/max_freq
 *
 *   norm_util = running_time/time ~ util/capacity
 */
static unsigned long __cpu_norm_util(unsigned long util, unsigned long capacity)
{
	if (util >= capacity)
		return SCHED_CAPACITY_SCALE;

	return (util << SCHED_CAPACITY_SHIFT)/capacity;
}

static unsigned long group_max_util(struct energy_env *eenv, int cpu_idx)
{
	unsigned long max_util = 0;
	unsigned long util;
	int cpu;

	for_each_cpu(cpu, sched_group_cpus(eenv->sg_cap)) {
		util = cpu_util_wake(cpu, eenv->p);

		/*
		 * If we are looking at the target CPU specified by the eenv,
		 * then we should add the (estimated) utilization of the task
		 * assuming we will wake it up on that CPU.
		 */
		if (unlikely(cpu == eenv->cpu[cpu_idx].cpu_id))
			util += eenv->util_delta;

		max_util = max(max_util, util);

		/*
		 * Take into account any minimum frequency imposed
		 * elsewhere which limits the energy states available
		 * If the MIN_CAPACITY_CAPPING feature is not enabled
		 * capacity_min_of will return 0 (not capped).
		 */
		max_util = max(max_util, capacity_min_of(cpu));

	}

	return max_util;
}

/*
 * group_norm_util() returns the approximated group util relative to it's
 * current capacity (busy ratio), in the range [0..SCHED_LOAD_SCALE], for use
 * in energy calculations.
 *
 * Since task executions may or may not overlap in time in the group the true
 * normalized util is between MAX(cpu_norm_util(i)) and SUM(cpu_norm_util(i))
 * when iterating over all CPUs in the group.
 * The latter estimate is used as it leads to a more pessimistic energy
 * estimate (more busy).
 */
static unsigned
long group_norm_util(struct energy_env *eenv, int cpu_idx)
{
	unsigned long capacity = eenv->cpu[cpu_idx].cap;
	unsigned long util, util_sum = 0;
	int cpu;

	for_each_cpu(cpu, sched_group_cpus(eenv->sg)) {
		util = cpu_util_wake(cpu, eenv->p);

		/*
		 * If we are looking at the target CPU specified by the eenv,
		 * then we should add the (estimated) utilization of the task
		 * assuming we will wake it up on that CPU.
		 */
		if (unlikely(cpu == eenv->cpu[cpu_idx].cpu_id))
			util += eenv->util_delta;

		util_sum += __cpu_norm_util(util, capacity);
	}

	return min_t(unsigned long, util_sum, SCHED_CAPACITY_SCALE);
}

static int find_new_capacity(struct energy_env *eenv, int cpu_idx)
{
	const struct sched_group_energy *sge = eenv->sg->sge;
	int idx, max_idx = sge->nr_cap_states - 1;
	unsigned long util = group_max_util(eenv, cpu_idx);

	/* default is max_cap if we don't find a match */
	eenv->cpu[cpu_idx].cap_idx = max_idx;
	eenv->cpu[cpu_idx].cap = sge->cap_states[max_idx].cap;

	for (idx = 0; idx < sge->nr_cap_states; idx++) {
		if (sge->cap_states[idx].cap >= util) {
			/* Keep track of SG's capacity */
			eenv->cpu[cpu_idx].cap_idx = idx;
			eenv->cpu[cpu_idx].cap = sge->cap_states[idx].cap;
			break;
		}
	}

	return eenv->cpu[cpu_idx].cap_idx;
}

static int group_idle_state(struct energy_env *eenv, int cpu_idx)
{
	struct sched_group *sg = eenv->sg;
	int i, state = INT_MAX;
	int src_in_grp, dst_in_grp;
	long grp_util = 0;

	/* Find the shallowest idle state in the sched group. */
	for_each_cpu(i, sched_group_cpus(sg))
		state = min(state, idle_get_state_idx(cpu_rq(i)));

	/* Take non-cpuidle idling into account (active idle/arch_cpu_idle()) */
	state++;

	src_in_grp = cpumask_test_cpu(eenv->cpu[EAS_CPU_PRV].cpu_id,
				      sched_group_cpus(sg));
	dst_in_grp = cpumask_test_cpu(eenv->cpu[cpu_idx].cpu_id,
				      sched_group_cpus(sg));
	if (src_in_grp == dst_in_grp) {
		/* both CPUs under consideration are in the same group or not in
		 * either group, migration should leave idle state the same.
		 */
		goto end;
	}

	/*
	 * Try to estimate if a deeper idle state is
	 * achievable when we move the task.
	 */
	for_each_cpu(i, sched_group_cpus(sg)) {
		grp_util += cpu_util_wake(i, eenv->p);
		if (unlikely(i == eenv->cpu[cpu_idx].cpu_id))
			grp_util += eenv->util_delta;
	}

	if (grp_util <=
		((long)sg->sgc->max_capacity * (int)sg->group_weight)) {
		/* after moving, this group is at most partly
		 * occupied, so it should have some idle time.
		 */
		int max_idle_state_idx = sg->sge->nr_idle_states - 2;
		int new_state = grp_util * max_idle_state_idx;
		if (grp_util <= 0)
			/* group will have no util, use lowest state */
			new_state = max_idle_state_idx + 1;
		else {
			/* for partially idle, linearly map util to idle
			 * states, excluding the lowest one. This does not
			 * correspond to the state we expect to enter in
			 * reality, but an indication of what might happen.
			 */
			new_state = min(max_idle_state_idx, (int)
					(new_state / sg->sgc->max_capacity));
			new_state = max_idle_state_idx - new_state;
		}
		state = new_state;
	} else {
		/* After moving, the group will be fully occupied
		 * so assume it will not be idle at all.
		 */
		state = 0;
	}
end:
	return state;
}

/*
 * calc_sg_energy: compute energy for the eenv's SG (i.e. eenv->sg).
 *
 * This works in iterations to compute the SG's energy for each CPU
 * candidate defined by the energy_env's cpu array.
 *
 * NOTE: in the following computations for busy_energy and idle_energy we do
 * not shift by SCHED_CAPACITY_SHIFT in order to reduce rounding errors.
 * The required scaling will be performed just one time, by the calling
 * functions, once we accumulated the contributons for all the SGs.
 */
static void calc_sg_energy(struct energy_env *eenv)
{
	struct sched_group *sg = eenv->sg;
	int busy_energy, idle_energy;
	unsigned int busy_power;
	unsigned int idle_power;
	unsigned long sg_util;
	int cap_idx, idle_idx;
	int total_energy = 0;
	int cpu_idx;

	for (cpu_idx = EAS_CPU_PRV; cpu_idx < EAS_CPU_CNT; ++cpu_idx) {


		if (eenv->cpu[cpu_idx].cpu_id == -1)
			continue;
		/* Compute ACTIVE energy */
		cap_idx = find_new_capacity(eenv, cpu_idx);
		busy_power = sg->sge->cap_states[cap_idx].power;
		/*
		 * in order to calculate cpu_norm_util, we need to know which
		 * capacity level the group will be at, so calculate that first
		 */
		sg_util = group_norm_util(eenv, cpu_idx);

		busy_energy   = sg_util * busy_power;

		/* Compute IDLE energy */
		idle_idx = group_idle_state(eenv, cpu_idx);
		idle_power = sg->sge->idle_states[idle_idx].power;

		idle_energy   = SCHED_CAPACITY_SCALE - sg_util;
		idle_energy  *= idle_power;

		total_energy = busy_energy + idle_energy;
		eenv->cpu[cpu_idx].energy += total_energy;
	}
}

/*
 * compute_energy() computes the absolute variation in energy consumption by
 * moving eenv.util_delta from EAS_CPU_PRV to EAS_CPU_NXT.
 *
 * NOTE: compute_energy() may fail when racing with sched_domain updates, in
 *       which case we abort by returning -EINVAL.
 */
static int compute_energy(struct energy_env *eenv)
{
	struct cpumask visit_cpus;
	int cpu_count;

	WARN_ON(!eenv->sg_top->sge);

	cpumask_copy(&visit_cpus, sched_group_cpus(eenv->sg_top));
	/* If a cpu is hotplugged in while we are in this function,
	 * it does not appear in the existing visit_cpus mask
	 * which came from the sched_group pointer of the
	 * sched_domain pointed at by sd_ea for either the prev
	 * or next cpu and was dereferenced in __energy_diff.
	 * Since we will dereference sd_scs later as we iterate
	 * through the CPUs we expect to visit, new CPUs can
	 * be present which are not in the visit_cpus mask.
	 * Guard this with cpu_count.
	 */
	cpu_count = cpumask_weight(&visit_cpus);

	while (!cpumask_empty(&visit_cpus)) {
		struct sched_group *sg_shared_cap = NULL;
		int cpu = cpumask_first(&visit_cpus);
		struct sched_domain *sd;

		/*
		 * Is the group utilization affected by cpus outside this
		 * sched_group?
		 * This sd may have groups with cpus which were not present
		 * when we took visit_cpus.
		 */
		sd = rcu_dereference(per_cpu(sd_scs, cpu));
		if (sd && sd->parent)
			sg_shared_cap = sd->parent->groups;

		for_each_domain(cpu, sd) {
			struct sched_group *sg = sd->groups;

			/* Has this sched_domain already been visited? */
			if (sd->child && group_first_cpu(sg) != cpu)
				break;

			do {
				eenv->sg_cap = sg;
				if (sg_shared_cap && sg_shared_cap->group_weight >= sg->group_weight)
					eenv->sg_cap = sg_shared_cap;

				/*
				 * Compute the energy for all the candidate
				 * CPUs in the current visited SG.
				 */
				eenv->sg = sg;
				calc_sg_energy(eenv);

				/* remove CPUs we have just visited */
				if (!sd->child) {
					/*
					 * cpu_count here is the number of
					 * cpus we expect to visit in this
					 * calculation. If we race against
					 * hotplug, we can have extra cpus
					 * added to the groups we are
					 * iterating which do not appear in
					 * the visit_cpus mask. In that case
					 * we are not able to calculate energy
					 * without restarting so we will bail
					 * out and use prev_cpu this time.
					 */
					if (!cpu_count)
						return -EINVAL;
					cpumask_xor(&visit_cpus, &visit_cpus, sched_group_cpus(sg));
					cpu_count--;
				}

				if (cpumask_equal(sched_group_cpus(sg), sched_group_cpus(eenv->sg_top)) &&
					sd->child)
					goto next_cpu;

			} while (sg = sg->next, sg != sd->groups);
		}

		/*
		 * If we raced with hotplug and got an sd NULL-pointer;
		 * returning a wrong energy estimation is better than
		 * entering an infinite loop.
		 * Specifically: If a cpu is unplugged after we took
		 * the visit_cpus mask, it no longer has an sd_scs
		 * pointer, so when we dereference it, we get NULL.
		 */
		if (cpumask_test_cpu(cpu, &visit_cpus))
			return -EINVAL;
next_cpu:
		cpumask_clear_cpu(cpu, &visit_cpus);
		continue;
	}

	return 0;
}

static inline bool cpu_in_sg(struct sched_group *sg, int cpu)
{
	return cpu != -1 && cpumask_test_cpu(cpu, sched_group_cpus(sg));
}

/*
 * select_energy_cpu_idx(): estimate the energy impact of changing the
 * utilization distribution.
 *
 * The eenv parameter specifies the changes: utilisation amount and a pair of
 * possible CPU candidates (the previous CPU and a different target CPU).
 *
 * This function returns the index of a CPU candidate specified by the
 * energy_env which corresponds to the first CPU saving energy.
 * Thus, 0 (EAS_CPU_PRV) means that non of the CPU candidate is more energy
 * efficient than running on prev_cpu. This is also the value returned in case
 * of abort due to error conditions during the computations.
 * A value greater than zero means that the first energy-efficient CPU is the
 * one represented by eenv->cpu[eenv->next_idx].cpu_id.
 */
static inline int select_energy_cpu_idx(struct energy_env *eenv)
{
	struct sched_domain *sd;
	struct sched_group *sg;
	int sd_cpu = -1;
	int cpu_idx;
	int margin;

	sd_cpu = eenv->cpu[EAS_CPU_PRV].cpu_id;
	sd = rcu_dereference(per_cpu(sd_ea, sd_cpu));
	if (!sd)
		return EAS_CPU_PRV;

	cpumask_clear(&eenv->cpus_mask);
	for (cpu_idx = EAS_CPU_PRV; cpu_idx < EAS_CPU_CNT; ++cpu_idx) {
		int cpu = eenv->cpu[cpu_idx].cpu_id;

		if (cpu < 0)
			continue;
		cpumask_set_cpu(cpu, &eenv->cpus_mask);
	}

	sg = sd->groups;
	do {
		/* Skip SGs which do not contains a candidate CPU */
		if (!cpumask_intersects(&eenv->cpus_mask, sched_group_cpus(sg)))
			continue;

		eenv->sg_top = sg;
		/* energy is unscaled to reduce rounding errors */
		if (compute_energy(eenv) == -EINVAL)
			return EAS_CPU_PRV;

	} while (sg = sg->next, sg != sd->groups);

	/* Scale energy before comparisons */
	for (cpu_idx = EAS_CPU_PRV; cpu_idx < EAS_CPU_CNT; ++cpu_idx)
		eenv->cpu[cpu_idx].energy >>= SCHED_CAPACITY_SHIFT;

	/*
	 * Compute the dead-zone margin used to prevent too many task
	 * migrations with negligible energy savings.
	 * An energy saving is considered meaningful if it reduces the energy
	 * consumption of EAS_CPU_PRV CPU candidate by at least ~1.56%
	 */
	margin = eenv->cpu[EAS_CPU_PRV].energy >> 6;

	/*
	 * By default the EAS_CPU_PRV CPU is considered the most energy
	 * efficient, with a 0 energy variation.
	 */
	eenv->next_idx = EAS_CPU_PRV;

	trace_sched_energy_diff(eenv->p, eenv->cpu[EAS_CPU_PRV].cpu_id,
				eenv->cpu[EAS_CPU_PRV].energy,
				eenv->cpu[EAS_CPU_NXT].cpu_id,
				eenv->cpu[EAS_CPU_NXT].energy,
				eenv->cpu[EAS_CPU_BKP].cpu_id,
				eenv->cpu[EAS_CPU_BKP].energy);
	/*
	 * Compare the other CPU candidates to find a CPU which can be
	 * more energy efficient then EAS_CPU_PRV
	 */
	for (cpu_idx = EAS_CPU_NXT; cpu_idx < EAS_CPU_CNT; ++cpu_idx) {
		/* Skip not valid scheduled candidates */
		if (eenv->cpu[cpu_idx].cpu_id < 0)
			continue;
		/* Compute energy delta wrt EAS_CPU_PRV */
		eenv->cpu[cpu_idx].nrg_delta =
			eenv->cpu[cpu_idx].energy -
			eenv->cpu[EAS_CPU_PRV].energy;
		/* filter energy variations within the dead-zone margin */
		if (abs(eenv->cpu[cpu_idx].nrg_delta) < margin)
			eenv->cpu[cpu_idx].nrg_delta = 0;
		/* update the schedule candidate with min(nrg_delta) */
		if (eenv->cpu[cpu_idx].nrg_delta <
		    eenv->cpu[eenv->next_idx].nrg_delta) {
			eenv->next_idx = cpu_idx;
			if (sched_feat(FBT_STRICT_ORDER))
				break;
		}
	}

	return eenv->next_idx;
}

/*
 * Detect M:N waker/wakee relationships via a switching-frequency heuristic.
 *
 * A waker of many should wake a different task than the one last awakened
 * at a frequency roughly N times higher than one of its wakees.
 *
 * In order to determine whether we should let the load spread vs consolidating
 * to shared cache, we look for a minimum 'flip' frequency of llc_size in one
 * partner, and a factor of lls_size higher frequency in the other.
 *
 * With both conditions met, we can be relatively sure that the relationship is
 * non-monogamous, with partner count exceeding socket size.
 *
 * Waker/wakee being client/server, worker/dispatcher, interrupt source or
 * whatever is irrelevant, spread criteria is apparent partner count exceeds
 * socket size.
 */
static int wake_wide(struct task_struct *p)
{
	unsigned int master = current->wakee_flips;
	unsigned int slave = p->wakee_flips;
	int factor = this_cpu_read(sd_llc_size);

	if (master < slave)
		swap(master, slave);
	if (slave < factor || master < slave * factor)
		return 0;
	return 1;
}

static int wake_affine(struct sched_domain *sd, struct task_struct *p,
		       int prev_cpu, int sync)
{
	s64 this_load, load;
	s64 this_eff_load, prev_eff_load;
	int idx, this_cpu;
	struct task_group *tg;
	unsigned long weight;
	int balanced;

	idx	  = sd->wake_idx;
	this_cpu  = smp_processor_id();
	load	  = source_load(prev_cpu, idx);
	this_load = target_load(this_cpu, idx);

	/*
	 * If sync wakeup then subtract the (maximum possible)
	 * effect of the currently running task from the load
	 * of the current CPU:
	 */
	if (sync) {
		tg = task_group(current);
		weight = current->se.avg.load_avg;

		this_load += effective_load(tg, this_cpu, -weight, -weight);
		load += effective_load(tg, prev_cpu, 0, -weight);
	}

	tg = task_group(p);
	weight = p->se.avg.load_avg;

	/*
	 * In low-load situations, where prev_cpu is idle and this_cpu is idle
	 * due to the sync cause above having dropped this_load to 0, we'll
	 * always have an imbalance, but there's really nothing you can do
	 * about that, so that's good too.
	 *
	 * Otherwise check if either cpus are near enough in load to allow this
	 * task to be woken on this_cpu.
	 */
	this_eff_load = 100;
	this_eff_load *= capacity_of(prev_cpu);

	prev_eff_load = 100 + (sd->imbalance_pct - 100) / 2;
	prev_eff_load *= capacity_of(this_cpu);

	if (this_load > 0) {
		this_eff_load *= this_load +
			effective_load(tg, this_cpu, weight, weight);

		prev_eff_load *= load + effective_load(tg, prev_cpu, 0, weight);
	}

	balanced = this_eff_load <= prev_eff_load;

	schedstat_inc(p->se.statistics.nr_wakeups_affine_attempts);

	if (!balanced)
		return 0;

	schedstat_inc(sd->ttwu_move_affine);
	schedstat_inc(p->se.statistics.nr_wakeups_affine);

	return 1;
}

static inline unsigned long boosted_task_util(struct task_struct *p);

static inline bool __task_fits(struct task_struct *p, int cpu, int util)
{
	unsigned int margin;

	util += boosted_task_util(p);

	if (capacity_orig_of(task_cpu(p)) > capacity_orig_of(cpu))
		margin = sysctl_sched_capacity_margin_down;
	else
		margin = sysctl_sched_capacity_margin;

	return (capacity_orig_of(cpu) * 1024) > (util * margin);
}

static inline bool task_fits_max(struct task_struct *p, int cpu)
{
	unsigned long capacity = capacity_orig_of(cpu);
	unsigned long max_capacity = cpu_rq(cpu)->rd->max_cpu_capacity.val;

	if (capacity == max_capacity)
		return true;

	if (sched_boost_policy() == SCHED_BOOST_ON_BIG &&
					task_sched_boost(p))
		return false;

	return __task_fits(p, cpu, 0);
}

bool __cpu_overutilized(int cpu, int delta)
{
	return (capacity_orig_of(cpu) * 1024) <
			((cpu_util(cpu) + delta) * capacity_margin);
}

bool cpu_overutilized(int cpu)
{
	return __cpu_overutilized(cpu, 0);
}

#ifdef CONFIG_SCHED_TUNE

struct reciprocal_value schedtune_spc_rdiv;

static long
schedtune_margin(unsigned long signal, long boost)
{
	long long margin = 0;

	/*
	 * Signal proportional compensation (SPC)
	 *
	 * The Boost (B) value is used to compute a Margin (M) which is
	 * proportional to the complement of the original Signal (S):
	 *   M = B * (SCHED_CAPACITY_SCALE - S)
	 * The obtained M could be used by the caller to "boost" S.
	 */
	if (boost >= 0) {
		margin  = SCHED_CAPACITY_SCALE - signal;
		margin *= boost;
	} else {
		margin = -signal * boost;
	}

	margin  = reciprocal_divide(margin, schedtune_spc_rdiv);
	if (boost < 0)
		margin *= -1;

	return margin;
}

static inline int
schedtune_cpu_margin(unsigned long util, int cpu)
{
	int boost = schedtune_cpu_boost(cpu);

	if (boost == 0)
		return 0;

	return schedtune_margin(util, boost);
}

static inline long
schedtune_task_margin(struct task_struct *p)
{
	int boost = schedtune_task_boost(p);
	unsigned long util;
	long margin;

	if (boost == 0)
		return 0;

	util = task_util(p);
	margin = schedtune_margin(util, boost);

	return margin;
}

#else /* CONFIG_SCHED_TUNE */

static inline int
schedtune_cpu_margin(unsigned long util, int cpu)
{
	return 0;
}

static inline int
schedtune_task_margin(struct task_struct *p)
{
	return 0;
}

#endif /* CONFIG_SCHED_TUNE */

unsigned long
boosted_cpu_util(int cpu, struct sched_walt_cpu_load *walt_load)
{
	unsigned long util = cpu_util_freq(cpu, walt_load);
	long margin = schedtune_cpu_margin(util, cpu);

	trace_sched_boost_cpu(cpu, util, margin);

	return util + margin;
}

static inline unsigned long
boosted_task_util(struct task_struct *p)
{
	unsigned long util = task_util(p);
	long margin = schedtune_task_margin(p);

	trace_sched_boost_task(p, util, margin);

	return util + margin;
}

static unsigned long capacity_spare_wake(int cpu, struct task_struct *p)
{
	return max_t(long, capacity_of(cpu) - cpu_util_wake(cpu, p), 0);
}

/*
 * find_idlest_group finds and returns the least busy CPU group within the
 * domain.
 *
 * Assumes p is allowed on at least one CPU in sd.
 */
static struct sched_group *
find_idlest_group(struct sched_domain *sd, struct task_struct *p,
		  int this_cpu, int sd_flag)
{
	struct sched_group *idlest = NULL, *group = sd->groups;
	struct sched_group *most_spare_sg = NULL;
	unsigned long min_runnable_load = ULONG_MAX;
	unsigned long this_runnable_load = ULONG_MAX;
	unsigned long min_avg_load = ULONG_MAX, this_avg_load = ULONG_MAX;
	unsigned long most_spare = 0, this_spare = 0;
	int load_idx = sd->forkexec_idx;
	int imbalance_scale = 100 + (sd->imbalance_pct-100)/2;
	unsigned long imbalance = scale_load_down(NICE_0_LOAD) *
				(sd->imbalance_pct-100) / 100;

	if (sd_flag & SD_BALANCE_WAKE)
		load_idx = sd->wake_idx;

	do {
		unsigned long load, avg_load, runnable_load;
		unsigned long spare_cap, max_spare_cap;
		int local_group;
		int i;

		/* Skip over this group if it has no CPUs allowed */
		if (!cpumask_intersects(sched_group_cpus(group),
					tsk_cpus_allowed(p)))
			continue;

		local_group = cpumask_test_cpu(this_cpu,
					       sched_group_cpus(group));

		/*
		 * Tally up the load of all CPUs in the group and find
		 * the group containing the CPU with most spare capacity.
		 */
		avg_load = 0;
		runnable_load = 0;
		max_spare_cap = 0;

		for_each_cpu(i, sched_group_cpus(group)) {
			/* Bias balancing toward cpus of our domain */
			if (local_group)
				load = source_load(i, load_idx);
			else
				load = target_load(i, load_idx);

			runnable_load += load;

			avg_load += cfs_rq_load_avg(&cpu_rq(i)->cfs);

			spare_cap = capacity_spare_wake(i, p);

			if (spare_cap > max_spare_cap)
				max_spare_cap = spare_cap;
		}

		/* Adjust by relative CPU capacity of the group */
		avg_load = (avg_load * SCHED_CAPACITY_SCALE) /
					group->sgc->capacity;
		runnable_load = (runnable_load * SCHED_CAPACITY_SCALE) /
					group->sgc->capacity;

		if (local_group) {
			this_runnable_load = runnable_load;
			this_avg_load = avg_load;
			this_spare = max_spare_cap;
		} else {
			if (min_runnable_load > (runnable_load + imbalance)) {
				/*
				 * The runnable load is significantly smaller
				 *  so we can pick this new cpu
				 */
				min_runnable_load = runnable_load;
				min_avg_load = avg_load;
				idlest = group;
			} else if ((runnable_load < (min_runnable_load + imbalance)) &&
					(100*min_avg_load > imbalance_scale*avg_load)) {
				/*
				 * The runnable loads are close so we take
				 * into account blocked load through avg_load
				 *  which is blocked + runnable load
				 */
				min_avg_load = avg_load;
				idlest = group;
			}

			if (most_spare < max_spare_cap) {
				most_spare = max_spare_cap;
				most_spare_sg = group;
			}
		}
	} while (group = group->next, group != sd->groups);

	/*
	 * The cross-over point between using spare capacity or least load
	 * is too conservative for high utilization tasks on partially
	 * utilized systems if we require spare_capacity > task_util(p),
	 * so we allow for some task stuffing by using
	 * spare_capacity > task_util(p)/2.
	 * spare capacity can't be used for fork because the utilization has
	 * not been set yet as it need to get a rq to init the utilization
	 */
	if (sd_flag & SD_BALANCE_FORK)
		goto skip_spare;

	if (this_spare > task_util(p) / 2 &&
	    imbalance_scale*this_spare > 100*most_spare)
		return NULL;
	else if (most_spare > task_util(p) / 2)
		return most_spare_sg;

skip_spare:
	if (!idlest ||
	    (min_runnable_load > (this_runnable_load + imbalance)) ||
	    ((this_runnable_load < (min_runnable_load + imbalance)) &&
			(100*this_avg_load < imbalance_scale*min_avg_load)))
		return NULL;
	return idlest;
}

/*
 * find_idlest_group_cpu - find the idlest cpu among the cpus in group.
 */
static int
find_idlest_group_cpu(struct sched_group *group, struct task_struct *p, int this_cpu)
{
	unsigned long load, min_load = ULONG_MAX;
	unsigned int min_exit_latency = UINT_MAX;
	u64 latest_idle_timestamp = 0;
	int least_loaded_cpu = this_cpu;
	int shallowest_idle_cpu = -1;
	int i;

	/* Check if we have any choice: */
	if (group->group_weight == 1)
		return cpumask_first(sched_group_cpus(group));

	/* Traverse only the allowed CPUs */
	for_each_cpu_and(i, sched_group_cpus(group), tsk_cpus_allowed(p)) {
		if (idle_cpu(i)) {
			struct rq *rq = cpu_rq(i);
			struct cpuidle_state *idle = idle_get_state(rq);
			if (idle && idle->exit_latency < min_exit_latency) {
				/*
				 * We give priority to a CPU whose idle state
				 * has the smallest exit latency irrespective
				 * of any idle timestamp.
				 */
				min_exit_latency = idle->exit_latency;
				latest_idle_timestamp = rq->idle_stamp;
				shallowest_idle_cpu = i;
			} else if ((!idle || idle->exit_latency == min_exit_latency) &&
				   rq->idle_stamp > latest_idle_timestamp) {
				/*
				 * If equal or no active idle state, then
				 * the most recently idled CPU might have
				 * a warmer cache.
				 */
				latest_idle_timestamp = rq->idle_stamp;
				shallowest_idle_cpu = i;
			}
		} else if (shallowest_idle_cpu == -1) {
			load = weighted_cpuload(i);
			if (load < min_load || (load == min_load && i == this_cpu)) {
				min_load = load;
				least_loaded_cpu = i;
			}
		}
	}

	return shallowest_idle_cpu != -1 ? shallowest_idle_cpu : least_loaded_cpu;
}

static inline int find_idlest_cpu(struct sched_domain *sd, struct task_struct *p,
				  int cpu, int prev_cpu, int sd_flag)
{
	int wu = sd_flag & SD_BALANCE_WAKE;
	int cas_cpu = -1;
	int new_cpu = cpu;

	if (wu) {
		schedstat_inc(p->se.statistics.nr_wakeups_cas_attempts);
		schedstat_inc(this_rq()->eas_stats.cas_attempts);
	}

	if (!cpumask_intersects(sched_domain_span(sd), &p->cpus_allowed))
		return prev_cpu;

	while (sd) {
		struct sched_group *group;
		struct sched_domain *tmp;
		int weight;

		if (wu)
			schedstat_inc(sd->eas_stats.cas_attempts);

		if (!(sd->flags & sd_flag)) {
			sd = sd->child;
			continue;
		}

		group = find_idlest_group(sd, p, cpu, sd_flag);
		if (!group) {
			sd = sd->child;
			continue;
		}

		new_cpu = find_idlest_group_cpu(group, p, cpu);
		if (new_cpu == cpu) {
			/* Now try balancing at a lower domain level of cpu */
			sd = sd->child;
			continue;
		}

		/* Now try balancing at a lower domain level of new_cpu */
		cpu = cas_cpu = new_cpu;
		weight = sd->span_weight;
		sd = NULL;
		for_each_domain(cpu, tmp) {
			if (weight <= tmp->span_weight)
				break;
			if (tmp->flags & sd_flag)
				sd = tmp;
		}
		/* while loop will break here if sd == NULL */
	}

	if (wu && (cas_cpu >= 0)) {
		schedstat_inc(p->se.statistics.nr_wakeups_cas_count);
		schedstat_inc(this_rq()->eas_stats.cas_count);
	}

	return new_cpu;
}

#ifdef CONFIG_SCHED_SMT

static inline void set_idle_cores(int cpu, int val)
{
	struct sched_domain_shared *sds;

	sds = rcu_dereference(per_cpu(sd_llc_shared, cpu));
	if (sds)
		WRITE_ONCE(sds->has_idle_cores, val);
}

static inline bool test_idle_cores(int cpu, bool def)
{
	struct sched_domain_shared *sds;

	sds = rcu_dereference(per_cpu(sd_llc_shared, cpu));
	if (sds)
		return READ_ONCE(sds->has_idle_cores);

	return def;
}

/*
 * Scans the local SMT mask to see if the entire core is idle, and records this
 * information in sd_llc_shared->has_idle_cores.
 *
 * Since SMT siblings share all cache levels, inspecting this limited remote
 * state should be fairly cheap.
 */
void update_idle_core(struct rq *rq)
{
	int core = cpu_of(rq);
	int cpu;

	rcu_read_lock();
	if (test_idle_cores(core, true))
		goto unlock;

	for_each_cpu(cpu, cpu_smt_mask(core)) {
		if (cpu == core)
			continue;

		if (!idle_cpu(cpu))
			goto unlock;
	}

	set_idle_cores(core, 1);
unlock:
	rcu_read_unlock();
}

/*
 * Scan the entire LLC domain for idle cores; this dynamically switches off if
 * there are no idle cores left in the system; tracked through
 * sd_llc->shared->has_idle_cores and enabled through update_idle_core() above.
 */
static int select_idle_core(struct task_struct *p, struct sched_domain *sd, int target)
{
	struct cpumask *cpus = this_cpu_cpumask_var_ptr(select_idle_mask);
	int core, cpu;

	if (!test_idle_cores(target, false))
		return -1;

	cpumask_and(cpus, sched_domain_span(sd), tsk_cpus_allowed(p));

	for_each_cpu_wrap(core, cpus, target) {
		bool idle = true;

		for_each_cpu(cpu, cpu_smt_mask(core)) {
			cpumask_clear_cpu(cpu, cpus);
			if (!idle_cpu(cpu))
				idle = false;
		}

		if (idle)
			return core;
	}

	/*
	 * Failed to find an idle core; stop looking for one.
	 */
	set_idle_cores(target, 0);

	return -1;
}

/*
 * Scan the local SMT mask for idle CPUs.
 */
static int select_idle_smt(struct task_struct *p, struct sched_domain *sd, int target)
{
	int cpu;

	for_each_cpu(cpu, cpu_smt_mask(target)) {
		if (!cpumask_test_cpu(cpu, tsk_cpus_allowed(p)))
			continue;
		if (idle_cpu(cpu))
			return cpu;
	}

	return -1;
}

#else /* CONFIG_SCHED_SMT */

static inline int select_idle_core(struct task_struct *p, struct sched_domain *sd, int target)
{
	return -1;
}

static inline int select_idle_smt(struct task_struct *p, struct sched_domain *sd, int target)
{
	return -1;
}

#endif /* CONFIG_SCHED_SMT */

/*
 * Scan the LLC domain for idle CPUs; this is dynamically regulated by
 * comparing the average scan cost (tracked in sd->avg_scan_cost) against the
 * average idle time for this rq (as found in rq->avg_idle).
 */
static int select_idle_cpu(struct task_struct *p, struct sched_domain *sd, int target)
{
	struct sched_domain *this_sd;
	u64 avg_cost, avg_idle = this_rq()->avg_idle;
	u64 time, cost;
	s64 delta;
	int cpu;

	this_sd = rcu_dereference(*this_cpu_ptr(&sd_llc));
	if (!this_sd)
		return -1;

	avg_cost = this_sd->avg_scan_cost;

	/*
	 * Due to large variance we need a large fuzz factor; hackbench in
	 * particularly is sensitive here.
	 */
	if (sched_feat(SIS_AVG_CPU) && (avg_idle / 512) < avg_cost)
		return -1;

	time = local_clock();

	for_each_cpu_wrap(cpu, sched_domain_span(sd), target) {
		if (!cpumask_test_cpu(cpu, tsk_cpus_allowed(p)))
			continue;
		if (idle_cpu(cpu))
			break;
	}

	time = local_clock() - time;
	cost = this_sd->avg_scan_cost;
	delta = (s64)(time - cost) / 8;
	this_sd->avg_scan_cost += delta;

	return cpu;
}

/*
 * Try and locate an idle core/thread in the LLC cache domain.
 */
static int select_idle_sibling(struct task_struct *p, int prev, int target)
{
	struct sched_domain *sd;
	struct sched_group *sg;
	int i = task_cpu(p);
	int best_idle_cpu = -1;
	int best_idle_cstate = INT_MAX;
	unsigned long best_idle_capacity = ULONG_MAX;

	schedstat_inc(p->se.statistics.nr_wakeups_sis_attempts);
	schedstat_inc(this_rq()->eas_stats.sis_attempts);

	if (!sysctl_sched_cstate_aware) {
		if (idle_cpu(target)) {
			schedstat_inc(p->se.statistics.nr_wakeups_sis_idle);
			schedstat_inc(this_rq()->eas_stats.sis_idle);
			return target;
		}

		/*
		 * If the prevous cpu is cache affine and idle, don't be stupid.
		 */
		if (i != target && cpus_share_cache(i, target) && idle_cpu(i)) {
			schedstat_inc(p->se.statistics.nr_wakeups_sis_cache_affine);
			schedstat_inc(this_rq()->eas_stats.sis_cache_affine);
			return i;
		}

		sd = rcu_dereference(per_cpu(sd_llc, target));
		if (!sd)
			return target;

		i = select_idle_core(p, sd, target);
		if ((unsigned)i < nr_cpumask_bits)
			return i;

		i = select_idle_cpu(p, sd, target);
		if ((unsigned)i < nr_cpumask_bits)
			return i;

		i = select_idle_smt(p, sd, target);
		if ((unsigned)i < nr_cpumask_bits)
			return i;
	}

	/*
	 * Otherwise, iterate the domains and find an elegible idle cpu.
	 */
	sd = rcu_dereference(per_cpu(sd_llc, target));
	for_each_lower_domain(sd) {
		sg = sd->groups;
		do {
			if (!cpumask_intersects(sched_group_cpus(sg),
                                        tsk_cpus_allowed(p)))
				goto next;


			if (sysctl_sched_cstate_aware) {
				for_each_cpu_and(i, tsk_cpus_allowed(p), sched_group_cpus(sg)) {
					int idle_idx = idle_get_state_idx(cpu_rq(i));
					unsigned long new_usage = boosted_task_util(p);
					unsigned long capacity_orig = capacity_orig_of(i);

					if (new_usage > capacity_orig || !idle_cpu(i))
						goto next;

					if (i == target && new_usage <= capacity_curr_of(target)) {
						schedstat_inc(p->se.statistics.nr_wakeups_sis_suff_cap);
						schedstat_inc(this_rq()->eas_stats.sis_suff_cap);
						schedstat_inc(sd->eas_stats.sis_suff_cap);
						return target;
					}

					if (idle_idx < best_idle_cstate &&
					    capacity_orig <= best_idle_capacity) {
						best_idle_cpu = i;
						best_idle_cstate = idle_idx;
						best_idle_capacity = capacity_orig;
					}
				}
			} else {
				for_each_cpu(i, sched_group_cpus(sg)) {
					if (i == target || !idle_cpu(i))
						goto next;
				}

				target = cpumask_first_and(sched_group_cpus(sg),
					tsk_cpus_allowed(p));
				schedstat_inc(p->se.statistics.nr_wakeups_sis_idle_cpu);
				schedstat_inc(this_rq()->eas_stats.sis_idle_cpu);
				schedstat_inc(sd->eas_stats.sis_idle_cpu);
				goto done;
			}
next:
			sg = sg->next;
		} while (sg != sd->groups);
	}

	if (best_idle_cpu >= 0)
		target = best_idle_cpu;

done:
	schedstat_inc(p->se.statistics.nr_wakeups_sis_count);
	schedstat_inc(this_rq()->eas_stats.sis_count);

	return target;
}
 
/*
 * cpu_util_wake: Compute cpu utilization with any contributions from
 * the waking task p removed.  check_for_migration() looks for a better CPU of
 * rq->curr. For that case we should return cpu util with contributions from
 * currently running task p removed.
 */
static int cpu_util_wake(int cpu, struct task_struct *p)
{
	unsigned long util, capacity;

#ifdef CONFIG_SCHED_WALT
	/*
	 * WALT does not decay idle tasks in the same manner
	 * as PELT, so it makes little sense to subtract task
	 * utilization from cpu utilization. Instead just use
	 * cpu_util for this case.
	 */
	if (!walt_disabled && sysctl_sched_use_walt_cpu_util &&
	    p->state == TASK_WAKING)
		return cpu_util(cpu);
#endif
	/* Task has no contribution or is new */
	if (cpu != task_cpu(p) || !p->se.avg.last_update_time)
		return cpu_util(cpu);

	capacity = capacity_orig_of(cpu);
	util = max_t(long, cpu_util(cpu) - task_util(p), 0);

	return (util >= capacity) ? capacity : util;
}

struct find_best_target_env {
	struct cpumask *rtg_target;
	bool need_idle;
	bool placement_boost;
	bool avoid_prev_cpu;
};

#ifdef CONFIG_SCHED_WALT
static unsigned long cpu_estimated_capacity(int cpu, struct task_struct *p)
{
	unsigned long tutil, estimated_capacity;

	if (task_in_cum_window_demand(cpu_rq(cpu), p))
		tutil = 0;
	else
		tutil = task_util(p);

	estimated_capacity = cpu_util_cum(cpu, tutil);

	return estimated_capacity;
}
#else
static unsigned long cpu_estimated_capacity(int cpu, struct task_struct *p)
{
	return cpu_util_wake(cpu, p);
}
#endif

static bool is_packing_eligible(struct task_struct *p, int target_cpu,
				struct find_best_target_env *fbt_env,
				unsigned int target_cpus_count,
				int best_idle_cstate)
{
	unsigned long estimated_capacity;

	if (fbt_env->placement_boost || fbt_env->need_idle)
		return false;

	if (best_idle_cstate == -1)
		return false;

	if (target_cpus_count != 1)
		return true;

	estimated_capacity = cpu_estimated_capacity(target_cpu, p);
	estimated_capacity = add_capacity_margin(estimated_capacity,
						 target_cpu);

	/*
	 * If there is only one active CPU and it is already above its current
	 * capacity, avoid placing additional task on the CPU.
	 */
	return (estimated_capacity <= capacity_curr_of(target_cpu));
}

static inline bool skip_sg(struct task_struct *p, struct sched_group *sg,
			   struct cpumask *rtg_target)
{
	int fcpu = group_first_cpu(sg);

	/* Are all CPUs isolated in this group? */
	if (!sg->group_weight)
		return true;

	/*
	 * Don't skip a group if a task affinity allows it
	 * to run only on that group.
	 */
	if (cpumask_subset(tsk_cpus_allowed(p), sched_group_cpus(sg)))
		return false;

	if (!task_fits_max(p, fcpu))
		return true;

	if (rtg_target && !cpumask_test_cpu(fcpu, rtg_target))
		return true;

	return false;
}

static int start_cpu(bool boosted)
{
	struct root_domain *rd = cpu_rq(smp_processor_id())->rd;
	int start_cpu;

	start_cpu = boosted ? rd->max_cap_orig_cpu : rd->min_cap_orig_cpu;

	return walt_start_cpu(start_cpu);
}

unsigned int sched_smp_overlap_capacity;
static inline int find_best_target(struct task_struct *p, int *backup_cpu,
				   bool boosted, bool prefer_idle,
				   struct find_best_target_env *fbt_env)
{
	unsigned long min_util = boosted_task_util(p);
	unsigned long target_capacity = ULONG_MAX;
	unsigned long min_wake_util = ULONG_MAX;
	unsigned long target_max_spare_cap = 0;
	unsigned long target_util = ULONG_MAX;
	unsigned long best_active_util = ULONG_MAX;
	unsigned long target_idle_max_spare_cap = 0;
	int best_idle_cstate = INT_MAX;
	struct sched_domain *sd;
	struct sched_group *sg;
	int best_active_cpu = -1;
	int best_idle_cpu = -1;
	int target_cpu = -1;
	int cpu, i;
	unsigned int active_cpus_count = 0;

	*backup_cpu = -1;

	schedstat_inc(p->se.statistics.nr_wakeups_fbt_attempts);
	schedstat_inc(this_rq()->eas_stats.fbt_attempts);

	/* Find start CPU based on boost value */
	cpu = start_cpu(boosted);
	if (cpu < 0) {
		schedstat_inc(p->se.statistics.nr_wakeups_fbt_no_cpu);
		schedstat_inc(this_rq()->eas_stats.fbt_no_cpu);
		return -1;
	}

	/* Find SD for the start CPU */
	sd = rcu_dereference(per_cpu(sd_ea, cpu));
	if (!sd) {
		schedstat_inc(p->se.statistics.nr_wakeups_fbt_no_sd);
		schedstat_inc(this_rq()->eas_stats.fbt_no_sd);
		return -1;
	}

	/* Scan CPUs in all SDs */
	sg = sd->groups;
	do {
		cpumask_t search_cpus;
		bool do_rotate = false, avoid_prev_cpu = false;

		if (skip_sg(p, sg, fbt_env->rtg_target))
			continue;

		cpumask_copy(&search_cpus, tsk_cpus_allowed(p));
		cpumask_and(&search_cpus, &search_cpus, sched_group_cpus(sg));
		i = find_first_cpu_bit(p, &search_cpus, sg, &avoid_prev_cpu,
				       &do_rotate, &first_cpu_bit_env);
		if (do_rotate)
			fbt_env->avoid_prev_cpu = avoid_prev_cpu;

retry:
		while ((i = cpumask_next(i, &search_cpus)) < nr_cpu_ids) {
			unsigned long capacity_curr = capacity_curr_of(i);
			unsigned long capacity_orig = capacity_orig_of(i);
			unsigned long wake_util, new_util, min_capped_util;

			cpumask_clear_cpu(i, &search_cpus);
			if (avoid_prev_cpu && i == task_cpu(p))
				continue;

			if (!cpu_online(i) || cpu_isolated(i) || is_reserved(i))
				continue;

			if (walt_cpu_high_irqload(i))
				continue;

			trace_sched_cpu_util(i);

			/*
			 * p's blocked utilization is still accounted for on prev_cpu
			 * so prev_cpu will receive a negative bias due to the double
			 * accounting. However, the blocked utilization may be zero.
			 */
			wake_util = cpu_util_wake(i, p);
			new_util = wake_util + task_util(p);

			/*
			 * Ensure minimum capacity to grant the required boost.
			 * The target CPU can be already at a capacity level higher
			 * than the one required to boost the task.
			 */
			new_util = max(min_util, new_util);

			/*
			 * Include minimum capacity constraint:
			 * new_util contains the required utilization including
			 * boost. min_capped_util also takes into account a
			 * minimum capacity cap imposed on the CPU by external
			 * actors.
			 */
			min_capped_util = max(new_util, capacity_min_of(i));

			if (new_util > capacity_orig)
				continue;

			/*
			 * Case A) Latency sensitive tasks
			 *
			 * Unconditionally favoring tasks that prefer idle CPU to
			 * improve latency.
			 *
			 * Looking for:
			 * - an idle CPU, whatever its idle_state is, since
			 *   the first CPUs we explore are more likely to be
			 *   reserved for latency sensitive tasks.
			 * - a non idle CPU where the task fits in its current
			 *   capacity and has the maximum spare capacity.
			 * - a non idle CPU with lower contention from other
			 *   tasks and running at the lowest possible OPP.
			 *
			 * The last two goals tries to favor a non idle CPU
			 * where the task can run as if it is "almost alone".
			 * A maximum spare capacity CPU is favoured since
			 * the task already fits into that CPU's capacity
			 * without waiting for an OPP chance.
			 *
			 * The following code path is the only one in the CPUs
			 * exploration loop which is always used by
			 * prefer_idle tasks. It exits the loop with wither a
			 * best_active_cpu or a target_cpu which should
			 * represent an optimal choice for latency sensitive
			 * tasks.
			 */
			if (prefer_idle) {

				/*
				 * Case A.1: IDLE CPU
				 * Return the first IDLE CPU we find.
				 */
				if (idle_cpu(i)) {
					schedstat_inc(p->se.statistics.nr_wakeups_fbt_pref_idle);
					schedstat_inc(this_rq()->eas_stats.fbt_pref_idle);

					trace_sched_find_best_target(p,
							prefer_idle, min_util,
							cpu, best_idle_cpu,
							best_active_cpu, i);

					return i;
				}

				/*
				 * Case A.2: Target ACTIVE CPU
				 * Favor CPUs with max spare capacity.
				 */
				if ((capacity_curr > new_util) &&
					(capacity_orig - new_util > target_max_spare_cap)) {
					target_max_spare_cap = capacity_orig - new_util;
					target_cpu = i;
					continue;
				}
				if (target_cpu != -1)
					continue;


				/*
				 * Case A.3: Backup ACTIVE CPU
				 * Favor CPUs with:
				 * - lower utilization due to other tasks
				 * - lower utilization with the task in
				 */
				if (wake_util > min_wake_util)
					continue;
				if (new_util > best_active_util)
					continue;
				min_wake_util = wake_util;
				best_active_util = new_util;
				best_active_cpu = i;
				continue;
			}

			/*
			 * Favor CPUs with smaller capacity for Non latency
			 * sensitive tasks.
			 */
			if (capacity_orig > target_capacity)
				continue;

			/*
			 * Case B) Non latency sensitive tasks on IDLE CPUs.
			 *
			 * Find an optimal backup IDLE CPU for non latency
			 * sensitive tasks.
			 *
			 * Looking for:
			 * - minimizing the capacity_orig,
			 *   i.e. preferring LITTLE CPUs
			 * - favoring shallowest idle states
			 *   i.e. avoid to wakeup deep-idle CPUs
			 *
			 * The following code path is used by non latency
			 * sensitive tasks if IDLE CPUs are available. If at
			 * least one of such CPUs are available it sets the
			 * best_idle_cpu to the most suitable idle CPU to be
			 * selected.
			 *
			 * If idle CPUs are available, favour these CPUs to
			 * improve performances by spreading tasks.
			 * Indeed, the energy_diff() computed by the caller
			 * will take care to ensure the minimization of energy
			 * consumptions without affecting performance.
			 */
			if (idle_cpu(i)) {
				int idle_idx = idle_get_state_idx(cpu_rq(i));

				/* Favor CPUs that won't end up running at a
				 * high OPP.
				 */
				if ((capacity_orig - min_capped_util) <
					target_idle_max_spare_cap)
					continue;

				/*
				 * Skip CPUs in deeper idle state, but only
				 * if they are also less energy efficient.
				 * IOW, prefer a deep IDLE LITTLE CPU vs a
				 * shallow idle big CPU.
				 */
				if (sysctl_sched_cstate_aware &&
				    best_idle_cstate <= idle_idx)
					continue;

				/* Keep track of best idle CPU */
				target_capacity = capacity_orig;
				target_idle_max_spare_cap = capacity_orig -
							    min_capped_util;
				best_idle_cstate = idle_idx;
				best_idle_cpu = i;
				continue;
			}

			/*
			 * Consider only idle CPUs for active migration.
			 */
			if (p->state == TASK_RUNNING)
				continue;

			/*
			 * Case C) Non latency sensitive tasks on ACTIVE CPUs.
			 *
			 * Pack tasks in the most energy efficient capacities.
			 *
			 * This task packing strategy prefers more energy
			 * efficient CPUs (i.e. pack on smaller maximum
			 * capacity CPUs) while also trying to spread tasks to
			 * run them all at the lower OPP.
			 *
			 * This assumes for example that it's more energy
			 * efficient to run two tasks on two CPUs at a lower
			 * OPP than packing both on a single CPU but running
			 * that CPU at an higher OPP.
			 *
			 * Thus, this case keep track of the CPU with the
			 * smallest maximum capacity and highest spare maximum
			 * capacity.
			 */

			active_cpus_count++;

			/* Favor CPUs with maximum spare capacity */
			if ((capacity_orig - min_capped_util) <
				target_max_spare_cap)
				continue;

			target_max_spare_cap = capacity_orig - min_capped_util;
			target_capacity = capacity_orig;
			target_util = new_util;
			target_cpu = i;
		}

		if (do_rotate) {
			/*
			 * We started iteration somewhere in the middle of
			 * cpumask.  Iterate once again from bit 0 to the
			 * previous starting point bit.
			 */
			do_rotate = false;
			i = -1;
			goto retry;
		}

		if (!sysctl_sched_is_big_little && !prefer_idle) {

			/*
			 * If we find an idle CPU in the primary cluster,
			 * stop the search. We select this idle CPU or
			 * the active CPU (if there is one), whichever
			 * saves the energy.
			 */
			if (best_idle_cpu != -1)
				break;

			if (fbt_env->placement_boost) {
				target_capacity = ULONG_MAX;
				continue;
			}

			/*
			 * If we found an active CPU and its utilization
			 * is below the minimum packing threshold (overlap),
			 * no need to search further. Otherwise reset
			 * the target_capacity and continue the search.
			 */
			if (target_cpu != -1 && target_util <
					sched_smp_overlap_capacity)
				break;

			target_capacity = ULONG_MAX;
		}
	} while (sg = sg->next, sg != sd->groups);

	if (best_idle_cpu != -1 && !is_packing_eligible(p, target_cpu, fbt_env,
					active_cpus_count, best_idle_cstate)) {
		if (target_cpu == task_cpu(p))
			fbt_env->avoid_prev_cpu = true;

		target_cpu = best_idle_cpu;
		best_idle_cpu = -1;
	}

	/*
	 * For non latency sensitive tasks, cases B and C in the previous loop,
	 * we pick the best IDLE CPU only if we was not able to find a target
	 * ACTIVE CPU.
	 *
	 * Policies priorities:
	 *
	 * - prefer_idle tasks:
	 *
	 *   a) IDLE CPU available, we return immediately
	 *   b) ACTIVE CPU where task fits and has the bigger maximum spare
	 *      capacity (i.e. target_cpu)
	 *   c) ACTIVE CPU with less contention due to other tasks
	 *      (i.e. best_active_cpu)
	 *
	 * - NON prefer_idle tasks:
	 *
	 *   a) ACTIVE CPU: target_cpu
	 *   b) IDLE CPU: best_idle_cpu
	 */
	if (target_cpu == -1)
		target_cpu = prefer_idle
			? best_active_cpu
			: best_idle_cpu;
	else
		*backup_cpu = prefer_idle
		? best_active_cpu
		: best_idle_cpu;

	trace_sched_find_best_target(p, prefer_idle, min_util, cpu,
				     best_idle_cpu, best_active_cpu,
				     target_cpu);

	schedstat_inc(p->se.statistics.nr_wakeups_fbt_count);
	schedstat_inc(this_rq()->eas_stats.fbt_count);

	return target_cpu;
}

/*
 * Disable WAKE_AFFINE in the case where task @p doesn't fit in the
 * capacity of either the waking CPU @cpu or the previous CPU @prev_cpu.
 * 
 * In that case WAKE_AFFINE doesn't make sense and we'll let
 * BALANCE_WAKE sort things out.
 */
static int wake_cap(struct task_struct *p, int cpu, int prev_cpu)
{
	long min_cap, max_cap;
	min_cap = min(capacity_orig_of(prev_cpu), capacity_orig_of(cpu));
	max_cap = cpu_rq(cpu)->rd->max_cpu_capacity.val;
	/* Minimum capacity is close to max, no need to abort wake_affine */
	if (max_cap - min_cap < max_cap >> 3)
		return 0;

	/* Bring task utilization in sync with prev_cpu */
	sync_entity_load_avg(&p->se);

	return min_cap * 1024 < task_util(p) * capacity_margin;
}

static inline int wake_to_idle(struct task_struct *p)
{
	return (current->flags & PF_WAKE_UP_IDLE) ||
		 (p->flags & PF_WAKE_UP_IDLE);
}

static inline bool
bias_to_waker_cpu(struct task_struct *p, int cpu, struct cpumask *rtg_target)
{
	int rtg_target_cpu = rtg_target ? cpumask_first(rtg_target) : cpu;

	return cpumask_test_cpu(cpu, tsk_cpus_allowed(p)) &&
	       cpu_active(cpu) && !cpu_isolated(cpu) &&
	       capacity_orig_of(cpu) >= capacity_orig_of(rtg_target_cpu) &&
	       task_fits_max(p, cpu);
}

static inline bool
task_is_boosted(struct task_struct *p) {
#ifdef CONFIG_CGROUP_SCHEDTUNE
	return schedtune_task_boost(p) > 0;
#else
	return get_sysctl_sched_cfs_boost() > 0;
#endif
}

/*
 * Check whether cpu is in the fastest set of cpu's that p should run on.
 * If p is boosted, prefer that p runs on a faster cpu; otherwise, allow p
 * to run on any cpu.
 */
static inline bool
cpu_is_in_target_set(struct task_struct *p, int cpu)
{
	int first_cpu = start_cpu(task_is_boosted(p));
	int next_usable_cpu = cpumask_next(first_cpu - 1, tsk_cpus_allowed(p));
	return cpu >= next_usable_cpu || next_usable_cpu >= nr_cpu_ids;
}


#define SCHED_SELECT_PREV_CPU_NSEC	2000000
#define SCHED_FORCE_CPU_SELECTION_NSEC	20000000

static inline bool
bias_to_prev_cpu(struct task_struct *p, struct cpumask *rtg_target)
{
	int prev_cpu = task_cpu(p);
#ifdef CONFIG_SCHED_WALT
	u64 ms = p->ravg.mark_start;
#else
	u64 ms = sched_clock();
#endif

	if (!cpu_is_in_target_set(p, prev_cpu)) {
		return false;
	}

	if (cpu_isolated(prev_cpu) || !idle_cpu(prev_cpu))
		return false;

	if (!ms)
		return false;

	if (ms - p->last_cpu_deselected_ts >= SCHED_SELECT_PREV_CPU_NSEC) {
		return false;
	}

	if (ms - p->last_sleep_ts >= SCHED_SELECT_PREV_CPU_NSEC)
		return false;

	if (rtg_target && !cpumask_test_cpu(prev_cpu, rtg_target))
		return false;

	return true;
}

#ifdef CONFIG_SCHED_WALT
static inline struct cpumask *find_rtg_target(struct task_struct *p)
{
	struct related_thread_group *grp;
	struct cpumask *rtg_target;

	rcu_read_lock();

	grp = task_related_thread_group(p);
	if (grp && grp->preferred_cluster) {
		rtg_target = &grp->preferred_cluster->cpus;
		if (!task_fits_max(p, cpumask_first(rtg_target)))
			rtg_target = NULL;
	} else {
		rtg_target = NULL;
	}

	rcu_read_unlock();

	return rtg_target;
}
#else
static inline struct cpumask *find_rtg_target(struct task_struct *p)
{
	return NULL;
}
#endif

enum fastpaths {
	NONE = 0,
	SYNC_WAKEUP,
	PREV_CPU_BIAS,
};

static int select_energy_cpu_brute(struct task_struct *p, int prev_cpu,
				   int sync_boost)
{
	bool boosted, prefer_idle;
	struct sched_domain *sd;
	int target_cpu;
	int backup_cpu = -1;
	int next_cpu = -1;
	struct cpumask *rtg_target = find_rtg_target(p);
	struct find_best_target_env fbt_env;
	u64 start_t = 0;
	int fastpath = 0;

	if (trace_sched_task_util_enabled())
		start_t = sched_clock();

	schedstat_inc(p->se.statistics.nr_wakeups_secb_attempts);
	schedstat_inc(this_rq()->eas_stats.secb_attempts);

	rcu_read_lock();
	boosted = task_is_boosted(p);
#ifdef CONFIG_CGROUP_SCHEDTUNE
	prefer_idle = schedtune_prefer_idle(p) > 0;
#else
	prefer_idle = 0;
#endif

	fbt_env.rtg_target = rtg_target;
	if (sched_feat(EAS_USE_NEED_IDLE) && prefer_idle) {
		fbt_env.need_idle = true;
		prefer_idle = false;
	} else {
		fbt_env.need_idle = wake_to_idle(p);
	}
	fbt_env.placement_boost = task_sched_boost(p) ?
				  sched_boost_policy() != SCHED_BOOST_NONE :
				  false;
	fbt_env.avoid_prev_cpu = false;

	if (bias_to_prev_cpu(p, rtg_target)) {
		target_cpu = prev_cpu;
		fastpath = PREV_CPU_BIAS;
		goto unlock;
	}

	sd = rcu_dereference(per_cpu(sd_ea, prev_cpu));
	if (!sd) {
		target_cpu = prev_cpu;
		goto unlock;
	}

	sync_entity_load_avg(&p->se);

	/* Find a cpu with sufficient capacity */
	next_cpu = find_best_target(p, &backup_cpu, boosted || sync_boost,
				    prefer_idle, &fbt_env);
	if (next_cpu == -1) {
		target_cpu = prev_cpu;
		goto unlock;
	}

	if (fbt_env.placement_boost || fbt_env.need_idle ||
			fbt_env.avoid_prev_cpu || (rtg_target &&
			!cpumask_test_cpu(prev_cpu, rtg_target))) {
		target_cpu = next_cpu;
		goto unlock;
	}

	/* Unconditionally prefer IDLE CPUs for boosted/prefer_idle tasks */
	if ((boosted || prefer_idle) && idle_cpu(next_cpu)) {
		schedstat_inc(p->se.statistics.nr_wakeups_secb_idle_bt);
		schedstat_inc(this_rq()->eas_stats.secb_idle_bt);
		target_cpu = next_cpu;
		goto unlock;
	}

	target_cpu = prev_cpu;
	if (next_cpu != prev_cpu) {
		int delta = 0;
		struct energy_env eenv = {
			.p              = p,
			.util_delta     = task_util(p),
			/* Task's previous CPU candidate */
			.cpu[EAS_CPU_PRV] = {
				.cpu_id = prev_cpu,
			},
			/* Main alternative CPU candidate */
			.cpu[EAS_CPU_NXT] = {
				.cpu_id = next_cpu,
			},
			/* Backup alternative CPU candidate */
			.cpu[EAS_CPU_BKP] = {
				.cpu_id = backup_cpu,
			},
		};


#ifdef CONFIG_SCHED_WALT
		if (!walt_disabled && sysctl_sched_use_walt_cpu_util &&
			p->state == TASK_WAKING)
			delta = task_util(p);
#endif
		/* Not enough spare capacity on previous cpu */
		if (__cpu_overutilized(prev_cpu, delta)) {
			schedstat_inc(p->se.statistics.nr_wakeups_secb_insuff_cap);
			schedstat_inc(this_rq()->eas_stats.secb_insuff_cap);
			target_cpu = next_cpu;
			goto unlock;
		}

		/* Check if EAS_CPU_NXT is a more energy efficient CPU */
		if (select_energy_cpu_idx(&eenv) != EAS_CPU_PRV) {
			schedstat_inc(p->se.statistics.nr_wakeups_secb_nrg_sav);
			schedstat_inc(this_rq()->eas_stats.secb_nrg_sav);
			target_cpu = eenv.cpu[eenv.next_idx].cpu_id;
			goto unlock;
		}

		schedstat_inc(p->se.statistics.nr_wakeups_secb_no_nrg_sav);
		schedstat_inc(this_rq()->eas_stats.secb_no_nrg_sav);
		target_cpu = prev_cpu;
		goto unlock;
	}

	schedstat_inc(p->se.statistics.nr_wakeups_secb_count);
	schedstat_inc(this_rq()->eas_stats.secb_count);

unlock:
	rcu_read_unlock();
	trace_sched_task_util(p, next_cpu, backup_cpu, target_cpu,
			      fbt_env.need_idle, fastpath,
			      fbt_env.placement_boost, rtg_target ?
			      cpumask_first(rtg_target) : -1, start_t);
	return target_cpu;
}

/*
 * select_task_rq_fair: Select target runqueue for the waking task in domains
 * that have the 'sd_flag' flag set. In practice, this is SD_BALANCE_WAKE,
 * SD_BALANCE_FORK, or SD_BALANCE_EXEC.
 *
 * Balances load by selecting the idlest cpu in the idlest group, or under
 * certain conditions an idle sibling cpu if the domain has SD_WAKE_AFFINE set.
 *
 * Returns the target cpu number.
 *
 * preempt must be disabled.
 */
static int
select_task_rq_fair(struct task_struct *p, int prev_cpu, int sd_flag, int wake_flags)
{
	struct sched_domain *tmp, *affine_sd = NULL, *sd = NULL;
	int cpu = smp_processor_id();
	int new_cpu = prev_cpu;
	int want_affine = 0;
	int sync = wake_flags & WF_SYNC;

	if (sd_flag & SD_BALANCE_WAKE) {
		int _wake_cap = wake_cap(p, cpu, prev_cpu);

		if (cpumask_test_cpu(cpu, tsk_cpus_allowed(p))) {
			bool about_to_idle = (cpu_rq(cpu)->nr_running < 2);

			if (sysctl_sched_sync_hint_enable && sync &&
			    !_wake_cap && about_to_idle &&
			    cpu_is_in_target_set(p, cpu))
				return cpu;
		}

		record_wakee(p);
		want_affine = (!wake_wide(p) && !_wake_cap &&
			cpumask_test_cpu(cpu, tsk_cpus_allowed(p)));
	}

	if (energy_aware() && !(cpu_rq(prev_cpu)->rd->overutilized)) {
		/*
		 * If the sync flag is set but ignored, prefer to
		 * select cpu in the same cluster as current. So
		 * if current is a big cpu and sync is set, indicate
		 * that the selection algorithm for a boosted task
		 * should be used.
		 */
		bool sync_boost = sync && cpu >= start_cpu(true);

		return select_energy_cpu_brute(p, prev_cpu, sync_boost);
	}

	rcu_read_lock();
	for_each_domain(cpu, tmp) {
		if (!(tmp->flags & SD_LOAD_BALANCE))
			break;

		/*
		 * If both cpu and prev_cpu are part of this domain,
		 * cpu is a valid SD_WAKE_AFFINE target.
		 */
		if (want_affine && (tmp->flags & SD_WAKE_AFFINE) &&
		    cpumask_test_cpu(prev_cpu, sched_domain_span(tmp))) {
			affine_sd = tmp;
			break;
		}

		if (tmp->flags & sd_flag)
			sd = tmp;
		else if (!want_affine)
			break;
	}

	if (affine_sd) {
		sd = NULL; /* Prefer wake_affine over balance flags */
		if (cpu != prev_cpu && wake_affine(affine_sd, p, prev_cpu, sync))
			new_cpu = cpu;
	}

	if (sd && !(sd_flag & SD_BALANCE_FORK)) {
		/*
		 * We're going to need the task's util for capacity_spare_wake
		 * in find_idlest_group. Sync it up to prev_cpu's
		 * last_update_time.
		 */
		sync_entity_load_avg(&p->se);
	}

	if (!sd) {
		if (sd_flag & SD_BALANCE_WAKE) /* XXX always ? */
			new_cpu = select_idle_sibling(p, prev_cpu, new_cpu);

	} else {
		new_cpu = find_idlest_cpu(sd, p, cpu, prev_cpu, sd_flag);
	}
	rcu_read_unlock();

	return new_cpu;
}

/*
 * Called immediately before a task is migrated to a new cpu; task_cpu(p) and
 * cfs_rq_of(p) references at time of call are still valid and identify the
 * previous cpu. The caller guarantees p->pi_lock or task_rq(p)->lock is held.
 */
static void migrate_task_rq_fair(struct task_struct *p)
{
	/*
	 * As blocked tasks retain absolute vruntime the migration needs to
	 * deal with this by subtracting the old and adding the new
	 * min_vruntime -- the latter is done by enqueue_entity() when placing
	 * the task on the new runqueue.
	 */
	if (p->state == TASK_WAKING) {
		struct sched_entity *se = &p->se;
		struct cfs_rq *cfs_rq = cfs_rq_of(se);
		u64 min_vruntime;

#ifndef CONFIG_64BIT
		u64 min_vruntime_copy;

		do {
			min_vruntime_copy = cfs_rq->min_vruntime_copy;
			smp_rmb();
			min_vruntime = cfs_rq->min_vruntime;
		} while (min_vruntime != min_vruntime_copy);
#else
		min_vruntime = cfs_rq->min_vruntime;
#endif

		se->vruntime -= min_vruntime;
	}

	/*
	 * We are supposed to update the task to "current" time, then its up to date
	 * and ready to go to new CPU/cfs_rq. But we have difficulty in getting
	 * what current time is, so simply throw away the out-of-date time. This
	 * will result in the wakee task is less decayed, but giving the wakee more
	 * load sounds not bad.
	 */
	remove_entity_load_avg(&p->se);

	/* Tell new CPU we are migrated */
	p->se.avg.last_update_time = 0;

	/* We have migrated, no longer consider this task hot */
	p->se.exec_start = 0;
}

static void task_dead_fair(struct task_struct *p)
{
	remove_entity_load_avg(&p->se);
}
#else
#define task_fits_max(p, cpu) true
#endif /* CONFIG_SMP */

static unsigned long
wakeup_gran(struct sched_entity *curr, struct sched_entity *se)
{
	unsigned long gran = sysctl_sched_wakeup_granularity;

	/*
	 * Since its curr running now, convert the gran from real-time
	 * to virtual-time in his units.
	 *
	 * By using 'se' instead of 'curr' we penalize light tasks, so
	 * they get preempted easier. That is, if 'se' < 'curr' then
	 * the resulting gran will be larger, therefore penalizing the
	 * lighter, if otoh 'se' > 'curr' then the resulting gran will
	 * be smaller, again penalizing the lighter task.
	 *
	 * This is especially important for buddies when the leftmost
	 * task is higher priority than the buddy.
	 */
	return calc_delta_fair(gran, se);
}

/*
 * Should 'se' preempt 'curr'.
 *
 *             |s1
 *        |s2
 *   |s3
 *         g
 *      |<--->|c
 *
 *  w(c, s1) = -1
 *  w(c, s2) =  0
 *  w(c, s3) =  1
 *
 */
static int
wakeup_preempt_entity(struct sched_entity *curr, struct sched_entity *se)
{
	s64 gran, vdiff = curr->vruntime - se->vruntime;

	if (vdiff <= 0)
		return -1;

	gran = wakeup_gran(curr, se);
	if (vdiff > gran)
		return 1;

	return 0;
}

static void set_last_buddy(struct sched_entity *se)
{
	if (entity_is_task(se) && unlikely(task_of(se)->policy == SCHED_IDLE))
		return;

	for_each_sched_entity(se)
		cfs_rq_of(se)->last = se;
}

static void set_next_buddy(struct sched_entity *se)
{
	if (entity_is_task(se) && unlikely(task_of(se)->policy == SCHED_IDLE))
		return;

	for_each_sched_entity(se)
		cfs_rq_of(se)->next = se;
}

static void set_skip_buddy(struct sched_entity *se)
{
	for_each_sched_entity(se)
		cfs_rq_of(se)->skip = se;
}

/*
 * Preempt the current task with a newly woken task if needed:
 */
static void check_preempt_wakeup(struct rq *rq, struct task_struct *p, int wake_flags)
{
	struct task_struct *curr = rq->curr;
	struct sched_entity *se = &curr->se, *pse = &p->se;
	struct cfs_rq *cfs_rq = task_cfs_rq(curr);
	int scale = cfs_rq->nr_running >= sched_nr_latency;
	int next_buddy_marked = 0;

	if (unlikely(se == pse))
		return;

	/*
	 * This is possible from callers such as attach_tasks(), in which we
	 * unconditionally check_prempt_curr() after an enqueue (which may have
	 * lead to a throttle).  This both saves work and prevents false
	 * next-buddy nomination below.
	 */
	if (unlikely(throttled_hierarchy(cfs_rq_of(pse))))
		return;

	if (sched_feat(NEXT_BUDDY) && scale && !(wake_flags & WF_FORK)) {
		set_next_buddy(pse);
		next_buddy_marked = 1;
	}

	/*
	 * We can come here with TIF_NEED_RESCHED already set from new task
	 * wake up path.
	 *
	 * Note: this also catches the edge-case of curr being in a throttled
	 * group (e.g. via set_curr_task), since update_curr() (in the
	 * enqueue of curr) will have resulted in resched being set.  This
	 * prevents us from potentially nominating it as a false LAST_BUDDY
	 * below.
	 */
	if (test_tsk_need_resched(curr))
		return;

	/* Idle tasks are by definition preempted by non-idle tasks. */
	if (unlikely(curr->policy == SCHED_IDLE) &&
	    likely(p->policy != SCHED_IDLE))
		goto preempt;

	/*
	 * Batch and idle tasks do not preempt non-idle tasks (their preemption
	 * is driven by the tick):
	 */
	if (unlikely(p->policy != SCHED_NORMAL) || !sched_feat(WAKEUP_PREEMPTION))
		return;

	find_matching_se(&se, &pse);
	update_curr(cfs_rq_of(se));
	BUG_ON(!pse);
	if (wakeup_preempt_entity(se, pse) == 1) {
		/*
		 * Bias pick_next to pick the sched entity that is
		 * triggering this preemption.
		 */
		if (!next_buddy_marked)
			set_next_buddy(pse);
		goto preempt;
	}

	return;

preempt:
	resched_curr(rq);
	/*
	 * Only set the backward buddy when the current task is still
	 * on the rq. This can happen when a wakeup gets interleaved
	 * with schedule on the ->pre_schedule() or idle_balance()
	 * point, either of which can * drop the rq lock.
	 *
	 * Also, during early boot the idle thread is in the fair class,
	 * for obvious reasons its a bad idea to schedule back to it.
	 */
	if (unlikely(!se->on_rq || curr == rq->idle))
		return;

	if (sched_feat(LAST_BUDDY) && scale && entity_is_task(se))
		set_last_buddy(se);
}

static struct task_struct *
pick_next_task_fair(struct rq *rq, struct task_struct *prev, struct rq_flags *rf)
{
	struct cfs_rq *cfs_rq = &rq->cfs;
	struct sched_entity *se;
	struct task_struct *p;
	int new_tasks;

again:
#ifdef CONFIG_FAIR_GROUP_SCHED
	if (!cfs_rq->nr_running)
		goto idle;

	if (prev->sched_class != &fair_sched_class)
		goto simple;

	/*
	 * Because of the set_next_buddy() in dequeue_task_fair() it is rather
	 * likely that a next task is from the same cgroup as the current.
	 *
	 * Therefore attempt to avoid putting and setting the entire cgroup
	 * hierarchy, only change the part that actually changes.
	 */

	do {
		struct sched_entity *curr = cfs_rq->curr;

		/*
		 * Since we got here without doing put_prev_entity() we also
		 * have to consider cfs_rq->curr. If it is still a runnable
		 * entity, update_curr() will update its vruntime, otherwise
		 * forget we've ever seen it.
		 */
		if (curr) {
			if (curr->on_rq)
				update_curr(cfs_rq);
			else
				curr = NULL;

			/*
			 * This call to check_cfs_rq_runtime() will do the
			 * throttle and dequeue its entity in the parent(s).
			 * Therefore the 'simple' nr_running test will indeed
			 * be correct.
			 */
			if (unlikely(check_cfs_rq_runtime(cfs_rq)))
				goto simple;
		}

		se = pick_next_entity(cfs_rq, curr);
		cfs_rq = group_cfs_rq(se);
	} while (cfs_rq);

	p = task_of(se);

	/*
	 * Since we haven't yet done put_prev_entity and if the selected task
	 * is a different task than we started out with, try and touch the
	 * least amount of cfs_rqs.
	 */
	if (prev != p) {
		struct sched_entity *pse = &prev->se;

		while (!(cfs_rq = is_same_group(se, pse))) {
			int se_depth = se->depth;
			int pse_depth = pse->depth;

			if (se_depth <= pse_depth) {
				put_prev_entity(cfs_rq_of(pse), pse);
				pse = parent_entity(pse);
			}
			if (se_depth >= pse_depth) {
				set_next_entity(cfs_rq_of(se), se);
				se = parent_entity(se);
			}
		}

		put_prev_entity(cfs_rq, pse);
		set_next_entity(cfs_rq, se);
	}

	if (hrtick_enabled(rq))
		hrtick_start_fair(rq, p);

	rq->misfit_task = !task_fits_max(p, rq->cpu);

	return p;
simple:
	cfs_rq = &rq->cfs;
#endif

	if (!cfs_rq->nr_running)
		goto idle;

	put_prev_task(rq, prev);

	do {
		se = pick_next_entity(cfs_rq, NULL);
		set_next_entity(cfs_rq, se);
		cfs_rq = group_cfs_rq(se);
	} while (cfs_rq);

	p = task_of(se);

	if (hrtick_enabled(rq))
		hrtick_start_fair(rq, p);

	rq->misfit_task = !task_fits_max(p, rq->cpu);

	return p;

idle:
	rq->misfit_task = 0;
	/*
	 * This is OK, because current is on_cpu, which avoids it being picked
	 * for load-balance and preemption/IRQs are still disabled avoiding
	 * further scheduler activity on it and we're being very careful to
	 * re-start the picking loop.
	 */
	rq_unpin_lock(rq, rf);
	new_tasks = idle_balance(rq);
	rq_repin_lock(rq, rf);
	/*
	 * Because idle_balance() releases (and re-acquires) rq->lock, it is
	 * possible for any higher priority task to appear. In that case we
	 * must re-start the pick_next_entity() loop.
	 */
	if (new_tasks < 0)
		return RETRY_TASK;

	if (new_tasks > 0)
		goto again;

	return NULL;
}

/*
 * Account for a descheduled task:
 */
static void put_prev_task_fair(struct rq *rq, struct task_struct *prev)
{
	struct sched_entity *se = &prev->se;
	struct cfs_rq *cfs_rq;

	for_each_sched_entity(se) {
		cfs_rq = cfs_rq_of(se);
		put_prev_entity(cfs_rq, se);
	}
}

/*
 * sched_yield() is very simple
 *
 * The magic of dealing with the ->skip buddy is in pick_next_entity.
 */
static void yield_task_fair(struct rq *rq)
{
	struct task_struct *curr = rq->curr;
	struct cfs_rq *cfs_rq = task_cfs_rq(curr);
	struct sched_entity *se = &curr->se;

	/*
	 * Are we the only task in the tree?
	 */
	if (unlikely(rq->nr_running == 1))
		return;

	clear_buddies(cfs_rq, se);

	if (curr->policy != SCHED_BATCH) {
		update_rq_clock(rq);
		/*
		 * Update run-time statistics of the 'current'.
		 */
		update_curr(cfs_rq);
		/*
		 * Tell update_rq_clock() that we've just updated,
		 * so we don't do microscopic update in schedule()
		 * and double the fastpath cost.
		 */
		rq_clock_skip_update(rq, true);
	}

	set_skip_buddy(se);
}

static bool yield_to_task_fair(struct rq *rq, struct task_struct *p, bool preempt)
{
	struct sched_entity *se = &p->se;

	/* throttled hierarchies are not runnable */
	if (!se->on_rq || throttled_hierarchy(cfs_rq_of(se)))
		return false;

	/* Tell the scheduler that we'd really like pse to run next. */
	set_next_buddy(se);

	yield_task_fair(rq);

	return true;
}

#ifdef CONFIG_SMP
/**************************************************
 * Fair scheduling class load-balancing methods.
 *
 * BASICS
 *
 * The purpose of load-balancing is to achieve the same basic fairness the
 * per-cpu scheduler provides, namely provide a proportional amount of compute
 * time to each task. This is expressed in the following equation:
 *
 *   W_i,n/P_i == W_j,n/P_j for all i,j                               (1)
 *
 * Where W_i,n is the n-th weight average for cpu i. The instantaneous weight
 * W_i,0 is defined as:
 *
 *   W_i,0 = \Sum_j w_i,j                                             (2)
 *
 * Where w_i,j is the weight of the j-th runnable task on cpu i. This weight
 * is derived from the nice value as per sched_prio_to_weight[].
 *
 * The weight average is an exponential decay average of the instantaneous
 * weight:
 *
 *   W'_i,n = (2^n - 1) / 2^n * W_i,n + 1 / 2^n * W_i,0               (3)
 *
 * C_i is the compute capacity of cpu i, typically it is the
 * fraction of 'recent' time available for SCHED_OTHER task execution. But it
 * can also include other factors [XXX].
 *
 * To achieve this balance we define a measure of imbalance which follows
 * directly from (1):
 *
 *   imb_i,j = max{ avg(W/C), W_i/C_i } - min{ avg(W/C), W_j/C_j }    (4)
 *
 * We them move tasks around to minimize the imbalance. In the continuous
 * function space it is obvious this converges, in the discrete case we get
 * a few fun cases generally called infeasible weight scenarios.
 *
 * [XXX expand on:
 *     - infeasible weights;
 *     - local vs global optima in the discrete case. ]
 *
 *
 * SCHED DOMAINS
 *
 * In order to solve the imbalance equation (4), and avoid the obvious O(n^2)
 * for all i,j solution, we create a tree of cpus that follows the hardware
 * topology where each level pairs two lower groups (or better). This results
 * in O(log n) layers. Furthermore we reduce the number of cpus going up the
 * tree to only the first of the previous level and we decrease the frequency
 * of load-balance at each level inv. proportional to the number of cpus in
 * the groups.
 *
 * This yields:
 *
 *     log_2 n     1     n
 *   \Sum       { --- * --- * 2^i } = O(n)                            (5)
 *     i = 0      2^i   2^i
 *                               `- size of each group
 *         |         |     `- number of cpus doing load-balance
 *         |         `- freq
 *         `- sum over all levels
 *
 * Coupled with a limit on how many tasks we can migrate every balance pass,
 * this makes (5) the runtime complexity of the balancer.
 *
 * An important property here is that each CPU is still (indirectly) connected
 * to every other cpu in at most O(log n) steps:
 *
 * The adjacency matrix of the resulting graph is given by:
 *
 *             log_2 n
 *   A_i,j = \Union     (i % 2^k == 0) && i / 2^(k+1) == j / 2^(k+1)  (6)
 *             k = 0
 *
 * And you'll find that:
 *
 *   A^(log_2 n)_i,j != 0  for all i,j                                (7)
 *
 * Showing there's indeed a path between every cpu in at most O(log n) steps.
 * The task movement gives a factor of O(m), giving a convergence complexity
 * of:
 *
 *   O(nm log n),  n := nr_cpus, m := nr_tasks                        (8)
 *
 *
 * WORK CONSERVING
 *
 * In order to avoid CPUs going idle while there's still work to do, new idle
 * balancing is more aggressive and has the newly idle cpu iterate up the domain
 * tree itself instead of relying on other CPUs to bring it work.
 *
 * This adds some complexity to both (5) and (8) but it reduces the total idle
 * time.
 *
 * [XXX more?]
 *
 *
 * CGROUPS
 *
 * Cgroups make a horror show out of (2), instead of a simple sum we get:
 *
 *                                s_k,i
 *   W_i,0 = \Sum_j \Prod_k w_k * -----                               (9)
 *                                 S_k
 *
 * Where
 *
 *   s_k,i = \Sum_j w_i,j,k  and  S_k = \Sum_i s_k,i                 (10)
 *
 * w_i,j,k is the weight of the j-th runnable task in the k-th cgroup on cpu i.
 *
 * The big problem is S_k, its a global sum needed to compute a local (W_i)
 * property.
 *
 * [XXX write more on how we solve this.. _after_ merging pjt's patches that
 *      rewrite all of this once again.]
 */

static unsigned long __read_mostly max_load_balance_interval = HZ/10;

enum fbq_type { regular, remote, all };

enum group_type {
	group_other = 0,
	group_misfit_task,
	group_imbalanced,
	group_overloaded,
};

#define LBF_ALL_PINNED	0x01
#define LBF_NEED_BREAK	0x02
#define LBF_DST_PINNED  0x04
#define LBF_SOME_PINNED	0x08
#define LBF_BIG_TASK_ACTIVE_BALANCE 0x80
#define LBF_IGNORE_BIG_TASKS 0x100
#define LBF_IGNORE_PREFERRED_CLUSTER_TASKS 0x200
#define LBF_MOVED_RELATED_THREAD_GROUP_TASK 0x400

struct lb_env {
	struct sched_domain	*sd;

	struct rq		*src_rq;
	int			src_cpu;

	int			dst_cpu;
	struct rq		*dst_rq;

	struct cpumask		*dst_grpmask;
	int			new_dst_cpu;
	enum cpu_idle_type	idle;
	long			imbalance;
	unsigned int		src_grp_nr_running;
	/* The set of CPUs under consideration for load-balancing */
	struct cpumask		*cpus;
	unsigned int		busiest_grp_capacity;
	unsigned int		busiest_nr_running;

	unsigned int		flags;

	unsigned int		loop;
	unsigned int		loop_break;
	unsigned int		loop_max;

	enum fbq_type		fbq_type;
	enum group_type		busiest_group_type;
	struct list_head	tasks;
};

/*
 * Is this task likely cache-hot:
 */
static int task_hot(struct task_struct *p, struct lb_env *env)
{
	s64 delta;

	lockdep_assert_held(&env->src_rq->lock);

	if (p->sched_class != &fair_sched_class)
		return 0;

	if (unlikely(p->policy == SCHED_IDLE))
		return 0;

	/*
	 * Buddy candidates are cache hot:
	 */
	if (sched_feat(CACHE_HOT_BUDDY) && env->dst_rq->nr_running &&
			(&p->se == cfs_rq_of(&p->se)->next ||
			 &p->se == cfs_rq_of(&p->se)->last))
		return 1;

	if (sysctl_sched_migration_cost == -1)
		return 1;
	if (sysctl_sched_migration_cost == 0)
		return 0;

	delta = rq_clock_task(env->src_rq) - p->se.exec_start;

	return delta < (s64)sysctl_sched_migration_cost;
}

#ifdef CONFIG_NUMA_BALANCING
/*
 * Returns 1, if task migration degrades locality
 * Returns 0, if task migration improves locality i.e migration preferred.
 * Returns -1, if task migration is not affected by locality.
 */
static int migrate_degrades_locality(struct task_struct *p, struct lb_env *env)
{
	struct numa_group *numa_group = rcu_dereference(p->numa_group);
	unsigned long src_faults, dst_faults;
	int src_nid, dst_nid;

	if (!static_branch_likely(&sched_numa_balancing))
		return -1;

	if (!p->numa_faults || !(env->sd->flags & SD_NUMA))
		return -1;

	src_nid = cpu_to_node(env->src_cpu);
	dst_nid = cpu_to_node(env->dst_cpu);

	if (src_nid == dst_nid)
		return -1;

	/* Migrating away from the preferred node is always bad. */
	if (src_nid == p->numa_preferred_nid) {
		if (env->src_rq->nr_running > env->src_rq->nr_preferred_running)
			return 1;
		else
			return -1;
	}

	/* Encourage migration to the preferred node. */
	if (dst_nid == p->numa_preferred_nid)
		return 0;

	if (numa_group) {
		src_faults = group_faults(p, src_nid);
		dst_faults = group_faults(p, dst_nid);
	} else {
		src_faults = task_faults(p, src_nid);
		dst_faults = task_faults(p, dst_nid);
	}

	return dst_faults < src_faults;
}

#else
static inline int migrate_degrades_locality(struct task_struct *p,
					     struct lb_env *env)
{
	return -1;
}
#endif

/*
 * can_migrate_task - may task p from runqueue rq be migrated to this_cpu?
 */
static
int can_migrate_task(struct task_struct *p, struct lb_env *env)
{
	int tsk_cache_hot;

	lockdep_assert_held(&env->src_rq->lock);

	/*
	 * We do not migrate tasks that are:
	 * 1) throttled_lb_pair, or
	 * 2) cannot be migrated to this CPU due to cpus_allowed, or
	 * 3) running (obviously), or
	 * 4) are cache-hot on their current CPU.
	 */
	if (throttled_lb_pair(task_group(p), env->src_cpu, env->dst_cpu))
		return 0;

	if (!cpumask_test_cpu(env->dst_cpu, tsk_cpus_allowed(p))) {
		int cpu;

		schedstat_inc(p->se.statistics.nr_failed_migrations_affine);

		env->flags |= LBF_SOME_PINNED;

		/*
		 * Remember if this task can be migrated to any other cpu in
		 * our sched_group. We may want to revisit it if we couldn't
		 * meet load balance goals by pulling other tasks on src_cpu.
		 *
		 * Also avoid computing new_dst_cpu if we have already computed
		 * one in current iteration.
		 */
		if (!env->dst_grpmask || (env->flags & LBF_DST_PINNED))
			return 0;

		/* Prevent to re-select dst_cpu via env's cpus */
		for_each_cpu_and(cpu, env->dst_grpmask, env->cpus) {
			if (cpumask_test_cpu(cpu, tsk_cpus_allowed(p))) {
				env->flags |= LBF_DST_PINNED;
				env->new_dst_cpu = cpu;
				break;
			}
		}

		return 0;
	}

	if (energy_aware() && !env->dst_rq->rd->overutilized &&
	    env->idle == CPU_NEWLY_IDLE) {
		long util_cum_dst, util_cum_src;
		unsigned long demand;

		demand = task_util(p);
		util_cum_dst = cpu_util_cum(env->dst_cpu, 0) + demand;
		util_cum_src = cpu_util_cum(env->src_cpu, 0) - demand;

		if (util_cum_dst > util_cum_src)
			return 0;
	}

	/* Record that we found atleast one task that could run on dst_cpu */
	env->flags &= ~LBF_ALL_PINNED;

#ifdef CONFIG_SCHED_WALT
	if (env->flags & LBF_IGNORE_PREFERRED_CLUSTER_TASKS &&
			 !preferred_cluster(cpu_rq(env->dst_cpu)->cluster, p))
		return 0;

	/* Don't detach task if it doesn't fit on the destination */
	if (env->flags & LBF_IGNORE_BIG_TASKS &&
		!task_fits_max(p, env->dst_cpu))
		return 0;
#endif

	if (task_running(env->src_rq, p)) {
		schedstat_inc(p->se.statistics.nr_failed_migrations_running);
		return 0;
	}

	/*
	 * Aggressive migration if:
	 * 1) IDLE or NEWLY_IDLE balance.
	 * 2) destination numa is preferred
	 * 3) task is cache cold, or
	 * 4) too many balance attempts have failed.
	 */
	tsk_cache_hot = migrate_degrades_locality(p, env);
	if (tsk_cache_hot == -1)
		tsk_cache_hot = task_hot(p, env);

	if (env->idle != CPU_NOT_IDLE || tsk_cache_hot <= 0 ||
	    env->sd->nr_balance_failed > env->sd->cache_nice_tries) {
		if (tsk_cache_hot == 1) {
			schedstat_inc(env->sd->lb_hot_gained[env->idle]);
			schedstat_inc(p->se.statistics.nr_forced_migrations);
		}
		return 1;
	}

	schedstat_inc(p->se.statistics.nr_failed_migrations_hot);
	return 0;
}

/*
 * detach_task() -- detach the task for the migration specified in env
 */
static void detach_task(struct task_struct *p, struct lb_env *env)
{
	lockdep_assert_held(&env->src_rq->lock);

	p->on_rq = TASK_ON_RQ_MIGRATING;
	deactivate_task(env->src_rq, p, 0);
	double_lock_balance(env->src_rq, env->dst_rq);
	set_task_cpu(p, env->dst_cpu);
	if (task_in_related_thread_group(p))
		env->flags |= LBF_MOVED_RELATED_THREAD_GROUP_TASK;
	double_unlock_balance(env->src_rq, env->dst_rq);
}

/*
 * detach_one_task() -- tries to dequeue exactly one task from env->src_rq, as
 * part of active balancing operations within "domain".
 *
 * Returns a task if successful and NULL otherwise.
 */
static struct task_struct *detach_one_task(struct lb_env *env)
{
	struct task_struct *p, *n;

	lockdep_assert_held(&env->src_rq->lock);

	list_for_each_entry_safe(p, n, &env->src_rq->cfs_tasks, se.group_node) {
		if (!can_migrate_task(p, env))
			continue;

		detach_task(p, env);

		/*
		 * Right now, this is only the second place where
		 * lb_gained[env->idle] is updated (other is detach_tasks)
		 * so we can safely collect stats here rather than
		 * inside detach_tasks().
		 */
		schedstat_inc(env->sd->lb_gained[env->idle]);
		return p;
	}
	return NULL;
}

static const unsigned int sched_nr_migrate_break = 32;

/*
 * detach_tasks() -- tries to detach up to imbalance weighted load from
 * busiest_rq, as part of a balancing operation within domain "sd".
 *
 * Returns number of detached tasks if successful and 0 otherwise.
 */
static int detach_tasks(struct lb_env *env)
{
	struct list_head *tasks = &env->src_rq->cfs_tasks;
	struct task_struct *p;
	unsigned long load;
	int detached = 0;
	int orig_loop = env->loop;

	lockdep_assert_held(&env->src_rq->lock);

	if (env->imbalance <= 0)
		return 0;

	if (!same_cluster(env->dst_cpu, env->src_cpu))
		env->flags |= LBF_IGNORE_PREFERRED_CLUSTER_TASKS;

	if (cpu_capacity(env->dst_cpu) < cpu_capacity(env->src_cpu))
		env->flags |= LBF_IGNORE_BIG_TASKS;

redo:
	while (!list_empty(tasks)) {
		/*
		 * We don't want to steal all, otherwise we may be treated likewise,
		 * which could at worst lead to a livelock crash.
		 */
		if (env->idle != CPU_NOT_IDLE && env->src_rq->nr_running <= 1)
			break;

		p = list_first_entry(tasks, struct task_struct, se.group_node);

		env->loop++;
		/* We've more or less seen every task there is, call it quits */
		if (env->loop > env->loop_max)
			break;

		/* take a breather every nr_migrate tasks */
		if (env->loop > env->loop_break) {
			env->loop_break += sched_nr_migrate_break;
			env->flags |= LBF_NEED_BREAK;
			break;
		}

		if (!can_migrate_task(p, env))
			goto next;

		load = task_h_load(p);

		if (sched_feat(LB_MIN) && load < 16 && !env->sd->nr_balance_failed)
			goto next;

		if ((load / 2) > env->imbalance)
			goto next;

		detach_task(p, env);
		list_add(&p->se.group_node, &env->tasks);

		detached++;
		env->imbalance -= load;

#ifdef CONFIG_PREEMPT
		/*
		 * NEWIDLE balancing is a source of latency, so preemptible
		 * kernels will stop after the first task is detached to minimize
		 * the critical section.
		 */
		if (env->idle == CPU_NEWLY_IDLE)
			break;
#endif

		/*
		 * We only want to steal up to the prescribed amount of
		 * weighted load.
		 */
		if (env->imbalance <= 0)
			break;

		continue;
next:
		list_move_tail(&p->se.group_node, tasks);
	}

	if (env->flags & (LBF_IGNORE_BIG_TASKS |
			LBF_IGNORE_PREFERRED_CLUSTER_TASKS) && !detached) {
		tasks = &env->src_rq->cfs_tasks;
		env->flags &= ~(LBF_IGNORE_BIG_TASKS |
				LBF_IGNORE_PREFERRED_CLUSTER_TASKS);
		env->loop = orig_loop;
		goto redo;
	}

	/*
	 * Right now, this is one of only two places we collect this stat
	 * so we can safely collect detach_one_task() stats here rather
	 * than inside detach_one_task().
	 */
	schedstat_add(env->sd->lb_gained[env->idle], detached);

	return detached;
}

/*
 * attach_task() -- attach the task detached by detach_task() to its new rq.
 */
static void attach_task(struct rq *rq, struct task_struct *p)
{
	lockdep_assert_held(&rq->lock);

	BUG_ON(task_rq(p) != rq);
	activate_task(rq, p, 0);
	p->on_rq = TASK_ON_RQ_QUEUED;
	check_preempt_curr(rq, p, 0);
}

/*
 * attach_one_task() -- attaches the task returned from detach_one_task() to
 * its new rq.
 */
static void attach_one_task(struct rq *rq, struct task_struct *p)
{
	raw_spin_lock(&rq->lock);
	attach_task(rq, p);
	raw_spin_unlock(&rq->lock);
}

/*
 * attach_tasks() -- attaches all tasks detached by detach_tasks() to their
 * new rq.
 */
static void attach_tasks(struct lb_env *env)
{
	struct list_head *tasks = &env->tasks;
	struct task_struct *p;

	raw_spin_lock(&env->dst_rq->lock);

	while (!list_empty(tasks)) {
		p = list_first_entry(tasks, struct task_struct, se.group_node);
		list_del_init(&p->se.group_node);

		attach_task(env->dst_rq, p);
	}

	raw_spin_unlock(&env->dst_rq->lock);
}

#ifdef CONFIG_FAIR_GROUP_SCHED
static void update_blocked_averages(int cpu)
{
	struct rq *rq = cpu_rq(cpu);
	struct cfs_rq *cfs_rq;
	unsigned long flags;

	raw_spin_lock_irqsave(&rq->lock, flags);
	update_rq_clock(rq);

	/*
	 * Iterates the task_group tree in a bottom up fashion, see
	 * list_add_leaf_cfs_rq() for details.
	 */
	for_each_leaf_cfs_rq(rq, cfs_rq) {
		struct sched_entity *se;

		/* throttled entities do not contribute to load */
		if (throttled_hierarchy(cfs_rq))
			continue;

		if (update_cfs_rq_load_avg(cfs_rq_clock_task(cfs_rq), cfs_rq, true))
			update_tg_load_avg(cfs_rq, 0);

		/* Propagate pending load changes to the parent, if any: */
		se = cfs_rq->tg->se[cpu];
		if (se && !skip_blocked_update(se))
			update_load_avg(se, 0);
	}
	raw_spin_unlock_irqrestore(&rq->lock, flags);
}

/*
 * Compute the hierarchical load factor for cfs_rq and all its ascendants.
 * This needs to be done in a top-down fashion because the load of a child
 * group is a fraction of its parents load.
 */
static void update_cfs_rq_h_load(struct cfs_rq *cfs_rq)
{
	struct rq *rq = rq_of(cfs_rq);
	struct sched_entity *se = cfs_rq->tg->se[cpu_of(rq)];
	unsigned long now = jiffies;
	unsigned long load;

	if (cfs_rq->last_h_load_update == now)
		return;

	WRITE_ONCE(cfs_rq->h_load_next, NULL);
	for_each_sched_entity(se) {
		cfs_rq = cfs_rq_of(se);
		WRITE_ONCE(cfs_rq->h_load_next, se);
		if (cfs_rq->last_h_load_update == now)
			break;
	}

	if (!se) {
		cfs_rq->h_load = cfs_rq_load_avg(cfs_rq);
		cfs_rq->last_h_load_update = now;
	}

	while ((se = READ_ONCE(cfs_rq->h_load_next)) != NULL) {
		load = cfs_rq->h_load;
		load = div64_ul(load * se->avg.load_avg,
			cfs_rq_load_avg(cfs_rq) + 1);
		cfs_rq = group_cfs_rq(se);
		cfs_rq->h_load = load;
		cfs_rq->last_h_load_update = now;
	}
}

static unsigned long task_h_load(struct task_struct *p)
{
	struct cfs_rq *cfs_rq = task_cfs_rq(p);

	update_cfs_rq_h_load(cfs_rq);
	return div64_ul(p->se.avg.load_avg * cfs_rq->h_load,
			cfs_rq_load_avg(cfs_rq) + 1);
}
#else
static inline void update_blocked_averages(int cpu)
{
	struct rq *rq = cpu_rq(cpu);
	struct cfs_rq *cfs_rq = &rq->cfs;
	unsigned long flags;

	raw_spin_lock_irqsave(&rq->lock, flags);
	update_rq_clock(rq);
	update_cfs_rq_load_avg(cfs_rq_clock_task(cfs_rq), cfs_rq, true);
	raw_spin_unlock_irqrestore(&rq->lock, flags);
}

static unsigned long task_h_load(struct task_struct *p)
{
	return p->se.avg.load_avg;
}
#endif

/********** Helpers for find_busiest_group ************************/

/*
 * sg_lb_stats - stats of a sched_group required for load_balancing
 */
struct sg_lb_stats {
	unsigned long avg_load; /*Avg load across the CPUs of the group */
	unsigned long group_load; /* Total load over the CPUs of the group */
	unsigned long sum_weighted_load; /* Weighted load of group's tasks */
	unsigned long load_per_task;
	unsigned long group_capacity;
	unsigned long group_util; /* Total utilization of the group */
	unsigned int sum_nr_running; /* Nr tasks running in the group */
	unsigned int idle_cpus;
	unsigned int group_weight;
	enum group_type group_type;
	int group_no_capacity;
	int group_misfit_task; /* A cpu has a task too big for its capacity */
#ifdef CONFIG_NUMA_BALANCING
	unsigned int nr_numa_running;
	unsigned int nr_preferred_running;
#endif
};

/*
 * sd_lb_stats - Structure to store the statistics of a sched_domain
 *		 during load balancing.
 */
struct sd_lb_stats {
	struct sched_group *busiest;	/* Busiest group in this sd */
	struct sched_group *local;	/* Local group in this sd */
	unsigned long total_load;	/* Total load of all groups in sd */
	unsigned long total_capacity;	/* Total capacity of all groups in sd */
	unsigned long avg_load;	/* Average load across all groups in sd */

	struct sg_lb_stats busiest_stat;/* Statistics of the busiest group */
	struct sg_lb_stats local_stat;	/* Statistics of the local group */
};

static inline void init_sd_lb_stats(struct sd_lb_stats *sds)
{
	/*
	 * Skimp on the clearing to avoid duplicate work. We can avoid clearing
	 * local_stat because update_sg_lb_stats() does a full clear/assignment.
	 * We must however clear busiest_stat::avg_load because
	 * update_sd_pick_busiest() reads this before assignment.
	 */
	*sds = (struct sd_lb_stats){
		.busiest = NULL,
		.local = NULL,
		.total_load = 0UL,
		.total_capacity = 0UL,
		.busiest_stat = {
			.avg_load = 0UL,
			.sum_nr_running = 0,
			.group_type = group_other,
		},
	};
}

/**
 * get_sd_load_idx - Obtain the load index for a given sched domain.
 * @sd: The sched_domain whose load_idx is to be obtained.
 * @idle: The idle status of the CPU for whose sd load_idx is obtained.
 *
 * Return: The load index.
 */
static inline int get_sd_load_idx(struct sched_domain *sd,
					enum cpu_idle_type idle)
{
	int load_idx;

	switch (idle) {
	case CPU_NOT_IDLE:
		load_idx = sd->busy_idx;
		break;

	case CPU_NEWLY_IDLE:
		load_idx = sd->newidle_idx;
		break;
	default:
		load_idx = sd->idle_idx;
		break;
	}

	return load_idx;
}

static unsigned long scale_rt_capacity(int cpu)
{
	struct rq *rq = cpu_rq(cpu);
	u64 total, used, age_stamp, avg;
	s64 delta;

	/*
	 * Since we're reading these variables without serialization make sure
	 * we read them once before doing sanity checks on them.
	 */
	age_stamp = READ_ONCE(rq->age_stamp);
	avg = READ_ONCE(rq->rt_avg);
	delta = __rq_clock_broken(rq) - age_stamp;

	if (unlikely(delta < 0))
		delta = 0;

	total = sched_avg_period() + delta;

	used = div_u64(avg, total);

	if (likely(used < SCHED_CAPACITY_SCALE))
		return SCHED_CAPACITY_SCALE - used;

	return 1;
}

void init_max_cpu_capacity(struct max_cpu_capacity *mcc)
{
	raw_spin_lock_init(&mcc->lock);
	mcc->val = 0;
	mcc->cpu = -1;
}

static void update_cpu_capacity(struct sched_domain *sd, int cpu)
{
	unsigned long capacity = arch_scale_cpu_capacity(sd, cpu);
	struct sched_group *sdg = sd->groups;
	struct max_cpu_capacity *mcc;
	unsigned long max_capacity;
	int max_cap_cpu;
	unsigned long flags;

	capacity *= arch_scale_max_freq_capacity(sd, cpu);
	capacity >>= SCHED_CAPACITY_SHIFT;

	capacity = min(capacity, thermal_cap(cpu));
	cpu_rq(cpu)->cpu_capacity_orig = capacity;

	mcc = &cpu_rq(cpu)->rd->max_cpu_capacity;

	raw_spin_lock_irqsave(&mcc->lock, flags);
	max_capacity = mcc->val;
	max_cap_cpu = mcc->cpu;

	if ((max_capacity > capacity && max_cap_cpu == cpu) ||
	    (max_capacity < capacity)) {
		mcc->val = capacity;
		mcc->cpu = cpu;
#ifdef CONFIG_SCHED_DEBUG
		raw_spin_unlock_irqrestore(&mcc->lock, flags);
		printk_deferred(KERN_INFO "CPU%d: update max cpu_capacity %lu\n",
				cpu, capacity);
		goto skip_unlock;
#endif
	}
	raw_spin_unlock_irqrestore(&mcc->lock, flags);

skip_unlock: __attribute__ ((unused));

	capacity *= scale_rt_capacity(cpu);
	capacity >>= SCHED_CAPACITY_SHIFT;

	if (!capacity)
		capacity = 1;

	cpu_rq(cpu)->cpu_capacity = capacity;
	if (!sd->child) {
		sdg->sgc->capacity = capacity;
		sdg->sgc->max_capacity = capacity;
		sdg->sgc->min_capacity = capacity;
	}
}

void update_group_capacity(struct sched_domain *sd, int cpu)
{
	struct sched_domain *child = sd->child;
	struct sched_group *group, *sdg = sd->groups;
	unsigned long capacity, max_capacity, min_capacity;
	unsigned long interval;

	interval = msecs_to_jiffies(sd->balance_interval);
	interval = clamp(interval, 1UL, max_load_balance_interval);
	sdg->sgc->next_update = jiffies + interval;

	/*
	 * When there is only 1 CPU in the sched group of a higher
	 * level sched domain (sd->child != NULL), the load balance
	 * does not happen for the last level sched domain. Check
	 * this condition and update the CPU capacity accordingly.
	 */
	if (cpumask_weight(sched_group_cpus(sdg)) == 1) {
		update_cpu_capacity(sd, cpu);
		if (!child)
			return;
	}

	capacity = 0;
	max_capacity = 0;
	min_capacity = ULONG_MAX;

	if (child->flags & SD_OVERLAP) {
		/*
		 * SD_OVERLAP domains cannot assume that child groups
		 * span the current group.
		 */

		for_each_cpu(cpu, sched_group_cpus(sdg)) {
			struct sched_group_capacity *sgc;
			struct rq *rq = cpu_rq(cpu);

			if (cpumask_test_cpu(cpu, cpu_isolated_mask))
				continue;
			/*
			 * build_sched_domains() -> init_sched_groups_capacity()
			 * gets here before we've attached the domains to the
			 * runqueues.
			 *
			 * Use capacity_of(), which is set irrespective of domains
			 * in update_cpu_capacity().
			 *
			 * This avoids capacity from being 0 and
			 * causing divide-by-zero issues on boot.
			 */
			if (unlikely(!rq->sd)) {
				capacity += capacity_of(cpu);
			} else {
				sgc = rq->sd->groups->sgc;
				capacity += sgc->capacity;
			}

			max_capacity = max(capacity, max_capacity);
			min_capacity = min(capacity, min_capacity);
		}
	} else  {
		/*
		 * !SD_OVERLAP domains can assume that child groups
		 * span the current group.
		 */

		group = child->groups;
		do {
			struct sched_group_capacity *sgc = group->sgc;
			cpumask_t *cpus = sched_group_cpus(group);

			/* Revisit this later. This won't work for MT domain */
			if (!cpu_isolated(cpumask_first(cpus))) {
				capacity += sgc->capacity;
				max_capacity = max(sgc->max_capacity, max_capacity);
				min_capacity = min(sgc->min_capacity, min_capacity);
			}
			group = group->next;
		} while (group != child->groups);
	}

	sdg->sgc->capacity = capacity;
	sdg->sgc->max_capacity = max_capacity;
	sdg->sgc->min_capacity = min_capacity;
}

/*
 * Check whether the capacity of the rq has been noticeably reduced by side
 * activity. The imbalance_pct is used for the threshold.
 * Return true is the capacity is reduced
 */
static inline int
check_cpu_capacity(struct rq *rq, struct sched_domain *sd)
{
	return ((rq->cpu_capacity * sd->imbalance_pct) <
				(rq->cpu_capacity_orig * 100));
}

/*
 * Group imbalance indicates (and tries to solve) the problem where balancing
 * groups is inadequate due to tsk_cpus_allowed() constraints.
 *
 * Imagine a situation of two groups of 4 cpus each and 4 tasks each with a
 * cpumask covering 1 cpu of the first group and 3 cpus of the second group.
 * Something like:
 *
 * 	{ 0 1 2 3 } { 4 5 6 7 }
 * 	        *     * * *
 *
 * If we were to balance group-wise we'd place two tasks in the first group and
 * two tasks in the second group. Clearly this is undesired as it will overload
 * cpu 3 and leave one of the cpus in the second group unused.
 *
 * The current solution to this issue is detecting the skew in the first group
 * by noticing the lower domain failed to reach balance and had difficulty
 * moving tasks due to affinity constraints.
 *
 * When this is so detected; this group becomes a candidate for busiest; see
 * update_sd_pick_busiest(). And calculate_imbalance() and
 * find_busiest_group() avoid some of the usual balance conditions to allow it
 * to create an effective group imbalance.
 *
 * This is a somewhat tricky proposition since the next run might not find the
 * group imbalance and decide the groups need to be balanced again. A most
 * subtle and fragile situation.
 */

static inline int sg_imbalanced(struct sched_group *group)
{
	return group->sgc->imbalance;
}

/*
 * group_has_capacity returns true if the group has spare capacity that could
 * be used by some tasks.
 * We consider that a group has spare capacity if the  * number of task is
 * smaller than the number of CPUs or if the utilization is lower than the
 * available capacity for CFS tasks.
 * For the latter, we use a threshold to stabilize the state, to take into
 * account the variance of the tasks' load and to return true if the available
 * capacity in meaningful for the load balancer.
 * As an example, an available capacity of 1% can appear but it doesn't make
 * any benefit for the load balance.
 */
static inline bool
group_has_capacity(struct lb_env *env, struct sg_lb_stats *sgs)
{
	if (sgs->sum_nr_running < sgs->group_weight)
		return true;

	if ((sgs->group_capacity * 100) >
			(sgs->group_util * env->sd->imbalance_pct))
		return true;

	return false;
}

/*
 *  group_is_overloaded returns true if the group has more tasks than it can
 *  handle.
 *  group_is_overloaded is not equals to !group_has_capacity because a group
 *  with the exact right number of tasks, has no more spare capacity but is not
 *  overloaded so both group_has_capacity and group_is_overloaded return
 *  false.
 */
static inline bool
group_is_overloaded(struct lb_env *env, struct sg_lb_stats *sgs)
{
	if (sgs->sum_nr_running <= sgs->group_weight)
		return false;

	if ((sgs->group_capacity * 100) <
			(sgs->group_util * env->sd->imbalance_pct))
		return true;

	return false;
}


/*
 * group_smaller_cpu_capacity: Returns true if sched_group sg has smaller
 * per-cpu capacity than sched_group ref.
 */
static inline bool
group_smaller_cpu_capacity(struct sched_group *sg, struct sched_group *ref)
{
	return sg->sgc->max_capacity < ref->sgc->max_capacity;
}

static inline enum
group_type group_classify(struct sched_group *group,
			  struct sg_lb_stats *sgs)
{
	if (sgs->group_no_capacity)
		return group_overloaded;

	if (sg_imbalanced(group))
		return group_imbalanced;

	if (sgs->group_misfit_task)
		return group_misfit_task;

	return group_other;
}

#ifdef CONFIG_NO_HZ_COMMON
/*
 * idle load balancing data
 *  - used by the nohz balance, but we want it available here
 *    so that we can see which CPUs have no tick.
 */
static struct {
	cpumask_var_t idle_cpus_mask;
	atomic_t nr_cpus;
	unsigned long next_balance;     /* in jiffy units */
} nohz ____cacheline_aligned;

static inline void update_cpu_stats_if_tickless(struct rq *rq)
{
	/* only called from update_sg_lb_stats when irqs are disabled */
	if (cpumask_test_cpu(rq->cpu, nohz.idle_cpus_mask)) {
		/* rate limit updates to once-per-jiffie at most */
		if (READ_ONCE(jiffies) <= rq->last_load_update_tick)
			return;

		raw_spin_lock(&rq->lock);
		update_rq_clock(rq);
		cpu_load_update_idle(rq);
		update_cfs_rq_load_avg(rq->clock_task, &rq->cfs, false);
		raw_spin_unlock(&rq->lock);
	}
}

#else
static inline void update_cpu_stats_if_tickless(struct rq *rq) { }
#endif

/**
 * update_sg_lb_stats - Update sched_group's statistics for load balancing.
 * @env: The load balancing environment.
 * @group: sched_group whose statistics are to be updated.
 * @load_idx: Load index of sched_domain of this_cpu for load calc.
 * @local_group: Does group contain this_cpu.
 * @sgs: variable to hold the statistics for this group.
 * @overload: Indicate more than one runnable task for any CPU.
 * @overutilized: Indicate overutilization for any CPU.
 */
static inline void update_sg_lb_stats(struct lb_env *env,
			struct sched_group *group, int load_idx,
			int local_group, struct sg_lb_stats *sgs,
			bool *overload, bool *overutilized)
{
	unsigned long load;
	int i, nr_running;

	memset(sgs, 0, sizeof(*sgs));

	for_each_cpu_and(i, sched_group_cpus(group), env->cpus) {
		struct rq *rq = cpu_rq(i);

		trace_sched_cpu_load_lb(cpu_rq(i), idle_cpu(i),
				     sched_irqload(i),
				     power_cost(i, 0));

		if (cpu_isolated(i))
			continue;

		/* if we are entering idle and there are CPUs with
		 * their tick stopped, do an update for them
		 */
		if (env->idle == CPU_NEWLY_IDLE)
			update_cpu_stats_if_tickless(rq);

		/* Bias balancing toward cpus of our domain */
		if (local_group)
			load = target_load(i, load_idx);
		else
			load = source_load(i, load_idx);

		sgs->group_load += load;
		sgs->group_util += cpu_util(i);
		sgs->sum_nr_running += rq->cfs.h_nr_running;

		nr_running = rq->nr_running;
		if (nr_running > 1)
			*overload = true;

#ifdef CONFIG_NUMA_BALANCING
		sgs->nr_numa_running += rq->nr_numa_running;
		sgs->nr_preferred_running += rq->nr_preferred_running;
#endif
		sgs->sum_weighted_load += weighted_cpuload(i);
		/*
		 * No need to call idle_cpu() if nr_running is not 0
		 */
		if (!nr_running && idle_cpu(i))
			sgs->idle_cpus++;

		if (cpu_overutilized(i))
			*overutilized = true;

		if (!sgs->group_misfit_task && rq->misfit_task)
			sgs->group_misfit_task = capacity_of(i);
	}

	/* Isolated CPU has no weight */
	if (!group->group_weight) {
		sgs->group_capacity = 0;
		sgs->avg_load = 0;
		sgs->group_no_capacity = 1;
		sgs->group_type = group_other;
		sgs->group_weight = group->group_weight;
	} else {
		/* Adjust by relative CPU capacity of the group */
		sgs->group_capacity = group->sgc->capacity;
		sgs->avg_load = (sgs->group_load*SCHED_CAPACITY_SCALE) /
							sgs->group_capacity;

		sgs->group_weight = group->group_weight;

		sgs->group_no_capacity = group_is_overloaded(env, sgs);
		sgs->group_type = group_classify(group, sgs);
	}

	if (sgs->sum_nr_running)
		sgs->load_per_task = sgs->sum_weighted_load / sgs->sum_nr_running;
}

/**
 * update_sd_pick_busiest - return 1 on busiest group
 * @env: The load balancing environment.
 * @sds: sched_domain statistics
 * @sg: sched_group candidate to be checked for being the busiest
 * @sgs: sched_group statistics
 *
 * Determine if @sg is a busier group than the previously selected
 * busiest group.
 *
 * Return: %true if @sg is a busier group than the previously selected
 * busiest group. %false otherwise.
 */
static bool update_sd_pick_busiest(struct lb_env *env,
				   struct sd_lb_stats *sds,
				   struct sched_group *sg,
				   struct sg_lb_stats *sgs)
{
	struct sg_lb_stats *busiest = &sds->busiest_stat;

	if (sgs->group_type > busiest->group_type)
		return true;

	if (sgs->group_type < busiest->group_type)
		return false;

	/*
	 * Candidate sg doesn't face any serious load-balance problems
	 * so don't pick it if the local sg is already filled up.
	 */
	if (sgs->group_type == group_other &&
	    !group_has_capacity(env, &sds->local_stat))
		return false;

	if (sgs->avg_load <= busiest->avg_load)
		return false;

	if (!(env->sd->flags & SD_ASYM_CPUCAPACITY))
		goto asym_packing;

	/*
	 * Candidate sg has no more than one task per CPU and
	 * has higher per-CPU capacity. Migrating tasks to less
	 * capable CPUs may harm throughput. Maximize throughput,
	 * power/energy consequences are not considered.
	 */

	/*
	 * Candiate sg has no more than one task per cpu and has higher
	 * per-cpu capacity. No reason to pull tasks to less capable cpus.
	 */
	if (sgs->sum_nr_running <= sgs->group_weight &&
	    group_smaller_cpu_capacity(sds->local, sg))
		return false;

asym_packing:
	/* This is the busiest node in its class. */
	if (!(env->sd->flags & SD_ASYM_PACKING))
		return true;

	/* No ASYM_PACKING if target cpu is already busy */
	if (env->idle == CPU_NOT_IDLE)
		return true;
	/*
	 * ASYM_PACKING needs to move all the work to the lowest
	 * numbered CPUs in the group, therefore mark all groups
	 * higher than ourself as busy.
	 */
	if (sgs->sum_nr_running && env->dst_cpu < group_first_cpu(sg)) {
		if (!sds->busiest)
			return true;

		/* Prefer to move from highest possible cpu's work */
		if (group_first_cpu(sds->busiest) < group_first_cpu(sg))
			return true;
	}

	return false;
}

#ifdef CONFIG_NUMA_BALANCING
static inline enum fbq_type fbq_classify_group(struct sg_lb_stats *sgs)
{
	if (sgs->sum_nr_running > sgs->nr_numa_running)
		return regular;
	if (sgs->sum_nr_running > sgs->nr_preferred_running)
		return remote;
	return all;
}

static inline enum fbq_type fbq_classify_rq(struct rq *rq)
{
	if (rq->nr_running > rq->nr_numa_running)
		return regular;
	if (rq->nr_running > rq->nr_preferred_running)
		return remote;
	return all;
}
#else
static inline enum fbq_type fbq_classify_group(struct sg_lb_stats *sgs)
{
	return all;
}

static inline enum fbq_type fbq_classify_rq(struct rq *rq)
{
	return regular;
}
#endif /* CONFIG_NUMA_BALANCING */

#define lb_sd_parent(sd) \
	(sd->parent && sd->parent->groups != sd->parent->groups->next)

/**
 * update_sd_lb_stats - Update sched_domain's statistics for load balancing.
 * @env: The load balancing environment.
 * @sds: variable to hold the statistics for this sched_domain.
 */
static inline void update_sd_lb_stats(struct lb_env *env, struct sd_lb_stats *sds)
{
	struct sched_domain *child = env->sd->child;
	struct sched_group *sg = env->sd->groups;
	struct sg_lb_stats tmp_sgs;
	int load_idx, prefer_sibling = 0;
	bool overload = false, overutilized = false;

	if (child && child->flags & SD_PREFER_SIBLING)
		prefer_sibling = 1;

	load_idx = get_sd_load_idx(env->sd, env->idle);

	do {
		struct sg_lb_stats *sgs = &tmp_sgs;
		int local_group;

		local_group = cpumask_test_cpu(env->dst_cpu, sched_group_cpus(sg));
		if (local_group) {
			sds->local = sg;
			sgs = &sds->local_stat;

			if (env->idle != CPU_NEWLY_IDLE ||
			    time_after_eq(jiffies, sg->sgc->next_update))
				update_group_capacity(env->sd, env->dst_cpu);
		}

		update_sg_lb_stats(env, sg, load_idx, local_group, sgs,
						&overload, &overutilized);

		if (local_group)
			goto next_group;

		/*
		 * In case the child domain prefers tasks go to siblings
		 * first, lower the sg capacity so that we'll try
		 * and move all the excess tasks away. We lower the capacity
		 * of a group only if the local group has the capacity to fit
		 * these excess tasks. The extra check prevents the case where
		 * you always pull from the heaviest group when it is already
		 * under-utilized (possible with a large weight task outweighs
		 * the tasks on the system).
		 */
		if (prefer_sibling && sds->local &&
		    group_has_capacity(env, &sds->local_stat) &&
		    (sgs->sum_nr_running > 1)) {
			sgs->group_no_capacity = 1;
			sgs->group_type = group_classify(sg, sgs);
		}

		/*
		 * Ignore task groups with misfit tasks if local group has no
		 * capacity or if per-cpu capacity isn't higher.
		 */
		if (sgs->group_type == group_misfit_task && sds->local &&
		    (!group_has_capacity(env, &sds->local_stat) ||
		     !group_smaller_cpu_capacity(sg, sds->local)))
			sgs->group_type = group_other;

		if (update_sd_pick_busiest(env, sds, sg, sgs)) {
			sds->busiest = sg;
			sds->busiest_stat = *sgs;
			env->busiest_nr_running = sgs->sum_nr_running;
			env->busiest_grp_capacity = sgs->group_capacity;
		}

next_group:
		/* Now, start updating sd_lb_stats */
		sds->total_load += sgs->group_load;
		sds->total_capacity += sgs->group_capacity;

		sg = sg->next;
	} while (sg != env->sd->groups);

	if (env->sd->flags & SD_NUMA)
		env->fbq_type = fbq_classify_group(&sds->busiest_stat);

	env->src_grp_nr_running = sds->busiest_stat.sum_nr_running;

	if (!lb_sd_parent(env->sd)) {
		/* update overload indicator if we are at root domain */
		if (env->dst_rq->rd->overload != overload)
			env->dst_rq->rd->overload = overload;

		/* Update over-utilization (tipping point, U >= 0) indicator */
		if (env->dst_rq->rd->overutilized != overutilized) {
			env->dst_rq->rd->overutilized = overutilized;
			trace_sched_overutilized(overutilized);
		}
	} else {
		if (!env->dst_rq->rd->overutilized && overutilized) {
			env->dst_rq->rd->overutilized = true;
			trace_sched_overutilized(true);
		}
	}

}

/**
 * check_asym_packing - Check to see if the group is packed into the
 *			sched doman.
 *
 * This is primarily intended to used at the sibling level.  Some
 * cores like POWER7 prefer to use lower numbered SMT threads.  In the
 * case of POWER7, it can move to lower SMT modes only when higher
 * threads are idle.  When in lower SMT modes, the threads will
 * perform better since they share less core resources.  Hence when we
 * have idle threads, we want them to be the higher ones.
 *
 * This packing function is run on idle threads.  It checks to see if
 * the busiest CPU in this domain (core in the P7 case) has a higher
 * CPU number than the packing function is being run on.  Here we are
 * assuming lower CPU number will be equivalent to lower a SMT thread
 * number.
 *
 * Return: 1 when packing is required and a task should be moved to
 * this CPU.  The amount of the imbalance is returned in *imbalance.
 *
 * @env: The load balancing environment.
 * @sds: Statistics of the sched_domain which is to be packed
 */
static int check_asym_packing(struct lb_env *env, struct sd_lb_stats *sds)
{
	int busiest_cpu;

	if (!(env->sd->flags & SD_ASYM_PACKING))
		return 0;

	if (env->idle == CPU_NOT_IDLE)
		return 0;

	if (!sds->busiest)
		return 0;

	busiest_cpu = group_first_cpu(sds->busiest);
	if (env->dst_cpu > busiest_cpu)
		return 0;

	env->imbalance = DIV_ROUND_CLOSEST(
		sds->busiest_stat.avg_load * sds->busiest_stat.group_capacity,
		SCHED_CAPACITY_SCALE);

	return 1;
}

/**
 * fix_small_imbalance - Calculate the minor imbalance that exists
 *			amongst the groups of a sched_domain, during
 *			load balancing.
 * @env: The load balancing environment.
 * @sds: Statistics of the sched_domain whose imbalance is to be calculated.
 */
static inline
void fix_small_imbalance(struct lb_env *env, struct sd_lb_stats *sds)
{
	unsigned long tmp, capa_now = 0, capa_move = 0;
	unsigned int imbn = 2;
	unsigned long scaled_busy_load_per_task;
	struct sg_lb_stats *local, *busiest;

	local = &sds->local_stat;
	busiest = &sds->busiest_stat;

	if (!local->sum_nr_running)
		local->load_per_task = cpu_avg_load_per_task(env->dst_cpu);
	else if (busiest->load_per_task > local->load_per_task)
		imbn = 1;

	scaled_busy_load_per_task =
		(busiest->load_per_task * SCHED_CAPACITY_SCALE) /
		busiest->group_capacity;

	if (busiest->avg_load + scaled_busy_load_per_task >=
	    local->avg_load + (scaled_busy_load_per_task * imbn)) {
		env->imbalance = busiest->load_per_task;
		return;
	}

	/*
	 * OK, we don't have enough imbalance to justify moving tasks,
	 * however we may be able to increase total CPU capacity used by
	 * moving them.
	 */

	capa_now += busiest->group_capacity *
			min(busiest->load_per_task, busiest->avg_load);
	capa_now += local->group_capacity *
			min(local->load_per_task, local->avg_load);
	capa_now /= SCHED_CAPACITY_SCALE;

	/* Amount of load we'd subtract */
	if (busiest->avg_load > scaled_busy_load_per_task) {
		capa_move += busiest->group_capacity *
			    min(busiest->load_per_task,
				busiest->avg_load - scaled_busy_load_per_task);
	}

	/* Amount of load we'd add */
	if (busiest->avg_load * busiest->group_capacity <
	    busiest->load_per_task * SCHED_CAPACITY_SCALE) {
		tmp = (busiest->avg_load * busiest->group_capacity) /
		      local->group_capacity;
	} else {
		tmp = (busiest->load_per_task * SCHED_CAPACITY_SCALE) /
		      local->group_capacity;
	}
	capa_move += local->group_capacity *
		    min(local->load_per_task, local->avg_load + tmp);
	capa_move /= SCHED_CAPACITY_SCALE;

	/* Move if we gain throughput */
	if (capa_move > capa_now)
		env->imbalance = busiest->load_per_task;
}

/**
 * calculate_imbalance - Calculate the amount of imbalance present within the
 *			 groups of a given sched_domain during load balance.
 * @env: load balance environment
 * @sds: statistics of the sched_domain whose imbalance is to be calculated.
 */
static inline void calculate_imbalance(struct lb_env *env, struct sd_lb_stats *sds)
{
	unsigned long max_pull, load_above_capacity = ~0UL;
	struct sg_lb_stats *local, *busiest;

	local = &sds->local_stat;
	busiest = &sds->busiest_stat;

	if (busiest->group_type == group_imbalanced) {
		/*
		 * In the group_imb case we cannot rely on group-wide averages
		 * to ensure cpu-load equilibrium, look at wider averages. XXX
		 */
		busiest->load_per_task =
			min(busiest->load_per_task, sds->avg_load);
	}

	/*
	 * Avg load of busiest sg can be less and avg load of local sg can
	 * be greater than avg load across all sgs of sd because avg load
	 * factors in sg capacity and sgs with smaller group_type are
	 * skipped when updating the busiest sg:
	 */
	if (busiest->avg_load <= sds->avg_load ||
	    local->avg_load >= sds->avg_load) {
		/* Misfitting tasks should be migrated in any case */
		if (busiest->group_type == group_misfit_task) {
			env->imbalance = busiest->group_misfit_task;
			return;
		}

		/*
		 * Busiest group is overloaded, local is not, use the spare
		 * cycles to maximize throughput
		 */
		if (busiest->group_type == group_overloaded &&
		    local->group_type <= group_misfit_task) {
			env->imbalance = busiest->load_per_task;
			return;
		}

		env->imbalance = 0;
		return fix_small_imbalance(env, sds);
	}

	/*
	 * If there aren't any idle cpus, avoid creating some.
	 */
	if (busiest->group_type == group_overloaded &&
	    local->group_type   == group_overloaded) {
		load_above_capacity = busiest->sum_nr_running * SCHED_CAPACITY_SCALE;
		if (load_above_capacity > busiest->group_capacity) {
			load_above_capacity -= busiest->group_capacity;
			load_above_capacity *= scale_load_down(NICE_0_LOAD);
			load_above_capacity /= busiest->group_capacity;
		} else
			load_above_capacity = ~0UL;
	}

	/*
	 * We're trying to get all the cpus to the average_load, so we don't
	 * want to push ourselves above the average load, nor do we wish to
	 * reduce the max loaded cpu below the average load. At the same time,
	 * we also don't want to reduce the group load below the group
	 * capacity. Thus we look for the minimum possible imbalance.
	 */
	max_pull = min(busiest->avg_load - sds->avg_load, load_above_capacity);

	/* How much load to actually move to equalise the imbalance */
	env->imbalance = min(
		max_pull * busiest->group_capacity,
		(sds->avg_load - local->avg_load) * local->group_capacity
	) / SCHED_CAPACITY_SCALE;

	/* Boost imbalance to allow misfit task to be balanced. */
	if (busiest->group_type == group_misfit_task)
		env->imbalance = max_t(long, env->imbalance,
				     busiest->group_misfit_task);

	/*
	 * if *imbalance is less than the average load per runnable task
	 * there is no guarantee that any tasks will be moved so we'll have
	 * a think about bumping its value to force at least one task to be
	 * moved
	 */
	if (env->imbalance < busiest->load_per_task)
		return fix_small_imbalance(env, sds);
}

/******* find_busiest_group() helpers end here *********************/

/**
 * find_busiest_group - Returns the busiest group within the sched_domain
 * if there is an imbalance.
 *
 * Also calculates the amount of weighted load which should be moved
 * to restore balance.
 *
 * @env: The load balancing environment.
 *
 * Return:	- The busiest group if imbalance exists.
 */
static struct sched_group *find_busiest_group(struct lb_env *env)
{
	struct sg_lb_stats *local, *busiest;
	struct sd_lb_stats sds;

	init_sd_lb_stats(&sds);

	/*
	 * Compute the various statistics relavent for load balancing at
	 * this level.
	 */
	update_sd_lb_stats(env, &sds);

	if (energy_aware() && !env->dst_rq->rd->overutilized) {
		int cpu_local, cpu_busiest;
		long util_cum;
		unsigned long energy_local, energy_busiest;

		if (env->idle != CPU_NEWLY_IDLE)
			goto out_balanced;

		if (!sds.local || !sds.busiest)
			goto out_balanced;

		cpu_local = group_first_cpu(sds.local);
		cpu_busiest = group_first_cpu(sds.busiest);

		 /* TODO: don't assume same energy cpus are in same domain */
		energy_local = cpu_max_power_cost(cpu_local);
		energy_busiest = cpu_max_power_cost(cpu_busiest);
		if (energy_local > energy_busiest) {
			goto out_balanced;
		} else if (energy_local == energy_busiest) {
			if (cpu_rq(cpu_busiest)->nr_running < 2)
				goto out_balanced;

			util_cum = cpu_util_cum(cpu_busiest, 0);
			if (util_cum < cpu_util_cum(cpu_local, 0))
				goto out_balanced;
		}
	}

	local = &sds.local_stat;
	busiest = &sds.busiest_stat;

	/* ASYM feature bypasses nice load balance check */
	if (check_asym_packing(env, &sds))
		return sds.busiest;

	/* There is no busy sibling group to pull tasks from */
	if (!sds.busiest || busiest->sum_nr_running == 0)
		goto out_balanced;

	if (env->flags & LBF_BIG_TASK_ACTIVE_BALANCE)
		goto force_balance;

	sds.avg_load = (SCHED_CAPACITY_SCALE * sds.total_load)
						/ sds.total_capacity;

	/*
	 * If the busiest group is imbalanced the below checks don't
	 * work because they assume all things are equal, which typically
	 * isn't true due to cpus_allowed constraints and the like.
	 */
	if (busiest->group_type == group_imbalanced)
		goto force_balance;

	/* SD_BALANCE_NEWIDLE trumps SMP nice when underutilized */
	if (env->idle == CPU_NEWLY_IDLE && group_has_capacity(env, local) &&
	    busiest->group_no_capacity)
		goto force_balance;

	/* Misfitting tasks should be dealt with regardless of the avg load */
	if (busiest->group_type == group_misfit_task) {
		goto force_balance;
	}

	/*
	 * If the local group is busier than the selected busiest group
	 * don't try and pull any tasks.
	 */
	if (local->avg_load >= busiest->avg_load)
		goto out_balanced;

	/*
	 * Don't pull any tasks if this group is already above the domain
	 * average load.
	 */
	if (local->avg_load >= sds.avg_load)
		goto out_balanced;

	if (env->idle == CPU_IDLE) {
		/*
		 * This cpu is idle. If the busiest group is not overloaded
		 * and there is no imbalance between this and busiest group
		 * wrt idle cpus, it is balanced. The imbalance becomes
		 * significant if the diff is greater than 1 otherwise we
		 * might end up to just move the imbalance on another group
		 */
		if ((busiest->group_type != group_overloaded) &&
		    (local->idle_cpus <= (busiest->idle_cpus + 1)) &&
		    !group_smaller_cpu_capacity(sds.busiest, sds.local))
			goto out_balanced;
	} else {
		/*
		 * In the CPU_NEWLY_IDLE, CPU_NOT_IDLE cases, use
		 * imbalance_pct to be conservative.
		 */
		if (100 * busiest->avg_load <=
				env->sd->imbalance_pct * local->avg_load)
			goto out_balanced;
	}

force_balance:
	env->busiest_group_type = busiest->group_type;
	/* Looks like there is an imbalance. Compute it */
	calculate_imbalance(env, &sds);
	return sds.busiest;

out_balanced:
	env->imbalance = 0;
	return NULL;
}

/*
 * find_busiest_queue - find the busiest runqueue among the cpus in group.
 */
static struct rq *find_busiest_queue(struct lb_env *env,
				     struct sched_group *group)
{
	struct rq *busiest = NULL, *rq;
	unsigned long busiest_load = 0, busiest_capacity = 1;
	int i;

	for_each_cpu_and(i, sched_group_cpus(group), env->cpus) {
		unsigned long capacity, wl;
		enum fbq_type rt;

		rq = cpu_rq(i);
		rt = fbq_classify_rq(rq);

		/*
		 * We classify groups/runqueues into three groups:
		 *  - regular: there are !numa tasks
		 *  - remote:  there are numa tasks that run on the 'wrong' node
		 *  - all:     there is no distinction
		 *
		 * In order to avoid migrating ideally placed numa tasks,
		 * ignore those when there's better options.
		 *
		 * If we ignore the actual busiest queue to migrate another
		 * task, the next balance pass can still reduce the busiest
		 * queue by moving tasks around inside the node.
		 *
		 * If we cannot move enough load due to this classification
		 * the next pass will adjust the group classification and
		 * allow migration of more tasks.
		 *
		 * Both cases only affect the total convergence complexity.
		 */
		if (rt > env->fbq_type)
			continue;

		capacity = capacity_of(i);

		wl = weighted_cpuload(i);

		/*
		 * When comparing with imbalance, use weighted_cpuload()
		 * which is not scaled with the cpu capacity.
		 */

		if (rq->nr_running == 1 && wl > env->imbalance &&
		    !check_cpu_capacity(rq, env->sd) &&
		    env->busiest_group_type != group_misfit_task)
			continue;

		/*
		 * After enable energy awared scheduling, it has higher
		 * priority to migrate misfit task rather than from most
		 * loaded CPU; E.g. one CPU with single misfit task and
		 * other CPUs with multiple lower load tasks, we should
		 * firstly make sure the misfit task can be migrated onto
		 * higher capacity CPU.
		 */
		if (energy_aware() &&
		    capacity_orig_of(i) < capacity_orig_of(env->dst_cpu) &&
		    rq->misfit_task &&
		    env->busiest_group_type == group_misfit_task) {
			busiest_load = wl;
			busiest_capacity = capacity;
			busiest = rq;
			break;
		}

		/*
		 * For the load comparisons with the other cpu's, consider
		 * the weighted_cpuload() scaled with the cpu capacity, so
		 * that the load can be moved away from the cpu that is
		 * potentially running at a lower capacity.
		 *
		 * Thus we're looking for max(wl_i / capacity_i), crosswise
		 * multiplication to rid ourselves of the division works out
		 * to: wl_i * capacity_j > wl_j * capacity_i;  where j is
		 * our previous maximum.
		 */
		if (wl * busiest_capacity > busiest_load * capacity) {
			busiest_load = wl;
			busiest_capacity = capacity;
			busiest = rq;
		}
	}

	return busiest;
}

/*
 * Max backoff if we encounter pinned tasks. Pretty arbitrary value, but
 * so long as it is large enough.
 */
#define MAX_PINNED_INTERVAL	16
#define NEED_ACTIVE_BALANCE_THRESHOLD 10

static int need_active_balance(struct lb_env *env)
{
	struct sched_domain *sd = env->sd;

	if (env->flags & LBF_BIG_TASK_ACTIVE_BALANCE)
		return 1;

	if (env->idle == CPU_NEWLY_IDLE) {

		/*
		 * ASYM_PACKING needs to force migrate tasks from busy but
		 * higher numbered CPUs in order to pack all tasks in the
		 * lowest numbered CPUs.
		 */
		if ((sd->flags & SD_ASYM_PACKING) && env->src_cpu > env->dst_cpu)
			return 1;
	}

	/*
	 * The dst_cpu is idle and the src_cpu CPU has only 1 CFS task.
	 * It's worth migrating the task if the src_cpu's capacity is reduced
	 * because of other sched_class or IRQs if more capacity stays
	 * available on dst_cpu.
	 */
	if ((env->idle != CPU_NOT_IDLE) &&
	    (env->src_rq->cfs.h_nr_running == 1)) {
		if ((check_cpu_capacity(env->src_rq, sd)) &&
		    (capacity_of(env->src_cpu)*sd->imbalance_pct < capacity_of(env->dst_cpu)*100))
			return 1;
	}

	if ((env->idle != CPU_NOT_IDLE) &&
	    (capacity_orig_of(env->src_cpu) < capacity_orig_of(env->dst_cpu)) &&
	    env->src_rq->misfit_task)
		return 1;

	return unlikely(sd->nr_balance_failed >
			sd->cache_nice_tries + NEED_ACTIVE_BALANCE_THRESHOLD);
}

static int group_balance_cpu_not_isolated(struct sched_group *sg)
{
	cpumask_t cpus;

	cpumask_and(&cpus, sched_group_cpus(sg), sched_group_mask(sg));
	cpumask_andnot(&cpus, &cpus, cpu_isolated_mask);
	return cpumask_first(&cpus);
}

static int active_load_balance_cpu_stop(void *data);

static int should_we_balance(struct lb_env *env)
{
	struct sched_group *sg = env->sd->groups;
	struct cpumask *sg_cpus, *sg_mask;
	int cpu, balance_cpu = -1;

	/*
	 * In the newly idle case, we will allow all the cpu's
	 * to do the newly idle load balance.
	 */
	if (env->idle == CPU_NEWLY_IDLE)
		return 1;

	sg_cpus = sched_group_cpus(sg);
	sg_mask = sched_group_mask(sg);
	/* Try to find first idle cpu */
	for_each_cpu_and(cpu, sg_cpus, env->cpus) {
		if (!cpumask_test_cpu(cpu, sg_mask) || !idle_cpu(cpu) ||
		    cpu_isolated(cpu))
			continue;

		balance_cpu = cpu;
		break;
	}

	if (balance_cpu == -1)
		balance_cpu = group_balance_cpu_not_isolated(sg);

	/*
	 * First idle cpu or the first cpu(busiest) in this sched group
	 * is eligible for doing load balancing at this and above domains.
	 */
	return balance_cpu == env->dst_cpu;
}

/*
 * Check this_cpu to ensure it is balanced within domain. Attempt to move
 * tasks if there is an imbalance.
 */
static int load_balance(int this_cpu, struct rq *this_rq,
			struct sched_domain *sd, enum cpu_idle_type idle,
			int *continue_balancing)
{
	int ld_moved = 0, cur_ld_moved, active_balance = 0;
	struct sched_domain *sd_parent = sd->parent;
	struct sched_group *group = NULL;
	struct rq *busiest = NULL;
	unsigned long flags;
	struct cpumask *cpus = this_cpu_cpumask_var_ptr(load_balance_mask);

	struct lb_env env = {
		.sd			= sd,
		.dst_cpu		= this_cpu,
		.dst_rq			= this_rq,
		.dst_grpmask		= sched_group_cpus(sd->groups),
		.idle			= idle,
		.loop_break		= sched_nr_migrate_break,
		.cpus			= cpus,
		.fbq_type		= all,
		.tasks			= LIST_HEAD_INIT(env.tasks),
		.imbalance		= 0,
		.flags			= 0,
		.loop			= 0,
		.busiest_nr_running     = 0,
		.busiest_grp_capacity   = 0,
	};

	/*
	 * For NEWLY_IDLE load_balancing, we don't need to consider
	 * other cpus in our group
	 */
	if (idle == CPU_NEWLY_IDLE)
		env.dst_grpmask = NULL;

	cpumask_copy(cpus, cpu_active_mask);

	schedstat_inc(sd->lb_count[idle]);

redo:
	if (!should_we_balance(&env)) {
		*continue_balancing = 0;
		goto out_balanced;
	}

	group = find_busiest_group(&env);
	if (!group) {
		schedstat_inc(sd->lb_nobusyg[idle]);
		goto out_balanced;
	}

	busiest = find_busiest_queue(&env, group);
	if (!busiest) {
		schedstat_inc(sd->lb_nobusyq[idle]);
		goto out_balanced;
	}

	BUG_ON(busiest == env.dst_rq);

	schedstat_add(sd->lb_imbalance[idle], env.imbalance);

	env.src_cpu = busiest->cpu;
	env.src_rq = busiest;

	ld_moved = 0;
	if (busiest->nr_running > 1) {
		/*
		 * Attempt to move tasks. If find_busiest_group has found
		 * an imbalance but busiest->nr_running <= 1, the group is
		 * still unbalanced. ld_moved simply stays zero, so it is
		 * correctly treated as an imbalance.
		 */
		env.flags |= LBF_ALL_PINNED;
		env.loop_max  = min(sysctl_sched_nr_migrate, busiest->nr_running);

more_balance:
		raw_spin_lock_irqsave(&busiest->lock, flags);

		/* The world might have changed. Validate assumptions */
		if (busiest->nr_running <= 1) {
			raw_spin_unlock_irqrestore(&busiest->lock, flags);
			env.flags &= ~LBF_ALL_PINNED;
			goto no_move;
		}

		/*
		 * cur_ld_moved - load moved in current iteration
		 * ld_moved     - cumulative load moved across iterations
		 */
		cur_ld_moved = detach_tasks(&env);

		/*
		 * We've detached some tasks from busiest_rq. Every
		 * task is masked "TASK_ON_RQ_MIGRATING", so we can safely
		 * unlock busiest->lock, and we are able to be sure
		 * that nobody can manipulate the tasks in parallel.
		 * See task_rq_lock() family for the details.
		 */

		raw_spin_unlock(&busiest->lock);

		if (cur_ld_moved) {
			attach_tasks(&env);
			ld_moved += cur_ld_moved;
		}

		local_irq_restore(flags);

		if (env.flags & LBF_NEED_BREAK) {
			env.flags &= ~LBF_NEED_BREAK;
			goto more_balance;
		}

		/*
		 * Revisit (affine) tasks on src_cpu that couldn't be moved to
		 * us and move them to an alternate dst_cpu in our sched_group
		 * where they can run. The upper limit on how many times we
		 * iterate on same src_cpu is dependent on number of cpus in our
		 * sched_group.
		 *
		 * This changes load balance semantics a bit on who can move
		 * load to a given_cpu. In addition to the given_cpu itself
		 * (or a ilb_cpu acting on its behalf where given_cpu is
		 * nohz-idle), we now have balance_cpu in a position to move
		 * load to given_cpu. In rare situations, this may cause
		 * conflicts (balance_cpu and given_cpu/ilb_cpu deciding
		 * _independently_ and at _same_ time to move some load to
		 * given_cpu) causing exceess load to be moved to given_cpu.
		 * This however should not happen so much in practice and
		 * moreover subsequent load balance cycles should correct the
		 * excess load moved.
		 */
		if ((env.flags & LBF_DST_PINNED) && env.imbalance > 0) {

			/* Prevent to re-select dst_cpu via env's cpus */
			cpumask_clear_cpu(env.dst_cpu, env.cpus);

			env.dst_rq	 = cpu_rq(env.new_dst_cpu);
			env.dst_cpu	 = env.new_dst_cpu;
			env.flags	&= ~LBF_DST_PINNED;
			env.loop	 = 0;
			env.loop_break	 = sched_nr_migrate_break;

			/*
			 * Go back to "more_balance" rather than "redo" since we
			 * need to continue with same src_cpu.
			 */
			goto more_balance;
		}

		/*
		 * We failed to reach balance because of affinity.
		 */
		if (sd_parent) {
			int *group_imbalance = &sd_parent->groups->sgc->imbalance;

			if ((env.flags & LBF_SOME_PINNED) && env.imbalance > 0)
				*group_imbalance = 1;
		}

		/* All tasks on this runqueue were pinned by CPU affinity */
		if (unlikely(env.flags & LBF_ALL_PINNED)) {
			cpumask_clear_cpu(cpu_of(busiest), cpus);
			if (!cpumask_empty(cpus)) {
				env.loop = 0;
				env.loop_break = sched_nr_migrate_break;
				goto redo;
			}
			goto out_all_pinned;
		}
	}

no_move:
	if (!ld_moved) {
		if (!(env.flags & LBF_BIG_TASK_ACTIVE_BALANCE))
			schedstat_inc(sd->lb_failed[idle]);
		/*
		 * Increment the failure counter only on periodic balance.
		 * We do not want newidle balance, which can be very
		 * frequent, pollute the failure counter causing
		 * excessive cache_hot migrations and active balances.
		 */
		if (idle != CPU_NEWLY_IDLE &&
		    !(env.flags & LBF_BIG_TASK_ACTIVE_BALANCE)) {
			if (env.src_grp_nr_running > 1)
				sd->nr_balance_failed++;
		}

		if (need_active_balance(&env)) {
			raw_spin_lock_irqsave(&busiest->lock, flags);

			/*
			 * The CPUs are marked as reserved if tasks
			 * are pushed/pulled from other CPUs. In that case,
			 * bail out from the load balancer.
			 */
			if (is_reserved(this_cpu) ||
			    is_reserved(cpu_of(busiest))) {
				raw_spin_unlock_irqrestore(&busiest->lock,
							   flags);
				*continue_balancing = 0;
				goto out;
			}

			/* don't kick the active_load_balance_cpu_stop,
			 * if the curr task on busiest cpu can't be
			 * moved to this_cpu
			 */
			if (!cpumask_test_cpu(this_cpu,
					tsk_cpus_allowed(busiest->curr))) {
				raw_spin_unlock_irqrestore(&busiest->lock,
							    flags);
				env.flags |= LBF_ALL_PINNED;
				goto out_one_pinned;
			}

			/*
			 * ->active_balance synchronizes accesses to
			 * ->active_balance_work.  Once set, it's cleared
			 * only after active load balance is finished.
			 */
			if (!busiest->active_balance &&
			    !cpu_isolated(cpu_of(busiest))) {
				busiest->active_balance = 1;
				busiest->push_cpu = this_cpu;
				active_balance = 1;
			}
			raw_spin_unlock_irqrestore(&busiest->lock, flags);

			if (active_balance) {
				stop_one_cpu_nowait(cpu_of(busiest),
					active_load_balance_cpu_stop, busiest,
					&busiest->active_balance_work);
				*continue_balancing = 0;
			}

			/* We've kicked active balancing, force task migration. */
			sd->nr_balance_failed = sd->cache_nice_tries +
					NEED_ACTIVE_BALANCE_THRESHOLD - 1;
		}
	} else
		sd->nr_balance_failed = 0;

	if (likely(!active_balance)) {
		/* We were unbalanced, so reset the balancing interval */
		sd->balance_interval = sd->min_interval;
	} else {
		/*
		 * If we've begun active balancing, start to back off. This
		 * case may not be covered by the all_pinned logic if there
		 * is only 1 task on the busy runqueue (because we don't call
		 * detach_tasks).
		 */
		if (sd->balance_interval < sd->max_interval)
			sd->balance_interval *= 2;
	}

	goto out;

out_balanced:
	/*
	 * We reach balance although we may have faced some affinity
	 * constraints. Clear the imbalance flag only if other tasks got
	 * a chance to move and fix the imbalance.
	 */
	if (sd_parent && !(env.flags & LBF_ALL_PINNED)) {
		int *group_imbalance = &sd_parent->groups->sgc->imbalance;

		if (*group_imbalance)
			*group_imbalance = 0;
	}

out_all_pinned:
	/*
	 * We reach balance because all tasks are pinned at this level so
	 * we can't migrate them. Let the imbalance flag set so parent level
	 * can try to migrate them.
	 */
	schedstat_inc(sd->lb_balanced[idle]);

	sd->nr_balance_failed = 0;

out_one_pinned:
	/* tune up the balancing interval */
	if (((env.flags & LBF_ALL_PINNED) &&
			sd->balance_interval < MAX_PINNED_INTERVAL) ||
			(sd->balance_interval < sd->max_interval))
		sd->balance_interval *= 2;

	ld_moved = 0;
out:
	trace_sched_load_balance(this_cpu, idle, *continue_balancing,
				 group ? group->cpumask[0] : 0,
				 busiest ? busiest->nr_running : 0,
				 env.imbalance, env.flags, ld_moved,
				 sd->balance_interval);
	return ld_moved;
}

static inline unsigned long
get_sd_balance_interval(struct sched_domain *sd, int cpu_busy)
{
	unsigned long interval = sd->balance_interval;

	if (cpu_busy)
		interval *= sd->busy_factor;

	/* scale ms to jiffies */
	interval = msecs_to_jiffies(interval);
	interval = clamp(interval, 1UL, max_load_balance_interval);

	return interval;
}

static inline void
update_next_balance(struct sched_domain *sd, unsigned long *next_balance)
{
	unsigned long interval, next;

	/* used by idle balance, so cpu_busy = 0 */
	interval = get_sd_balance_interval(sd, 0);
	next = sd->last_balance + interval;

	if (time_after(*next_balance, next))
		*next_balance = next;
}

/*
 * idle_balance is called by schedule() if this_cpu is about to become
 * idle. Attempts to pull tasks from other CPUs.
 */
static int idle_balance(struct rq *this_rq)
{
	unsigned long next_balance = jiffies + HZ;
	int this_cpu = this_rq->cpu;
	struct sched_domain *sd;
	int pulled_task = 0;
	u64 curr_cost = 0;

	if (cpu_isolated(this_cpu))
		return 0;

	/*
	 * We must set idle_stamp _before_ calling idle_balance(), such that we
	 * measure the duration of idle_balance() as idle time.
	 */
	this_rq->idle_stamp = rq_clock(this_rq);

	if (!energy_aware() &&
	    (this_rq->avg_idle < sysctl_sched_migration_cost ||
	     !this_rq->rd->overload)) {
		rcu_read_lock();
		sd = rcu_dereference_check_sched_domain(this_rq->sd);
		if (sd)
			update_next_balance(sd, &next_balance);
		rcu_read_unlock();

		goto out;
	}

	raw_spin_unlock(&this_rq->lock);

	update_blocked_averages(this_cpu);
	rcu_read_lock();
	for_each_domain(this_cpu, sd) {
		int continue_balancing = 1;
		u64 t0, domain_cost;

		if (!(sd->flags & SD_LOAD_BALANCE))
			continue;

		if (this_rq->avg_idle < curr_cost + sd->max_newidle_lb_cost) {
			update_next_balance(sd, &next_balance);
			break;
		}

		if (sd->flags & SD_BALANCE_NEWIDLE) {
			t0 = sched_clock_cpu(this_cpu);

			pulled_task = load_balance(this_cpu, this_rq,
						   sd, CPU_NEWLY_IDLE,
						   &continue_balancing);

			domain_cost = sched_clock_cpu(this_cpu) - t0;
			if (domain_cost > sd->max_newidle_lb_cost)
				sd->max_newidle_lb_cost = domain_cost;

			curr_cost += domain_cost;
		}

		update_next_balance(sd, &next_balance);

		/*
		 * Stop searching for tasks to pull if there are
		 * now runnable tasks on the balance rq or if
		 * continue_balancing has been unset (only possible
		 * due to active migration).
		 */
		if (pulled_task || this_rq->nr_running > 0 ||
						!continue_balancing)
			break;
	}
	rcu_read_unlock();

	raw_spin_lock(&this_rq->lock);

	if (curr_cost > this_rq->max_idle_balance_cost)
		this_rq->max_idle_balance_cost = curr_cost;

	/*
	 * While browsing the domains, we released the rq lock, a task could
	 * have been enqueued in the meantime. Since we're not going idle,
	 * pretend we pulled a task.
	 */
	if (this_rq->cfs.h_nr_running && !pulled_task)
		pulled_task = 1;

out:
	/* Move the next balance forward */
	if (time_after(this_rq->next_balance, next_balance))
		this_rq->next_balance = next_balance;

	/* Is there a task of a high priority class? */
	if (this_rq->nr_running != this_rq->cfs.h_nr_running)
		pulled_task = -1;

	if (pulled_task)
		this_rq->idle_stamp = 0;

	return pulled_task;
}

/*
 * active_load_balance_cpu_stop is run by cpu stopper. It pushes
 * running tasks off the busiest CPU onto idle CPUs. It requires at
 * least 1 task to be running on each physical CPU where possible, and
 * avoids physical / logical imbalances.
 */
static int active_load_balance_cpu_stop(void *data)
{
	struct rq *busiest_rq = data;
	int busiest_cpu = cpu_of(busiest_rq);
	int target_cpu = busiest_rq->push_cpu;
	struct rq *target_rq = cpu_rq(target_cpu);
	struct sched_domain *sd = NULL;
	struct task_struct *p = NULL;
	struct task_struct *push_task;
	int push_task_detached = 0;
	struct lb_env env = {
		.sd			= sd,
		.dst_cpu		= target_cpu,
		.dst_rq			= target_rq,
		.src_cpu		= busiest_rq->cpu,
		.src_rq			= busiest_rq,
		.idle			= CPU_IDLE,
		.busiest_nr_running	= 0,
		.busiest_grp_capacity	= 0,
		.flags			= 0,
		.loop			= 0,
	};
	bool moved = false;

	raw_spin_lock_irq(&busiest_rq->lock);

	/* make sure the requested cpu hasn't gone down in the meantime */
	if (unlikely(busiest_cpu != smp_processor_id() ||
		     !busiest_rq->active_balance))
		goto out_unlock;

	/* Is there any task to move? */
	if (busiest_rq->nr_running <= 1)
		goto out_unlock;

	/*
	 * This condition is "impossible", if it occurs
	 * we need to fix it. Originally reported by
	 * Bjorn Helgaas on a 128-cpu setup.
	 */
	BUG_ON(busiest_rq == target_rq);

	push_task = busiest_rq->push_task;
	target_cpu = busiest_rq->push_cpu;
	if (push_task) {
		if (task_on_rq_queued(push_task) &&
			push_task->state == TASK_RUNNING &&
			task_cpu(push_task) == busiest_cpu &&
					cpu_online(target_cpu)) {
			detach_task(push_task, &env);
			push_task_detached = 1;
			moved = true;
		}
		goto out_unlock;
	}

	/* Search for an sd spanning us and the target CPU. */
	rcu_read_lock();
	for_each_domain(target_cpu, sd) {
		if ((sd->flags & SD_LOAD_BALANCE) &&
		    cpumask_test_cpu(busiest_cpu, sched_domain_span(sd)))
				break;
	}

	if (likely(sd)) {
		env.sd = sd;
		schedstat_inc(sd->alb_count);

		p = detach_one_task(&env);
		if (p) {
			schedstat_inc(sd->alb_pushed);
			/* Active balancing done, reset the failure counter. */
			sd->nr_balance_failed = 0;
			moved = true;
		} else {
			schedstat_inc(sd->alb_failed);
		}
	}
	rcu_read_unlock();
out_unlock:
	busiest_rq->active_balance = 0;
	push_task = busiest_rq->push_task;
	target_cpu = busiest_rq->push_cpu;

	if (push_task)
		busiest_rq->push_task = NULL;

	raw_spin_unlock(&busiest_rq->lock);

	if (push_task) {
		if (push_task_detached)
			attach_one_task(target_rq, push_task);
		put_task_struct(push_task);
		clear_reserved(target_cpu);
	}

	if (p)
		attach_one_task(target_rq, p);

	local_irq_enable();

	return 0;
}

static inline int on_null_domain(struct rq *rq)
{
	return unlikely(!rcu_dereference_sched(rq->sd));
}

#ifdef CONFIG_NO_HZ_COMMON
/*
 * idle load balancing details
 * - When one of the busy CPUs notice that there may be an idle rebalancing
 *   needed, they will kick the idle load balancer, which then does idle
 *   load balancing for all the idle CPUs.
 */
static inline int find_new_ilb(int type)
{
	int ilb = nr_cpu_ids;
	struct sched_domain *sd;
	int cpu = raw_smp_processor_id();
	struct rq *rq = cpu_rq(cpu);
	cpumask_t cpumask;

	rcu_read_lock();
	sd = rcu_dereference_check_sched_domain(rq->sd);
	if (sd) {
		cpumask_and(&cpumask, nohz.idle_cpus_mask,
			    sched_domain_span(sd));
		cpumask_andnot(&cpumask, &cpumask,
			    cpu_isolated_mask);
		ilb = cpumask_first(&cpumask);
	}
	rcu_read_unlock();

	if (sd && (ilb >= nr_cpu_ids || !idle_cpu(ilb))) {
		if (!energy_aware() ||
		    (capacity_orig_of(cpu) ==
		     cpu_rq(cpu)->rd->max_cpu_capacity.val ||
		     cpu_overutilized(cpu))) {
			cpumask_andnot(&cpumask, nohz.idle_cpus_mask,
			    cpu_isolated_mask);
			ilb = cpumask_first(&cpumask);
		}
	}

	if (ilb < nr_cpu_ids && idle_cpu(ilb))
		return ilb;

	return nr_cpu_ids;
}

/*
 * Kick a CPU to do the nohz balancing, if it is time for it. We pick the
 * nohz_load_balancer CPU (if there is one) otherwise fallback to any idle
 * CPU (if there is one).
 */
static void nohz_balancer_kick(int type)
{
	int ilb_cpu;

	nohz.next_balance++;

	ilb_cpu = find_new_ilb(type);

	if (ilb_cpu >= nr_cpu_ids)
		return;

	if (test_and_set_bit(NOHZ_BALANCE_KICK, nohz_flags(ilb_cpu)))
		return;
	/*
	 * Use smp_send_reschedule() instead of resched_cpu().
	 * This way we generate a sched IPI on the target cpu which
	 * is idle. And the softirq performing nohz idle load balance
	 * will be run before returning from the IPI.
	 */
	smp_send_reschedule(ilb_cpu);
	return;
}

void nohz_balance_exit_idle(unsigned int cpu)
{
	if (unlikely(test_bit(NOHZ_TICK_STOPPED, nohz_flags(cpu)))) {
		/*
		 * Completely isolated CPUs don't ever set, so we must test.
		 */
		if (likely(cpumask_test_cpu(cpu, nohz.idle_cpus_mask))) {
			cpumask_clear_cpu(cpu, nohz.idle_cpus_mask);
			atomic_dec(&nohz.nr_cpus);
		}
		clear_bit(NOHZ_TICK_STOPPED, nohz_flags(cpu));
	}
}

static inline void set_cpu_sd_state_busy(void)
{
	struct sched_domain *sd;
	int cpu = smp_processor_id();

	rcu_read_lock();
	sd = rcu_dereference(per_cpu(sd_llc, cpu));

	if (!sd || !sd->nohz_idle)
		goto unlock;
	sd->nohz_idle = 0;

	atomic_inc(&sd->shared->nr_busy_cpus);
unlock:
	rcu_read_unlock();
}

void set_cpu_sd_state_idle(void)
{
	struct sched_domain *sd;
	int cpu = smp_processor_id();

	rcu_read_lock();
	sd = rcu_dereference(per_cpu(sd_llc, cpu));

	if (!sd || sd->nohz_idle)
		goto unlock;
	sd->nohz_idle = 1;

	atomic_dec(&sd->shared->nr_busy_cpus);
unlock:
	rcu_read_unlock();
}

/*
 * This routine will record that the cpu is going idle with tick stopped.
 * This info will be used in performing idle load balancing in the future.
 */
void nohz_balance_enter_idle(int cpu)
{
	/*
	 * If this cpu is going down, then nothing needs to be done.
	 */
	if (!cpu_active(cpu))
		return;

	if (test_bit(NOHZ_TICK_STOPPED, nohz_flags(cpu)))
		return;

	/*
	 * If we're a completely isolated CPU, we don't play.
	 */
	if (on_null_domain(cpu_rq(cpu)) || cpu_isolated(cpu))
		return;

	cpumask_set_cpu(cpu, nohz.idle_cpus_mask);
	atomic_inc(&nohz.nr_cpus);
	set_bit(NOHZ_TICK_STOPPED, nohz_flags(cpu));
}
#endif

static DEFINE_SPINLOCK(balancing);

/*
 * Scale the max load_balance interval with the number of CPUs in the system.
 * This trades load-balance latency on larger machines for less cross talk.
 */
void update_max_interval(void)
{
	cpumask_t avail_mask;
	unsigned int available_cpus;

	cpumask_andnot(&avail_mask, cpu_online_mask, cpu_isolated_mask);
	available_cpus = cpumask_weight(&avail_mask);

	max_load_balance_interval = HZ*available_cpus/10;
}

/*
 * It checks each scheduling domain to see if it is due to be balanced,
 * and initiates a balancing operation if so.
 *
 * Balancing parameters are set up in init_sched_domains.
 */
static void rebalance_domains(struct rq *rq, enum cpu_idle_type idle)
{
	int continue_balancing = 1;
	int cpu = rq->cpu;
	unsigned long interval;
	struct sched_domain *sd;
	/* Earliest time when we have to do rebalance again */
	unsigned long next_balance = jiffies + 60*HZ;
	int update_next_balance = 0;
	int need_serialize, need_decay = 0;
	u64 max_cost = 0;

	update_blocked_averages(cpu);

	rcu_read_lock();
	for_each_domain(cpu, sd) {
		/*
		 * Decay the newidle max times here because this is a regular
		 * visit to all the domains. Decay ~1% per second.
		 */
		if (time_after(jiffies, sd->next_decay_max_lb_cost)) {
			sd->max_newidle_lb_cost =
				(sd->max_newidle_lb_cost * 253) / 256;
			sd->next_decay_max_lb_cost = jiffies + HZ;
			need_decay = 1;
		}
		max_cost += sd->max_newidle_lb_cost;

		if (!(sd->flags & SD_LOAD_BALANCE))
			continue;

		/*
		 * Stop the load balance at this level. There is another
		 * CPU in our sched group which is doing load balancing more
		 * actively.
		 */
		if (!continue_balancing) {
			if (need_decay)
				continue;
			break;
		}

		interval = get_sd_balance_interval(sd, idle != CPU_IDLE);

		need_serialize = sd->flags & SD_SERIALIZE;
		if (need_serialize) {
			if (!spin_trylock(&balancing))
				goto out;
		}

		if (time_after_eq(jiffies, sd->last_balance + interval)) {
			if (load_balance(cpu, rq, sd, idle, &continue_balancing)) {
				/*
				 * The LBF_DST_PINNED logic could have changed
				 * env->dst_cpu, so we can't know our idle
				 * state even if we migrated tasks. Update it.
				 */
				idle = idle_cpu(cpu) ? CPU_IDLE : CPU_NOT_IDLE;
			}
			sd->last_balance = jiffies;
			interval = get_sd_balance_interval(sd, idle != CPU_IDLE);
		}
		if (need_serialize)
			spin_unlock(&balancing);
out:
		if (time_after(next_balance, sd->last_balance + interval)) {
			next_balance = sd->last_balance + interval;
			update_next_balance = 1;
		}
	}
	if (need_decay) {
		/*
		 * Ensure the rq-wide value also decays but keep it at a
		 * reasonable floor to avoid funnies with rq->avg_idle.
		 */
		rq->max_idle_balance_cost =
			max((u64)sysctl_sched_migration_cost, max_cost);
	}
	rcu_read_unlock();

	/*
	 * next_balance will be updated only when there is a need.
	 * When the cpu is attached to null domain for ex, it will not be
	 * updated.
	 */
	if (likely(update_next_balance)) {
		rq->next_balance = next_balance;

#ifdef CONFIG_NO_HZ_COMMON
		/*
		 * If this CPU has been elected to perform the nohz idle
		 * balance. Other idle CPUs have already rebalanced with
		 * nohz_idle_balance() and nohz.next_balance has been
		 * updated accordingly. This CPU is now running the idle load
		 * balance for itself and we need to update the
		 * nohz.next_balance accordingly.
		 */
		if ((idle == CPU_IDLE) && time_after(nohz.next_balance, rq->next_balance))
			nohz.next_balance = rq->next_balance;
#endif
	}
}

#ifdef CONFIG_NO_HZ_COMMON
/*
 * In CONFIG_NO_HZ_COMMON case, the idle balance kickee will do the
 * rebalancing for all the cpus for whom scheduler ticks are stopped.
 */
static void nohz_idle_balance(struct rq *this_rq, enum cpu_idle_type idle)
{
	int this_cpu = this_rq->cpu;
	struct rq *rq;
	int balance_cpu;
	/* Earliest time when we have to do rebalance again */
	unsigned long next_balance = jiffies + 60*HZ;
	int update_next_balance = 0;
	cpumask_t cpus;

	if (idle != CPU_IDLE ||
	    !test_bit(NOHZ_BALANCE_KICK, nohz_flags(this_cpu)))
		goto end;

	cpumask_andnot(&cpus, nohz.idle_cpus_mask, cpu_isolated_mask);

	for_each_cpu(balance_cpu, &cpus) {
		if (balance_cpu == this_cpu || !idle_cpu(balance_cpu))
			continue;

		/*
		 * If this cpu gets work to do, stop the load balancing
		 * work being done for other cpus. Next load
		 * balancing owner will pick it up.
		 */
		if (need_resched())
			break;

		rq = cpu_rq(balance_cpu);

		/*
		 * If time for next balance is due,
		 * do the balance.
		 */
		if (time_after_eq(jiffies, rq->next_balance)) {
			raw_spin_lock_irq(&rq->lock);
			update_rq_clock(rq);
			cpu_load_update_idle(rq);
			raw_spin_unlock_irq(&rq->lock);
			rebalance_domains(rq, CPU_IDLE);
		}

		if (time_after(next_balance, rq->next_balance)) {
			next_balance = rq->next_balance;
			update_next_balance = 1;
		}
	}

	/*
	 * next_balance will be updated only when there is a need.
	 * When the CPU is attached to null domain for ex, it will not be
	 * updated.
	 */
	if (likely(update_next_balance))
		nohz.next_balance = next_balance;
end:
	clear_bit(NOHZ_BALANCE_KICK, nohz_flags(this_cpu));
}

/*
 * Current heuristic for kicking the idle load balancer in the presence
 * of an idle cpu in the system.
 *   - This rq has more than one task.
 *   - This rq has at least one CFS task and the capacity of the CPU is
 *     significantly reduced because of RT tasks or IRQs.
 *   - At parent of LLC scheduler domain level, this cpu's scheduler group has
 *     multiple busy cpu.
 *   - For SD_ASYM_PACKING, if the lower numbered cpu's in the scheduler
 *     domain span are idle.
 */
static inline bool nohz_kick_needed(struct rq *rq, int *type)
{
	unsigned long now = jiffies;
	struct sched_domain_shared *sds;
	struct sched_domain *sd;
	int nr_busy;
	int cpu = rq->cpu;
	bool kick = false;
	cpumask_t cpumask;

	if (unlikely(rq->idle_balance))
		return false;

       /*
	* We may be recently in ticked or tickless idle mode. At the first
	* busy tick after returning from idle, we will update the busy stats.
	*/
	set_cpu_sd_state_busy();
	nohz_balance_exit_idle(cpu);

	/*
	 * None are in tickless mode and hence no need for NOHZ idle load
	 * balancing.
	 */
	cpumask_andnot(&cpumask, nohz.idle_cpus_mask, cpu_isolated_mask);
	if (cpumask_empty(&cpumask))
		return false;

	if (time_before(now, nohz.next_balance))
		return false;

	if (rq->nr_running >= 2 &&
	    (!energy_aware() || cpu_overutilized(cpu)))
		return true;

	/* Do idle load balance if there have misfit task */
	if (energy_aware())
		return rq->misfit_task;

	rcu_read_lock();
	sds = rcu_dereference(per_cpu(sd_llc_shared, cpu));
	if (sds && !energy_aware()) {
		/*
		 * XXX: write a coherent comment on why we do this.
		 * See also: http://lkml.kernel.org/r/20111202010832.602203411@sbsiddha-desk.sc.intel.com
		 */
		nr_busy = atomic_read(&sds->nr_busy_cpus);
		if (nr_busy > 1) {
			kick = true;
			goto unlock;
		}

	}

	sd = rcu_dereference(rq->sd);
	if (sd) {
		if ((rq->cfs.h_nr_running >= 1) &&
				check_cpu_capacity(rq, sd)) {
			kick = true;
			goto unlock;
		}
	}

	sd = rcu_dereference(per_cpu(sd_asym, cpu));
	if (sd && (cpumask_first_and(&cpumask, sched_domain_span(sd)) < cpu)) {
		kick = true;
		goto unlock;
	}

unlock:
	rcu_read_unlock();
	return kick;
}
#else
static void nohz_idle_balance(struct rq *this_rq, enum cpu_idle_type idle) { }
#endif

/*
 * run_rebalance_domains is triggered when needed from the scheduler tick.
 * Also triggered for nohz idle balancing (with nohz_balancing_kick set).
 */
static __latent_entropy void run_rebalance_domains(struct softirq_action *h)
{
	struct rq *this_rq = this_rq();
	enum cpu_idle_type idle = this_rq->idle_balance ?
						CPU_IDLE : CPU_NOT_IDLE;

	/*
	 * Since core isolation doesn't update nohz.idle_cpus_mask, there
	 * is a possibility this nohz kicked cpu could be isolated. Hence
	 * return if the cpu is isolated.
	 */
	if (cpu_isolated(this_rq->cpu))
		return;
	/*
	 * If this cpu has a pending nohz_balance_kick, then do the
	 * balancing on behalf of the other idle cpus whose ticks are
	 * stopped. Do nohz_idle_balance *before* rebalance_domains to
	 * give the idle cpus a chance to load balance. Else we may
	 * load balance only within the local sched_domain hierarchy
	 * and abort nohz_idle_balance altogether if we pull some load.
	 */
	nohz_idle_balance(this_rq, idle);
	rebalance_domains(this_rq, idle);
}

/*
 * Trigger the SCHED_SOFTIRQ if it is time to do periodic load balancing.
 */
void trigger_load_balance(struct rq *rq)
{
	int type = NOHZ_KICK_ANY;

	/* Don't need to rebalance while attached to NULL domain or
	 * cpu is isolated.
	 */
	if (unlikely(on_null_domain(rq)) || cpu_isolated(cpu_of(rq)))
		return;

	if (time_after_eq(jiffies, rq->next_balance))
		raise_softirq(SCHED_SOFTIRQ);
#ifdef CONFIG_NO_HZ_COMMON
	if (nohz_kick_needed(rq, &type))
		nohz_balancer_kick(type);
#endif
}

static void rq_online_fair(struct rq *rq)
{
	update_sysctl();

	update_runtime_enabled(rq);
}

static void rq_offline_fair(struct rq *rq)
{
	update_sysctl();

	/* Ensure any throttled groups are reachable by pick_next_task */
	unthrottle_offline_cfs_rqs(rq);
}

#endif /* CONFIG_SMP */

#ifdef CONFIG_SCHED_WALT
static inline void
walt_update_misfit_task(struct rq *rq, struct task_struct *curr)
{
	bool misfit = rq->misfit_task;

	if (curr->misfit != misfit) {
		walt_fixup_nr_big_tasks(rq, curr, 1, misfit);
		curr->misfit = misfit;
	}
}
#else
static inline void
walt_update_misfit_task(struct rq *rq, struct task_struct *curr)
{
}
#endif

/*
 * scheduler tick hitting a task of our scheduling class:
 */
static void task_tick_fair(struct rq *rq, struct task_struct *curr, int queued)
{
	struct cfs_rq *cfs_rq;
	struct sched_entity *se = &curr->se;

	for_each_sched_entity(se) {
		cfs_rq = cfs_rq_of(se);
		entity_tick(cfs_rq, se, queued);
	}

	if (static_branch_unlikely(&sched_numa_balancing))
		task_tick_numa(rq, curr);

#ifdef CONFIG_SMP
	if (!rq->rd->overutilized && cpu_overutilized(task_cpu(curr))) {
		rq->rd->overutilized = true;
		trace_sched_overutilized(true);
	}

	rq->misfit_task = !task_fits_max(curr, rq->cpu);
#endif
	walt_update_misfit_task(rq, curr);
}

/*
 * called on fork with the child task as argument from the parent's context
 *  - child not yet on the tasklist
 *  - preemption disabled
 */
static void task_fork_fair(struct task_struct *p)
{
	struct cfs_rq *cfs_rq;
	struct sched_entity *se = &p->se, *curr;
	struct rq *rq = this_rq();

	raw_spin_lock(&rq->lock);
	update_rq_clock(rq);

	cfs_rq = task_cfs_rq(current);
	curr = cfs_rq->curr;
	if (curr) {
		update_curr(cfs_rq);
		se->vruntime = curr->vruntime;
	}
	place_entity(cfs_rq, se, 1);

	if (sysctl_sched_child_runs_first && curr && entity_before(curr, se)) {
		/*
		 * Upon rescheduling, sched_class::put_prev_task() will place
		 * 'current' within the tree based on its new key value.
		 */
		swap(curr->vruntime, se->vruntime);
		resched_curr(rq);
	}

	se->vruntime -= cfs_rq->min_vruntime;
	raw_spin_unlock(&rq->lock);
}

/*
 * Priority of the task has changed. Check to see if we preempt
 * the current task.
 */
static void
prio_changed_fair(struct rq *rq, struct task_struct *p, int oldprio)
{
	if (!task_on_rq_queued(p))
		return;

	/*
	 * Reschedule if we are currently running on this runqueue and
	 * our priority decreased, or if we are not currently running on
	 * this runqueue and our priority is higher than the current's
	 */
	if (rq->curr == p) {
		if (p->prio > oldprio)
			resched_curr(rq);
	} else
		check_preempt_curr(rq, p, 0);
}

static inline bool vruntime_normalized(struct task_struct *p)
{
	struct sched_entity *se = &p->se;

	/*
	 * In both the TASK_ON_RQ_QUEUED and TASK_ON_RQ_MIGRATING cases,
	 * the dequeue_entity(.flags=0) will already have normalized the
	 * vruntime.
	 */
	if (p->on_rq)
		return true;

	/*
	 * When !on_rq, vruntime of the task has usually NOT been normalized.
	 * But there are some cases where it has already been normalized:
	 *
	 * - A forked child which is waiting for being woken up by
	 *   wake_up_new_task().
	 * - A task which has been woken up by try_to_wake_up() and
	 *   waiting for actually being woken up by sched_ttwu_pending().
	 */
	if (!se->sum_exec_runtime ||
	    (p->state == TASK_WAKING && p->sched_remote_wakeup))
		return true;

	return false;
}

#ifdef CONFIG_FAIR_GROUP_SCHED
/*
 * Propagate the changes of the sched_entity across the tg tree to make it
 * visible to the root
 */
static void propagate_entity_cfs_rq(struct sched_entity *se)
{
	struct cfs_rq *cfs_rq;

	/* Start to propagate at parent */
	se = se->parent;

	for_each_sched_entity(se) {
		cfs_rq = cfs_rq_of(se);

		if (cfs_rq_throttled(cfs_rq))
			break;

		update_load_avg(se, UPDATE_TG);
	}
}
#else
static void propagate_entity_cfs_rq(struct sched_entity *se) { }
#endif

static void detach_entity_cfs_rq(struct sched_entity *se)
{
	struct cfs_rq *cfs_rq = cfs_rq_of(se);

	/* Catch up with the cfs_rq and remove our load when we leave */
	update_load_avg(se, 0);
	detach_entity_load_avg(cfs_rq, se);
	update_tg_load_avg(cfs_rq, false);
	propagate_entity_cfs_rq(se);
}

static void attach_entity_cfs_rq(struct sched_entity *se)
{
	struct cfs_rq *cfs_rq = cfs_rq_of(se);

#ifdef CONFIG_FAIR_GROUP_SCHED
	/*
	 * Since the real-depth could have been changed (only FAIR
	 * class maintain depth value), reset depth properly.
	 */
	se->depth = se->parent ? se->parent->depth + 1 : 0;
#endif

	/* Synchronize entity with its cfs_rq */
	update_load_avg(se, sched_feat(ATTACH_AGE_LOAD) ? 0 : SKIP_AGE_LOAD);
	attach_entity_load_avg(cfs_rq, se);
	update_tg_load_avg(cfs_rq, false);
	propagate_entity_cfs_rq(se);
}

static void detach_task_cfs_rq(struct task_struct *p)
{
	struct sched_entity *se = &p->se;
	struct cfs_rq *cfs_rq = cfs_rq_of(se);

	if (!vruntime_normalized(p)) {
		/*
		 * Fix up our vruntime so that the current sleep doesn't
		 * cause 'unlimited' sleep bonus.
		 */
		place_entity(cfs_rq, se, 0);
		se->vruntime -= cfs_rq->min_vruntime;
	}

	detach_entity_cfs_rq(se);
}

static void attach_task_cfs_rq(struct task_struct *p)
{
	struct sched_entity *se = &p->se;
	struct cfs_rq *cfs_rq = cfs_rq_of(se);

	attach_entity_cfs_rq(se);

	if (!vruntime_normalized(p))
		se->vruntime += cfs_rq->min_vruntime;
}

static void switched_from_fair(struct rq *rq, struct task_struct *p)
{
	detach_task_cfs_rq(p);
}

static void switched_to_fair(struct rq *rq, struct task_struct *p)
{
	attach_task_cfs_rq(p);

	if (task_on_rq_queued(p)) {
		/*
		 * We were most likely switched from sched_rt, so
		 * kick off the schedule if running, otherwise just see
		 * if we can still preempt the current task.
		 */
		if (rq->curr == p)
			resched_curr(rq);
		else
			check_preempt_curr(rq, p, 0);
	}
}

/* Account for a task changing its policy or group.
 *
 * This routine is mostly called to set cfs_rq->curr field when a task
 * migrates between groups/classes.
 */
static void set_curr_task_fair(struct rq *rq)
{
	struct sched_entity *se = &rq->curr->se;

	for_each_sched_entity(se) {
		struct cfs_rq *cfs_rq = cfs_rq_of(se);

		set_next_entity(cfs_rq, se);
		/* ensure bandwidth has been allocated on our new cfs_rq */
		account_cfs_rq_runtime(cfs_rq, 0);
	}
}

void init_cfs_rq(struct cfs_rq *cfs_rq)
{
	cfs_rq->tasks_timeline = RB_ROOT;
	cfs_rq->min_vruntime = (u64)(-(1LL << 20));
#ifndef CONFIG_64BIT
	cfs_rq->min_vruntime_copy = cfs_rq->min_vruntime;
#endif
#ifdef CONFIG_SMP
#ifdef CONFIG_FAIR_GROUP_SCHED
	cfs_rq->propagate_avg = 0;
#endif
	atomic_long_set(&cfs_rq->removed_load_avg, 0);
	atomic_long_set(&cfs_rq->removed_util_avg, 0);
#endif
}

#ifdef CONFIG_FAIR_GROUP_SCHED
static void task_set_group_fair(struct task_struct *p)
{
	struct sched_entity *se = &p->se;

	set_task_rq(p, task_cpu(p));
	se->depth = se->parent ? se->parent->depth + 1 : 0;
}

static void task_move_group_fair(struct task_struct *p)
{
	detach_task_cfs_rq(p);
	set_task_rq(p, task_cpu(p));

#ifdef CONFIG_SMP
	/* Tell se's cfs_rq has been changed -- migrated */
	p->se.avg.last_update_time = 0;
#endif
	attach_task_cfs_rq(p);
}

static void task_change_group_fair(struct task_struct *p, int type)
{
	switch (type) {
	case TASK_SET_GROUP:
		task_set_group_fair(p);
		break;

	case TASK_MOVE_GROUP:
		task_move_group_fair(p);
		break;
	}
}

void free_fair_sched_group(struct task_group *tg)
{
	int i;

	destroy_cfs_bandwidth(tg_cfs_bandwidth(tg));

	for_each_possible_cpu(i) {
		if (tg->cfs_rq)
			kfree(tg->cfs_rq[i]);
		if (tg->se)
			kfree(tg->se[i]);
	}

	kfree(tg->cfs_rq);
	kfree(tg->se);
}

int alloc_fair_sched_group(struct task_group *tg, struct task_group *parent)
{
	struct sched_entity *se;
	struct cfs_rq *cfs_rq;
	int i;

	tg->cfs_rq = kzalloc(sizeof(cfs_rq) * nr_cpu_ids, GFP_KERNEL);
	if (!tg->cfs_rq)
		goto err;
	tg->se = kzalloc(sizeof(se) * nr_cpu_ids, GFP_KERNEL);
	if (!tg->se)
		goto err;

	tg->shares = NICE_0_LOAD;

	init_cfs_bandwidth(tg_cfs_bandwidth(tg));

	for_each_possible_cpu(i) {
		cfs_rq = kzalloc_node(sizeof(struct cfs_rq),
				      GFP_KERNEL, cpu_to_node(i));
		if (!cfs_rq)
			goto err;

		se = kzalloc_node(sizeof(struct sched_entity),
				  GFP_KERNEL, cpu_to_node(i));
		if (!se)
			goto err_free_rq;

		init_cfs_rq(cfs_rq);
		init_tg_cfs_entry(tg, cfs_rq, se, i, parent->se[i]);
		init_entity_runnable_average(se);
	}

	return 1;

err_free_rq:
	kfree(cfs_rq);
err:
	return 0;
}

void online_fair_sched_group(struct task_group *tg)
{
	struct sched_entity *se;
	struct rq *rq;
	int i;

	for_each_possible_cpu(i) {
		rq = cpu_rq(i);
		se = tg->se[i];

		raw_spin_lock_irq(&rq->lock);
		post_init_entity_util_avg(se);
		sync_throttle(tg, i);
		raw_spin_unlock_irq(&rq->lock);
	}
}

void unregister_fair_sched_group(struct task_group *tg)
{
	unsigned long flags;
	struct rq *rq;
	int cpu;

	for_each_possible_cpu(cpu) {
		if (tg->se[cpu])
			remove_entity_load_avg(tg->se[cpu]);

		/*
		 * Only empty task groups can be destroyed; so we can speculatively
		 * check on_list without danger of it being re-added.
		 */
		if (!tg->cfs_rq[cpu]->on_list)
			continue;

		rq = cpu_rq(cpu);

		raw_spin_lock_irqsave(&rq->lock, flags);
		list_del_leaf_cfs_rq(tg->cfs_rq[cpu]);
		raw_spin_unlock_irqrestore(&rq->lock, flags);
	}
}

void init_tg_cfs_entry(struct task_group *tg, struct cfs_rq *cfs_rq,
			struct sched_entity *se, int cpu,
			struct sched_entity *parent)
{
	struct rq *rq = cpu_rq(cpu);

	cfs_rq->tg = tg;
	cfs_rq->rq = rq;
	init_cfs_rq_runtime(cfs_rq);

	tg->cfs_rq[cpu] = cfs_rq;
	tg->se[cpu] = se;

	/* se could be NULL for root_task_group */
	if (!se)
		return;

	if (!parent) {
		se->cfs_rq = &rq->cfs;
		se->depth = 0;
	} else {
		se->cfs_rq = parent->my_q;
		se->depth = parent->depth + 1;
	}

	se->my_q = cfs_rq;
	/* guarantee group entities always have weight */
	update_load_set(&se->load, NICE_0_LOAD);
	se->parent = parent;
}

static DEFINE_MUTEX(shares_mutex);

int sched_group_set_shares(struct task_group *tg, unsigned long shares)
{
	int i;
	unsigned long flags;

	/*
	 * We can't change the weight of the root cgroup.
	 */
	if (!tg->se[0])
		return -EINVAL;

	shares = clamp(shares, scale_load(MIN_SHARES), scale_load(MAX_SHARES));

	mutex_lock(&shares_mutex);
	if (tg->shares == shares)
		goto done;

	tg->shares = shares;
	for_each_possible_cpu(i) {
		struct rq *rq = cpu_rq(i);
		struct sched_entity *se;

		se = tg->se[i];
		/* Propagate contribution to hierarchy */
		raw_spin_lock_irqsave(&rq->lock, flags);

		/* Possible calls to update_curr() need rq clock */
		update_rq_clock(rq);
		for_each_sched_entity(se) {
			update_load_avg(se, UPDATE_TG);
			update_cfs_shares(se);
		}
		raw_spin_unlock_irqrestore(&rq->lock, flags);
	}

done:
	mutex_unlock(&shares_mutex);
	return 0;
}
#else /* CONFIG_FAIR_GROUP_SCHED */

void free_fair_sched_group(struct task_group *tg) { }

int alloc_fair_sched_group(struct task_group *tg, struct task_group *parent)
{
	return 1;
}

void online_fair_sched_group(struct task_group *tg) { }

void unregister_fair_sched_group(struct task_group *tg) { }

#endif /* CONFIG_FAIR_GROUP_SCHED */


static unsigned int get_rr_interval_fair(struct rq *rq, struct task_struct *task)
{
	struct sched_entity *se = &task->se;
	unsigned int rr_interval = 0;

	/*
	 * Time slice is 0 for SCHED_OTHER tasks that are on an otherwise
	 * idle runqueue:
	 */
	if (rq->cfs.load.weight)
		rr_interval = NS_TO_JIFFIES(sched_slice(cfs_rq_of(se), se));

	return rr_interval;
}

/*
 * All the scheduling class methods:
 */
const struct sched_class fair_sched_class = {
	.next			= &idle_sched_class,
	.enqueue_task		= enqueue_task_fair,
	.dequeue_task		= dequeue_task_fair,
	.yield_task		= yield_task_fair,
	.yield_to_task		= yield_to_task_fair,

	.check_preempt_curr	= check_preempt_wakeup,

	.pick_next_task		= pick_next_task_fair,
	.put_prev_task		= put_prev_task_fair,

#ifdef CONFIG_SMP
	.select_task_rq		= select_task_rq_fair,
	.migrate_task_rq	= migrate_task_rq_fair,

	.rq_online		= rq_online_fair,
	.rq_offline		= rq_offline_fair,

	.task_dead		= task_dead_fair,
	.set_cpus_allowed	= set_cpus_allowed_common,
#endif

	.set_curr_task          = set_curr_task_fair,
	.task_tick		= task_tick_fair,
	.task_fork		= task_fork_fair,

	.prio_changed		= prio_changed_fair,
	.switched_from		= switched_from_fair,
	.switched_to		= switched_to_fair,

	.get_rr_interval	= get_rr_interval_fair,

	.update_curr		= update_curr_fair,

#ifdef CONFIG_FAIR_GROUP_SCHED
	.task_change_group	= task_change_group_fair,
#endif
#ifdef CONFIG_SCHED_WALT
<<<<<<< HEAD
	.fixup_walt_sched_stats	= walt_fixup_sched_stats_fair,
=======
	.fixup_cumulative_runnable_avg =
		walt_fixup_cumulative_runnable_avg_fair,
>>>>>>> cd0d461b
#endif
};

#ifdef CONFIG_SCHED_DEBUG
void print_cfs_stats(struct seq_file *m, int cpu)
{
	struct cfs_rq *cfs_rq;

	rcu_read_lock();
	for_each_leaf_cfs_rq(cpu_rq(cpu), cfs_rq)
		print_cfs_rq(m, cpu, cfs_rq);
	rcu_read_unlock();
}

#ifdef CONFIG_NUMA_BALANCING
void show_numa_stats(struct task_struct *p, struct seq_file *m)
{
	int node;
	unsigned long tsf = 0, tpf = 0, gsf = 0, gpf = 0;

	for_each_online_node(node) {
		if (p->numa_faults) {
			tsf = p->numa_faults[task_faults_idx(NUMA_MEM, node, 0)];
			tpf = p->numa_faults[task_faults_idx(NUMA_MEM, node, 1)];
		}
		if (p->numa_group) {
			gsf = p->numa_group->faults[task_faults_idx(NUMA_MEM, node, 0)],
			gpf = p->numa_group->faults[task_faults_idx(NUMA_MEM, node, 1)];
		}
		print_numa_stats(m, node, tsf, tpf, gsf, gpf);
	}
}
#endif /* CONFIG_NUMA_BALANCING */
#endif /* CONFIG_SCHED_DEBUG */

__init void init_sched_fair_class(void)
{
#ifdef CONFIG_SMP
	open_softirq(SCHED_SOFTIRQ, run_rebalance_domains);

#ifdef CONFIG_NO_HZ_COMMON
	nohz.next_balance = jiffies;
	zalloc_cpumask_var(&nohz.idle_cpus_mask, GFP_NOWAIT);
#endif
#endif /* SMP */

}

/* WALT sched implementation begins here */
#ifdef CONFIG_SCHED_WALT

#ifdef CONFIG_CFS_BANDWIDTH

static void walt_init_cfs_rq_stats(struct cfs_rq *cfs_rq)
{
	cfs_rq->walt_stats.nr_big_tasks = 0;
	cfs_rq->walt_stats.cumulative_runnable_avg = 0;
	cfs_rq->walt_stats.pred_demands_sum = 0;
}

static void walt_inc_cfs_rq_stats(struct cfs_rq *cfs_rq, struct task_struct *p)
{
	inc_nr_big_task(&cfs_rq->walt_stats, p);
	fixup_cumulative_runnable_avg(&cfs_rq->walt_stats, p->ravg.demand,
				      p->ravg.pred_demand);
}

static void walt_dec_cfs_rq_stats(struct cfs_rq *cfs_rq, struct task_struct *p)
{
	dec_nr_big_task(&cfs_rq->walt_stats, p);
	fixup_cumulative_runnable_avg(&cfs_rq->walt_stats, -(s64)p->ravg.demand,
				      -(s64)p->ravg.pred_demand);
}

static void walt_inc_throttled_cfs_rq_stats(struct walt_sched_stats *stats,
					    struct cfs_rq *tcfs_rq)
{
	struct rq *rq = rq_of(tcfs_rq);

	stats->nr_big_tasks += tcfs_rq->walt_stats.nr_big_tasks;
	fixup_cumulative_runnable_avg(stats,
				tcfs_rq->walt_stats.cumulative_runnable_avg,
				tcfs_rq->walt_stats.pred_demands_sum);

	if (stats == &rq->walt_stats)
		walt_fixup_cum_window_demand(rq,
			tcfs_rq->walt_stats.cumulative_runnable_avg);

}

static void walt_dec_throttled_cfs_rq_stats(struct walt_sched_stats *stats,
					    struct cfs_rq *tcfs_rq)
{
	struct rq *rq = rq_of(tcfs_rq);

	stats->nr_big_tasks -= tcfs_rq->walt_stats.nr_big_tasks;
	fixup_cumulative_runnable_avg(stats,
				-tcfs_rq->walt_stats.cumulative_runnable_avg,
				-tcfs_rq->walt_stats.pred_demands_sum);

	/*
	 * We remove the throttled cfs_rq's tasks's contribution from the
	 * cumulative window demand so that the same can be added
	 * unconditionally when the cfs_rq is unthrottled.
	 */
	if (stats == &rq->walt_stats)
		walt_fixup_cum_window_demand(rq,
			-tcfs_rq->walt_stats.cumulative_runnable_avg);
}

static void walt_fixup_sched_stats_fair(struct rq *rq, struct task_struct *p,
				       u32 new_task_load, u32 new_pred_demand)
{
	struct cfs_rq *cfs_rq;
	struct sched_entity *se = &p->se;
	s64 task_load_delta = (s64)new_task_load - task_load(p);
	s64 pred_demand_delta = PRED_DEMAND_DELTA;

	for_each_sched_entity(se) {
		cfs_rq = cfs_rq_of(se);

		fixup_cumulative_runnable_avg(&cfs_rq->walt_stats,
					      task_load_delta,
					      pred_demand_delta);
		if (cfs_rq_throttled(cfs_rq))
			break;
	}

	/* Fix up rq->walt_stats only if we didn't find any throttled cfs_rq */
	if (!se) {
		fixup_cumulative_runnable_avg(&rq->walt_stats,
					      task_load_delta,
					      pred_demand_delta);
		walt_fixup_cum_window_demand(rq, task_load_delta);
	}
}

static void walt_fixup_nr_big_tasks(struct rq *rq, struct task_struct *p,
				    int delta, bool inc)
{
	struct cfs_rq *cfs_rq;
	struct sched_entity *se = &p->se;

	for_each_sched_entity(se) {
		cfs_rq = cfs_rq_of(se);

		cfs_rq->walt_stats.nr_big_tasks += inc ? delta : -delta;
		BUG_ON(cfs_rq->walt_stats.nr_big_tasks < 0);

		if (cfs_rq_throttled(cfs_rq))
			break;
	}

	/* Fix up rq->walt_stats only if we didn't find any throttled cfs_rq */
	if (!se)
		walt_adjust_nr_big_tasks(rq, delta, inc);
}

/*
 * Check if task is part of a hierarchy where some cfs_rq does not have any
 * runtime left.
 *
 * We can't rely on throttled_hierarchy() to do this test, as
 * cfs_rq->throttle_count will not be updated yet when this function is called
 * from scheduler_tick()
 */
static int task_will_be_throttled(struct task_struct *p)
{
	struct sched_entity *se = &p->se;
	struct cfs_rq *cfs_rq;

	if (!cfs_bandwidth_used())
		return 0;

	for_each_sched_entity(se) {
		cfs_rq = cfs_rq_of(se);
		if (!cfs_rq->runtime_enabled)
			continue;
		if (cfs_rq->runtime_remaining <= 0)
			return 1;
	}

	return 0;
}

#else /* CONFIG_CFS_BANDWIDTH */

static void walt_fixup_sched_stats_fair(struct rq *rq, struct task_struct *p,
				       u32 new_task_load, u32 new_pred_demand)
{
	fixup_walt_sched_stats_common(rq, p, new_task_load, new_pred_demand);
}

static void walt_fixup_nr_big_tasks(struct rq *rq, struct task_struct *p,
				    int delta, bool inc)
{
	walt_adjust_nr_big_tasks(rq, delta, inc);
}

static int task_will_be_throttled(struct task_struct *p)
{
	return false;
}

#endif /* CONFIG_CFS_BANDWIDTH */

static inline int
kick_active_balance(struct rq *rq, struct task_struct *p, int new_cpu)
{
	unsigned long flags;
	int rc = 0;

	/* Invoke active balance to force migrate currently running task */
	raw_spin_lock_irqsave(&rq->lock, flags);
	if (!rq->active_balance) {
		rq->active_balance = 1;
		rq->push_cpu = new_cpu;
		get_task_struct(p);
		rq->push_task = p;
		rc = 1;
	}
	raw_spin_unlock_irqrestore(&rq->lock, flags);

	return rc;
}

#ifdef CONFIG_SCHED_WALT
struct walt_rotate_work {
	struct work_struct w;
	struct task_struct *src_task;
	struct task_struct *dst_task;
	int src_cpu;
	int dst_cpu;
};

static DEFINE_PER_CPU(struct walt_rotate_work, walt_rotate_works);

static void walt_rotate_work_func(struct work_struct *work)
{
	struct walt_rotate_work *wr = container_of(work,
				struct walt_rotate_work, w);

	migrate_swap(wr->src_task, wr->dst_task);

	put_task_struct(wr->src_task);
	put_task_struct(wr->dst_task);

	clear_reserved(wr->src_cpu);
	clear_reserved(wr->dst_cpu);
}

void walt_rotate_work_init(void)
{
	int i;

	for_each_possible_cpu(i) {
		struct walt_rotate_work *wr = &per_cpu(walt_rotate_works, i);

		INIT_WORK(&wr->w, walt_rotate_work_func);
	}
}

#define WALT_ROTATION_THRESHOLD_NS	16000000
static void walt_check_for_rotation(struct rq *src_rq)
{
	u64 wc, wait, max_wait = 0, run, max_run = 0;
	int deserved_cpu = nr_cpu_ids, dst_cpu = nr_cpu_ids;
	int i, src_cpu = cpu_of(src_rq);
	struct rq *dst_rq;
	struct walt_rotate_work *wr = NULL;

	if (!walt_rotation_enabled)
		return;

	if (got_boost_kick())
		return;

	if (is_max_capacity_cpu(src_cpu))
		return;

	wc = ktime_get_ns();
	for_each_possible_cpu(i) {
		struct rq *rq = cpu_rq(i);

		if (is_max_capacity_cpu(i))
			break;

		if (is_reserved(i))
			continue;

		if (!rq->misfit_task || rq->curr->sched_class !=
						&fair_sched_class)
			continue;

		wait = wc - rq->curr->last_enqueued_ts;
		if (wait > max_wait) {
			max_wait = wait;
			deserved_cpu = i;
		}
	}

	if (deserved_cpu != src_cpu)
		return;

	for_each_possible_cpu(i) {
		struct rq *rq = cpu_rq(i);

		if (!is_max_capacity_cpu(i))
			continue;

		if (is_reserved(i))
			continue;

		if (rq->curr->sched_class != &fair_sched_class)
			continue;

		if (rq->nr_running > 1)
			continue;

		run = wc - rq->curr->last_enqueued_ts;

		if (run < WALT_ROTATION_THRESHOLD_NS)
			continue;

		if (run > max_run) {
			max_run = run;
			dst_cpu = i;
		}
	}

	if (dst_cpu == nr_cpu_ids)
		return;

	dst_rq = cpu_rq(dst_cpu);

	double_rq_lock(src_rq, dst_rq);
	if (dst_rq->curr->sched_class == &fair_sched_class) {
		get_task_struct(src_rq->curr);
		get_task_struct(dst_rq->curr);

		mark_reserved(src_cpu);
		mark_reserved(dst_cpu);
		wr = &per_cpu(walt_rotate_works, src_cpu);

		wr->src_task = src_rq->curr;
		wr->dst_task = dst_rq->curr;

		wr->src_cpu = src_cpu;
		wr->dst_cpu = dst_cpu;
	}
	double_rq_unlock(src_rq, dst_rq);

	if (wr)
		queue_work_on(src_cpu, system_highpri_wq, &wr->w);
}
#else
static inline void walt_check_for_rotation(struct rq *rq)
{
}
#endif

static DEFINE_RAW_SPINLOCK(migration_lock);
void check_for_migration(struct rq *rq, struct task_struct *p)
{
	int new_cpu;
	int active_balance;
	int cpu = task_cpu(p);

	if (rq->misfit_task) {
		if (rq->curr->state != TASK_RUNNING ||
		    rq->curr->nr_cpus_allowed == 1)
			return;

		if (task_will_be_throttled(p))
			return;

		raw_spin_lock(&migration_lock);
		rcu_read_lock();
		new_cpu = select_energy_cpu_brute(p, cpu, 0);
		rcu_read_unlock();
		if (capacity_orig_of(new_cpu) > capacity_orig_of(cpu)) {
			active_balance = kick_active_balance(rq, p, new_cpu);
			if (active_balance) {
				mark_reserved(new_cpu);
				raw_spin_unlock(&migration_lock);
				stop_one_cpu_nowait(cpu,
					active_load_balance_cpu_stop, rq,
					&rq->active_balance_work);
				return;
			}
		} else {
			walt_check_for_rotation(rq);
		}
		raw_spin_unlock(&migration_lock);
	}
}

#endif /* CONFIG_SCHED_WALT */<|MERGE_RESOLUTION|>--- conflicted
+++ resolved
@@ -4270,23 +4270,6 @@
 	return 0;
 }
 
-#ifdef CONFIG_SCHED_WALT
-static inline void walt_propagate_cumulative_runnable_avg(u64 *accumulated,
-							  u64 value, bool add)
-{
-	if (add)
-		*accumulated += value;
-	else
-		*accumulated -= value;
-}
-#else
-/*
- * Provide a nop definition since cumulative_runnable_avg is not
- * available in rq or cfs_rq when WALT is not enabled.
- */
-#define walt_propagate_cumulative_runnable_avg(...)
-#endif
-
 static void throttle_cfs_rq(struct cfs_rq *cfs_rq)
 {
 	struct rq *rq = rq_of(cfs_rq);
@@ -4312,14 +4295,7 @@
 		if (dequeue)
 			dequeue_entity(qcfs_rq, se, DEQUEUE_SLEEP);
 		qcfs_rq->h_nr_running -= task_delta;
-<<<<<<< HEAD
 		walt_dec_throttled_cfs_rq_stats(&qcfs_rq->walt_stats, cfs_rq);
-=======
-		walt_propagate_cumulative_runnable_avg(
-				   &qcfs_rq->cumulative_runnable_avg,
-				   cfs_rq->cumulative_runnable_avg, false);
-
->>>>>>> cd0d461b
 
 		if (qcfs_rq->load.weight)
 			dequeue = 0;
@@ -4327,13 +4303,7 @@
 
 	if (!se) {
 		sub_nr_running(rq, task_delta);
-<<<<<<< HEAD
 		walt_dec_throttled_cfs_rq_stats(&rq->walt_stats, cfs_rq);
-=======
-		walt_propagate_cumulative_runnable_avg(
-				   &rq->cumulative_runnable_avg,
-				   cfs_rq->cumulative_runnable_avg, false);
->>>>>>> cd0d461b
 	}
 
 	cfs_rq->throttled = 1;
@@ -4396,13 +4366,7 @@
 		if (enqueue)
 			enqueue_entity(cfs_rq, se, ENQUEUE_WAKEUP);
 		cfs_rq->h_nr_running += task_delta;
-<<<<<<< HEAD
 		walt_inc_throttled_cfs_rq_stats(&cfs_rq->walt_stats, tcfs_rq);
-=======
-		walt_propagate_cumulative_runnable_avg(
-				   &cfs_rq->cumulative_runnable_avg,
-				   tcfs_rq->cumulative_runnable_avg, true);
->>>>>>> cd0d461b
 
 		if (cfs_rq_throttled(cfs_rq))
 			break;
@@ -4410,13 +4374,7 @@
 
 	if (!se) {
 		add_nr_running(rq, task_delta);
-<<<<<<< HEAD
 		walt_inc_throttled_cfs_rq_stats(&rq->walt_stats, tcfs_rq);
-=======
-		walt_propagate_cumulative_runnable_avg(
-				   &rq->cumulative_runnable_avg,
-				   tcfs_rq->cumulative_runnable_avg, true);
->>>>>>> cd0d461b
 	}
 
 	/* determine whether we need to wake up potentially idle cpu */
@@ -4860,30 +4818,6 @@
 	}
 }
 
-#ifdef CONFIG_SCHED_WALT
-static void walt_fixup_cumulative_runnable_avg_fair(struct rq *rq,
-						    struct task_struct *p,
-						    u64 new_task_load)
-{
-	struct cfs_rq *cfs_rq;
-	struct sched_entity *se = &p->se;
-	s64 task_load_delta = (s64)new_task_load - p->ravg.demand;
-
-	for_each_sched_entity(se) {
-		cfs_rq = cfs_rq_of(se);
-
-		cfs_rq->cumulative_runnable_avg += task_load_delta;
-		if (cfs_rq_throttled(cfs_rq))
-			break;
-	}
-
-	/* Fix up rq only if we didn't find any throttled cfs_rq */
-	if (!se)
-		walt_fixup_cumulative_runnable_avg(rq, p, new_task_load);
-}
-
-#endif /* CONFIG_SCHED_WALT */
-
 #else /* CONFIG_CFS_BANDWIDTH */
 static inline u64 cfs_rq_clock_task(struct cfs_rq *cfs_rq)
 {
@@ -4925,9 +4859,6 @@
 static inline void destroy_cfs_bandwidth(struct cfs_bandwidth *cfs_b) {}
 static inline void update_runtime_enabled(struct rq *rq) {}
 static inline void unthrottle_offline_cfs_rqs(struct rq *rq) {}
-
-#define walt_fixup_cumulative_runnable_avg_fair \
-	walt_fixup_cumulative_runnable_avg
 
 #endif /* CONFIG_CFS_BANDWIDTH */
 
@@ -11688,12 +11619,7 @@
 	.task_change_group	= task_change_group_fair,
 #endif
 #ifdef CONFIG_SCHED_WALT
-<<<<<<< HEAD
 	.fixup_walt_sched_stats	= walt_fixup_sched_stats_fair,
-=======
-	.fixup_cumulative_runnable_avg =
-		walt_fixup_cumulative_runnable_avg_fair,
->>>>>>> cd0d461b
 #endif
 };
 
