--- conflicted
+++ resolved
@@ -96,19 +96,11 @@
 {
 	struct irqtime *irqtime = this_cpu_ptr(&cpu_irqtime);
 	cputime_t delta;
-<<<<<<< HEAD
 
 	delta = nsecs_to_cputime(irqtime->tick_delta);
 	delta = min(delta, maxtime);
 	irqtime->tick_delta -= cputime_to_nsecs(delta);
 
-=======
-
-	delta = nsecs_to_cputime(irqtime->tick_delta);
-	delta = min(delta, maxtime);
-	irqtime->tick_delta -= cputime_to_nsecs(delta);
-
->>>>>>> 07d220e1
 	return delta;
 }
 
