--- conflicted
+++ resolved
@@ -187,26 +187,14 @@
 unsigned int sched_get_cpu_util(int cpu)
 {
 	struct rq *rq = cpu_rq(cpu);
-<<<<<<< HEAD
-	u64 util = 0;
-	unsigned long capacity = SCHED_CAPACITY_SCALE, flags;
-=======
 	u64 util;
 	unsigned long capacity, flags;
->>>>>>> 11f2cc4d
 	unsigned int busy;
 
 	raw_spin_lock_irqsave(&rq->lock, flags);
 
-<<<<<<< HEAD
-#ifdef CONFIG_SMP
 	util = rq->cfs.avg.util_avg;
 	capacity = capacity_orig_of(cpu);
-#endif
-=======
-	util = rq->cfs.avg.util_avg;
-	capacity = capacity_orig_of(cpu);
->>>>>>> 11f2cc4d
 
 #ifdef CONFIG_SCHED_WALT
 	if (!walt_disabled && sysctl_sched_use_walt_cpu_util) {
@@ -218,10 +206,6 @@
 	raw_spin_unlock_irqrestore(&rq->lock, flags);
 
 	util = (util >= capacity) ? capacity : util;
-<<<<<<< HEAD
-	busy = (util * 100) / capacity;
-	return busy;
-=======
 	busy = div64_ul((util * 100), capacity);
 	return busy;
 }
@@ -229,5 +213,4 @@
 u64 sched_get_cpu_last_busy_time(int cpu)
 {
 	return atomic64_read(&per_cpu(last_busy_time, cpu));
->>>>>>> 11f2cc4d
 }