--- conflicted
+++ resolved
@@ -444,8 +444,6 @@
 #endif /* CONFIG_SMP */
 #endif /* CONFIG_FAIR_GROUP_SCHED */
 
-extern struct task_group *css_tg(struct cgroup_subsys_state *css);
-
 #else /* CONFIG_CGROUP_SCHED */
 
 struct cfs_bandwidth { };
@@ -1873,7 +1871,6 @@
 }
 
 extern unsigned int walt_disabled;
-<<<<<<< HEAD
 
 static inline unsigned long task_util(struct task_struct *p)
 {
@@ -1919,52 +1916,6 @@
 #ifdef CONFIG_SCHED_WALT
 	if (!walt_disabled && sysctl_sched_use_walt_cpu_util) {
 		util = cpu_rq(cpu)->walt_stats.cumulative_runnable_avg;
-=======
-
-static inline unsigned long task_util(struct task_struct *p)
-{
-#ifdef CONFIG_SCHED_WALT
-	if (!walt_disabled && sysctl_sched_use_walt_task_util)
-		return p->ravg.demand /
-		       (sched_ravg_window >> SCHED_CAPACITY_SHIFT);
-#endif
-	return p->se.avg.util_avg;
-}
-
-/*
- * cpu_util returns the amount of capacity of a CPU that is used by CFS
- * tasks. The unit of the return value must be the one of capacity so we can
- * compare the utilization with the capacity of the CPU that is available for
- * CFS task (ie cpu_capacity).
- *
- * cfs_rq.avg.util_avg is the sum of running time of runnable tasks plus the
- * recent utilization of currently non-runnable tasks on a CPU. It represents
- * the amount of utilization of a CPU in the range [0..capacity_orig] where
- * capacity_orig is the cpu_capacity available at the highest frequency
- * (arch_scale_freq_capacity()).
- * The utilization of a CPU converges towards a sum equal to or less than the
- * current capacity (capacity_curr <= capacity_orig) of the CPU because it is
- * the running time on this CPU scaled by capacity_curr.
- *
- * Nevertheless, cfs_rq.avg.util_avg can be higher than capacity_curr or even
- * higher than capacity_orig because of unfortunate rounding in
- * cfs.avg.util_avg or just after migrating tasks and new task wakeups until
- * the average stabilizes with the new running time. We need to check that the
- * utilization stays within the range of [0..capacity_orig] and cap it if
- * necessary. Without utilization capping, a group could be seen as overloaded
- * (CPU0 utilization at 121% + CPU1 utilization at 80%) whereas CPU1 has 20% of
- * available capacity. We allow utilization to overshoot capacity_curr (but not
- * capacity_orig) as it useful for predicting the capacity required after task
- * migrations (scheduler-driven DVFS).
- */
-static inline unsigned long __cpu_util(int cpu, int delta)
-{
-	u64 util = cpu_rq(cpu)->cfs.avg.util_avg;
-	unsigned long capacity = capacity_orig_of(cpu);
-
-#ifdef CONFIG_SCHED_WALT
-	if (!walt_disabled && sysctl_sched_use_walt_cpu_util) {
-		util = cpu_rq(cpu)->walt_stats.cumulative_runnable_avg;
 		util = div64_u64(util,
 				 sched_ravg_window >> SCHED_CAPACITY_SHIFT);
 	}
@@ -1980,204 +1931,6 @@
 {
 	return __cpu_util(cpu, 0);
 }
-
-struct sched_walt_cpu_load {
-	unsigned long prev_window_util;
-	unsigned long nl;
-	unsigned long pl;
-	u64 ws;
-};
-
-static inline unsigned long cpu_util_cum(int cpu, int delta)
-{
-	u64 util = cpu_rq(cpu)->cfs.avg.util_avg;
-	unsigned long capacity = capacity_orig_of(cpu);
-
-#ifdef CONFIG_SCHED_WALT
-	if (!walt_disabled && sysctl_sched_use_walt_cpu_util) {
-		util = cpu_rq(cpu)->cum_window_demand;
->>>>>>> e4311a36
-		util = div64_u64(util,
-				 sched_ravg_window >> SCHED_CAPACITY_SHIFT);
-	}
-#endif
-	delta += util;
-	if (delta < 0)
-		return 0;
-
-	return (delta >= capacity) ? capacity : delta;
-}
-
-<<<<<<< HEAD
-static inline unsigned long cpu_util(int cpu)
-{
-	return __cpu_util(cpu, 0);
-}
-=======
-#ifdef CONFIG_SCHED_WALT
-u64 freq_policy_load(struct rq *rq);
-#endif
-
-static inline unsigned long
-cpu_util_freq_pelt(int cpu)
-{
-	struct rq *rq = cpu_rq(cpu);
-	u64 util = rq->cfs.avg.util_avg;
-	unsigned long capacity = capacity_orig_of(cpu);
-
-	util *= (100 + per_cpu(sched_load_boost, cpu));
-	do_div(util, 100);
-
-	return (util >= capacity) ? capacity : util;
-}
-
-#ifdef CONFIG_SCHED_WALT
-extern u64 walt_load_reported_window;
-
-static inline unsigned long
-cpu_util_freq_walt(int cpu, struct sched_walt_cpu_load *walt_load)
-{
-	u64 util, util_unboosted;
-	struct rq *rq = cpu_rq(cpu);
-	unsigned long capacity = capacity_orig_of(cpu);
-	int boost;
-
-	if (walt_disabled || !sysctl_sched_use_walt_cpu_util)
-		return cpu_util_freq_pelt(cpu);
-
-	boost = per_cpu(sched_load_boost, cpu);
-	util_unboosted = util = freq_policy_load(rq);
-	util = div64_u64(util * (100 + boost),
-			 walt_cpu_util_freq_divisor);
-
-	if (walt_load) {
-		u64 nl = cpu_rq(cpu)->nt_prev_runnable_sum +
-			rq->grp_time.nt_prev_runnable_sum;
-		u64 pl = rq->walt_stats.pred_demands_sum;
-
-		/* do_pl_notif() needs unboosted signals */
-		rq->old_busy_time = div64_u64(util_unboosted,
-					      sched_ravg_window >>
-					      SCHED_CAPACITY_SHIFT);
-		rq->old_estimated_time = div64_u64(pl, sched_ravg_window >>
-						       SCHED_CAPACITY_SHIFT);
-
-		nl = div64_u64(nl * (100 + boost),
-			       walt_cpu_util_freq_divisor);
-		pl = div64_u64(pl * (100 + boost),
-			       walt_cpu_util_freq_divisor);
-
-		walt_load->prev_window_util = util;
-		walt_load->nl = nl;
-		walt_load->pl = pl;
-		walt_load->ws = walt_load_reported_window;
-	}
-
-	return (util >= capacity) ? capacity : util;
-}
-
-static inline unsigned long
-cpu_util_freq(int cpu, struct sched_walt_cpu_load *walt_load)
-{
-	return cpu_util_freq_walt(cpu, walt_load);
-}
-
-#else
-
-static inline unsigned long
-cpu_util_freq(int cpu, struct sched_walt_cpu_load *walt_load)
-{
-	return cpu_util_freq_pelt(cpu);
-}
-
-#define sched_ravg_window TICK_NSEC
-#define sysctl_sched_use_walt_cpu_util 0
-
-#endif /* CONFIG_SCHED_WALT */
-
-extern unsigned long
-boosted_cpu_util(int cpu, struct sched_walt_cpu_load *walt_load);
-#endif
-
-extern unsigned int capacity_margin_freq;
-
-static inline unsigned long
-add_capacity_margin(unsigned long cpu_capacity, int cpu)
-{
-	cpu_capacity  = cpu_capacity * capacity_margin_freq *
-			(100 + per_cpu(sched_load_boost, cpu));
-	cpu_capacity /= 100;
-	cpu_capacity /= SCHED_CAPACITY_SCALE;
-	return cpu_capacity;
-}
-
-static inline void sched_rt_avg_update(struct rq *rq, u64 rt_delta)
-{
-	rq->rt_avg += rt_delta * arch_scale_freq_capacity(NULL, cpu_of(rq));
-}
-#else
-static inline void sched_rt_avg_update(struct rq *rq, u64 rt_delta) { }
-static inline void sched_avg_update(struct rq *rq) { }
-#endif
-
-extern struct rq *lock_rq_of(struct task_struct *p, struct rq_flags *flags);
-extern void unlock_rq_of(struct rq *rq, struct task_struct *p, struct rq_flags *flags);
-
-#ifdef CONFIG_SMP
-#ifdef CONFIG_PREEMPT
-
-static inline void double_rq_lock(struct rq *rq1, struct rq *rq2);
-
-/*
- * fair double_lock_balance: Safely acquires both rq->locks in a fair
- * way at the expense of forcing extra atomic operations in all
- * invocations.  This assures that the double_lock is acquired using the
- * same underlying policy as the spinlock_t on this architecture, which
- * reduces latency compared to the unfair variant below.  However, it
- * also adds more overhead and therefore may reduce throughput.
- */
-static inline int _double_lock_balance(struct rq *this_rq, struct rq *busiest)
-	__releases(this_rq->lock)
-	__acquires(busiest->lock)
-	__acquires(this_rq->lock)
-{
-	raw_spin_unlock(&this_rq->lock);
-	double_rq_lock(this_rq, busiest);
-
-	return 1;
-}
-
-#else
-/*
- * Unfair double_lock_balance: Optimizes throughput at the expense of
- * latency by eliminating extra atomic operations when the locks are
- * already in proper order on entry.  This favors lower cpu-ids and will
- * grant the double lock to lower cpus over higher ids under contention,
- * regardless of entry order into the function.
- */
-static inline int _double_lock_balance(struct rq *this_rq, struct rq *busiest)
-	__releases(this_rq->lock)
-	__acquires(busiest->lock)
-	__acquires(this_rq->lock)
-{
-	int ret = 0;
-
-	if (unlikely(!raw_spin_trylock(&busiest->lock))) {
-		if (busiest < this_rq) {
-			raw_spin_unlock(&this_rq->lock);
-			raw_spin_lock(&busiest->lock);
-			raw_spin_lock_nested(&this_rq->lock,
-					      SINGLE_DEPTH_NESTING);
-			ret = 1;
-		} else
-			raw_spin_lock_nested(&busiest->lock,
-					      SINGLE_DEPTH_NESTING);
-	}
-	return ret;
-}
-
-#endif /* CONFIG_PREEMPT */
->>>>>>> e4311a36
 
 struct sched_walt_cpu_load {
 	unsigned long prev_window_util;
