--- conflicted
+++ resolved
@@ -19,28 +19,17 @@
 #include "sched.h"
 #include "tune.h"
 
+#ifdef CONFIG_SCHED_WALT
 unsigned long boosted_cpu_util(int cpu);
-
-/* Stub out fast switch routines present on mainline to reduce the backport
- * overhead. */
-#define cpufreq_driver_fast_switch(x, y) 0
-#define cpufreq_enable_fast_switch(x)
-#define cpufreq_disable_fast_switch(x)
-#define LATENCY_MULTIPLIER			(1000)
-#define SUGOV_KTHREAD_PRIORITY	50
+#endif
 
 #define SUGOV_KTHREAD_PRIORITY	50
 
 struct sugov_tunables {
 	struct gov_attr_set attr_set;
-<<<<<<< HEAD
 	unsigned int rate_limit_us;
 	unsigned int hispeed_freq;
 	bool pl;
-=======
-	unsigned int up_rate_limit_us;
-	unsigned int down_rate_limit_us;
->>>>>>> e6b0c64f
 };
 
 struct sugov_policy {
@@ -51,17 +40,11 @@
 
 	raw_spinlock_t update_lock;  /* For shared policies */
 	u64 last_freq_update_time;
-<<<<<<< HEAD
 	s64 freq_update_delay_ns;
 	u64 last_ws;
 	u64 curr_cycles;
 	u64 last_cyc_update_time;
 	unsigned long avg_cap;
-=======
-	s64 min_rate_limit_ns;
-	s64 up_rate_delay_ns;
-	s64 down_rate_delay_ns;
->>>>>>> e6b0c64f
 	unsigned int next_freq;
 	unsigned int cached_raw_freq;
 	unsigned long hispeed_util;
@@ -92,15 +75,12 @@
 	unsigned long util;
 	unsigned long max;
 	unsigned int flags;
-<<<<<<< HEAD
 	unsigned int cpu;
-=======
 
 	/* The field below is for single-CPU policies only. */
 #ifdef CONFIG_NO_HZ_COMMON
 	unsigned long saved_idle_calls;
 #endif
->>>>>>> e6b0c64f
 };
 
 static DEFINE_PER_CPU(struct sugov_cpu, sugov_cpu);
@@ -122,36 +102,13 @@
 	}
 
 	delta_ns = time - sg_policy->last_freq_update_time;
-
-	/* No need to recalculate next freq for min_rate_limit_us at least */
-	return delta_ns >= sg_policy->min_rate_limit_ns;
-}
-
-static bool sugov_up_down_rate_limit(struct sugov_policy *sg_policy, u64 time,
-				     unsigned int next_freq)
-{
-	s64 delta_ns;
-
-	delta_ns = time - sg_policy->last_freq_update_time;
-
-	if (next_freq > sg_policy->next_freq &&
-	    delta_ns < sg_policy->up_rate_delay_ns)
-			return true;
-
-	if (next_freq < sg_policy->next_freq &&
-	    delta_ns < sg_policy->down_rate_delay_ns)
-			return true;
-
-	return false;
+	return delta_ns >= sg_policy->freq_update_delay_ns;
 }
 
 static void sugov_update_commit(struct sugov_policy *sg_policy, u64 time,
 				unsigned int next_freq)
 {
 	struct cpufreq_policy *policy = sg_policy->policy;
-
-	if (sugov_up_down_rate_limit(sg_policy, time, next_freq))
-		return;
 
 	if (sg_policy->next_freq == next_freq)
 		return;
@@ -210,7 +167,6 @@
 	return cpufreq_driver_resolve_freq(policy, freq);
 }
 
-<<<<<<< HEAD
 static void sugov_get_util(unsigned long *util, unsigned long *max, int cpu)
 {
 	struct rq *rq = cpu_rq(cpu);
@@ -223,38 +179,7 @@
 	*max = cfs_max;
 
 	*util = cpu_util_freq(cpu, &loadcpu->walt_load);
-=======
-static inline bool use_pelt(void)
-{
-#ifdef CONFIG_SCHED_WALT
-	return (!sysctl_sched_use_walt_cpu_util || walt_disabled);
-#else
-	return true;
-#endif
-}
-
-static void sugov_get_util(unsigned long *util, unsigned long *max, u64 time)
-{
-	int cpu = smp_processor_id();
-	struct rq *rq = cpu_rq(cpu);
-	unsigned long max_cap, rt;
-	s64 delta;
-
-	max_cap = arch_scale_cpu_capacity(NULL, cpu);
-
-	sched_avg_update(rq);
-	delta = time - rq->age_stamp;
-	if (unlikely(delta < 0))
-		delta = 0;
-	rt = div64_u64(rq->rt_avg, sched_avg_period() + delta);
-	rt = (rt * max_cap) >> SCHED_CAPACITY_SHIFT;
-
 	*util = boosted_cpu_util(cpu);
-	if (likely(use_pelt()))
-		*util = min((*util + rt), max_cap);
-
-	*max = max_cap;
->>>>>>> e6b0c64f
 }
 
 static void sugov_set_iowait_boost(struct sugov_cpu *sg_cpu, u64 time,
@@ -287,7 +212,6 @@
 	sg_cpu->iowait_boost >>= 1;
 }
 
-<<<<<<< HEAD
 static unsigned long freq_to_util(struct sugov_policy *sg_policy,
 				  unsigned int freq)
 {
@@ -367,7 +291,7 @@
 	if (sg_policy->tunables->pl)
 		*util = max(*util, sg_cpu->walt_load.pl);
 }
-=======
+
 #ifdef CONFIG_NO_HZ_COMMON
 static bool sugov_cpu_is_busy(struct sugov_cpu *sg_cpu)
 {
@@ -380,7 +304,6 @@
 #else
 static inline bool sugov_cpu_is_busy(struct sugov_cpu *sg_cpu) { return false; }
 #endif /* CONFIG_NO_HZ_COMMON */
->>>>>>> e6b0c64f
 
 static void sugov_update_single(struct update_util_data *hook, u64 time,
 				unsigned int flags)
@@ -398,7 +321,7 @@
 	if (!sugov_should_update_freq(sg_policy, time))
 		return;
 
-<<<<<<< HEAD
+	busy = sugov_cpu_is_busy(sg_cpu);
 	flags &= ~SCHED_CPUFREQ_RT_DL;
 
 	if (flags & SCHED_CPUFREQ_RT_DL) {
@@ -410,22 +333,12 @@
 				   sg_policy->policy->cur);
 		sugov_walt_adjust(sg_cpu, &util, &max);
 		next_f = get_next_freq(sg_policy, util, max);
-=======
-	busy = sugov_cpu_is_busy(sg_cpu);
-
-	if (flags & SCHED_CPUFREQ_DL) {
-		next_f = policy->cpuinfo.max_freq;
-	} else {
-		sugov_get_util(&util, &max, time);
-		sugov_iowait_boost(sg_cpu, &util, &max);
-		next_f = get_next_freq(sg_policy, util, max);
 		/*
 		 * Do not reduce the frequency if the CPU has not been idle
 		 * recently, as the reduction is likely to be premature then.
 		 */
 		if (busy && next_f < sg_policy->next_freq)
 			next_f = sg_policy->next_freq;
->>>>>>> e6b0c64f
 	}
 	sugov_update_commit(sg_policy, time, next_f);
 }
@@ -438,27 +351,11 @@
 	unsigned long util = 0, max = 1;
 	unsigned int j;
 
-<<<<<<< HEAD
-	if (flags & SCHED_CPUFREQ_RT_DL)
-		return max_f;
-
-	sugov_iowait_boost(sg_cpu, &util, &max);
-	sugov_walt_adjust(sg_cpu, &util, &max);
-
-=======
->>>>>>> e6b0c64f
 	for_each_cpu(j, policy->cpus) {
 		struct sugov_cpu *j_sg_cpu = &per_cpu(sugov_cpu, j);
 		unsigned long j_util, j_max;
 		s64 delta_ns;
 
-<<<<<<< HEAD
-		if (j == sg_cpu->cpu)
-			continue;
-
-		j_sg_cpu = &per_cpu(sugov_cpu, j);
-=======
->>>>>>> e6b0c64f
 		/*
 		 * If the CPU utilization was last updated before the previous
 		 * frequency update and the time elapsed between the last update
@@ -471,7 +368,7 @@
 			j_sg_cpu->iowait_boost = 0;
 			continue;
 		}
-		if (j_sg_cpu->flags & SCHED_CPUFREQ_DL)
+		if (j_sg_cpu->flags & SCHED_CPUFREQ_RT_DL)
 			return policy->cpuinfo.max_freq;
 
 		j_util = j_sg_cpu->util;
@@ -496,13 +393,9 @@
 	unsigned long util, max, hs_util;
 	unsigned int next_f;
 
-<<<<<<< HEAD
 	sugov_get_util(&util, &max, sg_cpu->cpu);
 
 	flags &= ~SCHED_CPUFREQ_RT_DL;
-=======
-	sugov_get_util(&util, &max, time);
->>>>>>> e6b0c64f
 
 	raw_spin_lock(&sg_policy->update_lock);
 
@@ -529,7 +422,7 @@
 				sg_cpu->walt_load.pl, flags);
 
 	if (sugov_should_update_freq(sg_policy, time)) {
-		if (flags & SCHED_CPUFREQ_DL)
+		if (flags & SCHED_CPUFREQ_RT_DL)
 			next_f = sg_policy->policy->cpuinfo.max_freq;
 		else
 			next_f = sugov_next_freq_shared(sg_cpu);
@@ -589,32 +482,15 @@
 	return container_of(attr_set, struct sugov_tunables, attr_set);
 }
 
-static DEFINE_MUTEX(min_rate_lock);
-
-static void update_min_rate_limit_us(struct sugov_policy *sg_policy)
-{
-	mutex_lock(&min_rate_lock);
-	sg_policy->min_rate_limit_ns = min(sg_policy->up_rate_delay_ns,
-					   sg_policy->down_rate_delay_ns);
-	mutex_unlock(&min_rate_lock);
-}
-
-static ssize_t up_rate_limit_us_show(struct gov_attr_set *attr_set, char *buf)
+static ssize_t rate_limit_us_show(struct gov_attr_set *attr_set, char *buf)
 {
 	struct sugov_tunables *tunables = to_sugov_tunables(attr_set);
 
-	return sprintf(buf, "%u\n", tunables->up_rate_limit_us);
-}
-
-static ssize_t down_rate_limit_us_show(struct gov_attr_set *attr_set, char *buf)
-{
-	struct sugov_tunables *tunables = to_sugov_tunables(attr_set);
-
-	return sprintf(buf, "%u\n", tunables->down_rate_limit_us);
-}
-
-static ssize_t up_rate_limit_us_store(struct gov_attr_set *attr_set,
-				      const char *buf, size_t count)
+	return sprintf(buf, "%u\n", tunables->rate_limit_us);
+}
+
+static ssize_t rate_limit_us_store(struct gov_attr_set *attr_set, const char *buf,
+				   size_t count)
 {
 	struct sugov_tunables *tunables = to_sugov_tunables(attr_set);
 	struct sugov_policy *sg_policy;
@@ -623,17 +499,14 @@
 	if (kstrtouint(buf, 10, &rate_limit_us))
 		return -EINVAL;
 
-	tunables->up_rate_limit_us = rate_limit_us;
-
-	list_for_each_entry(sg_policy, &attr_set->policy_list, tunables_hook) {
-		sg_policy->up_rate_delay_ns = rate_limit_us * NSEC_PER_USEC;
-		update_min_rate_limit_us(sg_policy);
-	}
+	tunables->rate_limit_us = rate_limit_us;
+
+	list_for_each_entry(sg_policy, &attr_set->policy_list, tunables_hook)
+		sg_policy->freq_update_delay_ns = rate_limit_us * NSEC_PER_USEC;
 
 	return count;
 }
 
-<<<<<<< HEAD
 static ssize_t hispeed_freq_show(struct gov_attr_set *attr_set, char *buf)
 {
 	struct sugov_tunables *tunables = to_sugov_tunables(attr_set);
@@ -661,29 +534,11 @@
 		hs_util = mult_frac(hs_util, TARGET_LOAD, 100);
 		sg_policy->hispeed_util = hs_util;
 		raw_spin_unlock_irqrestore(&sg_policy->update_lock, flags);
-=======
-static ssize_t down_rate_limit_us_store(struct gov_attr_set *attr_set,
-					const char *buf, size_t count)
-{
-	struct sugov_tunables *tunables = to_sugov_tunables(attr_set);
-	struct sugov_policy *sg_policy;
-	unsigned int rate_limit_us;
-
-	if (kstrtouint(buf, 10, &rate_limit_us))
-		return -EINVAL;
-
-	tunables->down_rate_limit_us = rate_limit_us;
-
-	list_for_each_entry(sg_policy, &attr_set->policy_list, tunables_hook) {
-		sg_policy->down_rate_delay_ns = rate_limit_us * NSEC_PER_USEC;
-		update_min_rate_limit_us(sg_policy);
->>>>>>> e6b0c64f
 	}
 
 	return count;
 }
 
-<<<<<<< HEAD
 static ssize_t pl_show(struct gov_attr_set *attr_set, char *buf)
 {
 	struct sugov_tunables *tunables = to_sugov_tunables(attr_set);
@@ -710,14 +565,6 @@
 	&rate_limit_us.attr,
 	&hispeed_freq.attr,
 	&pl.attr,
-=======
-static struct governor_attr up_rate_limit_us = __ATTR_RW(up_rate_limit_us);
-static struct governor_attr down_rate_limit_us = __ATTR_RW(down_rate_limit_us);
-
-static struct attribute *sugov_attributes[] = {
-	&up_rate_limit_us.attr,
-	&down_rate_limit_us.attr,
->>>>>>> e6b0c64f
 	NULL
 };
 
@@ -861,18 +708,11 @@
 		goto stop_kthread;
 	}
 
-<<<<<<< HEAD
 	tunables->rate_limit_us = LATENCY_MULTIPLIER;
 	tunables->hispeed_freq = 0;
-=======
-	tunables->up_rate_limit_us = LATENCY_MULTIPLIER;
-	tunables->down_rate_limit_us = LATENCY_MULTIPLIER;
->>>>>>> e6b0c64f
 	lat = policy->cpuinfo.transition_latency / NSEC_PER_USEC;
-	if (lat) {
-		tunables->up_rate_limit_us *= lat;
-		tunables->down_rate_limit_us *= lat;
-	}
+	if (lat)
+		tunables->rate_limit_us *= lat;
 
 	policy->governor_data = sg_policy;
 	sg_policy->tunables = tunables;
@@ -891,17 +731,10 @@
 	policy->governor_data = NULL;
 	sugov_tunables_free(tunables);
 
-<<<<<<< HEAD
 stop_kthread:
 	sugov_kthread_stop(sg_policy);
 
 free_sg_policy:
-=======
- stop_kthread:
-	sugov_kthread_stop(sg_policy);
-
- free_sg_policy:
->>>>>>> e6b0c64f
 	mutex_unlock(&global_tunables_lock);
 
 	sugov_policy_free(sg_policy);
@@ -930,10 +763,6 @@
 
 	sugov_kthread_stop(sg_policy);
 	sugov_policy_free(sg_policy);
-<<<<<<< HEAD
-=======
-
->>>>>>> e6b0c64f
 	cpufreq_disable_fast_switch(policy);
 }
 
@@ -942,11 +771,7 @@
 	struct sugov_policy *sg_policy = policy->governor_data;
 	unsigned int cpu;
 
-	sg_policy->up_rate_delay_ns =
-		sg_policy->tunables->up_rate_limit_us * NSEC_PER_USEC;
-	sg_policy->down_rate_delay_ns =
-		sg_policy->tunables->down_rate_limit_us * NSEC_PER_USEC;
-	update_min_rate_limit_us(sg_policy);
+	sg_policy->freq_update_delay_ns = sg_policy->tunables->rate_limit_us * NSEC_PER_USEC;
 	sg_policy->last_freq_update_time = 0;
 	sg_policy->next_freq = UINT_MAX;
 	sg_policy->work_in_progress = false;
@@ -958,12 +783,8 @@
 
 		memset(sg_cpu, 0, sizeof(*sg_cpu));
 		sg_cpu->sg_policy = sg_policy;
-<<<<<<< HEAD
 		sg_cpu->cpu = cpu;
 		sg_cpu->flags = SCHED_CPUFREQ_RT;
-=======
-		sg_cpu->flags = SCHED_CPUFREQ_DL;
->>>>>>> e6b0c64f
 		sg_cpu->iowait_boost_max = policy->cpuinfo.max_freq;
 	}
 
