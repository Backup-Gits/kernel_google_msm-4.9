--- conflicted
+++ resolved
@@ -76,14 +76,9 @@
 #include <linux/frame.h>
 #include <linux/prefetch.h>
 #include <linux/irq.h>
-<<<<<<< HEAD
-#include <linux/safestack.h>
-#include <linux/cpufreq_times.h>
-=======
 #include <linux/cpufreq_times.h>
 #include <linux/sched/loadavg.h>
 #include <linux/scs.h>
->>>>>>> ae6c134c
 
 #include <asm/switch_to.h>
 #include <asm/tlb.h>
@@ -172,24 +167,6 @@
 
 struct rq *
 lock_rq_of(struct task_struct *p, struct rq_flags *flags)
-<<<<<<< HEAD
-{
-	return task_rq_lock(p, flags);
-}
-
-void
-unlock_rq_of(struct rq *rq, struct task_struct *p, struct rq_flags *flags)
-{
-	task_rq_unlock(rq, p, flags);
-}
-
-/*
- * this_rq_lock - lock this runqueue and disable interrupts.
- */
-static struct rq *this_rq_lock(void)
-	__acquires(rq->lock)
-=======
->>>>>>> ae6c134c
 {
 	return task_rq_lock(p, flags);
 }
@@ -2357,10 +2334,6 @@
 	memset(&p->se.statistics, 0, sizeof(p->se.statistics));
 #endif
 
-#ifdef CONFIG_CPU_FREQ_TIMES
-	cpufreq_task_times_init(p);
-#endif
-
 	RB_CLEAR_NODE(&p->dl.rb_node);
 	init_dl_task_timer(&p->dl);
 	__dl_clear_params(p);
@@ -2522,9 +2495,6 @@
 	cpu = get_cpu();
 
 	__sched_fork(clone_flags, p);
-#ifdef CONFIG_CPU_FREQ_TIMES
-	cpufreq_task_times_alloc(p);
-#endif
 	/*
 	 * We mark the process as NEW here. This guarantees that
 	 * nobody will actually run it, and a signal or other external
@@ -3283,10 +3253,7 @@
 	curr->sched_class->task_tick(rq, curr, 0);
 	cpu_load_update_active(rq);
 	calc_global_load_tick(rq);
-<<<<<<< HEAD
-=======
 	psi_task_tick(rq);
->>>>>>> ae6c134c
 
 	early_notif = early_detection_notify(rq, wallclock);
 	if (early_notif)
@@ -3667,11 +3634,7 @@
 		rq = context_switch(rq, prev, next, &rf); /* unlocks the rq */
 	} else {
 		update_task_ravg(prev, rq, TASK_UPDATE, wallclock, 0);
-<<<<<<< HEAD
-		lockdep_unpin_lock(&rq->lock, cookie);
-=======
 		rq_unpin_lock(rq, &rf);
->>>>>>> ae6c134c
 		raw_spin_unlock_irq(&rq->lock);
 	}
 
@@ -4355,9 +4318,8 @@
 	int queue_flags = DEQUEUE_SAVE | DEQUEUE_MOVE;
 	struct rq *rq;
 
-	/* may grab non-irq protected spin_locks */
-	if (pi)
-		BUG_ON(in_interrupt());
+	/* The pi code expects interrupts enabled */
+	BUG_ON(pi && in_interrupt());
 recheck:
 	/* double check policy once rq lock held */
 	if (policy < 0) {
@@ -5479,7 +5441,6 @@
 void sched_show_task(struct task_struct *p)
 {
 	unsigned long free = 0;
-	unsigned long unsafe_free = 0;
 	int ppid;
 	unsigned long state = p->state;
 
@@ -5493,21 +5454,15 @@
 		printk(KERN_CONT "  running task    ");
 #ifdef CONFIG_DEBUG_STACK_USAGE
 	free = stack_not_used(p);
-	unsafe_free = unsafe_stack_not_used(p);
 #endif
 	ppid = 0;
 	rcu_read_lock();
 	if (pid_alive(p))
 		ppid = task_pid_nr(rcu_dereference(p->real_parent));
 	rcu_read_unlock();
-	if (IS_ENABLED(CONFIG_SAFESTACK))
-		printk(KERN_CONT "%5lu %5lu %5d %6d 0x%08lx\n", free, unsafe_free,
-			task_pid_nr(p), ppid,
-			(unsigned long)task_thread_info(p)->flags);
-	else
-		printk(KERN_CONT "%5lu %5d %6d 0x%08lx\n", free,
-			task_pid_nr(p), ppid,
-			(unsigned long)task_thread_info(p)->flags);
+	printk(KERN_CONT "%5lu %5d %6d 0x%08lx\n", free,
+		task_pid_nr(p), ppid,
+		(unsigned long)task_thread_info(p)->flags);
 
 	print_worker_info(KERN_INFO, p);
 	show_stack(p, NULL);
@@ -5518,22 +5473,12 @@
 {
 	struct task_struct *g, *p;
 
-#ifdef CONFIG_SAFESTACK
-#if BITS_PER_LONG == 32
-	printk(KERN_INFO
-		"  task                PC stack   unsafe  pid father\n");
-#else
-	printk(KERN_INFO
-		"  task                        PC stack   unsafe  pid father\n");
-#endif
-#else
 #if BITS_PER_LONG == 32
 	printk(KERN_INFO
 		"  task                PC stack   pid father\n");
 #else
 	printk(KERN_INFO
 		"  task                        PC stack   pid father\n");
-#endif
 #endif
 	rcu_read_lock();
 	for_each_process_thread(g, p) {
@@ -5581,11 +5526,8 @@
 	struct rq *rq = cpu_rq(cpu);
 	unsigned long flags;
 
-<<<<<<< HEAD
-=======
 	scs_task_reset(idle);
 
->>>>>>> ae6c134c
 	__sched_fork(0, idle);
 
 	if (!cpu_up)
@@ -5913,11 +5855,7 @@
 			!cpumask_intersects(&avail_cpus, &next->cpus_allowed)) {
 			detach_one_task(next, rq, &tasks);
 			num_pinned_kthreads += 1;
-<<<<<<< HEAD
-			lockdep_unpin_lock(&rq->lock, cookie);
-=======
 			rq_unpin_lock(rq, &rf);
->>>>>>> ae6c134c
 			continue;
 		}
 
@@ -5967,7 +5905,6 @@
 
 	if (num_pinned_kthreads > 1)
 		attach_tasks(&tasks, rq);
-<<<<<<< HEAD
 }
 
 static void set_rq_online(struct rq *rq);
@@ -6008,48 +5945,6 @@
 	return 0;
 }
 
-=======
-}
-
-static void set_rq_online(struct rq *rq);
-static void set_rq_offline(struct rq *rq);
-
-int do_isolation_work_cpu_stop(void *data)
-{
-	unsigned int cpu = smp_processor_id();
-	struct rq *rq = cpu_rq(cpu);
-
-	watchdog_disable(cpu);
-
-	irq_migrate_all_off_this_cpu();
-
-	local_irq_disable();
-
-	sched_ttwu_pending();
-
-	raw_spin_lock(&rq->lock);
-
-	/*
-	 * Temporarily mark the rq as offline. This will allow us to
-	 * move tasks off the CPU.
-	 */
-	if (rq->rd) {
-		BUG_ON(!cpumask_test_cpu(cpu, rq->rd->span));
-		set_rq_offline(rq);
-	}
-
-	migrate_tasks(rq, false);
-
-	if (rq->rd)
-		set_rq_online(rq);
-	raw_spin_unlock(&rq->lock);
-
-	clear_walt_request(cpu);
-	local_irq_enable();
-	return 0;
-}
-
->>>>>>> ae6c134c
 int do_unisolation_work_cpu_stop(void *data)
 {
 	watchdog_enable(smp_processor_id());
