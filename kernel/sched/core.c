--- conflicted
+++ resolved
@@ -9070,8 +9070,6 @@
 }
 #endif
 
-<<<<<<< HEAD
-=======
 void threadgroup_change_begin(struct task_struct *tsk)
 {
 	might_sleep();
@@ -9083,23 +9081,11 @@
 	cgroup_threadgroup_change_end(tsk);
 }
 
->>>>>>> e4311a36
 #ifdef CONFIG_CGROUP_SCHED
 
-inline struct task_group *css_tg(struct cgroup_subsys_state *css)
+static inline struct task_group *css_tg(struct cgroup_subsys_state *css)
 {
 	return css ? container_of(css, struct task_group, css) : NULL;
-}
-
-void threadgroup_change_begin(struct task_struct *tsk)
-{
-	might_sleep();
-	cgroup_threadgroup_change_begin(tsk);
-}
-
-void threadgroup_change_end(struct task_struct *tsk)
-{
-	cgroup_threadgroup_change_end(tsk);
 }
 
 static struct cgroup_subsys_state *
