--- conflicted
+++ resolved
@@ -79,10 +79,7 @@
 #include <linux/cpufreq_times.h>
 #include <linux/sched/loadavg.h>
 #include <linux/scs.h>
-<<<<<<< HEAD
-=======
 #include <linux/cgroup-defs.h>
->>>>>>> a84f6fad
 
 #include <asm/switch_to.h>
 #include <asm/tlb.h>
@@ -5909,7 +5906,6 @@
 
 	if (num_pinned_kthreads > 1)
 		attach_tasks(&tasks, rq);
-<<<<<<< HEAD
 }
 
 static void set_rq_online(struct rq *rq);
@@ -5950,48 +5946,6 @@
 	return 0;
 }
 
-=======
-}
-
-static void set_rq_online(struct rq *rq);
-static void set_rq_offline(struct rq *rq);
-
-int do_isolation_work_cpu_stop(void *data)
-{
-	unsigned int cpu = smp_processor_id();
-	struct rq *rq = cpu_rq(cpu);
-
-	watchdog_disable(cpu);
-
-	irq_migrate_all_off_this_cpu();
-
-	local_irq_disable();
-
-	sched_ttwu_pending();
-
-	raw_spin_lock(&rq->lock);
-
-	/*
-	 * Temporarily mark the rq as offline. This will allow us to
-	 * move tasks off the CPU.
-	 */
-	if (rq->rd) {
-		BUG_ON(!cpumask_test_cpu(cpu, rq->rd->span));
-		set_rq_offline(rq);
-	}
-
-	migrate_tasks(rq, false);
-
-	if (rq->rd)
-		set_rq_online(rq);
-	raw_spin_unlock(&rq->lock);
-
-	clear_walt_request(cpu);
-	local_irq_enable();
-	return 0;
-}
-
->>>>>>> a84f6fad
 int do_unisolation_work_cpu_stop(void *data)
 {
 	watchdog_enable(smp_processor_id());
