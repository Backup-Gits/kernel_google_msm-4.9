--- conflicted
+++ resolved
@@ -1772,15 +1772,8 @@
 				  sched_boost_policy() : SCHED_BOOST_NONE;
 		best_capacity = placement_boost ? 0 : ULONG_MAX;
 
-<<<<<<< HEAD
-		rcu_read_lock();
 		sd = rcu_dereference(per_cpu(sd_ea, start_cpu));
 		if (!sd) {
-			rcu_read_unlock();
-=======
-		sd = rcu_dereference(per_cpu(sd_ea, start_cpu));
-		if (!sd) {
->>>>>>> ae6c134c
 			goto noea;
 		}
 
@@ -1810,10 +1803,6 @@
 				}
 			}
 		} while (sg = sg->next, sg != sd->groups);
-<<<<<<< HEAD
-		rcu_read_unlock();
-=======
->>>>>>> ae6c134c
 
 		if (sg_target) {
 			cpumask_and(&search_cpu, lowest_mask,
