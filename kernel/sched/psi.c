/*
 * Pressure stall information for CPU, memory and IO
 *
 * Copyright (c) 2018 Facebook, Inc.
 * Author: Johannes Weiner <hannes@cmpxchg.org>
 *
 * Polling support by Suren Baghdasaryan <surenb@google.com>
 * Copyright (c) 2018 Google, Inc.
 *
 * When CPU, memory and IO are contended, tasks experience delays that
 * reduce throughput and introduce latencies into the workload. Memory
 * and IO contention, in addition, can cause a full loss of forward
 * progress in which the CPU goes idle.
 *
 * This code aggregates individual task delays into resource pressure
 * metrics that indicate problems with both workload health and
 * resource utilization.
 *
 *			Model
 *
 * The time in which a task can execute on a CPU is our baseline for
 * productivity. Pressure expresses the amount of time in which this
 * potential cannot be realized due to resource contention.
 *
 * This concept of productivity has two components: the workload and
 * the CPU. To measure the impact of pressure on both, we define two
 * contention states for a resource: SOME and FULL.
 *
 * In the SOME state of a given resource, one or more tasks are
 * delayed on that resource. This affects the workload's ability to
 * perform work, but the CPU may still be executing other tasks.
 *
 * In the FULL state of a given resource, all non-idle tasks are
 * delayed on that resource such that nobody is advancing and the CPU
 * goes idle. This leaves both workload and CPU unproductive.
 *
 * (Naturally, the FULL state doesn't exist for the CPU resource.)
 *
 *	SOME = nr_delayed_tasks != 0
 *	FULL = nr_delayed_tasks != 0 && nr_running_tasks == 0
 *
 * The percentage of wallclock time spent in those compound stall
 * states gives pressure numbers between 0 and 100 for each resource,
 * where the SOME percentage indicates workload slowdowns and the FULL
 * percentage indicates reduced CPU utilization:
 *
 *	%SOME = time(SOME) / period
 *	%FULL = time(FULL) / period
 *
 *			Multiple CPUs
 *
 * The more tasks and available CPUs there are, the more work can be
 * performed concurrently. This means that the potential that can go
 * unrealized due to resource contention *also* scales with non-idle
 * tasks and CPUs.
 *
 * Consider a scenario where 257 number crunching tasks are trying to
 * run concurrently on 256 CPUs. If we simply aggregated the task
 * states, we would have to conclude a CPU SOME pressure number of
 * 100%, since *somebody* is waiting on a runqueue at all
 * times. However, that is clearly not the amount of contention the
 * workload is experiencing: only one out of 256 possible exceution
 * threads will be contended at any given time, or about 0.4%.
 *
 * Conversely, consider a scenario of 4 tasks and 4 CPUs where at any
 * given time *one* of the tasks is delayed due to a lack of memory.
 * Again, looking purely at the task state would yield a memory FULL
 * pressure number of 0%, since *somebody* is always making forward
 * progress. But again this wouldn't capture the amount of execution
 * potential lost, which is 1 out of 4 CPUs, or 25%.
 *
 * To calculate wasted potential (pressure) with multiple processors,
 * we have to base our calculation on the number of non-idle tasks in
 * conjunction with the number of available CPUs, which is the number
 * of potential execution threads. SOME becomes then the proportion of
 * delayed tasks to possibe threads, and FULL is the share of possible
 * threads that are unproductive due to delays:
 *
 *	threads = min(nr_nonidle_tasks, nr_cpus)
 *	   SOME = min(nr_delayed_tasks / threads, 1)
 *	   FULL = (threads - min(nr_running_tasks, threads)) / threads
 *
 * For the 257 number crunchers on 256 CPUs, this yields:
 *
 *	threads = min(257, 256)
 *	   SOME = min(1 / 256, 1)             = 0.4%
 *	   FULL = (256 - min(257, 256)) / 256 = 0%
 *
 * For the 1 out of 4 memory-delayed tasks, this yields:
 *
 *	threads = min(4, 4)
 *	   SOME = min(1 / 4, 1)               = 25%
 *	   FULL = (4 - min(3, 4)) / 4         = 25%
 *
 * [ Substitute nr_cpus with 1, and you can see that it's a natural
 *   extension of the single-CPU model. ]
 *
 *			Implementation
 *
 * To assess the precise time spent in each such state, we would have
 * to freeze the system on task changes and start/stop the state
 * clocks accordingly. Obviously that doesn't scale in practice.
 *
 * Because the scheduler aims to distribute the compute load evenly
 * among the available CPUs, we can track task state locally to each
 * CPU and, at much lower frequency, extrapolate the global state for
 * the cumulative stall times and the running averages.
 *
 * For each runqueue, we track:
 *
 *	   tSOME[cpu] = time(nr_delayed_tasks[cpu] != 0)
 *	   tFULL[cpu] = time(nr_delayed_tasks[cpu] && !nr_running_tasks[cpu])
 *	tNONIDLE[cpu] = time(nr_nonidle_tasks[cpu] != 0)
 *
 * and then periodically aggregate:
 *
 *	tNONIDLE = sum(tNONIDLE[i])
 *
 *	   tSOME = sum(tSOME[i] * tNONIDLE[i]) / tNONIDLE
 *	   tFULL = sum(tFULL[i] * tNONIDLE[i]) / tNONIDLE
 *
 *	   %SOME = tSOME / period
 *	   %FULL = tFULL / period
 *
 * This gives us an approximation of pressure that is practical
 * cost-wise, yet way more sensitive and accurate than periodic
 * sampling of the aggregate task states would be.
 */

#include "../workqueue_internal.h"
#include <linux/sched/loadavg.h>
#include <linux/seq_file.h>
#include <linux/proc_fs.h>
#include <linux/seqlock.h>
#include <linux/uaccess.h>
#include <linux/cgroup.h>
#include <linux/module.h>
#include <linux/sched.h>
#include <linux/ctype.h>
#include <linux/file.h>
#include <linux/poll.h>
#include <linux/psi.h>
#include "sched.h"

static int psi_bug __read_mostly;

DEFINE_STATIC_KEY_FALSE(psi_disabled);

#ifdef CONFIG_PSI_DEFAULT_DISABLED
static bool psi_enable;
#else
static bool psi_enable = true;
#endif
static int __init setup_psi(char *str)
{
	return kstrtobool(str, &psi_enable) == 0;
}
__setup("psi=", setup_psi);

/* Running averages - we need to be higher-res than loadavg */
#define PSI_FREQ	(2*HZ+1)	/* 2 sec intervals */
#define EXP_10s		1677		/* 1/exp(2s/10s) as fixed-point */
#define EXP_60s		1981		/* 1/exp(2s/60s) */
#define EXP_300s	2034		/* 1/exp(2s/300s) */

/* PSI trigger definitions */
#define WINDOW_MIN_US 500000	/* Min window size is 500ms */
#define WINDOW_MAX_US 10000000	/* Max window size is 10s */
#define UPDATES_PER_WINDOW 10	/* 10 updates per window */

/* Sampling frequency in nanoseconds */
static u64 psi_period __read_mostly;

/* System-level pressure and stall tracking */
static DEFINE_PER_CPU(struct psi_group_cpu, system_group_pcpu);
static struct psi_group psi_system = {
	.pcpu = &system_group_pcpu,
};

static void psi_avgs_work(struct work_struct *work);

static void group_init(struct psi_group *group)
{
	int cpu;

	for_each_possible_cpu(cpu)
		seqcount_init(&per_cpu_ptr(group->pcpu, cpu)->seq);
	group->avg_last_update = sched_clock();
	group->avg_next_update = group->avg_last_update + psi_period;
	INIT_DELAYED_WORK(&group->avgs_work, psi_avgs_work);
	mutex_init(&group->avgs_lock);
	/* Init trigger-related members */
	atomic_set(&group->poll_scheduled, 0);
	mutex_init(&group->trigger_lock);
	INIT_LIST_HEAD(&group->triggers);
	memset(group->nr_triggers, 0, sizeof(group->nr_triggers));
	group->poll_states = 0;
	group->poll_min_period = U32_MAX;
	memset(group->polling_total, 0, sizeof(group->polling_total));
	group->polling_next_update = ULLONG_MAX;
	group->polling_until = 0;
	rcu_assign_pointer(group->poll_kworker, NULL);
}

void __init psi_init(void)
{
	if (!psi_enable) {
		static_branch_enable(&psi_disabled);
		return;
	}

	psi_period = jiffies_to_nsecs(PSI_FREQ);
	group_init(&psi_system);
}

static bool test_state(unsigned int *tasks, enum psi_states state)
{
	switch (state) {
	case PSI_IO_SOME:
		return tasks[NR_IOWAIT];
	case PSI_IO_FULL:
		return tasks[NR_IOWAIT] && !tasks[NR_RUNNING];
	case PSI_MEM_SOME:
		return tasks[NR_MEMSTALL];
	case PSI_MEM_FULL:
		return tasks[NR_MEMSTALL] && !tasks[NR_RUNNING];
	case PSI_CPU_SOME:
		return tasks[NR_RUNNING] > 1;
	case PSI_NONIDLE:
		return tasks[NR_IOWAIT] || tasks[NR_MEMSTALL] ||
			tasks[NR_RUNNING];
	default:
		return false;
	}
}

static void get_recent_times(struct psi_group *group, int cpu,
			     enum psi_aggregators aggregator, u32 *times,
			     u32 *pchanged_states)
{
	struct psi_group_cpu *groupc = per_cpu_ptr(group->pcpu, cpu);
	u64 now, state_start;
	enum psi_states s;
	unsigned int seq;
	u32 state_mask;

	*pchanged_states = 0;

	/* Snapshot a coherent view of the CPU state */
	do {
		seq = read_seqcount_begin(&groupc->seq);
		now = cpu_clock(cpu);
		memcpy(times, groupc->times, sizeof(groupc->times));
		state_mask = groupc->state_mask;
		state_start = groupc->state_start;
	} while (read_seqcount_retry(&groupc->seq, seq));

	/* Calculate state time deltas against the previous snapshot */
	for (s = 0; s < NR_PSI_STATES; s++) {
		u32 delta;
		/*
		 * In addition to already concluded states, we also
		 * incorporate currently active states on the CPU,
		 * since states may last for many sampling periods.
		 *
		 * This way we keep our delta sampling buckets small
		 * (u32) and our reported pressure close to what's
		 * actually happening.
		 */
		if (state_mask & (1 << s))
			times[s] += now - state_start;

		delta = times[s] - groupc->times_prev[aggregator][s];
		groupc->times_prev[aggregator][s] = times[s];

		times[s] = delta;
		if (delta)
			*pchanged_states |= (1 << s);
	}
}

static void calc_avgs(unsigned long avg[3], int missed_periods,
		      u64 time, u64 period)
{
	unsigned long pct;

	/* Fill in zeroes for periods of no activity */
	if (missed_periods) {
		avg[0] = calc_load_n(avg[0], EXP_10s, 0, missed_periods);
		avg[1] = calc_load_n(avg[1], EXP_60s, 0, missed_periods);
		avg[2] = calc_load_n(avg[2], EXP_300s, 0, missed_periods);
	}

	/* Sample the most recent active period */
	pct = div_u64(time * 100, period);
	pct *= FIXED_1;
	avg[0] = calc_load(avg[0], EXP_10s, pct);
	avg[1] = calc_load(avg[1], EXP_60s, pct);
	avg[2] = calc_load(avg[2], EXP_300s, pct);
}

static void collect_percpu_times(struct psi_group *group,
				 enum psi_aggregators aggregator,
				 u32 *pchanged_states)
{
	u64 deltas[NR_PSI_STATES - 1] = { 0, };
	unsigned long nonidle_total = 0;
	u32 changed_states = 0;
	int cpu;
	int s;

	/*
	 * Collect the per-cpu time buckets and average them into a
	 * single time sample that is normalized to wallclock time.
	 *
	 * For averaging, each CPU is weighted by its non-idle time in
	 * the sampling period. This eliminates artifacts from uneven
	 * loading, or even entirely idle CPUs.
	 */
	for_each_possible_cpu(cpu) {
		u32 times[NR_PSI_STATES];
		u32 nonidle;
		u32 cpu_changed_states;

		get_recent_times(group, cpu, aggregator, times,
				&cpu_changed_states);
		changed_states |= cpu_changed_states;

		nonidle = nsecs_to_jiffies(times[PSI_NONIDLE]);
		nonidle_total += nonidle;

		for (s = 0; s < PSI_NONIDLE; s++)
			deltas[s] += (u64)times[s] * nonidle;
	}

	/*
	 * Integrate the sample into the running statistics that are
	 * reported to userspace: the cumulative stall times and the
	 * decaying averages.
	 *
	 * Pressure percentages are sampled at PSI_FREQ. We might be
	 * called more often when the user polls more frequently than
	 * that; we might be called less often when there is no task
	 * activity, thus no data, and clock ticks are sporadic. The
	 * below handles both.
	 */

	/* total= */
	for (s = 0; s < NR_PSI_STATES - 1; s++)
		group->total[aggregator][s] +=
				div_u64(deltas[s], max(nonidle_total, 1UL));

	if (pchanged_states)
		*pchanged_states = changed_states;
}

static u64 update_averages(struct psi_group *group, u64 now)
{
	unsigned long missed_periods = 0;
	u64 expires, period;
	u64 avg_next_update;
	int s;

	/* avgX= */
	expires = group->avg_next_update;
	if (now - expires >= psi_period)
		missed_periods = div_u64(now - expires, psi_period);

	/*
	 * The periodic clock tick can get delayed for various
	 * reasons, especially on loaded systems. To avoid clock
	 * drift, we schedule the clock in fixed psi_period intervals.
	 * But the deltas we sample out of the per-cpu buckets above
	 * are based on the actual time elapsing between clock ticks.
	 */
	avg_next_update = expires + ((1 + missed_periods) * psi_period);
	period = now - (group->avg_last_update + (missed_periods * psi_period));
	group->avg_last_update = now;

	for (s = 0; s < NR_PSI_STATES - 1; s++) {
		u32 sample;

		sample = group->total[PSI_AVGS][s] - group->avg_total[s];
		/*
		 * Due to the lockless sampling of the time buckets,
		 * recorded time deltas can slip into the next period,
		 * which under full pressure can result in samples in
		 * excess of the period length.
		 *
		 * We don't want to report non-sensical pressures in
		 * excess of 100%, nor do we want to drop such events
		 * on the floor. Instead we punt any overage into the
		 * future until pressure subsides. By doing this we
		 * don't underreport the occurring pressure curve, we
		 * just report it delayed by one period length.
		 *
		 * The error isn't cumulative. As soon as another
		 * delta slips from a period P to P+1, by definition
		 * it frees up its time T in P.
		 */
		if (sample > period)
			sample = period;
		group->avg_total[s] += sample;
		calc_avgs(group->avg[s], missed_periods, sample, period);
	}

	return avg_next_update;
}

static void psi_avgs_work(struct work_struct *work)
{
	struct delayed_work *dwork;
	struct psi_group *group;
	u32 changed_states;
	bool nonidle;
	u64 now;

	dwork = to_delayed_work(work);
	group = container_of(dwork, struct psi_group, avgs_work);

	mutex_lock(&group->avgs_lock);

	now = sched_clock();

	collect_percpu_times(group, PSI_AVGS, &changed_states);
	nonidle = changed_states & (1 << PSI_NONIDLE);
	/*
	 * If there is task activity, periodically fold the per-cpu
	 * times and feed samples into the running averages. If things
	 * are idle and there is no data to process, stop the clock.
	 * Once restarted, we'll catch up the running averages in one
	 * go - see calc_avgs() and missed_periods.
	 */
	if (now >= group->avg_next_update)
		group->avg_next_update = update_averages(group, now);

	if (nonidle) {
		schedule_delayed_work(dwork, nsecs_to_jiffies(
				group->avg_next_update - now) + 1);
	}

	mutex_unlock(&group->avgs_lock);
}

/* Trigger tracking window manupulations */
static void window_reset(struct psi_window *win, u64 now, u64 value,
			 u64 prev_growth)
{
	win->start_time = now;
	win->start_value = value;
	win->prev_growth = prev_growth;
}

/*
 * PSI growth tracking window update and growth calculation routine.
 *
 * This approximates a sliding tracking window by interpolating
 * partially elapsed windows using historical growth data from the
 * previous intervals. This minimizes memory requirements (by not storing
 * all the intermediate values in the previous window) and simplifies
 * the calculations. It works well because PSI signal changes only in
 * positive direction and over relatively small window sizes the growth
 * is close to linear.
 */
static u64 window_update(struct psi_window *win, u64 now, u64 value)
{
	u64 elapsed;
	u64 growth;

	elapsed = now - win->start_time;
	growth = value - win->start_value;
	/*
	 * After each tracking window passes win->start_value and
	 * win->start_time get reset and win->prev_growth stores
	 * the average per-window growth of the previous window.
	 * win->prev_growth is then used to interpolate additional
	 * growth from the previous window assuming it was linear.
	 */
	if (elapsed > win->size)
		window_reset(win, now, value, growth);
	else {
		u32 remaining;

		remaining = win->size - elapsed;
		growth += div64_u64(win->prev_growth * remaining, win->size);
	}

	return growth;
}

static void init_triggers(struct psi_group *group, u64 now)
{
	struct psi_trigger *t;

	list_for_each_entry(t, &group->triggers, node)
		window_reset(&t->win, now,
				group->total[PSI_POLL][t->state], 0);
	memcpy(group->polling_total, group->total[PSI_POLL],
		   sizeof(group->polling_total));
	group->polling_next_update = now + group->poll_min_period;
}

static u64 update_triggers(struct psi_group *group, u64 now)
{
	struct psi_trigger *t;
	bool new_stall = false;
	u64 *total = group->total[PSI_POLL];

	/*
	 * On subsequent updates, calculate growth deltas and let
	 * watchers know when their specified thresholds are exceeded.
	 */
	list_for_each_entry(t, &group->triggers, node) {
		u64 growth;

		/* Check for stall activity */
		if (group->polling_total[t->state] == total[t->state])
			continue;

		/*
		 * Multiple triggers might be looking at the same state,
		 * remember to update group->polling_total[] once we've
		 * been through all of them. Also remember to extend the
		 * polling time if we see new stall activity.
		 */
		new_stall = true;

		/* Calculate growth since last update */
		growth = window_update(&t->win, now, total[t->state]);
		if (growth < t->threshold)
			continue;

		/* Limit event signaling to once per window */
		if (now < t->last_event_time + t->win.size)
			continue;

		/* Generate an event */
		if (cmpxchg(&t->event, 0, 1) == 0)
			wake_up_interruptible(&t->event_wait);
		t->last_event_time = now;
	}

	if (new_stall)
		memcpy(group->polling_total, total,
				sizeof(group->polling_total));

	return now + group->poll_min_period;
}

/*
 * Schedule polling if it's not already scheduled. It's safe to call even from
 * hotpath because even though kthread_queue_delayed_work takes worker->lock
 * spinlock that spinlock is never contended due to poll_scheduled atomic
 * preventing such competition.
 */
static void psi_schedule_poll_work(struct psi_group *group, unsigned long delay)
{
	struct kthread_worker *kworker;

	/* Do not reschedule if already scheduled */
	if (atomic_cmpxchg(&group->poll_scheduled, 0, 1) != 0)
		return;

	rcu_read_lock();

	kworker = rcu_dereference(group->poll_kworker);
	/*
	 * kworker might be NULL in case psi_trigger_destroy races with
	 * psi_task_change (hotpath) which can't use locks
	 */
	if (likely(kworker))
		kthread_queue_delayed_work(kworker, &group->poll_work, delay);
	else
		atomic_set(&group->poll_scheduled, 0);

	rcu_read_unlock();
}

static void psi_poll_work(struct kthread_work *work)
{
	struct kthread_delayed_work *dwork;
	struct psi_group *group;
	u32 changed_states;
	u64 now;

	dwork = container_of(work, struct kthread_delayed_work, work);
	group = container_of(dwork, struct psi_group, poll_work);

	atomic_set(&group->poll_scheduled, 0);

	mutex_lock(&group->trigger_lock);

	now = sched_clock();

	collect_percpu_times(group, PSI_POLL, &changed_states);

	if (changed_states & group->poll_states) {
		/* Initialize trigger windows when entering polling mode */
		if (now > group->polling_until)
			init_triggers(group, now);

		/*
		 * Keep the monitor active for at least the duration of the
		 * minimum tracking window as long as monitor states are
		 * changing.
		 */
		group->polling_until = now +
			group->poll_min_period * UPDATES_PER_WINDOW;
	}

	if (now > group->polling_until) {
		group->polling_next_update = ULLONG_MAX;
		goto out;
	}

	if (now >= group->polling_next_update)
		group->polling_next_update = update_triggers(group, now);

	psi_schedule_poll_work(group,
		nsecs_to_jiffies(group->polling_next_update - now) + 1);

out:
	mutex_unlock(&group->trigger_lock);
}

static void record_times(struct psi_group_cpu *groupc, int cpu,
			 bool memstall_tick)
{
	u32 delta;
	u64 now;

	now = cpu_clock(cpu);
	delta = now - groupc->state_start;
	groupc->state_start = now;

	if (groupc->state_mask & (1 << PSI_IO_SOME)) {
		groupc->times[PSI_IO_SOME] += delta;
		if (groupc->state_mask & (1 << PSI_IO_FULL))
			groupc->times[PSI_IO_FULL] += delta;
	}

	if (groupc->state_mask & (1 << PSI_MEM_SOME)) {
		groupc->times[PSI_MEM_SOME] += delta;
		if (groupc->state_mask & (1 << PSI_MEM_FULL))
			groupc->times[PSI_MEM_FULL] += delta;
		else if (memstall_tick) {
			u32 sample;
			/*
			 * Since we care about lost potential, a
			 * memstall is FULL when there are no other
			 * working tasks, but also when the CPU is
			 * actively reclaiming and nothing productive
			 * could run even if it were runnable.
			 *
			 * When the timer tick sees a reclaiming CPU,
			 * regardless of runnable tasks, sample a FULL
			 * tick (or less if it hasn't been a full tick
			 * since the last state change).
			 */
			sample = min(delta, (u32)jiffies_to_nsecs(1));
			groupc->times[PSI_MEM_FULL] += sample;
		}
	}

	if (groupc->state_mask & (1 << PSI_CPU_SOME))
		groupc->times[PSI_CPU_SOME] += delta;

	if (groupc->state_mask & (1 << PSI_NONIDLE))
		groupc->times[PSI_NONIDLE] += delta;
}

static u32 psi_group_change(struct psi_group *group, int cpu,
			    unsigned int clear, unsigned int set)
{
	struct psi_group_cpu *groupc;
	unsigned int t, m;
	enum psi_states s;
	u32 state_mask = 0;

	groupc = per_cpu_ptr(group->pcpu, cpu);

	/*
	 * First we assess the aggregate resource states this CPU's
	 * tasks have been in since the last change, and account any
	 * SOME and FULL time these may have resulted in.
	 *
	 * Then we update the task counts according to the state
	 * change requested through the @clear and @set bits.
	 */
	write_seqcount_begin(&groupc->seq);

	record_times(groupc, cpu, false);

	for (t = 0, m = clear; m; m &= ~(1 << t), t++) {
		if (!(m & (1 << t)))
			continue;
		if (groupc->tasks[t] == 0 && !psi_bug) {
			printk_deferred(KERN_ERR "psi: task underflow! cpu=%d t=%d tasks=[%u %u %u] clear=%x set=%x\n",
					cpu, t, groupc->tasks[0],
					groupc->tasks[1], groupc->tasks[2],
					clear, set);
			psi_bug = 1;
		}
		groupc->tasks[t]--;
	}

	for (t = 0; set; set &= ~(1 << t), t++)
		if (set & (1 << t))
			groupc->tasks[t]++;

	/* Calculate state mask representing active states */
	for (s = 0; s < NR_PSI_STATES; s++) {
		if (test_state(groupc->tasks, s))
			state_mask |= (1 << s);
	}
	groupc->state_mask = state_mask;

	write_seqcount_end(&groupc->seq);

	return state_mask;
}

static struct psi_group *iterate_groups(struct task_struct *task, void **iter)
{
#ifdef CONFIG_CGROUPS
	struct cgroup *cgroup = NULL;

	if (!*iter)
		cgroup = task->cgroups->dfl_cgrp;
	else if (*iter == &psi_system)
		return NULL;
	else
		cgroup = cgroup_parent(*iter);

	if (cgroup && cgroup_parent(cgroup)) {
		*iter = cgroup;
		return cgroup_psi(cgroup);
	}
#else
	if (*iter)
		return NULL;
#endif
	*iter = &psi_system;
	return &psi_system;
}

void psi_task_change(struct task_struct *task, int clear, int set)
{
	int cpu = task_cpu(task);
	struct psi_group *group;
	bool wake_clock = true;
	void *iter = NULL;

	if (!task->pid)
		return;

	if (((task->psi_flags & set) ||
	     (task->psi_flags & clear) != clear) &&
	    !psi_bug) {
		printk_deferred(KERN_ERR "psi: inconsistent task state! task=%d:%s cpu=%d psi_flags=%x clear=%x set=%x\n",
				task->pid, task->comm, cpu,
				task->psi_flags, clear, set);
		psi_bug = 1;
	}

	task->psi_flags &= ~clear;
	task->psi_flags |= set;

	/*
	 * Periodic aggregation shuts off if there is a period of no
	 * task changes, so we wake it back up if necessary. However,
	 * don't do this if the task change is the aggregation worker
	 * itself going to sleep, or we'll ping-pong forever.
	 */
	if (unlikely((clear & TSK_RUNNING) &&
		     (task->flags & PF_WQ_WORKER) &&
		     wq_worker_last_func(task) == psi_avgs_work))
		wake_clock = false;

	while ((group = iterate_groups(task, &iter))) {
		u32 state_mask = psi_group_change(group, cpu, clear, set);

		if (state_mask & group->poll_states)
			psi_schedule_poll_work(group, 1);

		if (wake_clock && !delayed_work_pending(&group->avgs_work))
			schedule_delayed_work(&group->avgs_work, PSI_FREQ);
	}
}

void psi_memstall_tick(struct task_struct *task, int cpu)
{
	struct psi_group *group;
	void *iter = NULL;

	while ((group = iterate_groups(task, &iter))) {
		struct psi_group_cpu *groupc;

		groupc = per_cpu_ptr(group->pcpu, cpu);
		write_seqcount_begin(&groupc->seq);
		record_times(groupc, cpu, true);
		write_seqcount_end(&groupc->seq);
	}
}

/**
 * psi_memstall_enter - mark the beginning of a memory stall section
 * @flags: flags to handle nested sections
 *
 * Marks the calling task as being stalled due to a lack of memory,
 * such as waiting for a refault or performing reclaim.
 */
void psi_memstall_enter(unsigned long *flags)
{
	struct rq_flags rf;
	struct rq *rq;

	if (static_branch_likely(&psi_disabled))
		return;

	*flags = current->flags & PF_MEMSTALL;
	if (*flags)
		return;
	/*
	 * PF_MEMSTALL setting & accounting needs to be atomic wrt
	 * changes to the task's scheduling state, otherwise we can
	 * race with CPU migration.
	 */
	rq = this_rq_lock_irq(&rf);

	current->flags |= PF_MEMSTALL;
	psi_task_change(current, 0, TSK_MEMSTALL);

	rq_unlock_irq(rq, &rf);
}

/**
 * psi_memstall_leave - mark the end of an memory stall section
 * @flags: flags to handle nested memdelay sections
 *
 * Marks the calling task as no longer stalled due to lack of memory.
 */
void psi_memstall_leave(unsigned long *flags)
{
	struct rq_flags rf;
	struct rq *rq;

	if (static_branch_likely(&psi_disabled))
		return;

	if (*flags)
		return;
	/*
	 * PF_MEMSTALL clearing & accounting needs to be atomic wrt
	 * changes to the task's scheduling state, otherwise we could
	 * race with CPU migration.
	 */
	rq = this_rq_lock_irq(&rf);

	current->flags &= ~PF_MEMSTALL;
	psi_task_change(current, TSK_MEMSTALL, 0);

	rq_unlock_irq(rq, &rf);
}

#ifdef CONFIG_CGROUPS
int psi_cgroup_alloc(struct cgroup *cgroup)
{
	if (static_branch_likely(&psi_disabled))
		return 0;

	cgroup->psi.pcpu = alloc_percpu(struct psi_group_cpu);
	if (!cgroup->psi.pcpu)
		return -ENOMEM;
	group_init(&cgroup->psi);
	return 0;
}

void psi_cgroup_free(struct cgroup *cgroup)
{
	if (static_branch_likely(&psi_disabled))
		return;

	cancel_delayed_work_sync(&cgroup->psi.avgs_work);
	free_percpu(cgroup->psi.pcpu);
	/* All triggers must be removed by now */
	WARN_ONCE(cgroup->psi.poll_states, "psi: trigger leak\n");
}

/**
 * cgroup_move_task - move task to a different cgroup
 * @task: the task
 * @to: the target css_set
 *
 * Move task to a new cgroup and safely migrate its associated stall
 * state between the different groups.
 *
 * This function acquires the task's rq lock to lock out concurrent
 * changes to the task's scheduling state and - in case the task is
 * running - concurrent changes to its stall state.
 */
void cgroup_move_task(struct task_struct *task, struct css_set *to)
{
	unsigned int task_flags = 0;
	struct rq_flags rf;
	struct rq *rq;

	if (static_branch_likely(&psi_disabled)) {
		/*
		 * Lame to do this here, but the scheduler cannot be locked
		 * from the outside, so we move cgroups from inside sched/.
		 */
		rcu_assign_pointer(task->cgroups, to);
		return;
	}

	rq = task_rq_lock(task, &rf);

	if (task_on_rq_queued(task))
		task_flags = TSK_RUNNING;
	else if (task->in_iowait)
		task_flags = TSK_IOWAIT;

	if (task->flags & PF_MEMSTALL)
		task_flags |= TSK_MEMSTALL;

	if (task_flags)
		psi_task_change(task, task_flags, 0);

	/* See comment above */
	rcu_assign_pointer(task->cgroups, to);

	if (task_flags)
		psi_task_change(task, 0, task_flags);

	task_rq_unlock(rq, task, &rf);
}
#endif /* CONFIG_CGROUPS */

int psi_show(struct seq_file *m, struct psi_group *group, enum psi_res res)
{
	int full;
	u64 now;

	if (static_branch_likely(&psi_disabled))
		return -EOPNOTSUPP;

	/* Update averages before reporting them */
	mutex_lock(&group->avgs_lock);
	now = sched_clock();
	collect_percpu_times(group, PSI_AVGS, NULL);
	if (now >= group->avg_next_update)
		group->avg_next_update = update_averages(group, now);
	mutex_unlock(&group->avgs_lock);

	for (full = 0; full < 2 - (res == PSI_CPU); full++) {
		unsigned long avg[3];
		u64 total;
		int w;

		for (w = 0; w < 3; w++)
			avg[w] = group->avg[res * 2 + full][w];
		total = div_u64(group->total[PSI_AVGS][res * 2 + full],
				NSEC_PER_USEC);

		seq_printf(m, "%s avg10=%lu.%02lu avg60=%lu.%02lu avg300=%lu.%02lu total=%llu\n",
			   full ? "full" : "some",
			   LOAD_INT(avg[0]), LOAD_FRAC(avg[0]),
			   LOAD_INT(avg[1]), LOAD_FRAC(avg[1]),
			   LOAD_INT(avg[2]), LOAD_FRAC(avg[2]),
			   total);
	}

	return 0;
}

static int psi_io_show(struct seq_file *m, void *v)
{
	return psi_show(m, &psi_system, PSI_IO);
}

static int psi_memory_show(struct seq_file *m, void *v)
{
	return psi_show(m, &psi_system, PSI_MEM);
}

static int psi_cpu_show(struct seq_file *m, void *v)
{
	return psi_show(m, &psi_system, PSI_CPU);
}

static int psi_io_open(struct inode *inode, struct file *file)
{
	return single_open(file, psi_io_show, NULL);
}

static int psi_memory_open(struct inode *inode, struct file *file)
{
	return single_open(file, psi_memory_show, NULL);
}

static int psi_cpu_open(struct inode *inode, struct file *file)
{
	return single_open(file, psi_cpu_show, NULL);
}

struct psi_trigger *psi_trigger_create(struct psi_group *group,
			char *buf, size_t nbytes, enum psi_res res)
{
	struct psi_trigger *t;
	enum psi_states state;
	u32 threshold_us;
	u32 window_us;

	if (static_branch_likely(&psi_disabled))
		return ERR_PTR(-EOPNOTSUPP);

	if (sscanf(buf, "some %u %u", &threshold_us, &window_us) == 2)
		state = PSI_IO_SOME + res * 2;
	else if (sscanf(buf, "full %u %u", &threshold_us, &window_us) == 2)
		state = PSI_IO_FULL + res * 2;
	else
		return ERR_PTR(-EINVAL);

	if (state >= PSI_NONIDLE)
		return ERR_PTR(-EINVAL);

	if (window_us < WINDOW_MIN_US ||
		window_us > WINDOW_MAX_US)
		return ERR_PTR(-EINVAL);

	/* Check threshold */
	if (threshold_us == 0 || threshold_us > window_us)
		return ERR_PTR(-EINVAL);

	t = kmalloc(sizeof(*t), GFP_KERNEL);
	if (!t)
		return ERR_PTR(-ENOMEM);

	t->group = group;
	t->state = state;
	t->threshold = threshold_us * NSEC_PER_USEC;
	t->win.size = window_us * NSEC_PER_USEC;
	window_reset(&t->win, 0, 0, 0);

	t->event = 0;
	t->last_event_time = 0;
	init_waitqueue_head(&t->event_wait);
	kref_init(&t->refcount);

	mutex_lock(&group->trigger_lock);

	if (!rcu_access_pointer(group->poll_kworker)) {
		struct sched_param param = {
			.sched_priority = 1,
		};
		struct kthread_worker *kworker;

		kworker = kthread_create_worker(0, "psimon");
		if (IS_ERR(kworker)) {
			kfree(t);
			mutex_unlock(&group->trigger_lock);
			return ERR_CAST(kworker);
		}
		sched_setscheduler_nocheck(kworker->task, SCHED_FIFO, &param);
		kthread_init_delayed_work(&group->poll_work,
				psi_poll_work);
		rcu_assign_pointer(group->poll_kworker, kworker);
	}

	list_add(&t->node, &group->triggers);
	group->poll_min_period = min(group->poll_min_period,
		div_u64(t->win.size, UPDATES_PER_WINDOW));
	group->nr_triggers[t->state]++;
	group->poll_states |= (1 << t->state);

	mutex_unlock(&group->trigger_lock);

	return t;
}

static void psi_trigger_destroy(struct kref *ref)
{
	struct psi_trigger *t = container_of(ref, struct psi_trigger, refcount);
	struct psi_group *group = t->group;
	struct kthread_worker *kworker_to_destroy = NULL;

	if (static_branch_likely(&psi_disabled))
		return;

	/*
	 * Wakeup waiters to stop polling. Can happen if cgroup is deleted
	 * from under a polling process.
	 */
	wake_up_interruptible(&t->event_wait);

	mutex_lock(&group->trigger_lock);

	if (!list_empty(&t->node)) {
		struct psi_trigger *tmp;
		u64 period = ULLONG_MAX;

		list_del(&t->node);
		group->nr_triggers[t->state]--;
		if (!group->nr_triggers[t->state])
			group->poll_states &= ~(1 << t->state);
		/* reset min update period for the remaining triggers */
		list_for_each_entry(tmp, &group->triggers, node)
			period = min(period, div_u64(tmp->win.size,
					UPDATES_PER_WINDOW));
		group->poll_min_period = period;
		/* Destroy poll_kworker when the last trigger is destroyed */
		if (group->poll_states == 0) {
			group->polling_until = 0;
			kworker_to_destroy = rcu_dereference_protected(
					group->poll_kworker,
					lockdep_is_held(&group->trigger_lock));
			rcu_assign_pointer(group->poll_kworker, NULL);
		}
	}

	mutex_unlock(&group->trigger_lock);

	/*
	 * Wait for both *trigger_ptr from psi_trigger_replace and
	 * poll_kworker RCUs to complete their read-side critical sections
	 * before destroying the trigger and optionally the poll_kworker
	 */
	synchronize_rcu();
	/*
	 * Destroy the kworker after releasing trigger_lock to prevent a
	 * deadlock while waiting for psi_poll_work to acquire trigger_lock
	 */
	if (kworker_to_destroy) {
		/*
		 * After the RCU grace period has expired, the worker
		 * can no longer be found through group->poll_kworker.
		 * But it might have been already scheduled before
		 * that - deschedule it cleanly before destroying it.
		 */
		kthread_cancel_delayed_work_sync(&group->poll_work);
		atomic_set(&group->poll_scheduled, 0);

		kthread_destroy_worker(kworker_to_destroy);
	}
	kfree(t);
}

void psi_trigger_replace(void **trigger_ptr, struct psi_trigger *new)
{
	struct psi_trigger *old = *trigger_ptr;

	if (static_branch_likely(&psi_disabled))
		return;

	rcu_assign_pointer(*trigger_ptr, new);
	if (old)
		kref_put(&old->refcount, psi_trigger_destroy);
}

unsigned int psi_trigger_poll(void **trigger_ptr, struct file *file,
			      poll_table *wait)
{
	unsigned int ret = DEFAULT_POLLMASK;
	struct psi_trigger *t;

	if (static_branch_likely(&psi_disabled))
		return DEFAULT_POLLMASK | POLLERR | POLLPRI;

	rcu_read_lock();

	t = rcu_dereference(*(void __rcu __force **)trigger_ptr);
	if (!t) {
		rcu_read_unlock();
		return DEFAULT_POLLMASK | POLLERR | POLLPRI;
	}
	kref_get(&t->refcount);

	rcu_read_unlock();

	poll_wait(file, &t->event_wait, wait);

	if (cmpxchg(&t->event, 1, 0) == 1)
		ret |= POLLPRI;

	kref_put(&t->refcount, psi_trigger_destroy);

	return ret;
}

static ssize_t psi_write(struct file *file, const char __user *user_buf,
			 size_t nbytes, enum psi_res res)
{
	char buf[32];
	size_t buf_size;
	struct seq_file *seq;
	struct psi_trigger *new;

	if (static_branch_likely(&psi_disabled))
		return -EOPNOTSUPP;

	if (!nbytes)
		return -EINVAL;

<<<<<<< HEAD
	buf_size = min(nbytes, (sizeof(buf) - 1));
=======
	buf_size = min(nbytes, sizeof(buf));
>>>>>>> 6ee8be4d
	if (copy_from_user(buf, user_buf, buf_size))
		return -EFAULT;

	buf[buf_size - 1] = '\0';

	new = psi_trigger_create(&psi_system, buf, nbytes, res);
	if (IS_ERR(new))
		return PTR_ERR(new);

	seq = file->private_data;
	/* Take seq->lock to protect seq->private from concurrent writes */
	mutex_lock(&seq->lock);
	psi_trigger_replace(&seq->private, new);
	mutex_unlock(&seq->lock);

	return nbytes;
}

static ssize_t psi_io_write(struct file *file, const char __user *user_buf,
			    size_t nbytes, loff_t *ppos)
{
	return psi_write(file, user_buf, nbytes, PSI_IO);
}

static ssize_t psi_memory_write(struct file *file, const char __user *user_buf,
				size_t nbytes, loff_t *ppos)
{
	return psi_write(file, user_buf, nbytes, PSI_MEM);
}

static ssize_t psi_cpu_write(struct file *file, const char __user *user_buf,
			     size_t nbytes, loff_t *ppos)
{
	return psi_write(file, user_buf, nbytes, PSI_CPU);
}

static unsigned int psi_fop_poll(struct file *file, poll_table *wait)
{
	struct seq_file *seq = file->private_data;

	return psi_trigger_poll(&seq->private, file, wait);
}

static int psi_fop_release(struct inode *inode, struct file *file)
{
	struct seq_file *seq = file->private_data;

	psi_trigger_replace(&seq->private, NULL);
	return single_release(inode, file);
}

static const struct file_operations psi_io_fops = {
	.open           = psi_io_open,
	.read           = seq_read,
	.llseek         = seq_lseek,
	.write          = psi_io_write,
	.poll           = psi_fop_poll,
	.release        = psi_fop_release,
};

static const struct file_operations psi_memory_fops = {
	.open           = psi_memory_open,
	.read           = seq_read,
	.llseek         = seq_lseek,
	.write          = psi_memory_write,
	.poll           = psi_fop_poll,
	.release        = psi_fop_release,
};

static const struct file_operations psi_cpu_fops = {
	.open           = psi_cpu_open,
	.read           = seq_read,
	.llseek         = seq_lseek,
	.write          = psi_cpu_write,
	.poll           = psi_fop_poll,
	.release        = psi_fop_release,
};

static int __init psi_proc_init(void)
{
	proc_mkdir("pressure", NULL);
	proc_create("pressure/io", 0, NULL, &psi_io_fops);
	proc_create("pressure/memory", 0, NULL, &psi_memory_fops);
	proc_create("pressure/cpu", 0, NULL, &psi_cpu_fops);
	return 0;
}
module_init(psi_proc_init);<|MERGE_RESOLUTION|>--- conflicted
+++ resolved
@@ -1202,11 +1202,7 @@
 	if (!nbytes)
 		return -EINVAL;
 
-<<<<<<< HEAD
-	buf_size = min(nbytes, (sizeof(buf) - 1));
-=======
 	buf_size = min(nbytes, sizeof(buf));
->>>>>>> 6ee8be4d
 	if (copy_from_user(buf, user_buf, buf_size))
 		return -EFAULT;
 
