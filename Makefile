VERSION = 4
PATCHLEVEL = 9
SUBLEVEL = 86
EXTRAVERSION =
NAME = Roaring Lionus

# *DOCUMENTATION*
# To see a list of typical targets execute "make help"
# More info can be located in ./README
# Comments in this file are targeted only to the developer, do not
# expect to learn how to build the kernel reading this file.

# o Do not use make's built-in rules and variables
#   (this increases performance and avoids hard-to-debug behaviour);
# o Look for make include files relative to root of kernel src
MAKEFLAGS += -rR --include-dir=$(CURDIR)

# Avoid funny character set dependencies
unexport LC_ALL
LC_COLLATE=C
LC_NUMERIC=C
export LC_COLLATE LC_NUMERIC

# Avoid interference with shell env settings
unexport GREP_OPTIONS

# We are using a recursive build, so we need to do a little thinking
# to get the ordering right.
#
# Most importantly: sub-Makefiles should only ever modify files in
# their own directory. If in some directory we have a dependency on
# a file in another dir (which doesn't happen often, but it's often
# unavoidable when linking the built-in.o targets which finally
# turn into vmlinux), we will call a sub make in that other dir, and
# after that we are sure that everything which is in that other dir
# is now up to date.
#
# The only cases where we need to modify files which have global
# effects are thus separated out and done before the recursive
# descending is started. They are now explicitly listed as the
# prepare rule.

# Beautify output
# ---------------------------------------------------------------------------
#
# Normally, we echo the whole command before executing it. By making
# that echo $($(quiet)$(cmd)), we now have the possibility to set
# $(quiet) to choose other forms of output instead, e.g.
#
#         quiet_cmd_cc_o_c = Compiling $(RELDIR)/$@
#         cmd_cc_o_c       = $(CC) $(c_flags) -c -o $@ $<
#
# If $(quiet) is empty, the whole command will be printed.
# If it is set to "quiet_", only the short version will be printed.
# If it is set to "silent_", nothing will be printed at all, since
# the variable $(silent_cmd_cc_o_c) doesn't exist.
#
# A simple variant is to prefix commands with $(Q) - that's useful
# for commands that shall be hidden in non-verbose mode.
#
#	$(Q)ln $@ :<
#
# If KBUILD_VERBOSE equals 0 then the above command will be hidden.
# If KBUILD_VERBOSE equals 1 then the above command is displayed.
#
# To put more focus on warnings, be less verbose as default
# Use 'make V=1' to see the full commands

ifeq ("$(origin V)", "command line")
  KBUILD_VERBOSE = $(V)
endif
ifndef KBUILD_VERBOSE
  KBUILD_VERBOSE = 0
endif

ifeq ($(KBUILD_VERBOSE),1)
  quiet =
  Q =
else
  quiet=quiet_
  Q = @
endif

# If the user is running make -s (silent mode), suppress echoing of
# commands

ifneq ($(filter 4.%,$(MAKE_VERSION)),)	# make-4
ifneq ($(filter %s ,$(firstword x$(MAKEFLAGS))),)
  quiet=silent_
  tools_silent=s
endif
else					# make-3.8x
ifneq ($(filter s% -s%,$(MAKEFLAGS)),)
  quiet=silent_
  tools_silent=-s
endif
endif

export quiet Q KBUILD_VERBOSE

# kbuild supports saving output files in a separate directory.
# To locate output files in a separate directory two syntaxes are supported.
# In both cases the working directory must be the root of the kernel src.
# 1) O=
# Use "make O=dir/to/store/output/files/"
#
# 2) Set KBUILD_OUTPUT
# Set the environment variable KBUILD_OUTPUT to point to the directory
# where the output files shall be placed.
# export KBUILD_OUTPUT=dir/to/store/output/files/
# make
#
# The O= assignment takes precedence over the KBUILD_OUTPUT environment
# variable.

# KBUILD_SRC is set on invocation of make in OBJ directory
# KBUILD_SRC is not intended to be used by the regular user (for now)
ifeq ($(KBUILD_SRC),)

# OK, Make called in directory where kernel src resides
# Do we want to locate output files in a separate directory?
ifeq ("$(origin O)", "command line")
  KBUILD_OUTPUT := $(O)
endif

# That's our default target when none is given on the command line
PHONY := _all
_all:

# Cancel implicit rules on top Makefile
$(CURDIR)/Makefile Makefile: ;

ifneq ($(words $(subst :, ,$(CURDIR))), 1)
  $(error main directory cannot contain spaces nor colons)
endif

ifneq ($(KBUILD_OUTPUT),)
# Invoke a second make in the output directory, passing relevant variables
# check that the output directory actually exists
saved-output := $(KBUILD_OUTPUT)
KBUILD_OUTPUT := $(shell mkdir -p $(KBUILD_OUTPUT) && cd $(KBUILD_OUTPUT) \
								&& /bin/pwd)
$(if $(KBUILD_OUTPUT),, \
     $(error failed to create output directory "$(saved-output)"))

PHONY += $(MAKECMDGOALS) sub-make

$(filter-out _all sub-make $(CURDIR)/Makefile, $(MAKECMDGOALS)) _all: sub-make
	@:

sub-make:
	$(Q)$(MAKE) -C $(KBUILD_OUTPUT) KBUILD_SRC=$(CURDIR) \
	-f $(CURDIR)/Makefile $(filter-out _all sub-make,$(MAKECMDGOALS))

# Leave processing to above invocation of make
skip-makefile := 1
endif # ifneq ($(KBUILD_OUTPUT),)
endif # ifeq ($(KBUILD_SRC),)

# We process the rest of the Makefile if this is the final invocation of make
ifeq ($(skip-makefile),)

# Do not print "Entering directory ...",
# but we want to display it when entering to the output directory
# so that IDEs/editors are able to understand relative filenames.
MAKEFLAGS += --no-print-directory

# Call a source code checker (by default, "sparse") as part of the
# C compilation.
#
# Use 'make C=1' to enable checking of only re-compiled files.
# Use 'make C=2' to enable checking of *all* source files, regardless
# of whether they are re-compiled or not.
#
# See the file "Documentation/sparse.txt" for more details, including
# where to get the "sparse" utility.

ifeq ("$(origin C)", "command line")
  KBUILD_CHECKSRC = $(C)
endif
ifndef KBUILD_CHECKSRC
  KBUILD_CHECKSRC = 0
endif

# Use make M=dir to specify directory of external module to build
# Old syntax make ... SUBDIRS=$PWD is still supported
# Setting the environment variable KBUILD_EXTMOD take precedence
ifdef SUBDIRS
  KBUILD_EXTMOD ?= $(SUBDIRS)
endif

ifeq ("$(origin M)", "command line")
  KBUILD_EXTMOD := $(M)
endif

# If building an external module we do not care about the all: rule
# but instead _all depend on modules
PHONY += all
ifeq ($(KBUILD_EXTMOD),)
_all: all
else
_all: modules
endif

ifeq ($(KBUILD_SRC),)
        # building in the source tree
        srctree := .
else
        ifeq ($(KBUILD_SRC)/,$(dir $(CURDIR)))
                # building in a subdirectory of the source tree
                srctree := ..
        else
                srctree := $(KBUILD_SRC)
        endif
endif
objtree		:= .
src		:= $(srctree)
obj		:= $(objtree)

VPATH		:= $(srctree)$(if $(KBUILD_EXTMOD),:$(KBUILD_EXTMOD))

export srctree objtree VPATH

# SUBARCH tells the usermode build what the underlying arch is.  That is set
# first, and if a usermode build is happening, the "ARCH=um" on the command
# line overrides the setting of ARCH below.  If a native build is happening,
# then ARCH is assigned, getting whatever value it gets normally, and
# SUBARCH is subsequently ignored.

SUBARCH := $(shell uname -m | sed -e s/i.86/x86/ -e s/x86_64/x86/ \
				  -e s/sun4u/sparc64/ \
				  -e s/arm.*/arm/ -e s/sa110/arm/ \
				  -e s/s390x/s390/ -e s/parisc64/parisc/ \
				  -e s/ppc.*/powerpc/ -e s/mips.*/mips/ \
				  -e s/sh[234].*/sh/ -e s/aarch64.*/arm64/ )

# Cross compiling and selecting different set of gcc/bin-utils
# ---------------------------------------------------------------------------
#
# When performing cross compilation for other architectures ARCH shall be set
# to the target architecture. (See arch/* for the possibilities).
# ARCH can be set during invocation of make:
# make ARCH=ia64
# Another way is to have ARCH set in the environment.
# The default ARCH is the host where make is executed.

# CROSS_COMPILE specify the prefix used for all executables used
# during compilation. Only gcc and related bin-utils executables
# are prefixed with $(CROSS_COMPILE).
# CROSS_COMPILE can be set on the command line
# make CROSS_COMPILE=ia64-linux-
# Alternatively CROSS_COMPILE can be set in the environment.
# A third alternative is to store a setting in .config so that plain
# "make" in the configured kernel build directory always uses that.
# Default value for CROSS_COMPILE is not to prefix executables
# Note: Some architectures assign CROSS_COMPILE in their arch/*/Makefile
ARCH		?= $(SUBARCH)
CROSS_COMPILE	?= $(CONFIG_CROSS_COMPILE:"%"=%)

# Architecture as present in compile.h
UTS_MACHINE 	:= $(ARCH)
SRCARCH 	:= $(ARCH)

# Additional ARCH settings for x86
ifeq ($(ARCH),i386)
        SRCARCH := x86
endif
ifeq ($(ARCH),x86_64)
        SRCARCH := x86
endif

# Additional ARCH settings for sparc
ifeq ($(ARCH),sparc32)
       SRCARCH := sparc
endif
ifeq ($(ARCH),sparc64)
       SRCARCH := sparc
endif

# Additional ARCH settings for sh
ifeq ($(ARCH),sh64)
       SRCARCH := sh
endif

# Additional ARCH settings for tile
ifeq ($(ARCH),tilepro)
       SRCARCH := tile
endif
ifeq ($(ARCH),tilegx)
       SRCARCH := tile
endif

# Where to locate arch specific headers
hdr-arch  := $(SRCARCH)

KCONFIG_CONFIG	?= .config
export KCONFIG_CONFIG

# SHELL used by kbuild
CONFIG_SHELL := $(shell if [ -x "$$BASH" ]; then echo $$BASH; \
	  else if [ -x /bin/bash ]; then echo /bin/bash; \
	  else echo sh; fi ; fi)

HOSTCC       = gcc
HOSTCXX      = g++
HOSTCFLAGS   := -Wall -Wmissing-prototypes -Wstrict-prototypes -O2 -fomit-frame-pointer -std=gnu89
HOSTCXXFLAGS = -O2

ifeq ($(shell $(HOSTCC) -v 2>&1 | grep -c "clang version"), 1)
HOSTCFLAGS  += -Wno-unused-value -Wno-unused-parameter \
		-Wno-missing-field-initializers -fno-delete-null-pointer-checks
endif

# Decide whether to build built-in, modular, or both.
# Normally, just do built-in.

KBUILD_MODULES :=
KBUILD_BUILTIN := 1

# If we have only "make modules", don't compile built-in objects.
# When we're building modules with modversions, we need to consider
# the built-in objects during the descend as well, in order to
# make sure the checksums are up to date before we record them.

ifeq ($(MAKECMDGOALS),modules)
  KBUILD_BUILTIN := $(if $(CONFIG_MODVERSIONS),1)
endif

# If we have "make <whatever> modules", compile modules
# in addition to whatever we do anyway.
# Just "make" or "make all" shall build modules as well

ifneq ($(filter all _all modules,$(MAKECMDGOALS)),)
  KBUILD_MODULES := 1
endif

ifeq ($(MAKECMDGOALS),)
  KBUILD_MODULES := 1
endif

export KBUILD_MODULES KBUILD_BUILTIN
export KBUILD_CHECKSRC KBUILD_SRC KBUILD_EXTMOD

# We need some generic definitions (do not try to remake the file).
scripts/Kbuild.include: ;
include scripts/Kbuild.include

# Make variables (CC, etc...)
AS		= $(CROSS_COMPILE)as
LD		= $(CROSS_COMPILE)ld
<<<<<<< HEAD
REAL_CC		= $(CROSS_COMPILE)gcc
=======
LDGOLD		= $(CROSS_COMPILE)ld.gold
CC		= $(CROSS_COMPILE)gcc
>>>>>>> b324a701
CPP		= $(CC) -E
AR		= $(CROSS_COMPILE)ar
NM		= $(CROSS_COMPILE)nm
STRIP		= $(CROSS_COMPILE)strip
OBJCOPY		= $(CROSS_COMPILE)objcopy
OBJDUMP		= $(CROSS_COMPILE)objdump
AWK		= awk
GENKSYMS	= scripts/genksyms/genksyms
INSTALLKERNEL  := installkernel
DEPMOD		= /sbin/depmod
PERL		= perl
PYTHON		= python
CHECK		= sparse

# Use the wrapper for the compiler.  This wrapper scans for new
# warnings and causes the build to stop upon encountering them
CC		= $(srctree)/scripts/gcc-wrapper.py $(REAL_CC)

CHECKFLAGS     := -D__linux__ -Dlinux -D__STDC__ -Dunix -D__unix__ \
		  -Wbitwise -Wno-return-void $(CF)
NOSTDINC_FLAGS  =
CFLAGS_MODULE   =
AFLAGS_MODULE   =
LDFLAGS_MODULE  =
CFLAGS_KERNEL	=
AFLAGS_KERNEL	=
LDFLAGS_vmlinux =

# Use USERINCLUDE when you must reference the UAPI directories only.
USERINCLUDE    := \
		-I$(srctree)/arch/$(hdr-arch)/include/uapi \
		-I$(objtree)/arch/$(hdr-arch)/include/generated/uapi \
		-I$(srctree)/include/uapi \
		-I$(objtree)/include/generated/uapi \
                -include $(srctree)/include/linux/kconfig.h

# Use LINUXINCLUDE when you must reference the include/ directory.
# Needed to be compatible with the O= option
LINUXINCLUDE    := \
		-I$(srctree)/arch/$(hdr-arch)/include \
		-I$(objtree)/arch/$(hdr-arch)/include/generated/uapi \
		-I$(objtree)/arch/$(hdr-arch)/include/generated \
		$(if $(KBUILD_SRC), -I$(srctree)/include) \
		-I$(objtree)/include

LINUXINCLUDE	+= $(filter-out $(LINUXINCLUDE),$(USERINCLUDE))

KBUILD_AFLAGS   := -D__ASSEMBLY__
KBUILD_CFLAGS   := -Wall -Wundef -Wstrict-prototypes -Wno-trigraphs \
		   -fno-strict-aliasing -fno-common \
		   -Werror-implicit-function-declaration \
		   -Wno-format-security \
		   -std=gnu89
KBUILD_CPPFLAGS := -D__KERNEL__
KBUILD_AFLAGS_KERNEL :=
KBUILD_CFLAGS_KERNEL :=
KBUILD_AFLAGS_MODULE  := -DMODULE
KBUILD_CFLAGS_MODULE  := -DMODULE
KBUILD_LDFLAGS_MODULE := -T $(srctree)/scripts/module-common.lds
GCC_PLUGINS_CFLAGS :=

# Read KERNELRELEASE from include/config/kernel.release (if it exists)
KERNELRELEASE = $(shell cat include/config/kernel.release 2> /dev/null)
KERNELVERSION = $(VERSION)$(if $(PATCHLEVEL),.$(PATCHLEVEL)$(if $(SUBLEVEL),.$(SUBLEVEL)))$(EXTRAVERSION)

export VERSION PATCHLEVEL SUBLEVEL KERNELRELEASE KERNELVERSION
export ARCH SRCARCH CONFIG_SHELL HOSTCC HOSTCFLAGS CROSS_COMPILE AS LD CC
export CPP AR NM STRIP OBJCOPY OBJDUMP
export MAKE AWK GENKSYMS INSTALLKERNEL PERL PYTHON UTS_MACHINE
export HOSTCXX HOSTCXXFLAGS LDFLAGS_MODULE CHECK CHECKFLAGS

export KBUILD_CPPFLAGS NOSTDINC_FLAGS LINUXINCLUDE OBJCOPYFLAGS LDFLAGS
export KBUILD_CFLAGS CFLAGS_KERNEL CFLAGS_MODULE CFLAGS_KASAN CFLAGS_UBSAN
export KBUILD_AFLAGS AFLAGS_KERNEL AFLAGS_MODULE
export KBUILD_AFLAGS_MODULE KBUILD_CFLAGS_MODULE KBUILD_LDFLAGS_MODULE
export KBUILD_AFLAGS_KERNEL KBUILD_CFLAGS_KERNEL
export KBUILD_ARFLAGS

# When compiling out-of-tree modules, put MODVERDIR in the module
# tree rather than in the kernel tree. The kernel tree might
# even be read-only.
export MODVERDIR := $(if $(KBUILD_EXTMOD),$(firstword $(KBUILD_EXTMOD))/).tmp_versions

# Files to ignore in find ... statements

export RCS_FIND_IGNORE := \( -name SCCS -o -name BitKeeper -o -name .svn -o    \
			  -name CVS -o -name .pc -o -name .hg -o -name .git \) \
			  -prune -o
export RCS_TAR_IGNORE := --exclude SCCS --exclude BitKeeper --exclude .svn \
			 --exclude CVS --exclude .pc --exclude .hg --exclude .git

# ===========================================================================
# Rules shared between *config targets and build targets

# Basic helpers built in scripts/
PHONY += scripts_basic
scripts_basic:
	$(Q)$(MAKE) $(build)=scripts/basic
	$(Q)rm -f .tmp_quiet_recordmcount

# To avoid any implicit rule to kick in, define an empty command.
scripts/basic/%: scripts_basic ;

PHONY += outputmakefile
# outputmakefile generates a Makefile in the output directory, if using a
# separate output directory. This allows convenient use of make in the
# output directory.
outputmakefile:
ifneq ($(KBUILD_SRC),)
	$(Q)ln -fsn $(srctree) source
	$(Q)$(CONFIG_SHELL) $(srctree)/scripts/mkmakefile \
	    $(srctree) $(objtree) $(VERSION) $(PATCHLEVEL)
endif

# Support for using generic headers in asm-generic
PHONY += asm-generic
asm-generic:
	$(Q)$(MAKE) -f $(srctree)/scripts/Makefile.asm-generic \
	            src=asm obj=arch/$(SRCARCH)/include/generated/asm
	$(Q)$(MAKE) -f $(srctree)/scripts/Makefile.asm-generic \
	            src=uapi/asm obj=arch/$(SRCARCH)/include/generated/uapi/asm

# To make sure we do not include .config for any of the *config targets
# catch them early, and hand them over to scripts/kconfig/Makefile
# It is allowed to specify more targets when calling make, including
# mixing *config targets and build targets.
# For example 'make oldconfig all'.
# Detect when mixed targets is specified, and make a second invocation
# of make so .config is not included in this case either (for *config).

version_h := include/generated/uapi/linux/version.h
old_version_h := include/linux/version.h

no-dot-config-targets := clean mrproper distclean \
			 cscope gtags TAGS tags help% %docs check% coccicheck \
			 $(version_h) headers_% archheaders archscripts \
			 kernelversion %src-pkg

config-targets := 0
mixed-targets  := 0
dot-config     := 1

ifneq ($(filter $(no-dot-config-targets), $(MAKECMDGOALS)),)
	ifeq ($(filter-out $(no-dot-config-targets), $(MAKECMDGOALS)),)
		dot-config := 0
	endif
endif

ifeq ($(KBUILD_EXTMOD),)
        ifneq ($(filter config %config,$(MAKECMDGOALS)),)
                config-targets := 1
                ifneq ($(words $(MAKECMDGOALS)),1)
                        mixed-targets := 1
                endif
        endif
endif
# install and module_install need also be processed one by one
ifneq ($(filter install,$(MAKECMDGOALS)),)
        ifneq ($(filter modules_install,$(MAKECMDGOALS)),)
	        mixed-targets := 1
        endif
endif

ifeq ($(mixed-targets),1)
# ===========================================================================
# We're called with mixed targets (*config and build targets).
# Handle them one by one.

PHONY += $(MAKECMDGOALS) __build_one_by_one

$(filter-out __build_one_by_one, $(MAKECMDGOALS)): __build_one_by_one
	@:

__build_one_by_one:
	$(Q)set -e; \
	for i in $(MAKECMDGOALS); do \
		$(MAKE) -f $(srctree)/Makefile $$i; \
	done

else
ifeq ($(config-targets),1)
# ===========================================================================
# *config targets only - make sure prerequisites are updated, and descend
# in scripts/kconfig to make the *config target

# Read arch specific Makefile to set KBUILD_DEFCONFIG as needed.
# KBUILD_DEFCONFIG may point out an alternative default configuration
# used for 'make defconfig'
include arch/$(SRCARCH)/Makefile
export KBUILD_DEFCONFIG KBUILD_KCONFIG

config: scripts_basic outputmakefile FORCE
	$(Q)$(MAKE) $(build)=scripts/kconfig $@

%config: scripts_basic outputmakefile FORCE
	$(Q)$(MAKE) $(build)=scripts/kconfig $@

else
# ===========================================================================
# Build targets only - this includes vmlinux, arch specific targets, clean
# targets and others. In general all targets except *config targets.

ifeq ($(KBUILD_EXTMOD),)
# Additional helpers built in scripts/
# Carefully list dependencies so we do not try to build scripts twice
# in parallel
PHONY += scripts
scripts: scripts_basic include/config/auto.conf include/config/tristate.conf \
	 asm-generic gcc-plugins
	$(Q)$(MAKE) $(build)=$(@)

# Objects we will link into vmlinux / subdirs we need to visit
init-y		:= init/
drivers-y	:= drivers/ sound/ firmware/ techpack/
net-y		:= net/
libs-y		:= lib/
core-y		:= usr/
virt-y		:= virt/
endif # KBUILD_EXTMOD

ifeq ($(dot-config),1)
# Read in config
-include include/config/auto.conf

ifeq ($(KBUILD_EXTMOD),)
# Read in dependencies to all Kconfig* files, make sure to run
# oldconfig if changes are detected.
-include include/config/auto.conf.cmd

# To avoid any implicit rule to kick in, define an empty command
$(KCONFIG_CONFIG) include/config/auto.conf.cmd: ;

# If .config is newer than include/config/auto.conf, someone tinkered
# with it and forgot to run make oldconfig.
# if auto.conf.cmd is missing then we are probably in a cleaned tree so
# we execute the config step to be sure to catch updated Kconfig files
include/config/%.conf: $(KCONFIG_CONFIG) include/config/auto.conf.cmd
	$(Q)$(MAKE) -f $(srctree)/Makefile silentoldconfig
else
# external modules needs include/generated/autoconf.h and include/config/auto.conf
# but do not care if they are up-to-date. Use auto.conf to trigger the test
PHONY += include/config/auto.conf

include/config/auto.conf:
	$(Q)test -e include/generated/autoconf.h -a -e $@ || (		\
	echo >&2;							\
	echo >&2 "  ERROR: Kernel configuration is invalid.";		\
	echo >&2 "         include/generated/autoconf.h or $@ are missing.";\
	echo >&2 "         Run 'make oldconfig && make prepare' on kernel src to fix it.";	\
	echo >&2 ;							\
	/bin/false)

endif # KBUILD_EXTMOD

else
# Dummy target needed, because used as prerequisite
include/config/auto.conf: ;
endif # $(dot-config)

# For the kernel to actually contain only the needed exported symbols,
# we have to build modules as well to determine what those symbols are.
# (this can be evaluated only once include/config/auto.conf has been included)
ifdef CONFIG_TRIM_UNUSED_KSYMS
  KBUILD_MODULES := 1
endif

# The all: target is the default when no target is given on the
# command line.
# This allow a user to issue only 'make' to build a kernel including modules
# Defaults to vmlinux, but the arch makefile usually adds further targets
all: vmlinux

KBUILD_CFLAGS	+= $(call cc-option,-fno-PIE)
KBUILD_AFLAGS	+= $(call cc-option,-fno-PIE)
CFLAGS_GCOV	:= -fprofile-arcs -ftest-coverage -fno-tree-loop-im $(call cc-disable-warning,maybe-uninitialized,)
CFLAGS_KCOV	:= $(call cc-option,-fsanitize-coverage=trace-pc,)
export CFLAGS_GCOV CFLAGS_KCOV

# Make toolchain changes before including arch/$(SRCARCH)/Makefile to ensure
# ar/cc/ld-* macros return correct values.
ifdef CONFIG_LTO_CLANG
# use GNU gold with LLVMgold for LTO linking, and LD for vmlinux_link
LDFINAL_vmlinux := $(LD)
LD		:= $(LDGOLD)
LDFLAGS		+= -plugin LLVMgold.so
# use llvm-ar for building symbol tables from IR files, and llvm-dis instead
# of objdump for processing symbol versions and exports
LLVM_AR		:= llvm-ar
LLVM_DIS	:= llvm-dis
export LLVM_AR LLVM_DIS
endif

# The arch Makefile can set ARCH_{CPP,A,C}FLAGS to override the default
# values of the respective KBUILD_* variables
ARCH_CPPFLAGS :=
ARCH_AFLAGS :=
ARCH_CFLAGS :=
include arch/$(SRCARCH)/Makefile

KBUILD_CFLAGS	+= $(call cc-option,-fno-delete-null-pointer-checks,)
KBUILD_CFLAGS	+= $(call cc-disable-warning,frame-address,)
KBUILD_CFLAGS	+= $(call cc-disable-warning, format-truncation)
KBUILD_CFLAGS	+= $(call cc-disable-warning, format-overflow)
KBUILD_CFLAGS	+= $(call cc-disable-warning, int-in-bool-context)

ifdef CONFIG_LD_DEAD_CODE_DATA_ELIMINATION
KBUILD_CFLAGS	+= $(call cc-option,-ffunction-sections,)
KBUILD_CFLAGS	+= $(call cc-option,-fdata-sections,)
endif

ifdef CONFIG_LTO_CLANG
lto-clang-flags	:= -flto -fvisibility=hidden

# allow disabling only clang LTO where needed
DISABLE_LTO_CLANG := -fno-lto -fvisibility=default
export DISABLE_LTO_CLANG
endif

ifdef CONFIG_LTO
lto-flags	:= $(lto-clang-flags)
KBUILD_CFLAGS	+= $(lto-flags)

DISABLE_LTO	:= $(DISABLE_LTO_CLANG)
export DISABLE_LTO

# LDFINAL_vmlinux and LDFLAGS_FINAL_vmlinux can be set to override
# the linker and flags for vmlinux_link.
export LDFINAL_vmlinux LDFLAGS_FINAL_vmlinux
endif

ifdef CONFIG_CFI_CLANG
cfi-clang-flags	+= -fsanitize=cfi
DISABLE_CFI_CLANG := -fno-sanitize=cfi
ifdef CONFIG_MODULES
cfi-clang-flags	+= -fsanitize-cfi-cross-dso
DISABLE_CFI_CLANG += -fno-sanitize-cfi-cross-dso
endif
ifdef CONFIG_CFI_PERMISSIVE
cfi-clang-flags	+= -fsanitize-recover=cfi -fno-sanitize-trap=cfi
endif

# also disable CFI when LTO is disabled
DISABLE_LTO_CLANG += $(DISABLE_CFI_CLANG)
# allow disabling only clang CFI where needed
export DISABLE_CFI_CLANG
endif

ifdef CONFIG_CFI
# cfi-flags are re-tested in prepare-compiler-check
cfi-flags	:= $(cfi-clang-flags)
KBUILD_CFLAGS	+= $(cfi-flags)

DISABLE_CFI	:= $(DISABLE_CFI_CLANG)
DISABLE_LTO	+= $(DISABLE_CFI)
export DISABLE_CFI
endif

ifdef CONFIG_CC_OPTIMIZE_FOR_SIZE
KBUILD_CFLAGS	+= $(call cc-option,-Oz,-Os)
KBUILD_CFLAGS	+= $(call cc-disable-warning,maybe-uninitialized,)
else
ifdef CONFIG_PROFILE_ALL_BRANCHES
KBUILD_CFLAGS	+= -O2 $(call cc-disable-warning,maybe-uninitialized,)
else
KBUILD_CFLAGS   += -O2
endif
endif

KBUILD_CFLAGS += $(call cc-ifversion, -lt, 0409, \
			$(call cc-disable-warning,maybe-uninitialized,))

# Tell gcc to never replace conditional load with a non-conditional one
KBUILD_CFLAGS	+= $(call cc-option,--param=allow-store-data-races=0)

# check for 'asm goto'
ifeq ($(shell $(CONFIG_SHELL) $(srctree)/scripts/gcc-goto.sh $(CC) $(KBUILD_CFLAGS)), y)
	KBUILD_CFLAGS += -DCC_HAVE_ASM_GOTO
	KBUILD_AFLAGS += -DCC_HAVE_ASM_GOTO
endif

include scripts/Makefile.gcc-plugins

ifdef CONFIG_READABLE_ASM
# Disable optimizations that make assembler listings hard to read.
# reorder blocks reorders the control in the function
# ipa clone creates specialized cloned functions
# partial inlining inlines only parts of functions
KBUILD_CFLAGS += $(call cc-option,-fno-reorder-blocks,) \
                 $(call cc-option,-fno-ipa-cp-clone,) \
                 $(call cc-option,-fno-partial-inlining)
endif

ifneq ($(CONFIG_FRAME_WARN),0)
KBUILD_CFLAGS += $(call cc-option,-Wframe-larger-than=${CONFIG_FRAME_WARN})
endif

# This selects the stack protector compiler flag. Testing it is delayed
# until after .config has been reprocessed, in the prepare-compiler-check
# target.
ifdef CONFIG_CC_STACKPROTECTOR_REGULAR
  stackp-flag := -fstack-protector
  stackp-name := REGULAR
else
ifdef CONFIG_CC_STACKPROTECTOR_STRONG
  stackp-flag := -fstack-protector-strong
  stackp-name := STRONG
else
  # Force off for distro compilers that enable stack protector by default.
  stackp-flag := $(call cc-option, -fno-stack-protector)
endif
endif
# Find arch-specific stack protector compiler sanity-checking script.
ifdef CONFIG_CC_STACKPROTECTOR
  stackp-path := $(srctree)/scripts/gcc-$(SRCARCH)_$(BITS)-has-stack-protector.sh
  stackp-check := $(wildcard $(stackp-path))
endif
KBUILD_CFLAGS += $(stackp-flag)

ifeq ($(cc-name),clang)
ifneq ($(CROSS_COMPILE),)
CLANG_TRIPLE    ?= $(CROSS_COMPILE)
CLANG_TARGET	:= --target=$(notdir $(CLANG_TRIPLE:%-=%))
GCC_TOOLCHAIN	:= $(realpath $(dir $(shell which $(LD)))/..)
endif
ifneq ($(GCC_TOOLCHAIN),)
CLANG_GCC_TC	:= --gcc-toolchain=$(GCC_TOOLCHAIN)
endif
KBUILD_CFLAGS += $(CLANG_TARGET) $(CLANG_GCC_TC)
KBUILD_AFLAGS += $(CLANG_TARGET) $(CLANG_GCC_TC)
KBUILD_CPPFLAGS += $(call cc-option,-Qunused-arguments,)
KBUILD_CFLAGS += $(call cc-disable-warning, unused-variable)
KBUILD_CFLAGS += $(call cc-disable-warning, format-invalid-specifier)
KBUILD_CFLAGS += $(call cc-disable-warning, gnu)
KBUILD_CFLAGS += $(call cc-disable-warning, address-of-packed-member)
KBUILD_CFLAGS += $(call cc-disable-warning, duplicate-decl-specifier)
# Quiet clang warning: comparison of unsigned expression < 0 is always false
KBUILD_CFLAGS += $(call cc-disable-warning, tautological-compare)
# CLANG uses a _MergedGlobals as optimization, but this breaks modpost, as the
# source of a reference will be _MergedGlobals and not on of the whitelisted names.
# See modpost pattern 2
KBUILD_CFLAGS += $(call cc-option, -mno-global-merge,)
KBUILD_CFLAGS += $(call cc-option, -fcatch-undefined-behavior)
KBUILD_CFLAGS += $(call cc-option, -no-integrated-as)
KBUILD_AFLAGS += $(call cc-option, -no-integrated-as)
else

# These warnings generated too much noise in a regular build.
# Use make W=1 to enable them (see scripts/Makefile.build)
KBUILD_CFLAGS += $(call cc-disable-warning, unused-but-set-variable)
KBUILD_CFLAGS += $(call cc-disable-warning, unused-const-variable)
endif

ifdef CONFIG_FRAME_POINTER
KBUILD_CFLAGS	+= -fno-omit-frame-pointer -fno-optimize-sibling-calls
else
# Some targets (ARM with Thumb2, for example), can't be built with frame
# pointers.  For those, we don't have FUNCTION_TRACER automatically
# select FRAME_POINTER.  However, FUNCTION_TRACER adds -pg, and this is
# incompatible with -fomit-frame-pointer with current GCC, so we don't use
# -fomit-frame-pointer with FUNCTION_TRACER.
ifndef CONFIG_FUNCTION_TRACER
KBUILD_CFLAGS	+= -fomit-frame-pointer
endif
endif

KBUILD_CFLAGS   += $(call cc-option, -fno-var-tracking-assignments)

ifdef CONFIG_DEBUG_INFO
ifdef CONFIG_DEBUG_INFO_SPLIT
KBUILD_CFLAGS   += $(call cc-option, -gsplit-dwarf, -g)
else
KBUILD_CFLAGS	+= -g
endif
KBUILD_AFLAGS	+= -Wa,-gdwarf-2
endif
ifdef CONFIG_DEBUG_INFO_DWARF4
KBUILD_CFLAGS	+= $(call cc-option, -gdwarf-4,)
endif

ifdef CONFIG_DEBUG_INFO_REDUCED
KBUILD_CFLAGS 	+= $(call cc-option, -femit-struct-debug-baseonly) \
		   $(call cc-option,-fno-var-tracking)
endif

ifdef CONFIG_FUNCTION_TRACER
ifndef CC_FLAGS_FTRACE
CC_FLAGS_FTRACE := -pg
endif
export CC_FLAGS_FTRACE
ifdef CONFIG_HAVE_FENTRY
CC_USING_FENTRY	:= $(call cc-option, -mfentry -DCC_USING_FENTRY)
endif
KBUILD_CFLAGS	+= $(CC_FLAGS_FTRACE) $(CC_USING_FENTRY)
KBUILD_AFLAGS	+= $(CC_USING_FENTRY)
ifdef CONFIG_DYNAMIC_FTRACE
	ifdef CONFIG_HAVE_C_RECORDMCOUNT
		BUILD_C_RECORDMCOUNT := y
		export BUILD_C_RECORDMCOUNT
	endif
endif
endif

# We trigger additional mismatches with less inlining
ifdef CONFIG_DEBUG_SECTION_MISMATCH
KBUILD_CFLAGS += $(call cc-option, -fno-inline-functions-called-once)
endif

# arch Makefile may override CC so keep this after arch Makefile is included
NOSTDINC_FLAGS += -nostdinc -isystem $(shell $(CC) -print-file-name=include)
CHECKFLAGS     += $(NOSTDINC_FLAGS)

# warn about C99 declaration after statement
KBUILD_CFLAGS += $(call cc-option,-Wdeclaration-after-statement,)

# disable pointer signed / unsigned warnings in gcc 4.0
KBUILD_CFLAGS += $(call cc-disable-warning, pointer-sign)

# disable invalid "can't wrap" optimizations for signed / pointers
KBUILD_CFLAGS	+= $(call cc-option,-fno-strict-overflow)

# Make sure -fstack-check isn't enabled (like gentoo apparently did)
KBUILD_CFLAGS  += $(call cc-option,-fno-stack-check,)

# conserve stack if available
KBUILD_CFLAGS   += $(call cc-option,-fconserve-stack)

# disallow errors like 'EXPORT_GPL(foo);' with missing header
KBUILD_CFLAGS   += $(call cc-option,-Werror=implicit-int)

# require functions to have arguments in prototypes, not empty 'int foo()'
KBUILD_CFLAGS   += $(call cc-option,-Werror=strict-prototypes)

# Prohibit date/time macros, which would make the build non-deterministic
KBUILD_CFLAGS   += $(call cc-option,-Werror=date-time)

# enforce correct pointer usage
KBUILD_CFLAGS   += $(call cc-option,-Werror=incompatible-pointer-types)

# use the deterministic mode of AR if available
KBUILD_ARFLAGS := $(call ar-option,D)

include scripts/Makefile.kasan
include scripts/Makefile.extrawarn
include scripts/Makefile.ubsan

# Add any arch overrides and user supplied CPPFLAGS, AFLAGS and CFLAGS as the
# last assignments
KBUILD_CPPFLAGS += $(ARCH_CPPFLAGS) $(KCPPFLAGS)
KBUILD_AFLAGS   += $(ARCH_AFLAGS)   $(KAFLAGS)
KBUILD_CFLAGS   += $(ARCH_CFLAGS)   $(KCFLAGS)

# Use --build-id when available.
LDFLAGS_BUILD_ID = $(patsubst -Wl$(comma)%,%,\
			      $(call cc-ldoption, -Wl$(comma)--build-id,))
KBUILD_LDFLAGS_MODULE += $(LDFLAGS_BUILD_ID)
LDFLAGS_vmlinux += $(LDFLAGS_BUILD_ID)

ifdef CONFIG_LD_DEAD_CODE_DATA_ELIMINATION
LDFLAGS_vmlinux	+= $(call ld-option, --gc-sections,)
endif

ifeq ($(CONFIG_STRIP_ASM_SYMS),y)
LDFLAGS_vmlinux	+= $(call ld-option, -X,)
endif

# Default kernel image to build when no specific target is given.
# KBUILD_IMAGE may be overruled on the command line or
# set in the environment
# Also any assignments in arch/$(ARCH)/Makefile take precedence over
# this default value
export KBUILD_IMAGE ?= vmlinux

#
# INSTALL_PATH specifies where to place the updated kernel and system map
# images. Default is /boot, but you can set it to other values
export	INSTALL_PATH ?= /boot

#
# INSTALL_DTBS_PATH specifies a prefix for relocations required by build roots.
# Like INSTALL_MOD_PATH, it isn't defined in the Makefile, but can be passed as
# an argument if needed. Otherwise it defaults to the kernel install path
#
export INSTALL_DTBS_PATH ?= $(INSTALL_PATH)/dtbs/$(KERNELRELEASE)

#
# INSTALL_MOD_PATH specifies a prefix to MODLIB for module directory
# relocations required by build roots.  This is not defined in the
# makefile but the argument can be passed to make if needed.
#

MODLIB	= $(INSTALL_MOD_PATH)/lib/modules/$(KERNELRELEASE)
export MODLIB

#
# INSTALL_MOD_STRIP, if defined, will cause modules to be
# stripped after they are installed.  If INSTALL_MOD_STRIP is '1', then
# the default option --strip-debug will be used.  Otherwise,
# INSTALL_MOD_STRIP value will be used as the options to the strip command.

ifdef INSTALL_MOD_STRIP
ifeq ($(INSTALL_MOD_STRIP),1)
mod_strip_cmd = $(STRIP) --strip-debug
else
mod_strip_cmd = $(STRIP) $(INSTALL_MOD_STRIP)
endif # INSTALL_MOD_STRIP=1
else
mod_strip_cmd = true
endif # INSTALL_MOD_STRIP
export mod_strip_cmd

# CONFIG_MODULE_COMPRESS, if defined, will cause module to be compressed
# after they are installed in agreement with CONFIG_MODULE_COMPRESS_GZIP
# or CONFIG_MODULE_COMPRESS_XZ.

mod_compress_cmd = true
ifdef CONFIG_MODULE_COMPRESS
  ifdef CONFIG_MODULE_COMPRESS_GZIP
    mod_compress_cmd = gzip -n -f
  endif # CONFIG_MODULE_COMPRESS_GZIP
  ifdef CONFIG_MODULE_COMPRESS_XZ
    mod_compress_cmd = xz -f
  endif # CONFIG_MODULE_COMPRESS_XZ
endif # CONFIG_MODULE_COMPRESS
export mod_compress_cmd

# Select initial ramdisk compression format, default is gzip(1).
# This shall be used by the dracut(8) tool while creating an initramfs image.
#
INITRD_COMPRESS-y                  := gzip
INITRD_COMPRESS-$(CONFIG_RD_BZIP2) := bzip2
INITRD_COMPRESS-$(CONFIG_RD_LZMA)  := lzma
INITRD_COMPRESS-$(CONFIG_RD_XZ)    := xz
INITRD_COMPRESS-$(CONFIG_RD_LZO)   := lzo
INITRD_COMPRESS-$(CONFIG_RD_LZ4)   := lz4
# do not export INITRD_COMPRESS, since we didn't actually
# choose a sane default compression above.
# export INITRD_COMPRESS := $(INITRD_COMPRESS-y)

ifdef CONFIG_MODULE_SIG_ALL
$(eval $(call config_filename,MODULE_SIG_KEY))

mod_sign_cmd = scripts/sign-file $(CONFIG_MODULE_SIG_HASH) $(MODULE_SIG_KEY_SRCPREFIX)$(CONFIG_MODULE_SIG_KEY) certs/signing_key.x509
else
mod_sign_cmd = true
endif
export mod_sign_cmd


ifeq ($(KBUILD_EXTMOD),)
core-y		+= kernel/ certs/ mm/ fs/ ipc/ security/ crypto/ block/

vmlinux-dirs	:= $(patsubst %/,%,$(filter %/, $(init-y) $(init-m) \
		     $(core-y) $(core-m) $(drivers-y) $(drivers-m) \
		     $(net-y) $(net-m) $(libs-y) $(libs-m) $(virt-y)))

vmlinux-alldirs	:= $(sort $(vmlinux-dirs) $(patsubst %/,%,$(filter %/, \
		     $(init-) $(core-) $(drivers-) $(net-) $(libs-) $(virt-))))

init-y		:= $(patsubst %/, %/built-in.o, $(init-y))
core-y		:= $(patsubst %/, %/built-in.o, $(core-y))
drivers-y	:= $(patsubst %/, %/built-in.o, $(drivers-y))
net-y		:= $(patsubst %/, %/built-in.o, $(net-y))
libs-y1		:= $(patsubst %/, %/lib.a, $(libs-y))
libs-y2		:= $(patsubst %/, %/built-in.o, $(libs-y))
libs-y		:= $(libs-y1) $(libs-y2)
virt-y		:= $(patsubst %/, %/built-in.o, $(virt-y))

# Externally visible symbols (used by link-vmlinux.sh)
export KBUILD_VMLINUX_INIT := $(head-y) $(init-y)
export KBUILD_VMLINUX_MAIN := $(core-y) $(libs-y) $(drivers-y) $(net-y) $(virt-y)
export KBUILD_LDS          := arch/$(SRCARCH)/kernel/vmlinux.lds
export LDFLAGS_vmlinux
# used by scripts/pacmage/Makefile
export KBUILD_ALLDIRS := $(sort $(filter-out arch/%,$(vmlinux-alldirs)) arch Documentation include samples scripts tools)

vmlinux-deps := $(KBUILD_LDS) $(KBUILD_VMLINUX_INIT) $(KBUILD_VMLINUX_MAIN)

# Include targets which we want to execute sequentially if the rest of the
# kernel build went well. If CONFIG_TRIM_UNUSED_KSYMS is set, this might be
# evaluated more than once.
PHONY += vmlinux_prereq
vmlinux_prereq: $(vmlinux-deps) FORCE
ifdef CONFIG_HEADERS_CHECK
	$(Q)$(MAKE) -f $(srctree)/Makefile headers_check
endif
ifdef CONFIG_GDB_SCRIPTS
	$(Q)ln -fsn `cd $(srctree) && /bin/pwd`/scripts/gdb/vmlinux-gdb.py
endif
ifdef CONFIG_TRIM_UNUSED_KSYMS
	$(Q)$(CONFIG_SHELL) $(srctree)/scripts/adjust_autoksyms.sh \
	  "$(MAKE) -f $(srctree)/Makefile vmlinux"
endif

# standalone target for easier testing
include/generated/autoksyms.h: FORCE
	$(Q)$(CONFIG_SHELL) $(srctree)/scripts/adjust_autoksyms.sh true

ARCH_POSTLINK := $(wildcard $(srctree)/arch/$(SRCARCH)/Makefile.postlink)

# Final link of vmlinux with optional arch pass after final link
    cmd_link-vmlinux =                                                 \
	$(CONFIG_SHELL) $< $(LD) $(LDFLAGS) $(LDFLAGS_vmlinux) ;       \
	$(if $(ARCH_POSTLINK), $(MAKE) -f $(ARCH_POSTLINK) $@, true)

vmlinux: scripts/link-vmlinux.sh vmlinux_prereq $(vmlinux-deps) FORCE
	+$(call if_changed,link-vmlinux)

# Build samples along the rest of the kernel
ifdef CONFIG_SAMPLES
vmlinux-dirs += samples
endif

# The actual objects are generated when descending,
# make sure no implicit rule kicks in
$(sort $(vmlinux-deps)): $(vmlinux-dirs) ;

# Handle descending into subdirectories listed in $(vmlinux-dirs)
# Preset locale variables to speed up the build process. Limit locale
# tweaks to this spot to avoid wrong language settings when running
# make menuconfig etc.
# Error messages still appears in the original language

PHONY += $(vmlinux-dirs)
$(vmlinux-dirs): prepare scripts
	$(Q)$(MAKE) $(build)=$@

define filechk_kernel.release
	echo "$(KERNELVERSION)$$($(CONFIG_SHELL) $(srctree)/scripts/setlocalversion $(srctree))"
endef

# Store (new) KERNELRELEASE string in include/config/kernel.release
include/config/kernel.release: include/config/auto.conf FORCE
	$(call filechk,kernel.release)


# Things we need to do before we recursively start building the kernel
# or the modules are listed in "prepare".
# A multi level approach is used. prepareN is processed before prepareN-1.
# archprepare is used in arch Makefiles and when processed asm symlink,
# version.h and scripts_basic is processed / created.

# Listed in dependency order
PHONY += prepare archprepare prepare0 prepare1 prepare2 prepare3

# prepare3 is used to check if we are building in a separate output directory,
# and if so do:
# 1) Check that make has not been executed in the kernel src $(srctree)
prepare3: include/config/kernel.release
ifneq ($(KBUILD_SRC),)
	@$(kecho) '  Using $(srctree) as source for kernel'
	$(Q)if [ -f $(srctree)/.config -o -d $(srctree)/include/config ]; then \
		echo >&2 "  $(srctree) is not clean, please run 'make mrproper'"; \
		echo >&2 "  in the '$(srctree)' directory.";\
		/bin/false; \
	fi;
endif

# prepare2 creates a makefile if using a separate output directory.
# From this point forward, .config has been reprocessed, so any rules
# that need to depend on updated CONFIG_* values can be checked here.
prepare2: prepare3 prepare-compiler-check outputmakefile asm-generic

prepare1: prepare2 $(version_h) include/generated/utsrelease.h \
                   include/config/auto.conf
	$(cmd_crmodverdir)

archprepare: archheaders archscripts prepare1 scripts_basic

prepare0: archprepare gcc-plugins
	$(Q)$(MAKE) $(build)=.

# All the preparing..
prepare: prepare0 prepare-objtool

ifdef CONFIG_STACK_VALIDATION
  has_libelf := $(call try-run,\
		echo "int main() {}" | $(HOSTCC) -xc -o /dev/null -lelf -,1,0)
  ifeq ($(has_libelf),1)
    objtool_target := tools/objtool FORCE
  else
    $(warning "Cannot use CONFIG_STACK_VALIDATION, please install libelf-dev, libelf-devel or elfutils-libelf-devel")
    SKIP_STACK_VALIDATION := 1
    export SKIP_STACK_VALIDATION
  endif
endif

PHONY += prepare-objtool
prepare-objtool: $(objtool_target)

# Check for CONFIG flags that require compiler support. Abort the build
# after .config has been processed, but before the kernel build starts.
#
# For security-sensitive CONFIG options, we don't want to fallback and/or
# silently change which compiler flags will be used, since that leads to
# producing kernels with different security feature characteristics
# depending on the compiler used. (For example, "But I selected
# CC_STACKPROTECTOR_STRONG! Why did it build with _REGULAR?!")
PHONY += prepare-compiler-check
prepare-compiler-check: FORCE
# Make sure we're using a supported toolchain with LTO_CLANG
ifdef CONFIG_LTO_CLANG
  ifneq ($(call clang-ifversion, -ge, 0500, y), y)
	@echo Cannot use CONFIG_LTO_CLANG: requires clang 5.0 or later >&2 && exit 1
  endif
  ifneq ($(call gold-ifversion, -ge, 112000000, y), y)
	@echo Cannot use CONFIG_LTO_CLANG: requires GNU gold 1.12 or later >&2 && exit 1
  endif
endif
# Make sure compiler supports LTO flags
ifdef lto-flags
  ifeq ($(call cc-option, $(lto-flags)),)
	@echo Cannot use CONFIG_LTO: $(lto-flags) not supported by compiler \
		>&2 && exit 1
  endif
endif
# Make sure compiler supports requested stack protector flag.
ifdef stackp-name
  ifeq ($(call cc-option, $(stackp-flag)),)
	@echo Cannot use CONFIG_CC_STACKPROTECTOR_$(stackp-name): \
		  $(stackp-flag) not supported by compiler >&2 && exit 1
  endif
endif
# Make sure compiler does not have buggy stack-protector support.
ifdef stackp-check
  ifneq ($(shell $(CONFIG_SHELL) $(stackp-check) $(CC) $(KBUILD_CPPFLAGS) $(biarch)),y)
	@echo Cannot use CONFIG_CC_STACKPROTECTOR_$(stackp-name): \
                  $(stackp-flag) available but compiler is broken >&2 && exit 1
  endif
endif
ifdef cfi-flags
  ifeq ($(call cc-option, $(cfi-flags)),)
	@echo Cannot use CONFIG_CFI: $(cfi-flags) not supported by compiler >&2 && exit 1
  endif
endif
	@:

# Generate some files
# ---------------------------------------------------------------------------

# KERNELRELEASE can change from a few different places, meaning version.h
# needs to be updated, so this check is forced on all builds

uts_len := 64
define filechk_utsrelease.h
	if [ `echo -n "$(KERNELRELEASE)" | wc -c ` -gt $(uts_len) ]; then \
	  echo '"$(KERNELRELEASE)" exceeds $(uts_len) characters' >&2;    \
	  exit 1;                                                         \
	fi;                                                               \
	(echo \#define UTS_RELEASE \"$(KERNELRELEASE)\";)
endef

define filechk_version.h
	(echo \#define LINUX_VERSION_CODE $(shell                         \
	expr $(VERSION) \* 65536 + 0$(PATCHLEVEL) \* 256 + 0$(SUBLEVEL)); \
	echo '#define KERNEL_VERSION(a,b,c) (((a) << 16) + ((b) << 8) + (c))';)
endef

$(version_h): $(srctree)/Makefile FORCE
	$(call filechk,version.h)
	$(Q)rm -f $(old_version_h)

include/generated/utsrelease.h: include/config/kernel.release FORCE
	$(call filechk,utsrelease.h)

PHONY += headerdep
headerdep:
	$(Q)find $(srctree)/include/ -name '*.h' | xargs --max-args 1 \
	$(srctree)/scripts/headerdep.pl -I$(srctree)/include

# ---------------------------------------------------------------------------
# Firmware install
INSTALL_FW_PATH=$(INSTALL_MOD_PATH)/lib/firmware
export INSTALL_FW_PATH

PHONY += firmware_install
firmware_install:
	@mkdir -p $(objtree)/firmware
	$(Q)$(MAKE) -f $(srctree)/scripts/Makefile.fwinst obj=firmware __fw_install

# ---------------------------------------------------------------------------
# Kernel headers

#Default location for installed headers
export INSTALL_HDR_PATH = $(objtree)/usr

# If we do an all arch process set dst to asm-$(hdr-arch)
hdr-dst = $(if $(KBUILD_HEADERS), dst=include/asm-$(hdr-arch), dst=include/asm)

PHONY += archheaders
archheaders:

PHONY += archscripts
archscripts:

PHONY += __headers
__headers: $(version_h) scripts_basic asm-generic archheaders archscripts
	$(Q)$(MAKE) $(build)=scripts build_unifdef

PHONY += headers_install_all
headers_install_all:
	$(Q)$(CONFIG_SHELL) $(srctree)/scripts/headers.sh install

PHONY += headers_install
headers_install: __headers
	$(if $(wildcard $(srctree)/arch/$(hdr-arch)/include/uapi/asm/Kbuild),, \
	  $(error Headers not exportable for the $(SRCARCH) architecture))
	$(Q)$(MAKE) $(hdr-inst)=include/uapi
	$(Q)$(MAKE) $(hdr-inst)=arch/$(hdr-arch)/include/uapi/asm $(hdr-dst)
	$(Q)$(MAKE) $(hdr-inst)=techpack

PHONY += headers_check_all
headers_check_all: headers_install_all
	$(Q)$(CONFIG_SHELL) $(srctree)/scripts/headers.sh check

PHONY += headers_check
headers_check: headers_install
	$(Q)$(MAKE) $(hdr-inst)=include/uapi HDRCHECK=1
	$(Q)$(MAKE) $(hdr-inst)=arch/$(hdr-arch)/include/uapi/asm $(hdr-dst) HDRCHECK=1
	$(Q)$(MAKE) $(hdr-inst)=techpack HDRCHECK=1

# ---------------------------------------------------------------------------
# Kernel selftest

PHONY += kselftest
kselftest:
	$(Q)$(MAKE) -C tools/testing/selftests run_tests

kselftest-clean:
	$(Q)$(MAKE) -C tools/testing/selftests clean

PHONY += kselftest-merge
kselftest-merge:
	$(if $(wildcard $(objtree)/.config),, $(error No .config exists, config your kernel first!))
	$(Q)$(CONFIG_SHELL) $(srctree)/scripts/kconfig/merge_config.sh \
		-m $(objtree)/.config \
		$(srctree)/tools/testing/selftests/*/config
	+$(Q)$(MAKE) -f $(srctree)/Makefile olddefconfig

# ---------------------------------------------------------------------------
# Modules

ifdef CONFIG_MODULES

# By default, build modules as well

all: modules

# Build modules
#
# A module can be listed more than once in obj-m resulting in
# duplicate lines in modules.order files.  Those are removed
# using awk while concatenating to the final file.

PHONY += modules
modules: $(vmlinux-dirs) $(if $(KBUILD_BUILTIN),vmlinux) modules.builtin
	$(Q)$(AWK) '!x[$$0]++' $(vmlinux-dirs:%=$(objtree)/%/modules.order) > $(objtree)/modules.order
	@$(kecho) '  Building modules, stage 2.';
	$(Q)$(MAKE) -f $(srctree)/scripts/Makefile.modpost
	$(Q)$(MAKE) -f $(srctree)/scripts/Makefile.fwinst obj=firmware __fw_modbuild

modules.builtin: $(vmlinux-dirs:%=%/modules.builtin)
	$(Q)$(AWK) '!x[$$0]++' $^ > $(objtree)/modules.builtin

%/modules.builtin: include/config/auto.conf
	$(Q)$(MAKE) $(modbuiltin)=$*


# Target to prepare building external modules
PHONY += modules_prepare
modules_prepare: prepare scripts

# Target to install modules
PHONY += modules_install
modules_install: _modinst_ _modinst_post

PHONY += _modinst_
_modinst_:
	@rm -rf $(MODLIB)/kernel
	@rm -f $(MODLIB)/source
	@mkdir -p $(MODLIB)/kernel
	@ln -s `cd $(srctree) && /bin/pwd` $(MODLIB)/source
	@if [ ! $(objtree) -ef  $(MODLIB)/build ]; then \
		rm -f $(MODLIB)/build ; \
		ln -s $(CURDIR) $(MODLIB)/build ; \
	fi
	@cp -f $(objtree)/modules.order $(MODLIB)/
	@cp -f $(objtree)/modules.builtin $(MODLIB)/
	$(Q)$(MAKE) -f $(srctree)/scripts/Makefile.modinst

# This depmod is only for convenience to give the initial
# boot a modules.dep even before / is mounted read-write.  However the
# boot script depmod is the master version.
PHONY += _modinst_post
_modinst_post: _modinst_
	$(Q)$(MAKE) -f $(srctree)/scripts/Makefile.fwinst obj=firmware __fw_modinst
	$(call cmd,depmod)

ifeq ($(CONFIG_MODULE_SIG), y)
PHONY += modules_sign
modules_sign:
	$(Q)$(MAKE) -f $(srctree)/scripts/Makefile.modsign
endif

else # CONFIG_MODULES

# Modules not configured
# ---------------------------------------------------------------------------

PHONY += modules modules_install
modules modules_install:
	@echo >&2
	@echo >&2 "The present kernel configuration has modules disabled."
	@echo >&2 "Type 'make config' and enable loadable module support."
	@echo >&2 "Then build a kernel with module support enabled."
	@echo >&2
	@exit 1

endif # CONFIG_MODULES

###
# Cleaning is done on three levels.
# make clean     Delete most generated files
#                Leave enough to build external modules
# make mrproper  Delete the current configuration, and all generated files
# make distclean Remove editor backup files, patch leftover files and the like

# Directories & files removed with 'make clean'
CLEAN_DIRS  += $(MODVERDIR)

# Directories & files removed with 'make mrproper'
MRPROPER_DIRS  += include/config usr/include include/generated          \
		  arch/*/include/generated .tmp_objdiff
MRPROPER_FILES += .config .config.old .version .old_version \
		  Module.symvers tags TAGS cscope* GPATH GTAGS GRTAGS GSYMS \
		  signing_key.pem signing_key.priv signing_key.x509	\
		  x509.genkey extra_certificates signing_key.x509.keyid	\
		  signing_key.x509.signer vmlinux-gdb.py

# clean - Delete most, but leave enough to build external modules
#
clean: rm-dirs  := $(CLEAN_DIRS)
clean: rm-files := $(CLEAN_FILES)
clean-dirs      := $(addprefix _clean_, . $(vmlinux-alldirs) Documentation samples)

PHONY += $(clean-dirs) clean archclean vmlinuxclean
$(clean-dirs):
	$(Q)$(MAKE) $(clean)=$(patsubst _clean_%,%,$@)

vmlinuxclean:
	$(Q)$(CONFIG_SHELL) $(srctree)/scripts/link-vmlinux.sh clean
	$(Q)$(if $(ARCH_POSTLINK), $(MAKE) -f $(ARCH_POSTLINK) clean)

clean: archclean vmlinuxclean

# mrproper - Delete all generated files, including .config
#
mrproper: rm-dirs  := $(wildcard $(MRPROPER_DIRS))
mrproper: rm-files := $(wildcard $(MRPROPER_FILES))
mrproper-dirs      := $(addprefix _mrproper_,Documentation/DocBook scripts)

PHONY += $(mrproper-dirs) mrproper archmrproper
$(mrproper-dirs):
	$(Q)$(MAKE) $(clean)=$(patsubst _mrproper_%,%,$@)

mrproper: clean archmrproper $(mrproper-dirs)
	$(call cmd,rmdirs)
	$(call cmd,rmfiles)

# distclean
#
PHONY += distclean

distclean: mrproper
	@find $(srctree) $(RCS_FIND_IGNORE) \
		\( -name '*.orig' -o -name '*.rej' -o -name '*~' \
		-o -name '*.bak' -o -name '#*#' -o -name '.*.orig' \
		-o -name '.*.rej' -o -name '*%'  -o -name 'core' \) \
		-type f -print | xargs rm -f


# Packaging of the kernel to various formats
# ---------------------------------------------------------------------------
# rpm target kept for backward compatibility
package-dir	:= scripts/package

%src-pkg: FORCE
	$(Q)$(MAKE) $(build)=$(package-dir) $@
%pkg: include/config/kernel.release FORCE
	$(Q)$(MAKE) $(build)=$(package-dir) $@
rpm: include/config/kernel.release FORCE
	$(Q)$(MAKE) $(build)=$(package-dir) $@


# Brief documentation of the typical targets used
# ---------------------------------------------------------------------------

boards := $(wildcard $(srctree)/arch/$(SRCARCH)/configs/*_defconfig)
boards := $(sort $(notdir $(boards)))
board-dirs := $(dir $(wildcard $(srctree)/arch/$(SRCARCH)/configs/*/*_defconfig))
board-dirs := $(sort $(notdir $(board-dirs:/=)))

PHONY += help
help:
	@echo  'Cleaning targets:'
	@echo  '  clean		  - Remove most generated files but keep the config and'
	@echo  '                    enough build support to build external modules'
	@echo  '  mrproper	  - Remove all generated files + config + various backup files'
	@echo  '  distclean	  - mrproper + remove editor backup and patch files'
	@echo  ''
	@echo  'Configuration targets:'
	@$(MAKE) -f $(srctree)/scripts/kconfig/Makefile help
	@echo  ''
	@echo  'Other generic targets:'
	@echo  '  all		  - Build all targets marked with [*]'
	@echo  '* vmlinux	  - Build the bare kernel'
	@echo  '* modules	  - Build all modules'
	@echo  '  modules_install - Install all modules to INSTALL_MOD_PATH (default: /)'
	@echo  '  firmware_install- Install all firmware to INSTALL_FW_PATH'
	@echo  '                    (default: $$(INSTALL_MOD_PATH)/lib/firmware)'
	@echo  '  dir/            - Build all files in dir and below'
	@echo  '  dir/file.[ois]  - Build specified target only'
	@echo  '  dir/file.ll     - Build the LLVM assembly file'
	@echo  '                    (requires compiler support for LLVM assembly generation)'
	@echo  '  dir/file.lst    - Build specified mixed source/assembly target only'
	@echo  '                    (requires a recent binutils and recent build (System.map))'
	@echo  '  dir/file.ko     - Build module including final link'
	@echo  '  modules_prepare - Set up for building external modules'
	@echo  '  tags/TAGS	  - Generate tags file for editors'
	@echo  '  cscope	  - Generate cscope index'
	@echo  '  gtags           - Generate GNU GLOBAL index'
	@echo  '  kernelrelease	  - Output the release version string (use with make -s)'
	@echo  '  kernelversion	  - Output the version stored in Makefile (use with make -s)'
	@echo  '  image_name	  - Output the image name (use with make -s)'
	@echo  '  headers_install - Install sanitised kernel headers to INSTALL_HDR_PATH'; \
	 echo  '                    (default: $(INSTALL_HDR_PATH))'; \
	 echo  ''
	@echo  'Static analysers'
	@echo  '  checkstack      - Generate a list of stack hogs'
	@echo  '  namespacecheck  - Name space analysis on compiled kernel'
	@echo  '  versioncheck    - Sanity check on version.h usage'
	@echo  '  includecheck    - Check for duplicate included header files'
	@echo  '  export_report   - List the usages of all exported symbols'
	@echo  '  headers_check   - Sanity check on exported headers'
	@echo  '  headerdep       - Detect inclusion cycles in headers'
	@$(MAKE) -f $(srctree)/scripts/Makefile.help checker-help
	@echo  ''
	@echo  'Kernel selftest'
	@echo  '  kselftest       - Build and run kernel selftest (run as root)'
	@echo  '                    Build, install, and boot kernel before'
	@echo  '                    running kselftest on it'
	@echo  '  kselftest-clean - Remove all generated kselftest files'
	@echo  '  kselftest-merge - Merge all the config dependencies of kselftest to existed'
	@echo  '                    .config.'
	@echo  ''
	@echo  'Kernel packaging:'
	@$(MAKE) $(build)=$(package-dir) help
	@echo  ''
	@echo  'Documentation targets:'
	@$(MAKE) -f $(srctree)/Documentation/Makefile.sphinx dochelp
	@echo  ''
	@$(MAKE) -f $(srctree)/Documentation/DocBook/Makefile dochelp
	@echo  ''
	@echo  'Architecture specific targets ($(SRCARCH)):'
	@$(if $(archhelp),$(archhelp),\
		echo '  No architecture specific help defined for $(SRCARCH)')
	@echo  ''
	@$(if $(boards), \
		$(foreach b, $(boards), \
		printf "  %-24s - Build for %s\\n" $(b) $(subst _defconfig,,$(b));) \
		echo '')
	@$(if $(board-dirs), \
		$(foreach b, $(board-dirs), \
		printf "  %-16s - Show %s-specific targets\\n" help-$(b) $(b);) \
		printf "  %-16s - Show all of the above\\n" help-boards; \
		echo '')

	@echo  '  make V=0|1 [targets] 0 => quiet build (default), 1 => verbose build'
	@echo  '  make V=2   [targets] 2 => give reason for rebuild of target'
	@echo  '  make O=dir [targets] Locate all output files in "dir", including .config'
	@echo  '  make C=1   [targets] Check all c source with $$CHECK (sparse by default)'
	@echo  '  make C=2   [targets] Force check of all c source with $$CHECK'
	@echo  '  make RECORDMCOUNT_WARN=1 [targets] Warn about ignored mcount sections'
	@echo  '  make W=n   [targets] Enable extra gcc checks, n=1,2,3 where'
	@echo  '		1: warnings which may be relevant and do not occur too often'
	@echo  '		2: warnings which occur quite often but may still be relevant'
	@echo  '		3: more obscure warnings, can most likely be ignored'
	@echo  '		Multiple levels can be combined with W=12 or W=123'
	@echo  ''
	@echo  'Execute "make" or "make all" to build all targets marked with [*] '
	@echo  'For further info see the ./README file'


help-board-dirs := $(addprefix help-,$(board-dirs))

help-boards: $(help-board-dirs)

boards-per-dir = $(sort $(notdir $(wildcard $(srctree)/arch/$(SRCARCH)/configs/$*/*_defconfig)))

$(help-board-dirs): help-%:
	@echo  'Architecture specific targets ($(SRCARCH) $*):'
	@$(if $(boards-per-dir), \
		$(foreach b, $(boards-per-dir), \
		printf "  %-24s - Build for %s\\n" $*/$(b) $(subst _defconfig,,$(b));) \
		echo '')


# Documentation targets
# ---------------------------------------------------------------------------
DOC_TARGETS := xmldocs sgmldocs psdocs latexdocs pdfdocs htmldocs mandocs installmandocs epubdocs cleandocs
PHONY += $(DOC_TARGETS)
$(DOC_TARGETS): scripts_basic FORCE
	$(Q)$(MAKE) $(build)=scripts build_docproc build_check-lc_ctype
	$(Q)$(MAKE) $(build)=Documentation -f $(srctree)/Documentation/Makefile.sphinx $@
	$(Q)$(MAKE) $(build)=Documentation/DocBook $@

else # KBUILD_EXTMOD

###
# External module support.
# When building external modules the kernel used as basis is considered
# read-only, and no consistency checks are made and the make
# system is not used on the basis kernel. If updates are required
# in the basis kernel ordinary make commands (without M=...) must
# be used.
#
# The following are the only valid targets when building external
# modules.
# make M=dir clean     Delete all automatically generated files
# make M=dir modules   Make all modules in specified dir
# make M=dir	       Same as 'make M=dir modules'
# make M=dir modules_install
#                      Install the modules built in the module directory
#                      Assumes install directory is already created

# We are always building modules
KBUILD_MODULES := 1
PHONY += crmodverdir
crmodverdir:
	$(cmd_crmodverdir)

PHONY += $(objtree)/Module.symvers
$(objtree)/Module.symvers:
	@test -e $(objtree)/Module.symvers || ( \
	echo; \
	echo "  WARNING: Symbol version dump $(objtree)/Module.symvers"; \
	echo "           is missing; modules will have no dependencies and modversions."; \
	echo )

module-dirs := $(addprefix _module_,$(KBUILD_EXTMOD))
PHONY += $(module-dirs) modules
$(module-dirs): crmodverdir $(objtree)/Module.symvers
	$(Q)$(MAKE) $(build)=$(patsubst _module_%,%,$@)

modules: $(module-dirs)
	@$(kecho) '  Building modules, stage 2.';
	$(Q)$(MAKE) -f $(srctree)/scripts/Makefile.modpost

PHONY += modules_install
modules_install: _emodinst_ _emodinst_post

install-dir := $(if $(INSTALL_MOD_DIR),$(INSTALL_MOD_DIR),extra)
PHONY += _emodinst_
_emodinst_:
	$(Q)mkdir -p $(MODLIB)/$(install-dir)
	$(Q)$(MAKE) -f $(srctree)/scripts/Makefile.modinst

PHONY += _emodinst_post
_emodinst_post: _emodinst_
	$(call cmd,depmod)

clean-dirs := $(addprefix _clean_,$(KBUILD_EXTMOD))

PHONY += $(clean-dirs) clean
$(clean-dirs):
	$(Q)$(MAKE) $(clean)=$(patsubst _clean_%,%,$@)

clean:	rm-dirs := $(MODVERDIR)
clean: rm-files := $(KBUILD_EXTMOD)/Module.symvers

PHONY += help
help:
	@echo  '  Building external modules.'
	@echo  '  Syntax: make -C path/to/kernel/src M=$$PWD target'
	@echo  ''
	@echo  '  modules         - default target, build the module(s)'
	@echo  '  modules_install - install the module'
	@echo  '  clean           - remove generated files in module directory only'
	@echo  ''

# Dummies...
PHONY += prepare scripts
prepare: ;
scripts: ;
endif # KBUILD_EXTMOD

clean: $(clean-dirs)
	$(call cmd,rmdirs)
	$(call cmd,rmfiles)
	@find $(if $(KBUILD_EXTMOD), $(KBUILD_EXTMOD), .) $(RCS_FIND_IGNORE) \
		\( -name '*.[oas]' -o -name '*.ko' -o -name '.*.cmd' \
		-o -name '*.ko.*' \
		-o -name '*.dwo'  \
		-o -name '*.su'  \
		-o -name '.*.d' -o -name '.*.tmp' -o -name '*.mod.c' \
		-o -name '*.symtypes' -o -name 'modules.order' \
		-o -name modules.builtin -o -name '.tmp_*.o.*' \
		-o -name '*.c.[012]*.*' \
		-o -name '*.ll' \
		-o -name '*.gcno' \
		-o -name '*.*.symversions' \) -type f -print | xargs rm -f

# Generate tags for editors
# ---------------------------------------------------------------------------
quiet_cmd_tags = GEN     $@
      cmd_tags = $(CONFIG_SHELL) $(srctree)/scripts/tags.sh $@

tags TAGS cscope gtags: FORCE
	$(call cmd,tags)

# Scripts to check various things for consistency
# ---------------------------------------------------------------------------

PHONY += includecheck versioncheck coccicheck namespacecheck export_report

includecheck:
	find $(srctree)/* $(RCS_FIND_IGNORE) \
		-name '*.[hcS]' -type f -print | sort \
		| xargs $(PERL) -w $(srctree)/scripts/checkincludes.pl

versioncheck:
	find $(srctree)/* $(RCS_FIND_IGNORE) \
		-name '*.[hcS]' -type f -print | sort \
		| xargs $(PERL) -w $(srctree)/scripts/checkversion.pl

coccicheck:
	$(Q)$(CONFIG_SHELL) $(srctree)/scripts/$@

namespacecheck:
	$(PERL) $(srctree)/scripts/namespace.pl

export_report:
	$(PERL) $(srctree)/scripts/export_report.pl

endif #ifeq ($(config-targets),1)
endif #ifeq ($(mixed-targets),1)

PHONY += checkstack kernelrelease kernelversion image_name

# UML needs a little special treatment here.  It wants to use the host
# toolchain, so needs $(SUBARCH) passed to checkstack.pl.  Everyone
# else wants $(ARCH), including people doing cross-builds, which means
# that $(SUBARCH) doesn't work here.
ifeq ($(ARCH), um)
CHECKSTACK_ARCH := $(SUBARCH)
else
CHECKSTACK_ARCH := $(ARCH)
endif
checkstack:
	$(OBJDUMP) -d vmlinux $$(find . -name '*.ko') | \
	$(PERL) $(src)/scripts/checkstack.pl $(CHECKSTACK_ARCH)

kernelrelease:
	@echo "$(KERNELVERSION)$$($(CONFIG_SHELL) $(srctree)/scripts/setlocalversion $(srctree))"

kernelversion:
	@echo $(KERNELVERSION)

image_name:
	@echo $(KBUILD_IMAGE)

# Clear a bunch of variables before executing the submake
tools/: FORCE
	$(Q)mkdir -p $(objtree)/tools
	$(Q)$(MAKE) LDFLAGS= MAKEFLAGS="$(tools_silent) $(filter --j% -j,$(MAKEFLAGS))" O=$(shell cd $(objtree) && /bin/pwd) subdir=tools -C $(src)/tools/

tools/%: FORCE
	$(Q)mkdir -p $(objtree)/tools
	$(Q)$(MAKE) LDFLAGS= MAKEFLAGS="$(tools_silent) $(filter --j% -j,$(MAKEFLAGS))" O=$(shell cd $(objtree) && /bin/pwd) subdir=tools -C $(src)/tools/ $*

# Single targets
# ---------------------------------------------------------------------------
# Single targets are compatible with:
# - build with mixed source and output
# - build with separate output dir 'make O=...'
# - external modules
#
#  target-dir => where to store outputfile
#  build-dir  => directory in kernel source tree to use

ifeq ($(KBUILD_EXTMOD),)
        build-dir  = $(patsubst %/,%,$(dir $@))
        target-dir = $(dir $@)
else
        zap-slash=$(filter-out .,$(patsubst %/,%,$(dir $@)))
        build-dir  = $(KBUILD_EXTMOD)$(if $(zap-slash),/$(zap-slash))
        target-dir = $(if $(KBUILD_EXTMOD),$(dir $<),$(dir $@))
endif

%.s: %.c prepare scripts FORCE
	$(Q)$(MAKE) $(build)=$(build-dir) $(target-dir)$(notdir $@)
%.i: %.c prepare scripts FORCE
	$(Q)$(MAKE) $(build)=$(build-dir) $(target-dir)$(notdir $@)
%.o: %.c prepare scripts FORCE
	$(Q)$(MAKE) $(build)=$(build-dir) $(target-dir)$(notdir $@)
%.lst: %.c prepare scripts FORCE
	$(Q)$(MAKE) $(build)=$(build-dir) $(target-dir)$(notdir $@)
%.s: %.S prepare scripts FORCE
	$(Q)$(MAKE) $(build)=$(build-dir) $(target-dir)$(notdir $@)
%.o: %.S prepare scripts FORCE
	$(Q)$(MAKE) $(build)=$(build-dir) $(target-dir)$(notdir $@)
%.symtypes: %.c prepare scripts FORCE
	$(Q)$(MAKE) $(build)=$(build-dir) $(target-dir)$(notdir $@)
%.ll: %.c prepare scripts FORCE
	$(Q)$(MAKE) $(build)=$(build-dir) $(target-dir)$(notdir $@)

# Modules
/: prepare scripts FORCE
	$(cmd_crmodverdir)
	$(Q)$(MAKE) KBUILD_MODULES=$(if $(CONFIG_MODULES),1) \
	$(build)=$(build-dir)
# Make sure the latest headers are built for Documentation
Documentation/ samples/: headers_install
%/: prepare scripts FORCE
	$(cmd_crmodverdir)
	$(Q)$(MAKE) KBUILD_MODULES=$(if $(CONFIG_MODULES),1) \
	$(build)=$(build-dir)
%.ko: prepare scripts FORCE
	$(cmd_crmodverdir)
	$(Q)$(MAKE) KBUILD_MODULES=$(if $(CONFIG_MODULES),1)   \
	$(build)=$(build-dir) $(@:.ko=.o)
	$(Q)$(MAKE) -f $(srctree)/scripts/Makefile.modpost

# FIXME Should go into a make.lib or something
# ===========================================================================

quiet_cmd_rmdirs = $(if $(wildcard $(rm-dirs)),CLEAN   $(wildcard $(rm-dirs)))
      cmd_rmdirs = rm -rf $(rm-dirs)

quiet_cmd_rmfiles = $(if $(wildcard $(rm-files)),CLEAN   $(wildcard $(rm-files)))
      cmd_rmfiles = rm -f $(rm-files)

# Run depmod only if we have System.map and depmod is executable
quiet_cmd_depmod = DEPMOD  $(KERNELRELEASE)
      cmd_depmod = $(CONFIG_SHELL) $(srctree)/scripts/depmod.sh $(DEPMOD) \
                   $(KERNELRELEASE) "$(patsubst y,_,$(CONFIG_HAVE_UNDERSCORE_SYMBOL_PREFIX))"

# Create temporary dir for module support files
# clean it up only when building all modules
cmd_crmodverdir = $(Q)mkdir -p $(MODVERDIR) \
                  $(if $(KBUILD_MODULES),; rm -f $(MODVERDIR)/*)

# read all saved command lines

targets := $(wildcard $(sort $(targets)))
cmd_files := $(wildcard .*.cmd $(foreach f,$(targets),$(dir $(f)).$(notdir $(f)).cmd))

ifneq ($(cmd_files),)
  $(cmd_files): ;	# Do not try to update included dependency files
  include $(cmd_files)
endif

endif	# skip-makefile

PHONY += FORCE
FORCE:

# Declare the contents of the .PHONY variable as phony.  We keep that
# information in a variable so we can use it in if_changed and friends.
.PHONY: $(PHONY)<|MERGE_RESOLUTION|>--- conflicted
+++ resolved
@@ -348,12 +348,8 @@
 # Make variables (CC, etc...)
 AS		= $(CROSS_COMPILE)as
 LD		= $(CROSS_COMPILE)ld
-<<<<<<< HEAD
 REAL_CC		= $(CROSS_COMPILE)gcc
-=======
 LDGOLD		= $(CROSS_COMPILE)ld.gold
-CC		= $(CROSS_COMPILE)gcc
->>>>>>> b324a701
 CPP		= $(CC) -E
 AR		= $(CROSS_COMPILE)ar
 NM		= $(CROSS_COMPILE)nm
