--- conflicted
+++ resolved
@@ -655,7 +655,6 @@
 # Defaults to vmlinux, but the arch makefile usually adds further targets
 all: vmlinux
 
-<<<<<<< HEAD
 # Make toolchain changes before including arch/$(SRCARCH)/Makefile to ensure
 # ar/cc/ld-* macros return correct values.
 ifdef CONFIG_LTO_CLANG
@@ -669,13 +668,12 @@
 LLVM_DIS	:= llvm-dis
 export LLVM_AR LLVM_DIS
 endif
-=======
+
 KBUILD_CFLAGS	+= $(call cc-option,-fno-PIE)
 KBUILD_AFLAGS	+= $(call cc-option,-fno-PIE)
 CFLAGS_GCOV	:= -fprofile-arcs -ftest-coverage -fno-tree-loop-im $(call cc-disable-warning,maybe-uninitialized,)
 CFLAGS_KCOV	:= $(call cc-option,-fsanitize-coverage=trace-pc,)
 export CFLAGS_GCOV CFLAGS_KCOV
->>>>>>> 6ac9f306
 
 # The arch Makefile can set ARCH_{CPP,A,C}FLAGS to override the default
 # values of the respective KBUILD_* variables
