/*
 *   (Tentative) USB Audio Driver for ALSA
 *
 *   Mixer control part
 *
 *   Copyright (c) 2002 by Takashi Iwai <tiwai@suse.de>
 *
 *   Many codes borrowed from audio.c by
 *	    Alan Cox (alan@lxorguk.ukuu.org.uk)
 *	    Thomas Sailer (sailer@ife.ee.ethz.ch)
 *
 *
 *   This program is free software; you can redistribute it and/or modify
 *   it under the terms of the GNU General Public License as published by
 *   the Free Software Foundation; either version 2 of the License, or
 *   (at your option) any later version.
 *
 *   This program is distributed in the hope that it will be useful,
 *   but WITHOUT ANY WARRANTY; without even the implied warranty of
 *   MERCHANTABILITY or FITNESS FOR A PARTICULAR PURPOSE.  See the
 *   GNU General Public License for more details.
 *
 *   You should have received a copy of the GNU General Public License
 *   along with this program; if not, write to the Free Software
 *   Foundation, Inc., 59 Temple Place, Suite 330, Boston, MA  02111-1307 USA
 *
 */

/*
 * TODOs, for both the mixer and the streaming interfaces:
 *
 *  - support for UAC2 effect units
 *  - support for graphical equalizers
 *  - RANGE and MEM set commands (UAC2)
 *  - RANGE and MEM interrupt dispatchers (UAC2)
 *  - audio channel clustering (UAC2)
 *  - audio sample rate converter units (UAC2)
 *  - proper handling of clock multipliers (UAC2)
 *  - dispatch clock change notifications (UAC2)
 *  	- stop PCM streams which use a clock that became invalid
 *  	- stop PCM streams which use a clock selector that has changed
 *  	- parse available sample rates again when clock sources changed
 */

#include <linux/bitops.h>
#include <linux/init.h>
#include <linux/list.h>
#include <linux/log2.h>
#include <linux/slab.h>
#include <linux/string.h>
#include <linux/usb.h>
#include <linux/usb/audio.h>
#include <linux/usb/audio-v2.h>
#include <linux/usb/audio-v3.h>

#include <sound/core.h>
#include <sound/control.h>
#include <sound/hwdep.h>
#include <sound/info.h>
#include <sound/tlv.h>

#include "usbaudio.h"
#include "mixer.h"
#include "helper.h"
#include "mixer_quirks.h"
#include "power.h"

#define MAX_ID_ELEMS	256

struct usb_audio_term {
	int id;
	int type;
	int channels;
	unsigned int chconfig;
	int name;
};

struct usbmix_name_map;

struct mixer_build {
	struct snd_usb_audio *chip;
	struct usb_mixer_interface *mixer;
	unsigned char *buffer;
	unsigned int buflen;
	DECLARE_BITMAP(unitbitmap, MAX_ID_ELEMS);
	DECLARE_BITMAP(termbitmap, MAX_ID_ELEMS);
	struct usb_audio_term oterm;
	const struct usbmix_name_map *map;
	const struct usbmix_selector_map *selector_map;
};

/*E-mu 0202/0404/0204 eXtension Unit(XU) control*/
enum {
	USB_XU_CLOCK_RATE 		= 0xe301,
	USB_XU_CLOCK_SOURCE		= 0xe302,
	USB_XU_DIGITAL_IO_STATUS	= 0xe303,
	USB_XU_DEVICE_OPTIONS		= 0xe304,
	USB_XU_DIRECT_MONITORING	= 0xe305,
	USB_XU_METERING			= 0xe306
};
enum {
	USB_XU_CLOCK_SOURCE_SELECTOR = 0x02,	/* clock source*/
	USB_XU_CLOCK_RATE_SELECTOR = 0x03,	/* clock rate */
	USB_XU_DIGITAL_FORMAT_SELECTOR = 0x01,	/* the spdif format */
	USB_XU_SOFT_LIMIT_SELECTOR = 0x03	/* soft limiter */
};

/*
 * manual mapping of mixer names
 * if the mixer topology is too complicated and the parsed names are
 * ambiguous, add the entries in usbmixer_maps.c.
 */
#include "mixer_maps.c"

static const struct usbmix_name_map *
find_map(struct mixer_build *state, int unitid, int control)
{
	const struct usbmix_name_map *p = state->map;

	if (!p)
		return NULL;

	for (p = state->map; p->id; p++) {
		if (p->id == unitid &&
		    (!control || !p->control || control == p->control))
			return p;
	}
	return NULL;
}

/* get the mapped name if the unit matches */
static int
check_mapped_name(const struct usbmix_name_map *p, char *buf, int buflen)
{
	if (!p || !p->name)
		return 0;

	buflen--;
	return strlcpy(buf, p->name, buflen);
}

/* ignore the error value if ignore_ctl_error flag is set */
#define filter_error(cval, err) \
	((cval)->head.mixer->ignore_ctl_error ? 0 : (err))

/* check whether the control should be ignored */
static inline int
check_ignored_ctl(const struct usbmix_name_map *p)
{
	if (!p || p->name || p->dB)
		return 0;
	return 1;
}

/* dB mapping */
static inline void check_mapped_dB(const struct usbmix_name_map *p,
				   struct usb_mixer_elem_info *cval)
{
	if (p && p->dB) {
		cval->dBmin = p->dB->min;
		cval->dBmax = p->dB->max;
		cval->initialized = 1;
	}
}

/* get the mapped selector source name */
static int check_mapped_selector_name(struct mixer_build *state, int unitid,
				      int index, char *buf, int buflen)
{
	const struct usbmix_selector_map *p;

	if (!state->selector_map)
		return 0;
	for (p = state->selector_map; p->id; p++) {
		if (p->id == unitid && index < p->count)
			return strlcpy(buf, p->names[index], buflen);
	}
	return 0;
}

/*
 * find an audio control unit with the given unit id
 */
static void *find_audio_control_unit(struct mixer_build *state,
				     unsigned char unit)
{
	/* we just parse the header */
	struct uac_feature_unit_descriptor *hdr = NULL;

	if (state->mixer->protocol == UAC_VERSION_3) {
		int i;

		for (i = 0; i < NUM_BADD_DESCS; i++) {
			hdr = (void *)badd_desc_list[i];
			if (hdr->bUnitID == unit)
				return hdr;
		}

		return NULL;
	}
	while ((hdr = snd_usb_find_desc(state->buffer, state->buflen, hdr,
					USB_DT_CS_INTERFACE)) != NULL) {
		if (hdr->bLength >= 4 &&
		    hdr->bDescriptorSubtype >= UAC_INPUT_TERMINAL &&
		    hdr->bDescriptorSubtype <= UAC2_SAMPLE_RATE_CONVERTER &&
		    hdr->bUnitID == unit)
			return hdr;
	}

	return NULL;
}

/*
 * copy a string with the given id
 */
static int snd_usb_copy_string_desc(struct mixer_build *state,
				    int index, char *buf, int maxlen)
{
	int len = usb_string(state->chip->dev, index, buf, maxlen - 1);

	if (len < 0)
		return 0;

	buf[len] = 0;
	return len;
}

/*
 * convert from the byte/word on usb descriptor to the zero-based integer
 */
static int convert_signed_value(struct usb_mixer_elem_info *cval, int val)
{
	switch (cval->val_type) {
	case USB_MIXER_BOOLEAN:
		return !!val;
	case USB_MIXER_INV_BOOLEAN:
		return !val;
	case USB_MIXER_U8:
		val &= 0xff;
		break;
	case USB_MIXER_S8:
		val &= 0xff;
		if (val >= 0x80)
			val -= 0x100;
		break;
	case USB_MIXER_U16:
		val &= 0xffff;
		break;
	case USB_MIXER_S16:
		val &= 0xffff;
		if (val >= 0x8000)
			val -= 0x10000;
		break;
	}
	return val;
}

/*
 * convert from the zero-based int to the byte/word for usb descriptor
 */
static int convert_bytes_value(struct usb_mixer_elem_info *cval, int val)
{
	switch (cval->val_type) {
	case USB_MIXER_BOOLEAN:
		return !!val;
	case USB_MIXER_INV_BOOLEAN:
		return !val;
	case USB_MIXER_S8:
	case USB_MIXER_U8:
		return val & 0xff;
	case USB_MIXER_S16:
	case USB_MIXER_U16:
		return val & 0xffff;
	}
	return 0; /* not reached */
}

static int get_relative_value(struct usb_mixer_elem_info *cval, int val)
{
	if (!cval->res)
		cval->res = 1;
	if (val < cval->min)
		return 0;
	else if (val >= cval->max)
		return (cval->max - cval->min + cval->res - 1) / cval->res;
	else
		return (val - cval->min) / cval->res;
}

static int get_abs_value(struct usb_mixer_elem_info *cval, int val)
{
	if (val < 0)
		return cval->min;
	if (!cval->res)
		cval->res = 1;
	val *= cval->res;
	val += cval->min;
	if (val > cval->max)
		return cval->max;
	return val;
}

static int uac2_ctl_value_size(int val_type)
{
	switch (val_type) {
	case USB_MIXER_S32:
	case USB_MIXER_U32:
		return 4;
	case USB_MIXER_S16:
	case USB_MIXER_U16:
		return 2;
	default:
		return 1;
	}
	return 0; /* unreachable */
}


/*
 * retrieve a mixer value
 */

static int get_ctl_value_v1(struct usb_mixer_elem_info *cval, int request,
			    int validx, int *value_ret)
{
	struct snd_usb_audio *chip = cval->head.mixer->chip;
	unsigned char buf[2];
	int val_len = cval->val_type >= USB_MIXER_S16 ? 2 : 1;
	int timeout = 10;
	int idx = 0, err;

	err = snd_usb_lock_shutdown(chip);
	if (err < 0)
		return -EIO;

	while (timeout-- > 0) {
		idx = snd_usb_ctrl_intf(chip) | (cval->head.id << 8);
		if (snd_usb_ctl_msg(chip->dev, usb_rcvctrlpipe(chip->dev, 0), request,
				    USB_RECIP_INTERFACE | USB_TYPE_CLASS | USB_DIR_IN,
				    validx, idx, buf, val_len) >= val_len) {
			*value_ret = convert_signed_value(cval, snd_usb_combine_bytes(buf, val_len));
			err = 0;
			goto out;
		}
	}
	usb_audio_dbg(chip,
		"cannot get ctl value: req = %#x, wValue = %#x, wIndex = %#x, type = %d\n",
		request, validx, idx, cval->val_type);
	err = -EINVAL;

 out:
	snd_usb_unlock_shutdown(chip);
	return err;
}

static int get_ctl_value_v2(struct usb_mixer_elem_info *cval, int request,
			    int validx, int *value_ret)
{
	struct snd_usb_audio *chip = cval->head.mixer->chip;
	/* enough space for one range */
	unsigned char buf[sizeof(__u16) + 3 * sizeof(__u32)];
	unsigned char *val;
	int idx = 0, ret, val_size, size;
	__u8 bRequest;

	val_size = uac2_ctl_value_size(cval->val_type);

	if (request == UAC_GET_CUR) {
		bRequest = UAC2_CS_CUR;
		size = val_size;
	} else {
		bRequest = UAC2_CS_RANGE;
		size = sizeof(__u16) + 3 * val_size;
	}

	memset(buf, 0, sizeof(buf));

	ret = snd_usb_lock_shutdown(chip) ? -EIO : 0;
	if (ret)
		goto error;

	idx = snd_usb_ctrl_intf(chip) | (cval->head.id << 8);
	ret = snd_usb_ctl_msg(chip->dev, usb_rcvctrlpipe(chip->dev, 0), bRequest,
			      USB_RECIP_INTERFACE | USB_TYPE_CLASS | USB_DIR_IN,
			      validx, idx, buf, size);
	snd_usb_unlock_shutdown(chip);

	if (ret < 0) {
error:
		usb_audio_err(chip,
			"cannot get ctl value: req = %#x, wValue = %#x, wIndex = %#x, type = %d\n",
			request, validx, idx, cval->val_type);
		return ret;
	}

	/* FIXME: how should we handle multiple triplets here? */

	switch (request) {
	case UAC_GET_CUR:
		val = buf;
		break;
	case UAC_GET_MIN:
		val = buf + sizeof(__u16);
		break;
	case UAC_GET_MAX:
		val = buf + sizeof(__u16) + val_size;
		break;
	case UAC_GET_RES:
		val = buf + sizeof(__u16) + val_size * 2;
		break;
	default:
		return -EINVAL;
	}

	*value_ret = convert_signed_value(cval,
					  snd_usb_combine_bytes(val, val_size));

	return 0;
}

static int get_ctl_value(struct usb_mixer_elem_info *cval, int request,
			 int validx, int *value_ret)
{
	validx += cval->idx_off;

	return (cval->head.mixer->protocol == UAC_VERSION_1) ?
		get_ctl_value_v1(cval, request, validx, value_ret) :
		get_ctl_value_v2(cval, request, validx, value_ret);
}

static int get_cur_ctl_value(struct usb_mixer_elem_info *cval,
			     int validx, int *value)
{
	return get_ctl_value(cval, UAC_GET_CUR, validx, value);
}

/* channel = 0: master, 1 = first channel */
static inline int get_cur_mix_raw(struct usb_mixer_elem_info *cval,
				  int channel, int *value)
{
	return get_ctl_value(cval, UAC_GET_CUR,
			     (cval->control << 8) | channel,
			     value);
}

int snd_usb_get_cur_mix_value(struct usb_mixer_elem_info *cval,
			     int channel, int index, int *value)
{
	int err;

	if (cval->cached & (1 << channel)) {
		*value = cval->cache_val[index];
		return 0;
	}
	err = get_cur_mix_raw(cval, channel, value);
	if (err < 0) {
		if (!cval->head.mixer->ignore_ctl_error)
			usb_audio_dbg(cval->head.mixer->chip,
				"cannot get current value for control %d ch %d: err = %d\n",
				      cval->control, channel, err);
		return err;
	}
	cval->cached |= 1 << channel;
	cval->cache_val[index] = *value;
	return 0;
}

/*
 * set a mixer value
 */

int snd_usb_mixer_set_ctl_value(struct usb_mixer_elem_info *cval,
				int request, int validx, int value_set)
{
	struct snd_usb_audio *chip = cval->head.mixer->chip;
	unsigned char buf[4];
	int idx = 0, val_len, err, timeout = 10;

	validx += cval->idx_off;

	if (cval->head.mixer->protocol == UAC_VERSION_1) {
		val_len = cval->val_type >= USB_MIXER_S16 ? 2 : 1;
	} else { /* UAC_VERSION_2 */
		val_len = uac2_ctl_value_size(cval->val_type);

		/* FIXME */
		if (request != UAC_SET_CUR) {
			usb_audio_dbg(chip, "RANGE setting not yet supported\n");
			return -EINVAL;
		}

		request = UAC2_CS_CUR;
	}

	value_set = convert_bytes_value(cval, value_set);
	buf[0] = value_set & 0xff;
	buf[1] = (value_set >> 8) & 0xff;
	buf[2] = (value_set >> 16) & 0xff;
	buf[3] = (value_set >> 24) & 0xff;

	err = snd_usb_lock_shutdown(chip);
	if (err < 0)
		return -EIO;

	while (timeout-- > 0) {
		idx = snd_usb_ctrl_intf(chip) | (cval->head.id << 8);
		if (snd_usb_ctl_msg(chip->dev,
				    usb_sndctrlpipe(chip->dev, 0), request,
				    USB_RECIP_INTERFACE | USB_TYPE_CLASS | USB_DIR_OUT,
				    validx, idx, buf, val_len) >= 0) {
			err = 0;
			goto out;
		}
	}
	usb_audio_dbg(chip, "cannot set ctl value: req = %#x, wValue = %#x, wIndex = %#x, type = %d, data = %#x/%#x\n",
		      request, validx, idx, cval->val_type, buf[0], buf[1]);
	err = -EINVAL;

 out:
	snd_usb_unlock_shutdown(chip);
	return err;
}

static int set_cur_ctl_value(struct usb_mixer_elem_info *cval,
			     int validx, int value)
{
	return snd_usb_mixer_set_ctl_value(cval, UAC_SET_CUR, validx, value);
}

int snd_usb_set_cur_mix_value(struct usb_mixer_elem_info *cval, int channel,
			     int index, int value)
{
	int err;
	unsigned int read_only = (channel == 0) ?
		cval->master_readonly :
		cval->ch_readonly & (1 << (channel - 1));

	if (read_only) {
		usb_audio_dbg(cval->head.mixer->chip,
			      "%s(): channel %d of control %d is read_only\n",
			    __func__, channel, cval->control);
		return 0;
	}

	err = snd_usb_mixer_set_ctl_value(cval,
					  UAC_SET_CUR, (cval->control << 8) | channel,
					  value);
	if (err < 0)
		return err;
	cval->cached |= 1 << channel;
	cval->cache_val[index] = value;
	return 0;
}

/*
 * TLV callback for mixer volume controls
 */
int snd_usb_mixer_vol_tlv(struct snd_kcontrol *kcontrol, int op_flag,
			 unsigned int size, unsigned int __user *_tlv)
{
	struct usb_mixer_elem_info *cval = kcontrol->private_data;
	DECLARE_TLV_DB_MINMAX(scale, 0, 0);

	if (size < sizeof(scale))
		return -ENOMEM;
	if (cval->min_mute)
		scale[0] = SNDRV_CTL_TLVT_DB_MINMAX_MUTE;
	scale[2] = cval->dBmin;
	scale[3] = cval->dBmax;
	if (copy_to_user(_tlv, scale, sizeof(scale)))
		return -EFAULT;
	return 0;
}

/*
 * parser routines begin here...
 */

static int parse_audio_unit(struct mixer_build *state, int unitid);


/*
 * check if the input/output channel routing is enabled on the given bitmap.
 * used for mixer unit parser
 */
static int check_matrix_bitmap(unsigned char *bmap,
			       int ich, int och, int num_outs)
{
	int idx = ich * num_outs + och;
	return bmap[idx >> 3] & (0x80 >> (idx & 7));
}

/*
 * add an alsa control element
 * search and increment the index until an empty slot is found.
 *
 * if failed, give up and free the control instance.
 */

int snd_usb_mixer_add_control(struct usb_mixer_elem_list *list,
			      struct snd_kcontrol *kctl)
{
	struct usb_mixer_interface *mixer = list->mixer;
	int err;

	while (snd_ctl_find_id(mixer->chip->card, &kctl->id))
		kctl->id.index++;
	if ((err = snd_ctl_add(mixer->chip->card, kctl)) < 0) {
		usb_audio_dbg(mixer->chip, "cannot add control (err = %d)\n",
			      err);
		return err;
	}
	list->kctl = kctl;
	list->next_id_elem = mixer->id_elems[list->id];
	mixer->id_elems[list->id] = list;
	return 0;
}

/*
 * get a terminal name string
 */

static struct iterm_name_combo {
	int type;
	char *name;
} iterm_names[] = {
	{ 0x0300, "Output" },
	{ 0x0301, "Speaker" },
	{ 0x0302, "Headphone" },
	{ 0x0303, "HMD Audio" },
	{ 0x0304, "Desktop Speaker" },
	{ 0x0305, "Room Speaker" },
	{ 0x0306, "Com Speaker" },
	{ 0x0307, "LFE" },
	{ 0x0600, "External In" },
	{ 0x0601, "Analog In" },
	{ 0x0602, "Digital In" },
	{ 0x0603, "Line" },
	{ 0x0604, "Legacy In" },
	{ 0x0605, "IEC958 In" },
	{ 0x0606, "1394 DA Stream" },
	{ 0x0607, "1394 DV Stream" },
	{ 0x0700, "Embedded" },
	{ 0x0701, "Noise Source" },
	{ 0x0702, "Equalization Noise" },
	{ 0x0703, "CD" },
	{ 0x0704, "DAT" },
	{ 0x0705, "DCC" },
	{ 0x0706, "MiniDisk" },
	{ 0x0707, "Analog Tape" },
	{ 0x0708, "Phonograph" },
	{ 0x0709, "VCR Audio" },
	{ 0x070a, "Video Disk Audio" },
	{ 0x070b, "DVD Audio" },
	{ 0x070c, "TV Tuner Audio" },
	{ 0x070d, "Satellite Rec Audio" },
	{ 0x070e, "Cable Tuner Audio" },
	{ 0x070f, "DSS Audio" },
	{ 0x0710, "Radio Receiver" },
	{ 0x0711, "Radio Transmitter" },
	{ 0x0712, "Multi-Track Recorder" },
	{ 0x0713, "Synthesizer" },
	{ 0 },
};

static int get_term_name(struct mixer_build *state, struct usb_audio_term *iterm,
			 unsigned char *name, int maxlen, int term_only)
{
	struct iterm_name_combo *names;

	if (iterm->name)
		return snd_usb_copy_string_desc(state, iterm->name,
						name, maxlen);

	/* virtual type - not a real terminal */
	if (iterm->type >> 16) {
		if (term_only)
			return 0;
		switch (iterm->type >> 16) {
		case UAC_SELECTOR_UNIT:
			strcpy(name, "Selector");
			return 8;
		case UAC1_PROCESSING_UNIT:
			strcpy(name, "Process Unit");
			return 12;
		case UAC1_EXTENSION_UNIT:
			strcpy(name, "Ext Unit");
			return 8;
		case UAC_MIXER_UNIT:
			strcpy(name, "Mixer");
			return 5;
		default:
			return sprintf(name, "Unit %d", iterm->id);
		}
	}

	switch (iterm->type & 0xff00) {
	case 0x0100:
		strcpy(name, "PCM");
		return 3;
	case 0x0200:
		strcpy(name, "Mic");
		return 3;
	case 0x0400:
		strcpy(name, "Headset");
		return 7;
	case 0x0500:
		strcpy(name, "Phone");
		return 5;
	}

	for (names = iterm_names; names->type; names++) {
		if (names->type == iterm->type) {
			strcpy(name, names->name);
			return strlen(names->name);
		}
	}

	return 0;
}

/*
 * parse the source unit recursively until it reaches to a terminal
 * or a branched unit.
 */
static int __check_input_term(struct mixer_build *state, int id,
			    struct usb_audio_term *term)
{
	int err;
	void *p1;
	unsigned char *hdr;

	memset(term, 0, sizeof(*term));
	for (;;) {
		/* a loop in the terminal chain? */
		if (test_and_set_bit(id, state->termbitmap))
			return -EINVAL;

		p1 = find_audio_control_unit(state, id);
		if (!p1)
			break;

		hdr = p1;
		term->id = id;
		switch (hdr[2]) {
		case UAC_INPUT_TERMINAL:
			if (state->mixer->protocol == UAC_VERSION_1) {
				struct uac_input_terminal_descriptor *d = p1;
				term->type = le16_to_cpu(d->wTerminalType);
				term->channels = d->bNrChannels;
				term->chconfig = le16_to_cpu(d->wChannelConfig);
				term->name = d->iTerminal;
			} else if (state->mixer->protocol == UAC_VERSION_2) {
				struct uac2_input_terminal_descriptor *d = p1;

				/* call recursively to verify that the
				 * referenced clock entity is valid */
				err = __check_input_term(state, d->bCSourceID, term);
				if (err < 0)
					return err;

				/* save input term properties after recursion,
				 * to ensure they are not overriden by the
				 * recursion calls */
				term->id = id;
				term->type = le16_to_cpu(d->wTerminalType);
				term->channels = d->bNrChannels;
				term->chconfig = le32_to_cpu(d->bmChannelConfig);
				term->name = d->iTerminal;
			} else { /* UAC_VERSION_3 */
				struct uac3_input_terminal_descriptor *d = p1;

				err = __check_input_term(state,
							d->bCSourceID, term);
				if (err < 0)
					return err;

				term->id = id;
				term->type = d->wTerminalType;
				if (d->wClusterDescrID == CLUSTER_ID_MONO) {
					term->channels = NUM_CHANNELS_MONO;
					term->chconfig = BADD_CH_CONFIG_MONO;
				} else {
					term->channels = NUM_CHANNELS_STEREO;
					term->chconfig = BADD_CH_CONFIG_STEREO;
				}
				term->name = d->wTerminalDescrStr;
			}
			return 0;
		case UAC_FEATURE_UNIT: {
			/* the header is the same for v1 and v2 */
			struct uac_feature_unit_descriptor *d = p1;
			id = d->bSourceID;
			break; /* continue to parse */
		}
		case UAC_MIXER_UNIT: {
			struct uac_mixer_unit_descriptor *d = p1;
			term->type = d->bDescriptorSubtype << 16; /* virtual type */
			term->channels = uac_mixer_unit_bNrChannels(d);
			term->chconfig = uac_mixer_unit_wChannelConfig(d, state->mixer->protocol);
			term->name = uac_mixer_unit_iMixer(d);
			return 0;
		}
		case UAC_SELECTOR_UNIT:
		/* UAC3_MIXER_UNIT_V3 */
		case UAC2_CLOCK_SELECTOR:
		/* UAC3_CLOCK_SOURCE */ {
			if (state->mixer->protocol == UAC_VERSION_3
				&& hdr[2] == UAC3_CLOCK_SOURCE) {
				struct uac3_clock_source_descriptor *d = p1;

				term->type = d->bDescriptorSubtype << 16;
				term->id = id;
				term->name = d->wClockSourceStr;
			} else if (state->mixer->protocol == UAC_VERSION_3
					&& hdr[2] == UAC3_MIXER_UNIT_V3) {
				struct uac3_mixer_unit_descriptor *d = p1;

				term->type = d->bDescriptorSubtype << 16;
				if (d->wClusterDescrID == CLUSTER_ID_MONO) {
					term->channels = NUM_CHANNELS_MONO;
					term->chconfig = BADD_CH_CONFIG_MONO;
				} else {
					term->channels = NUM_CHANNELS_STEREO;
					term->chconfig = BADD_CH_CONFIG_STEREO;
				}
				term->name = d->wMixerDescrStr;
			} else {
				struct uac_selector_unit_descriptor *d = p1;
				/* call recursively to retrieve channel info */
				err = __check_input_term(state,
							d->baSourceID[0], term);
				if (err < 0)
					return err;
				/* virtual type */
				term->type = d->bDescriptorSubtype << 16;
				term->id = id;
				term->name = uac_selector_unit_iSelector(d);
			}
			return 0;
		}
		case UAC1_PROCESSING_UNIT:
		case UAC1_EXTENSION_UNIT:
		/* UAC2_PROCESSING_UNIT_V2 */
		/* UAC2_EFFECT_UNIT */
		/* UAC3_FEATURE_UNIT_V3 */
		case UAC2_EXTENSION_UNIT_V2: {
			if (state->mixer->protocol == UAC_VERSION_3) {
				struct uac_feature_unit_descriptor *d = p1;

				id = d->bSourceID;
			} else {
				struct uac_processing_unit_descriptor *d = p1;

				if (state->mixer->protocol == UAC_VERSION_2 &&
					hdr[2] == UAC2_EFFECT_UNIT) {
					/* UAC2/UAC1 unit IDs overlap here in an
					 * uncompatible way. Ignore this unit
					 * for now.
					 */
					return 0;
				}

				if (d->bNrInPins) {
					id = d->baSourceID[0];
					break; /* continue to parse */
				}
				/* virtual type */
				term->type = d->bDescriptorSubtype << 16;
				term->channels =
					uac_processing_unit_bNrChannels(d);
				term->chconfig =
					uac_processing_unit_wChannelConfig(
						d, state->mixer->protocol);
				term->name = uac_processing_unit_iProcessing(
						d, state->mixer->protocol);
				return 0;
			}
			break;
		}
		case UAC2_CLOCK_SOURCE: {
			struct uac_clock_source_descriptor *d = p1;
			term->type = d->bDescriptorSubtype << 16; /* virtual type */
			term->id = id;
			term->name = d->iClockSource;
			return 0;
		}
		default:
			return -ENODEV;
		}
	}
	return -ENODEV;
}


static int check_input_term(struct mixer_build *state, int id,
			    struct usb_audio_term *term)
{
	memset(term, 0, sizeof(*term));
	memset(state->termbitmap, 0, sizeof(state->termbitmap));
	return __check_input_term(state, id, term);
}

/*
 * Feature Unit
 */

/* feature unit control information */
struct usb_feature_control_info {
	int control;
	const char *name;
	int type;	 /* data type for uac1 */
	int type_uac2;	/* data type for uac2 if different from uac1, else -1 */
};

static struct usb_feature_control_info audio_feature_info[] = {
	{ UAC_FU_MUTE,			"Mute",			USB_MIXER_INV_BOOLEAN, -1 },
	{ UAC_FU_VOLUME,		"Volume",		USB_MIXER_S16, -1 },
	{ UAC_FU_BASS,			"Tone Control - Bass",	USB_MIXER_S8, -1 },
	{ UAC_FU_MID,			"Tone Control - Mid",	USB_MIXER_S8, -1 },
	{ UAC_FU_TREBLE,		"Tone Control - Treble", USB_MIXER_S8, -1 },
	{ UAC_FU_GRAPHIC_EQUALIZER,	"Graphic Equalizer",	USB_MIXER_S8, -1 }, /* FIXME: not implemented yet */
	{ UAC_FU_AUTOMATIC_GAIN,	"Auto Gain Control",	USB_MIXER_BOOLEAN, -1 },
	{ UAC_FU_DELAY,			"Delay Control",	USB_MIXER_U16, USB_MIXER_U32 },
	{ UAC_FU_BASS_BOOST,		"Bass Boost",		USB_MIXER_BOOLEAN, -1 },
	{ UAC_FU_LOUDNESS,		"Loudness",		USB_MIXER_BOOLEAN, -1 },
	/* UAC2 specific */
	{ UAC2_FU_INPUT_GAIN,		"Input Gain Control",	USB_MIXER_S16, -1 },
	{ UAC2_FU_INPUT_GAIN_PAD,	"Input Gain Pad Control", USB_MIXER_S16, -1 },
	{ UAC2_FU_PHASE_INVERTER,	"Phase Inverter Control", USB_MIXER_BOOLEAN, -1 },
};

/* private_free callback */
void snd_usb_mixer_elem_free(struct snd_kcontrol *kctl)
{
	kfree(kctl->private_data);
	kctl->private_data = NULL;
}

/*
 * interface to ALSA control for feature/mixer units
 */

/* volume control quirks */
static void volume_control_quirks(struct usb_mixer_elem_info *cval,
				  struct snd_kcontrol *kctl)
{
	struct snd_usb_audio *chip = cval->head.mixer->chip;
	switch (chip->usb_id) {
	case USB_ID(0x0763, 0x2030): /* M-Audio Fast Track C400 */
	case USB_ID(0x0763, 0x2031): /* M-Audio Fast Track C600 */
		if (strcmp(kctl->id.name, "Effect Duration") == 0) {
			cval->min = 0x0000;
			cval->max = 0xffff;
			cval->res = 0x00e6;
			break;
		}
		if (strcmp(kctl->id.name, "Effect Volume") == 0 ||
		    strcmp(kctl->id.name, "Effect Feedback Volume") == 0) {
			cval->min = 0x00;
			cval->max = 0xff;
			break;
		}
		if (strstr(kctl->id.name, "Effect Return") != NULL) {
			cval->min = 0xb706;
			cval->max = 0xff7b;
			cval->res = 0x0073;
			break;
		}
		if ((strstr(kctl->id.name, "Playback Volume") != NULL) ||
			(strstr(kctl->id.name, "Effect Send") != NULL)) {
			cval->min = 0xb5fb; /* -73 dB = 0xb6ff */
			cval->max = 0xfcfe;
			cval->res = 0x0073;
		}
		break;

	case USB_ID(0x0763, 0x2081): /* M-Audio Fast Track Ultra 8R */
	case USB_ID(0x0763, 0x2080): /* M-Audio Fast Track Ultra */
		if (strcmp(kctl->id.name, "Effect Duration") == 0) {
			usb_audio_info(chip,
				       "set quirk for FTU Effect Duration\n");
			cval->min = 0x0000;
			cval->max = 0x7f00;
			cval->res = 0x0100;
			break;
		}
		if (strcmp(kctl->id.name, "Effect Volume") == 0 ||
		    strcmp(kctl->id.name, "Effect Feedback Volume") == 0) {
			usb_audio_info(chip,
				       "set quirks for FTU Effect Feedback/Volume\n");
			cval->min = 0x00;
			cval->max = 0x7f;
			break;
		}
		break;

	case USB_ID(0x0d8c, 0x0103):
		if (!strcmp(kctl->id.name, "PCM Playback Volume")) {
			usb_audio_info(chip,
				 "set volume quirk for CM102-A+/102S+\n");
			cval->min = -256;
		}
		break;

	case USB_ID(0x0471, 0x0101):
	case USB_ID(0x0471, 0x0104):
	case USB_ID(0x0471, 0x0105):
	case USB_ID(0x0672, 0x1041):
	/* quirk for UDA1321/N101.
	 * note that detection between firmware 2.1.1.7 (N101)
	 * and later 2.1.1.21 is not very clear from datasheets.
	 * I hope that the min value is -15360 for newer firmware --jk
	 */
		if (!strcmp(kctl->id.name, "PCM Playback Volume") &&
		    cval->min == -15616) {
			usb_audio_info(chip,
				 "set volume quirk for UDA1321/N101 chip\n");
			cval->max = -256;
		}
		break;

	case USB_ID(0x046d, 0x09a4):
		if (!strcmp(kctl->id.name, "Mic Capture Volume")) {
			usb_audio_info(chip,
				"set volume quirk for QuickCam E3500\n");
			cval->min = 6080;
			cval->max = 8768;
			cval->res = 192;
		}
		break;

	case USB_ID(0x046d, 0x0807): /* Logitech Webcam C500 */
	case USB_ID(0x046d, 0x0808):
	case USB_ID(0x046d, 0x0809):
	case USB_ID(0x046d, 0x0819): /* Logitech Webcam C210 */
	case USB_ID(0x046d, 0x081b): /* HD Webcam c310 */
	case USB_ID(0x046d, 0x081d): /* HD Webcam c510 */
	case USB_ID(0x046d, 0x0825): /* HD Webcam c270 */
	case USB_ID(0x046d, 0x0826): /* HD Webcam c525 */
	case USB_ID(0x046d, 0x08ca): /* Logitech Quickcam Fusion */
	case USB_ID(0x046d, 0x0991):
	case USB_ID(0x046d, 0x09a2): /* QuickCam Communicate Deluxe/S7500 */
	/* Most audio usb devices lie about volume resolution.
	 * Most Logitech webcams have res = 384.
	 * Probably there is some logitech magic behind this number --fishor
	 */
		if (!strcmp(kctl->id.name, "Mic Capture Volume")) {
			usb_audio_info(chip,
				"set resolution quirk: cval->res = 384\n");
			cval->res = 384;
		}
		break;
<<<<<<< HEAD

	case USB_ID(0x1130, 0x1620): /* Logitech Speakers S150 */
	/* This audio device has 2 channels and it explicitly requires the
	 * host to send SET_CUR command on the volume control of both the
	 * channels. 7936 = 0x1F00 is the default value.
	 */
		if (cval->channels == 2)
			snd_usb_mixer_set_ctl_value(cval, UAC_SET_CUR,
						(cval->control << 8) | 2, 7936);
		break;

=======
	case USB_ID(0x0495, 0x3042): /* ESS Technology Asus USB DAC */
		if ((strstr(kctl->id.name, "Playback Volume") != NULL) ||
			strstr(kctl->id.name, "Capture Volume") != NULL) {
			cval->min >>= 8;
			cval->max = 0;
			cval->res = 1;
		}
		break;
>>>>>>> af5595c4
	}
}

/*
 * retrieve the minimum and maximum values for the specified control
 */
static int get_min_max_with_quirks(struct usb_mixer_elem_info *cval,
				   int default_min, struct snd_kcontrol *kctl)
{
	/* for failsafe */
	cval->min = default_min;
	cval->max = cval->min + 1;
	cval->res = 1;
	cval->dBmin = cval->dBmax = 0;

	if (cval->val_type == USB_MIXER_BOOLEAN ||
	    cval->val_type == USB_MIXER_INV_BOOLEAN) {
		cval->initialized = 1;
	} else {
		int minchn = 0;
		if (cval->cmask) {
			int i;
			for (i = 0; i < MAX_CHANNELS; i++)
				if (cval->cmask & (1 << i)) {
					minchn = i + 1;
					break;
				}
		}
		if (get_ctl_value(cval, UAC_GET_MAX, (cval->control << 8) | minchn, &cval->max) < 0 ||
		    get_ctl_value(cval, UAC_GET_MIN, (cval->control << 8) | minchn, &cval->min) < 0) {
			usb_audio_err(cval->head.mixer->chip,
				      "%d:%d: cannot get min/max values for control %d (id %d)\n",
				   cval->head.id, snd_usb_ctrl_intf(cval->head.mixer->chip),
							       cval->control, cval->head.id);
			return -EINVAL;
		}
		if (get_ctl_value(cval, UAC_GET_RES,
				  (cval->control << 8) | minchn,
				  &cval->res) < 0) {
			cval->res = 1;
		} else {
			int last_valid_res = cval->res;

			while (cval->res > 1) {
				if (snd_usb_mixer_set_ctl_value(cval, UAC_SET_RES,
								(cval->control << 8) | minchn,
								cval->res / 2) < 0)
					break;
				cval->res /= 2;
			}
			if (get_ctl_value(cval, UAC_GET_RES,
					  (cval->control << 8) | minchn, &cval->res) < 0)
				cval->res = last_valid_res;
		}
		if (cval->res == 0)
			cval->res = 1;

		/* Additional checks for the proper resolution
		 *
		 * Some devices report smaller resolutions than actually
		 * reacting.  They don't return errors but simply clip
		 * to the lower aligned value.
		 */
		if (cval->min + cval->res < cval->max) {
			int last_valid_res = cval->res;
			int saved, test, check;
			if (get_cur_mix_raw(cval, minchn, &saved) < 0)
				goto no_res_check;
			for (;;) {
				test = saved;
				if (test < cval->max)
					test += cval->res;
				else
					test -= cval->res;
				if (test < cval->min || test > cval->max ||
				    snd_usb_set_cur_mix_value(cval, minchn, 0, test) ||
				    get_cur_mix_raw(cval, minchn, &check)) {
					cval->res = last_valid_res;
					break;
				}
				if (test == check)
					break;
				cval->res *= 2;
			}
			snd_usb_set_cur_mix_value(cval, minchn, 0, saved);
		}

no_res_check:
		cval->initialized = 1;
	}

	if (kctl)
		volume_control_quirks(cval, kctl);

	/* USB descriptions contain the dB scale in 1/256 dB unit
	 * while ALSA TLV contains in 1/100 dB unit
	 */
	cval->dBmin =
		(convert_signed_value(cval, cval->min) * 100) / (cval->res);
	cval->dBmax =
		(convert_signed_value(cval, cval->max) * 100) / (cval->res);
	if (cval->dBmin > cval->dBmax) {
		/* something is wrong; assume it's either from/to 0dB */
		if (cval->dBmin < 0)
			cval->dBmax = 0;
		else if (cval->dBmin > 0)
			cval->dBmin = 0;
		if (cval->dBmin > cval->dBmax) {
			/* totally crap, return an error */
			return -EINVAL;
		}
	}

	return 0;
}

#define get_min_max(cval, def)	get_min_max_with_quirks(cval, def, NULL)

/* get a feature/mixer unit info */
static int mixer_ctl_feature_info(struct snd_kcontrol *kcontrol,
				  struct snd_ctl_elem_info *uinfo)
{
	struct usb_mixer_elem_info *cval = kcontrol->private_data;

	if (cval->val_type == USB_MIXER_BOOLEAN ||
	    cval->val_type == USB_MIXER_INV_BOOLEAN)
		uinfo->type = SNDRV_CTL_ELEM_TYPE_BOOLEAN;
	else
		uinfo->type = SNDRV_CTL_ELEM_TYPE_INTEGER;
	uinfo->count = cval->channels;
	if (cval->val_type == USB_MIXER_BOOLEAN ||
	    cval->val_type == USB_MIXER_INV_BOOLEAN) {
		uinfo->value.integer.min = 0;
		uinfo->value.integer.max = 1;
	} else {
		if (!cval->initialized) {
			get_min_max_with_quirks(cval, 0, kcontrol);
			if (cval->initialized && cval->dBmin >= cval->dBmax) {
				kcontrol->vd[0].access &= 
					~(SNDRV_CTL_ELEM_ACCESS_TLV_READ |
					  SNDRV_CTL_ELEM_ACCESS_TLV_CALLBACK);
				snd_ctl_notify(cval->head.mixer->chip->card,
					       SNDRV_CTL_EVENT_MASK_INFO,
					       &kcontrol->id);
			}
		}
		uinfo->value.integer.min = 0;
		uinfo->value.integer.max =
			(cval->max - cval->min + cval->res - 1) / cval->res;
	}
	return 0;
}

/* get the current value from feature/mixer unit */
static int mixer_ctl_feature_get(struct snd_kcontrol *kcontrol,
				 struct snd_ctl_elem_value *ucontrol)
{
	struct usb_mixer_elem_info *cval = kcontrol->private_data;
	int c, cnt, val, err;

	ucontrol->value.integer.value[0] = cval->min;
	if (cval->cmask) {
		cnt = 0;
		for (c = 0; c < MAX_CHANNELS; c++) {
			if (!(cval->cmask & (1 << c)))
				continue;
			err = snd_usb_get_cur_mix_value(cval, c + 1, cnt, &val);
			if (err < 0)
				return filter_error(cval, err);
			val = get_relative_value(cval, val);
			ucontrol->value.integer.value[cnt] = val;
			cnt++;
		}
		return 0;
	} else {
		/* master channel */
		err = snd_usb_get_cur_mix_value(cval, 0, 0, &val);
		if (err < 0)
			return filter_error(cval, err);
		val = get_relative_value(cval, val);
		ucontrol->value.integer.value[0] = val;
	}
	return 0;
}

/* put the current value to feature/mixer unit */
static int mixer_ctl_feature_put(struct snd_kcontrol *kcontrol,
				 struct snd_ctl_elem_value *ucontrol)
{
	struct usb_mixer_elem_info *cval = kcontrol->private_data;
	int c, cnt, val, oval, err;
	int changed = 0;

	if (cval->cmask) {
		cnt = 0;
		for (c = 0; c < MAX_CHANNELS; c++) {
			if (!(cval->cmask & (1 << c)))
				continue;
			err = snd_usb_get_cur_mix_value(cval, c + 1, cnt, &oval);
			if (err < 0)
				return filter_error(cval, err);
			val = ucontrol->value.integer.value[cnt];
			val = get_abs_value(cval, val);
			if (oval != val) {
				snd_usb_set_cur_mix_value(cval, c + 1, cnt, val);
				changed = 1;
			}
			cnt++;
		}
	} else {
		/* master channel */
		err = snd_usb_get_cur_mix_value(cval, 0, 0, &oval);
		if (err < 0)
			return filter_error(cval, err);
		val = ucontrol->value.integer.value[0];
		val = get_abs_value(cval, val);
		if (val != oval) {
			snd_usb_set_cur_mix_value(cval, 0, 0, val);
			changed = 1;
		}
	}
	return changed;
}

/* get the current value from a mixer element */
static int mixer_ctl_connector_get(struct snd_kcontrol *kcontrol,
				   struct snd_ctl_elem_value *ucontrol)
{
	struct usb_mixer_elem_info *cval = kcontrol->private_data;
	int val, err;

	err = snd_usb_get_cur_mix_value(cval, 0, 0, &val);
	if (err < 0)
		return filter_error(cval, err);
	val = (val != 0);
	ucontrol->value.integer.value[0] = val;
	return 0;
}

static struct snd_kcontrol_new usb_feature_unit_ctl = {
	.iface = SNDRV_CTL_ELEM_IFACE_MIXER,
	.name = "", /* will be filled later manually */
	.info = mixer_ctl_feature_info,
	.get = mixer_ctl_feature_get,
	.put = mixer_ctl_feature_put,
};

/* the read-only variant */
static struct snd_kcontrol_new usb_feature_unit_ctl_ro = {
	.iface = SNDRV_CTL_ELEM_IFACE_MIXER,
	.name = "", /* will be filled later manually */
	.info = mixer_ctl_feature_info,
	.get = mixer_ctl_feature_get,
	.put = NULL,
};

/* A UAC control mixer control */
static struct snd_kcontrol_new usb_connector_ctl_ro = {
	.iface = SNDRV_CTL_ELEM_IFACE_CARD,
	.name = "", /* will be filled later manually */
	.access = SNDRV_CTL_ELEM_ACCESS_READ,
	.info = snd_ctl_boolean_mono_info,
	.get = mixer_ctl_connector_get,
	.put = NULL,
};

/*
 * This symbol is exported in order to allow the mixer quirks to
 * hook up to the standard feature unit control mechanism
 */
struct snd_kcontrol_new *snd_usb_feature_unit_ctl = &usb_feature_unit_ctl;

/*
 * build a feature control
 */
static size_t append_ctl_name(struct snd_kcontrol *kctl, const char *str)
{
	return strlcat(kctl->id.name, str, sizeof(kctl->id.name));
}

/*
 * A lot of headsets/headphones have a "Speaker" mixer. Make sure we
 * rename it to "Headphone". We determine if something is a headphone
 * similar to how udev determines form factor.
 */
static void check_no_speaker_on_headset(struct snd_kcontrol *kctl,
					struct snd_card *card)
{
	const char *names_to_check[] = {
		"Headset", "headset", "Headphone", "headphone", NULL};
	const char **s;
	bool found = false;

	if (strcmp("Speaker", kctl->id.name))
		return;

	for (s = names_to_check; *s; s++)
		if (strstr(card->shortname, *s)) {
			found = true;
			break;
		}

	if (!found)
		return;

	strlcpy(kctl->id.name, "Headphone", sizeof(kctl->id.name));
}

static struct usb_feature_control_info *get_feature_control_info(int control)
{
	int i;

	for (i = 0; i < ARRAY_SIZE(audio_feature_info); ++i) {
		if (audio_feature_info[i].control == control)
			return &audio_feature_info[i];
	}
	return NULL;
}

static void build_feature_ctl(struct mixer_build *state, void *raw_desc,
			      unsigned int ctl_mask, int control,
			      struct usb_audio_term *iterm, int unitid,
			      int readonly_mask)
{
	struct uac_feature_unit_descriptor *desc = raw_desc;
	struct usb_feature_control_info *ctl_info;
	unsigned int len = 0;
	int mapped_name = 0;
	int nameid;
	struct snd_kcontrol *kctl;
	struct usb_mixer_elem_info *cval;
	const struct usbmix_name_map *map;
	unsigned int range;

	if (state->mixer->protocol == UAC_VERSION_3)
		nameid = ((struct uac3_feature_unit_descriptor *)
				raw_desc)->wFeatureDescrStr;
	else
		nameid = uac_feature_unit_iFeature(desc);

	if (control == UAC_FU_GRAPHIC_EQUALIZER) {
		/* FIXME: not supported yet */
		return;
	}

	map = find_map(state, unitid, control);
	if (check_ignored_ctl(map))
		return;

	cval = kzalloc(sizeof(*cval), GFP_KERNEL);
	if (!cval)
		return;
	snd_usb_mixer_elem_init_std(&cval->head, state->mixer, unitid);
	cval->control = control;
	cval->cmask = ctl_mask;
	ctl_info = get_feature_control_info(control);
	if (!ctl_info) {
		kfree(cval);
		return;
	}
	if (state->mixer->protocol == UAC_VERSION_1)
		cval->val_type = ctl_info->type;
	else /* UAC_VERSION_2 or UAC_VERSION_3*/
		cval->val_type = ctl_info->type_uac2 >= 0 ?
			ctl_info->type_uac2 : ctl_info->type;

	if (ctl_mask == 0) {
		cval->channels = 1;	/* master channel */
		cval->master_readonly = readonly_mask;
	} else {
		int i, c = 0;
		for (i = 0; i < 16; i++)
			if (ctl_mask & (1 << i))
				c++;
		cval->channels = c;
		cval->ch_readonly = readonly_mask;
	}

	/*
	 * If all channels in the mask are marked read-only, make the control
	 * read-only. snd_usb_set_cur_mix_value() will check the mask again and won't
	 * issue write commands to read-only channels.
	 */
	if (cval->channels == readonly_mask)
		kctl = snd_ctl_new1(&usb_feature_unit_ctl_ro, cval);
	else
		kctl = snd_ctl_new1(&usb_feature_unit_ctl, cval);

	if (!kctl) {
		usb_audio_err(state->chip, "cannot malloc kcontrol\n");
		kfree(cval);
		return;
	}
	kctl->private_free = snd_usb_mixer_elem_free;

	len = check_mapped_name(map, kctl->id.name, sizeof(kctl->id.name));
	mapped_name = len != 0;
	if (!len && nameid)
		len = snd_usb_copy_string_desc(state, nameid,
				kctl->id.name, sizeof(kctl->id.name));

	switch (control) {
	case UAC_FU_MUTE:
	case UAC_FU_VOLUME:
		/*
		 * determine the control name.  the rule is:
		 * - if a name id is given in descriptor, use it.
		 * - if the connected input can be determined, then use the name
		 *   of terminal type.
		 * - if the connected output can be determined, use it.
		 * - otherwise, anonymous name.
		 */
		if (!len) {
			len = get_term_name(state, iterm, kctl->id.name,
					    sizeof(kctl->id.name), 1);
			if (!len)
				len = get_term_name(state, &state->oterm,
						    kctl->id.name,
						    sizeof(kctl->id.name), 1);
			if (!len)
				snprintf(kctl->id.name, sizeof(kctl->id.name),
					 "Feature %d", unitid);
		}

		if (!mapped_name)
			check_no_speaker_on_headset(kctl, state->mixer->chip->card);

		/*
		 * determine the stream direction:
		 * if the connected output is USB stream, then it's likely a
		 * capture stream.  otherwise it should be playback (hopefully :)
		 */
		if (!mapped_name && !(state->oterm.type >> 16)) {
			if ((state->oterm.type & 0xff00) == 0x0100)
				append_ctl_name(kctl, " Capture");
			else
				append_ctl_name(kctl, " Playback");
		}
		append_ctl_name(kctl, control == UAC_FU_MUTE ?
				" Switch" : " Volume");
		break;
	default:
		if (!len)
			strlcpy(kctl->id.name, audio_feature_info[control-1].name,
				sizeof(kctl->id.name));
		break;
	}

	/* get min/max values */
	get_min_max_with_quirks(cval, 0, kctl);

	if (control == UAC_FU_VOLUME) {
		check_mapped_dB(map, cval);
		if (cval->dBmin < cval->dBmax || !cval->initialized) {
			kctl->tlv.c = snd_usb_mixer_vol_tlv;
			kctl->vd[0].access |=
				SNDRV_CTL_ELEM_ACCESS_TLV_READ |
				SNDRV_CTL_ELEM_ACCESS_TLV_CALLBACK;
		}
	}

	snd_usb_mixer_fu_apply_quirk(state->mixer, cval, unitid, kctl);

	range = (cval->max - cval->min) / cval->res;
	/*
	 * Are there devices with volume range more than 255? I use a bit more
	 * to be sure. 384 is a resolution magic number found on Logitech
	 * devices. It will definitively catch all buggy Logitech devices.
	 */
	if (range > 384) {
		usb_audio_warn(state->chip,
			       "Warning! Unlikely big volume range (=%u), cval->res is probably wrong.",
			       range);
		usb_audio_warn(state->chip,
			       "[%d] FU [%s] ch = %d, val = %d/%d/%d",
			       cval->head.id, kctl->id.name, cval->channels,
			       cval->min, cval->max, cval->res);
	}

	usb_audio_dbg(state->chip, "[%d] FU [%s] ch = %d, val = %d/%d/%d\n",
		      cval->head.id, kctl->id.name, cval->channels,
		      cval->min, cval->max, cval->res);
	snd_usb_mixer_add_control(&cval->head, kctl);
}

static void get_connector_control_name(struct mixer_build *state,
				       struct usb_audio_term *term,
				       bool is_input, char *name, int name_size)
{
	int name_len = get_term_name(state, term, name, name_size, 0);

	if (name_len == 0)
		strlcpy(name, "Unknown", name_size);

	/*
	 * sound/core/ctljack.c has a convention of naming jack controls
	 * by ending in " Jack".  Make it slightly more useful by
	 * indicating Input or Output after the terminal name.
	 */
	if (is_input)
		strlcat(name, " - Input Jack", name_size);
	else
		strlcat(name, " - Output Jack", name_size);
}

/* Build a mixer control for a UAC connector control (jack-detect) */
static void build_connector_control(struct mixer_build *state,
				    struct usb_audio_term *term, bool is_input)
{
	struct snd_kcontrol *kctl;
	struct usb_mixer_elem_info *cval;

	cval = kzalloc(sizeof(*cval), GFP_KERNEL);
	if (!cval)
		return;
	snd_usb_mixer_elem_init_std(&cval->head, state->mixer, term->id);
	/*
	 * The first byte from reading the UAC2_TE_CONNECTOR control returns the
	 * number of channels connected.  This boolean ctl will simply report
	 * if any channels are connected or not.
	 * (Audio20_final.pdf Table 5-10: Connector Control CUR Parameter Block)
	 */
	cval->control = UAC2_TE_CONNECTOR;
	cval->val_type = USB_MIXER_BOOLEAN;
	cval->channels = 1; /* report true if any channel is connected */
	cval->master_readonly = 1;
	cval->min = 0;
	cval->max = 1;
	kctl = snd_ctl_new1(&usb_connector_ctl_ro, cval);
	if (!kctl) {
		usb_audio_err(state->chip, "cannot malloc kcontrol\n");
		kfree(cval);
		return;
	}
	get_connector_control_name(state, term, is_input, kctl->id.name,
				   sizeof(kctl->id.name));
	kctl->private_free = snd_usb_mixer_elem_free;
	snd_usb_mixer_add_control(&cval->head, kctl);
}


static int parse_clock_source_unit(struct mixer_build *state, int unitid,
				   void *_ftr)
{
	struct uac_clock_source_descriptor *hdr = _ftr;
	struct usb_mixer_elem_info *cval;
	struct snd_kcontrol *kctl;
	char name[SNDRV_CTL_ELEM_ID_NAME_MAXLEN];
	int ret;

	if (state->mixer->protocol != UAC_VERSION_2)
		return -EINVAL;

	if (hdr->bLength != sizeof(*hdr)) {
		usb_audio_dbg(state->chip,
			      "Bogus clock source descriptor length of %d, ignoring.\n",
			      hdr->bLength);
		return 0;
	}

	/*
	 * The only property of this unit we are interested in is the
	 * clock source validity. If that isn't readable, just bail out.
	 */
	if (!uac2_control_is_readable(hdr->bmControls,
				      UAC2_CS_CONTROL_CLOCK_VALID))
		return 0;

	cval = kzalloc(sizeof(*cval), GFP_KERNEL);
	if (!cval)
		return -ENOMEM;

	snd_usb_mixer_elem_init_std(&cval->head, state->mixer, hdr->bClockID);

	cval->min = 0;
	cval->max = 1;
	cval->channels = 1;
	cval->val_type = USB_MIXER_BOOLEAN;
	cval->control = UAC2_CS_CONTROL_CLOCK_VALID;

	if (uac2_control_is_writeable(hdr->bmControls,
				      UAC2_CS_CONTROL_CLOCK_VALID))
		kctl = snd_ctl_new1(&usb_feature_unit_ctl, cval);
	else {
		cval->master_readonly = 1;
		kctl = snd_ctl_new1(&usb_feature_unit_ctl_ro, cval);
	}

	if (!kctl) {
		kfree(cval);
		return -ENOMEM;
	}

	kctl->private_free = snd_usb_mixer_elem_free;
	ret = snd_usb_copy_string_desc(state, hdr->iClockSource,
				       name, sizeof(name));
	if (ret > 0)
		snprintf(kctl->id.name, sizeof(kctl->id.name),
			 "%s Validity", name);
	else
		snprintf(kctl->id.name, sizeof(kctl->id.name),
			 "Clock Source %d Validity", hdr->bClockID);

	return snd_usb_mixer_add_control(&cval->head, kctl);
}

static int find_num_channels(struct mixer_build *state, int dir)
{
	int num_ch = -EINVAL, num, i, j, wMaxPacketSize;
	int ctrlif = get_iface_desc(state->mixer->hostif)->bInterfaceNumber;
	struct usb_interface *usb_iface	=
			usb_ifnum_to_if(state->mixer->chip->dev, ctrlif);
	struct usb_interface_assoc_descriptor *assoc = usb_iface->intf_assoc;
	struct usb_host_interface *alts;

	for (i = 0; i < assoc->bInterfaceCount; i++) {
		int intf = assoc->bFirstInterface + i;

		if (intf != ctrlif) {
			struct usb_interface *iface =
				usb_ifnum_to_if(state->mixer->chip->dev, intf);

			alts = &iface->altsetting[1];
			if (dir == USB_DIR_OUT &&
				get_endpoint(alts, 0)->bEndpointAddress &
				USB_DIR_IN)
				continue;
			if (dir == USB_DIR_IN &&
				!(get_endpoint(alts, 0)->bEndpointAddress &
				USB_DIR_IN))
				continue;
			num = iface->num_altsetting;
			for (j = 1; j < num; j++) {
				num_ch = NUM_CHANNELS_MONO;
				alts = &iface->altsetting[j];
				wMaxPacketSize = le16_to_cpu(
							get_endpoint(alts, 0)->
							wMaxPacketSize);
				switch (wMaxPacketSize) {
				case BADD_MAXPSIZE_SYNC_MONO_16:
				case BADD_MAXPSIZE_SYNC_MONO_24:
				case BADD_MAXPSIZE_ASYNC_MONO_16:
				case BADD_MAXPSIZE_ASYNC_MONO_24:
					break;
				case BADD_MAXPSIZE_SYNC_STEREO_16:
				case BADD_MAXPSIZE_SYNC_STEREO_24:
				case BADD_MAXPSIZE_ASYNC_STEREO_16:
				case BADD_MAXPSIZE_ASYNC_STEREO_24:
					num_ch = NUM_CHANNELS_STEREO;
					break;
				}
				if (num_ch == NUM_CHANNELS_MONO)
					continue;
				else
					break;
			}
		}
	}

	return num_ch;
}

/*
 * parse a feature unit
 *
 * most of controls are defined here.
 */
static int parse_audio_feature_unit(struct mixer_build *state, int unitid,
				    void *_ftr)
{
	int channels, i, j;
	struct usb_audio_term iterm;
	unsigned int master_bits, first_ch_bits;
	int err, csize;
	struct uac_feature_unit_descriptor *hdr = _ftr;
	__u8 *bmaControls;

	if (state->mixer->protocol == UAC_VERSION_1) {
		if (hdr->bLength < 7) {
			usb_audio_err(state->chip,
				      "unit %u: invalid UAC_FEATURE_UNIT descriptor\n",
				      unitid);
			return -EINVAL;
		}
		csize = hdr->bControlSize;
		if (!csize) {
			usb_audio_dbg(state->chip,
				      "unit %u: invalid bControlSize == 0\n",
				      unitid);
			return -EINVAL;
		}
		channels = (hdr->bLength - 7) / csize - 1;
		bmaControls = hdr->bmaControls;
		if (hdr->bLength < 7 + csize) {
			usb_audio_err(state->chip,
				      "unit %u: invalid UAC_FEATURE_UNIT descriptor\n",
				      unitid);
			return -EINVAL;
		}
	} else if (state->mixer->protocol == UAC_VERSION_2) {
		struct uac2_feature_unit_descriptor *ftr = _ftr;
		if (hdr->bLength < 6) {
			usb_audio_err(state->chip,
				      "unit %u: invalid UAC_FEATURE_UNIT descriptor\n",
				      unitid);
			return -EINVAL;
		}
		csize = 4;
		channels = (hdr->bLength - 6) / 4 - 1;
		bmaControls = ftr->bmaControls;
		if (hdr->bLength < 6 + csize) {
			usb_audio_err(state->chip,
				      "unit %u: invalid UAC_FEATURE_UNIT descriptor\n",
				      unitid);
			return -EINVAL;
		}
	} else {
		struct usb_interface *usb_iface	=
			usb_ifnum_to_if(state->mixer->chip->dev,
			get_iface_desc(state->mixer->hostif)->bInterfaceNumber);
		struct usb_interface_assoc_descriptor *assoc =
							usb_iface->intf_assoc;

		csize = 4;
		switch (unitid) {
		case BADD_FU_ID_BAIOF:
			channels = NUM_CHANNELS_MONO;
			bmaControls = monoControls;
			badd_baif_in_term_desc.wClusterDescrID =
						CLUSTER_ID_MONO;
			break;

		case BADD_FU_ID_BAOF:
			switch (assoc->bFunctionSubClass) {
			case PROF_HEADPHONE:
			case PROF_HEADSET_ADAPTER:
				channels = NUM_CHANNELS_STEREO;
				bmaControls = stereoControls;
				badd_baiof_mu_desc.wClusterDescrID =
					CLUSTER_ID_MONO;
				break;
			case PROF_SPEAKERPHONE:
				channels = NUM_CHANNELS_MONO;
				bmaControls = monoControls;
				badd_baof_in_term_desc.wClusterDescrID =
					CLUSTER_ID_MONO;
				break;
			default:
				channels = find_num_channels(state,
								USB_DIR_OUT);
				if (channels < 0) {
					usb_audio_err(state->chip,
						      "unit %u: Cant find num of channels\n",
						      unitid);
					return channels;
				}

				bmaControls = (channels == NUM_CHANNELS_MONO) ?
						monoControls : stereoControls;
				badd_baof_in_term_desc.wClusterDescrID =
					(channels == NUM_CHANNELS_MONO) ?
					CLUSTER_ID_MONO : CLUSTER_ID_STEREO;
				break;
			}
			break;

		case BADD_FU_ID_BAIF:
			switch (assoc->bFunctionSubClass) {
			case PROF_HEADSET:
			case PROF_HEADSET_ADAPTER:
			case PROF_SPEAKERPHONE:
				channels = NUM_CHANNELS_MONO;
				bmaControls = monoControls;
				badd_baif_in_term_desc.wClusterDescrID =
					CLUSTER_ID_MONO;
				break;
			default:
				channels = find_num_channels(state, USB_DIR_IN);
				if (channels < 0) {
					usb_audio_err(state->chip,
						      "unit %u: Cant find num of channels\n",
						      unitid);
					return channels;
				}

				bmaControls = (channels == NUM_CHANNELS_MONO) ?
						 monoControls : stereoControls;
				badd_baif_in_term_desc.wClusterDescrID =
					(channels == NUM_CHANNELS_MONO) ?
					CLUSTER_ID_MONO : CLUSTER_ID_STEREO;
				break;
			}
			break;

		default:
			usb_audio_err(state->chip, "Invalid unit %u\n", unitid);
			return -EINVAL;
		}
	}

	/* parse the source unit */
	if (state->mixer->protocol != UAC_VERSION_3) {
		err = parse_audio_unit(state, hdr->bSourceID);
		if (err < 0)
			return err;
	} else {
		struct usb_interface *usb_iface	=
			usb_ifnum_to_if(state->mixer->chip->dev,
			get_iface_desc(state->mixer->hostif)->bInterfaceNumber);
		struct usb_interface_assoc_descriptor *assoc =
			usb_iface->intf_assoc;

		switch (unitid) {
		case BADD_FU_ID_BAOF:
			switch (assoc->bFunctionSubClass) {
			case PROF_HEADSET:
			case PROF_HEADSET_ADAPTER:
				hdr->bSourceID = BADD_MU_ID_BAIOF;
				break;
			default:
				hdr->bSourceID = BADD_IN_TERM_ID_BAOF;
				break;
			}
		}
		err = parse_audio_unit(state, hdr->bSourceID);
		if (err < 0)
			return err;
	}

	/* determine the input source type and name */
	err = check_input_term(state, hdr->bSourceID, &iterm);
	if (err < 0)
		return err;

	master_bits = snd_usb_combine_bytes(bmaControls, csize);
	/* master configuration quirks */
	switch (state->chip->usb_id) {
	case USB_ID(0x08bb, 0x2702):
		usb_audio_info(state->chip,
			       "usbmixer: master volume quirk for PCM2702 chip\n");
		/* disable non-functional volume control */
		master_bits &= ~UAC_CONTROL_BIT(UAC_FU_VOLUME);
		break;
	case USB_ID(0x1130, 0xf211):
		usb_audio_info(state->chip,
			       "usbmixer: volume control quirk for Tenx TP6911 Audio Headset\n");
		/* disable non-functional volume control */
		channels = 0;
		break;

	}
	if (channels > 0)
		first_ch_bits = snd_usb_combine_bytes(bmaControls + csize, csize);
	else
		first_ch_bits = 0;

	if (state->mixer->protocol == UAC_VERSION_1) {
		/* check all control types */
		for (i = 0; i < 10; i++) {
			unsigned int ch_bits = 0;
			int control = audio_feature_info[i].control;

			for (j = 0; j < channels; j++) {
				unsigned int mask;

				mask = snd_usb_combine_bytes(bmaControls +
							     csize * (j+1), csize);
				if (mask & (1 << i))
					ch_bits |= (1 << j);
			}
			/* audio class v1 controls are never read-only */

			/*
			 * The first channel must be set
			 * (for ease of programming).
			 */
			if (ch_bits & 1)
				build_feature_ctl(state, _ftr, ch_bits, control,
						  &iterm, unitid, 0);
			if (master_bits & (1 << i))
				build_feature_ctl(state, _ftr, 0, control,
						  &iterm, unitid, 0);
		}
	} else { /* UAC_VERSION_2 or UAC_VERSION_3*/
		for (i = 0; i < ARRAY_SIZE(audio_feature_info); i++) {
			unsigned int ch_bits = 0;
			unsigned int ch_read_only = 0;
			int control = audio_feature_info[i].control;

			for (j = 0; j < channels; j++) {
				unsigned int mask;

				mask = snd_usb_combine_bytes(bmaControls +
							     csize * (j+1), csize);
				if (uac2_control_is_readable(mask, control)) {
					ch_bits |= (1 << j);
					if (!uac2_control_is_writeable(mask,
								     control)) {
						ch_read_only |= (1 << j);
					}
				}
			}

			/*
			 * NOTE: build_feature_ctl() will mark the control
			 * read-only if all channels are marked read-only in
			 * the descriptors. Otherwise, the control will be
			 * reported as writeable, but the driver will not
			 * actually issue a write command for read-only
			 * channels.
			 */

			/*
			 * The first channel must be set
			 * (for ease of programming).
			 */
			if (ch_bits & 1)
				build_feature_ctl(state, _ftr, ch_bits, control,
						  &iterm, unitid, ch_read_only);
			if (uac2_control_is_readable(master_bits, control)) {
				int wr = uac2_control_is_writeable(master_bits,
								   control);
				build_feature_ctl(state, _ftr, 0, control,
						  &iterm, unitid, !wr);
			}
		}
	}

	return 0;
}

/*
 * Mixer Unit
 */

/*
 * build a mixer unit control
 *
 * the callbacks are identical with feature unit.
 * input channel number (zero based) is given in control field instead.
 */
static void build_mixer_unit_ctl(struct mixer_build *state,
				 struct uac_mixer_unit_descriptor *desc,
				 int in_pin, int in_ch, int unitid,
				 struct usb_audio_term *iterm)
{
	struct usb_mixer_elem_info *cval;
	unsigned int num_outs = uac_mixer_unit_bNrChannels(desc);
	unsigned int i, len;
	struct snd_kcontrol *kctl;
	const struct usbmix_name_map *map;

	map = find_map(state, unitid, 0);
	if (check_ignored_ctl(map))
		return;

	cval = kzalloc(sizeof(*cval), GFP_KERNEL);
	if (!cval)
		return;

	snd_usb_mixer_elem_init_std(&cval->head, state->mixer, unitid);
	cval->control = in_ch + 1; /* based on 1 */
	cval->val_type = USB_MIXER_S16;
	for (i = 0; i < num_outs; i++) {
		__u8 *c = uac_mixer_unit_bmControls(desc, state->mixer->protocol);

		if (check_matrix_bitmap(c, in_ch, i, num_outs)) {
			cval->cmask |= (1 << i);
			cval->channels++;
		}
	}

	/* get min/max values */
	get_min_max(cval, 0);

	kctl = snd_ctl_new1(&usb_feature_unit_ctl, cval);
	if (!kctl) {
		usb_audio_err(state->chip, "cannot malloc kcontrol\n");
		kfree(cval);
		return;
	}
	kctl->private_free = snd_usb_mixer_elem_free;

	len = check_mapped_name(map, kctl->id.name, sizeof(kctl->id.name));
	if (!len)
		len = get_term_name(state, iterm, kctl->id.name,
				    sizeof(kctl->id.name), 0);
	if (!len)
		len = sprintf(kctl->id.name, "Mixer Source %d", in_ch + 1);
	append_ctl_name(kctl, " Volume");

	usb_audio_dbg(state->chip, "[%d] MU [%s] ch = %d, val = %d/%d\n",
		    cval->head.id, kctl->id.name, cval->channels, cval->min, cval->max);
	snd_usb_mixer_add_control(&cval->head, kctl);
}

static int parse_audio_input_terminal(struct mixer_build *state, int unitid,
				 void *raw_desc)
{
	struct usb_audio_term iterm;

	struct uac2_input_terminal_descriptor *d = raw_desc;
	/* determine the input source type and name */
	check_input_term(state, d->bTerminalID, &iterm);

	if (state->mixer->protocol == UAC_VERSION_2) {
		/* Check for jack detection. */
		if (uac2_control_is_readable(d->bmControls,
					     UAC2_TE_CONNECTOR)) {
			build_connector_control(state, &iterm, true);
		}
	}
	return 0;
}

/*
 * parse a mixer unit
 */
static int parse_audio_mixer_unit(struct mixer_build *state, int unitid,
				  void *raw_desc)
{
	struct uac_mixer_unit_descriptor *desc = raw_desc;
	struct usb_audio_term iterm;
	int input_pins, num_ins, num_outs;
	int pin, ich, err;

	if (state->mixer->protocol == UAC_VERSION_3) {
		input_pins = badd_baiof_mu_desc.bNrInPins;
		num_outs =
		   (badd_baiof_mu_desc.wClusterDescrID == CLUSTER_ID_MONO) ?
		    NUM_CHANNELS_MONO : NUM_CHANNELS_STEREO;
	} else {
		input_pins = desc->bNrInPins;
		num_outs = uac_mixer_unit_bNrChannels(desc);
		if (desc->bLength < 11 || !input_pins ||
		    desc->bLength < sizeof(*desc) + desc->bNrInPins ||
		    !num_outs) {
			usb_audio_err(state->chip,
				      "invalid MIXER UNIT descriptor %d\n",
				      unitid);
			return -EINVAL;
		}
	}

	num_ins = 0;
	ich = 0;
	for (pin = 0; pin < input_pins; pin++) {
		err = parse_audio_unit(state, desc->baSourceID[pin]);
		if (err < 0)
			continue;
		/* no bmControls field (e.g. Maya44) -> ignore */
		if (desc->bLength <= 10 + input_pins)
			continue;
		err = check_input_term(state, desc->baSourceID[pin], &iterm);
		if (err < 0)
			return err;
		num_ins += iterm.channels;
		for (; ich < num_ins; ich++) {
			int och, ich_has_controls = 0;

			for (och = 0; och < num_outs; och++) {
				__u8 *c = NULL;

				if (state->mixer->protocol == UAC_VERSION_3)
					c =
					  &(badd_baiof_mu_desc.bmMixerControls);
				else
					c = uac_mixer_unit_bmControls(desc,
							state->mixer->protocol);
				if (check_matrix_bitmap(c, ich, och, num_outs)) {
					ich_has_controls = 1;
					break;
				}
			}
			if (ich_has_controls)
				build_mixer_unit_ctl(state, desc, pin, ich,
						     unitid, &iterm);
		}
	}
	return 0;
}

/*
 * Processing Unit / Extension Unit
 */

/* get callback for processing/extension unit */
static int mixer_ctl_procunit_get(struct snd_kcontrol *kcontrol,
				  struct snd_ctl_elem_value *ucontrol)
{
	struct usb_mixer_elem_info *cval = kcontrol->private_data;
	int err, val;

	err = get_cur_ctl_value(cval, cval->control << 8, &val);
	if (err < 0) {
		ucontrol->value.integer.value[0] = cval->min;
		return filter_error(cval, err);
	}
	val = get_relative_value(cval, val);
	ucontrol->value.integer.value[0] = val;
	return 0;
}

/* put callback for processing/extension unit */
static int mixer_ctl_procunit_put(struct snd_kcontrol *kcontrol,
				  struct snd_ctl_elem_value *ucontrol)
{
	struct usb_mixer_elem_info *cval = kcontrol->private_data;
	int val, oval, err;

	err = get_cur_ctl_value(cval, cval->control << 8, &oval);
	if (err < 0)
		return filter_error(cval, err);
	val = ucontrol->value.integer.value[0];
	val = get_abs_value(cval, val);
	if (val != oval) {
		set_cur_ctl_value(cval, cval->control << 8, val);
		return 1;
	}
	return 0;
}

/* alsa control interface for processing/extension unit */
static struct snd_kcontrol_new mixer_procunit_ctl = {
	.iface = SNDRV_CTL_ELEM_IFACE_MIXER,
	.name = "", /* will be filled later */
	.info = mixer_ctl_feature_info,
	.get = mixer_ctl_procunit_get,
	.put = mixer_ctl_procunit_put,
};

/*
 * predefined data for processing units
 */
struct procunit_value_info {
	int control;
	char *suffix;
	int val_type;
	int min_value;
};

struct procunit_info {
	int type;
	char *name;
	struct procunit_value_info *values;
};

static struct procunit_value_info updown_proc_info[] = {
	{ UAC_UD_ENABLE, "Switch", USB_MIXER_BOOLEAN },
	{ UAC_UD_MODE_SELECT, "Mode Select", USB_MIXER_U8, 1 },
	{ 0 }
};
static struct procunit_value_info prologic_proc_info[] = {
	{ UAC_DP_ENABLE, "Switch", USB_MIXER_BOOLEAN },
	{ UAC_DP_MODE_SELECT, "Mode Select", USB_MIXER_U8, 1 },
	{ 0 }
};
static struct procunit_value_info threed_enh_proc_info[] = {
	{ UAC_3D_ENABLE, "Switch", USB_MIXER_BOOLEAN },
	{ UAC_3D_SPACE, "Spaciousness", USB_MIXER_U8 },
	{ 0 }
};
static struct procunit_value_info reverb_proc_info[] = {
	{ UAC_REVERB_ENABLE, "Switch", USB_MIXER_BOOLEAN },
	{ UAC_REVERB_LEVEL, "Level", USB_MIXER_U8 },
	{ UAC_REVERB_TIME, "Time", USB_MIXER_U16 },
	{ UAC_REVERB_FEEDBACK, "Feedback", USB_MIXER_U8 },
	{ 0 }
};
static struct procunit_value_info chorus_proc_info[] = {
	{ UAC_CHORUS_ENABLE, "Switch", USB_MIXER_BOOLEAN },
	{ UAC_CHORUS_LEVEL, "Level", USB_MIXER_U8 },
	{ UAC_CHORUS_RATE, "Rate", USB_MIXER_U16 },
	{ UAC_CHORUS_DEPTH, "Depth", USB_MIXER_U16 },
	{ 0 }
};
static struct procunit_value_info dcr_proc_info[] = {
	{ UAC_DCR_ENABLE, "Switch", USB_MIXER_BOOLEAN },
	{ UAC_DCR_RATE, "Ratio", USB_MIXER_U16 },
	{ UAC_DCR_MAXAMPL, "Max Amp", USB_MIXER_S16 },
	{ UAC_DCR_THRESHOLD, "Threshold", USB_MIXER_S16 },
	{ UAC_DCR_ATTACK_TIME, "Attack Time", USB_MIXER_U16 },
	{ UAC_DCR_RELEASE_TIME, "Release Time", USB_MIXER_U16 },
	{ 0 }
};

static struct procunit_info procunits[] = {
	{ UAC_PROCESS_UP_DOWNMIX, "Up Down", updown_proc_info },
	{ UAC_PROCESS_DOLBY_PROLOGIC, "Dolby Prologic", prologic_proc_info },
	{ UAC_PROCESS_STEREO_EXTENDER, "3D Stereo Extender", threed_enh_proc_info },
	{ UAC_PROCESS_REVERB, "Reverb", reverb_proc_info },
	{ UAC_PROCESS_CHORUS, "Chorus", chorus_proc_info },
	{ UAC_PROCESS_DYN_RANGE_COMP, "DCR", dcr_proc_info },
	{ 0 },
};
/*
 * predefined data for extension units
 */
static struct procunit_value_info clock_rate_xu_info[] = {
	{ USB_XU_CLOCK_RATE_SELECTOR, "Selector", USB_MIXER_U8, 0 },
	{ 0 }
};
static struct procunit_value_info clock_source_xu_info[] = {
	{ USB_XU_CLOCK_SOURCE_SELECTOR, "External", USB_MIXER_BOOLEAN },
	{ 0 }
};
static struct procunit_value_info spdif_format_xu_info[] = {
	{ USB_XU_DIGITAL_FORMAT_SELECTOR, "SPDIF/AC3", USB_MIXER_BOOLEAN },
	{ 0 }
};
static struct procunit_value_info soft_limit_xu_info[] = {
	{ USB_XU_SOFT_LIMIT_SELECTOR, " ", USB_MIXER_BOOLEAN },
	{ 0 }
};
static struct procunit_info extunits[] = {
	{ USB_XU_CLOCK_RATE, "Clock rate", clock_rate_xu_info },
	{ USB_XU_CLOCK_SOURCE, "DigitalIn CLK source", clock_source_xu_info },
	{ USB_XU_DIGITAL_IO_STATUS, "DigitalOut format:", spdif_format_xu_info },
	{ USB_XU_DEVICE_OPTIONS, "AnalogueIn Soft Limit", soft_limit_xu_info },
	{ 0 }
};

/*
 * build a processing/extension unit
 */
static int build_audio_procunit(struct mixer_build *state, int unitid,
				void *raw_desc, struct procunit_info *list,
				char *name)
{
	struct uac_processing_unit_descriptor *desc = raw_desc;
	int num_ins;
	struct usb_mixer_elem_info *cval;
	struct snd_kcontrol *kctl;
	int i, err, nameid, type, len;
	struct procunit_info *info;
	struct procunit_value_info *valinfo;
	const struct usbmix_name_map *map;
	static struct procunit_value_info default_value_info[] = {
		{ 0x01, "Switch", USB_MIXER_BOOLEAN },
		{ 0 }
	};
	static struct procunit_info default_info = {
		0, NULL, default_value_info
	};

	if (desc->bLength < 13) {
		usb_audio_err(state->chip, "invalid %s descriptor (id %d)\n", name, unitid);
		return -EINVAL;
	}

	num_ins = desc->bNrInPins;
	if (desc->bLength < 13 + num_ins ||
	    desc->bLength < num_ins + uac_processing_unit_bControlSize(desc, state->mixer->protocol)) {
		usb_audio_err(state->chip, "invalid %s descriptor (id %d)\n", name, unitid);
		return -EINVAL;
	}

	for (i = 0; i < num_ins; i++) {
		if ((err = parse_audio_unit(state, desc->baSourceID[i])) < 0)
			return err;
	}

	type = le16_to_cpu(desc->wProcessType);
	for (info = list; info && info->type; info++)
		if (info->type == type)
			break;
	if (!info || !info->type)
		info = &default_info;

	for (valinfo = info->values; valinfo->control; valinfo++) {
		__u8 *controls = uac_processing_unit_bmControls(desc, state->mixer->protocol);

		if (!(controls[valinfo->control / 8] & (1 << ((valinfo->control % 8) - 1))))
			continue;
		map = find_map(state, unitid, valinfo->control);
		if (check_ignored_ctl(map))
			continue;
		cval = kzalloc(sizeof(*cval), GFP_KERNEL);
		if (!cval)
			return -ENOMEM;
		snd_usb_mixer_elem_init_std(&cval->head, state->mixer, unitid);
		cval->control = valinfo->control;
		cval->val_type = valinfo->val_type;
		cval->channels = 1;

		/* get min/max values */
		if (type == UAC_PROCESS_UP_DOWNMIX && cval->control == UAC_UD_MODE_SELECT) {
			__u8 *control_spec = uac_processing_unit_specific(desc, state->mixer->protocol);
			/* FIXME: hard-coded */
			cval->min = 1;
			cval->max = control_spec[0];
			cval->res = 1;
			cval->initialized = 1;
		} else {
			if (type == USB_XU_CLOCK_RATE) {
				/*
				 * E-Mu USB 0404/0202/TrackerPre/0204
				 * samplerate control quirk
				 */
				cval->min = 0;
				cval->max = 5;
				cval->res = 1;
				cval->initialized = 1;
			} else
				get_min_max(cval, valinfo->min_value);
		}

		kctl = snd_ctl_new1(&mixer_procunit_ctl, cval);
		if (!kctl) {
			kfree(cval);
			return -ENOMEM;
		}
		kctl->private_free = snd_usb_mixer_elem_free;

		if (check_mapped_name(map, kctl->id.name, sizeof(kctl->id.name))) {
			/* nothing */ ;
		} else if (info->name) {
			strlcpy(kctl->id.name, info->name, sizeof(kctl->id.name));
		} else {
			nameid = uac_processing_unit_iProcessing(desc, state->mixer->protocol);
			len = 0;
			if (nameid)
				len = snd_usb_copy_string_desc(state, nameid,
							       kctl->id.name,
							       sizeof(kctl->id.name));
			if (!len)
				strlcpy(kctl->id.name, name, sizeof(kctl->id.name));
		}
		append_ctl_name(kctl, " ");
		append_ctl_name(kctl, valinfo->suffix);

		usb_audio_dbg(state->chip,
			      "[%d] PU [%s] ch = %d, val = %d/%d\n",
			      cval->head.id, kctl->id.name, cval->channels,
			      cval->min, cval->max);

		err = snd_usb_mixer_add_control(&cval->head, kctl);
		if (err < 0)
			return err;
	}
	return 0;
}

static int parse_audio_processing_unit(struct mixer_build *state, int unitid,
				       void *raw_desc)
{
	return build_audio_procunit(state, unitid, raw_desc,
				    procunits, "Processing Unit");
}

static int parse_audio_extension_unit(struct mixer_build *state, int unitid,
				      void *raw_desc)
{
	/*
	 * Note that we parse extension units with processing unit descriptors.
	 * That's ok as the layout is the same.
	 */
	return build_audio_procunit(state, unitid, raw_desc,
				    extunits, "Extension Unit");
}

/*
 * Selector Unit
 */

/*
 * info callback for selector unit
 * use an enumerator type for routing
 */
static int mixer_ctl_selector_info(struct snd_kcontrol *kcontrol,
				   struct snd_ctl_elem_info *uinfo)
{
	struct usb_mixer_elem_info *cval = kcontrol->private_data;
	const char **itemlist = (const char **)kcontrol->private_value;

	if (snd_BUG_ON(!itemlist))
		return -EINVAL;
	return snd_ctl_enum_info(uinfo, 1, cval->max, itemlist);
}

/* get callback for selector unit */
static int mixer_ctl_selector_get(struct snd_kcontrol *kcontrol,
				  struct snd_ctl_elem_value *ucontrol)
{
	struct usb_mixer_elem_info *cval = kcontrol->private_data;
	int val, err;

	err = get_cur_ctl_value(cval, cval->control << 8, &val);
	if (err < 0) {
		ucontrol->value.enumerated.item[0] = 0;
		return filter_error(cval, err);
	}
	val = get_relative_value(cval, val);
	ucontrol->value.enumerated.item[0] = val;
	return 0;
}

/* put callback for selector unit */
static int mixer_ctl_selector_put(struct snd_kcontrol *kcontrol,
				  struct snd_ctl_elem_value *ucontrol)
{
	struct usb_mixer_elem_info *cval = kcontrol->private_data;
	int val, oval, err;

	err = get_cur_ctl_value(cval, cval->control << 8, &oval);
	if (err < 0)
		return filter_error(cval, err);
	val = ucontrol->value.enumerated.item[0];
	val = get_abs_value(cval, val);
	if (val != oval) {
		set_cur_ctl_value(cval, cval->control << 8, val);
		return 1;
	}
	return 0;
}

/* alsa control interface for selector unit */
static struct snd_kcontrol_new mixer_selectunit_ctl = {
	.iface = SNDRV_CTL_ELEM_IFACE_MIXER,
	.name = "", /* will be filled later */
	.info = mixer_ctl_selector_info,
	.get = mixer_ctl_selector_get,
	.put = mixer_ctl_selector_put,
};

/*
 * private free callback.
 * free both private_data and private_value
 */
static void usb_mixer_selector_elem_free(struct snd_kcontrol *kctl)
{
	int i, num_ins = 0;

	if (kctl->private_data) {
		struct usb_mixer_elem_info *cval = kctl->private_data;
		num_ins = cval->max;
		kfree(cval);
		kctl->private_data = NULL;
	}
	if (kctl->private_value) {
		char **itemlist = (char **)kctl->private_value;
		for (i = 0; i < num_ins; i++)
			kfree(itemlist[i]);
		kfree(itemlist);
		kctl->private_value = 0;
	}
}

/*
 * parse a selector unit
 */
static int parse_audio_selector_unit(struct mixer_build *state, int unitid,
				     void *raw_desc)
{
	struct uac_selector_unit_descriptor *desc = raw_desc;
	unsigned int i, nameid, len;
	int err;
	struct usb_mixer_elem_info *cval;
	struct snd_kcontrol *kctl;
	const struct usbmix_name_map *map;
	char **namelist;

	if (desc->bLength < 5 || !desc->bNrInPins ||
	    desc->bLength < 5 + desc->bNrInPins) {
		usb_audio_err(state->chip,
			"invalid SELECTOR UNIT descriptor %d\n", unitid);
		return -EINVAL;
	}

	for (i = 0; i < desc->bNrInPins; i++) {
		if ((err = parse_audio_unit(state, desc->baSourceID[i])) < 0)
			return err;
	}

	if (desc->bNrInPins == 1) /* only one ? nonsense! */
		return 0;

	map = find_map(state, unitid, 0);
	if (check_ignored_ctl(map))
		return 0;

	cval = kzalloc(sizeof(*cval), GFP_KERNEL);
	if (!cval)
		return -ENOMEM;
	snd_usb_mixer_elem_init_std(&cval->head, state->mixer, unitid);
	cval->val_type = USB_MIXER_U8;
	cval->channels = 1;
	cval->min = 1;
	cval->max = desc->bNrInPins;
	cval->res = 1;
	cval->initialized = 1;

	if (state->mixer->protocol == UAC_VERSION_1)
		cval->control = 0;
	else /* UAC_VERSION_2 */
		cval->control = (desc->bDescriptorSubtype == UAC2_CLOCK_SELECTOR) ?
			UAC2_CX_CLOCK_SELECTOR : UAC2_SU_SELECTOR;

	namelist = kmalloc(sizeof(char *) * desc->bNrInPins, GFP_KERNEL);
	if (!namelist) {
		kfree(cval);
		return -ENOMEM;
	}
#define MAX_ITEM_NAME_LEN	64
	for (i = 0; i < desc->bNrInPins; i++) {
		struct usb_audio_term iterm;
		len = 0;
		namelist[i] = kmalloc(MAX_ITEM_NAME_LEN, GFP_KERNEL);
		if (!namelist[i]) {
			while (i--)
				kfree(namelist[i]);
			kfree(namelist);
			kfree(cval);
			return -ENOMEM;
		}
		len = check_mapped_selector_name(state, unitid, i, namelist[i],
						 MAX_ITEM_NAME_LEN);
		if (! len && check_input_term(state, desc->baSourceID[i], &iterm) >= 0)
			len = get_term_name(state, &iterm, namelist[i], MAX_ITEM_NAME_LEN, 0);
		if (! len)
			sprintf(namelist[i], "Input %u", i);
	}

	kctl = snd_ctl_new1(&mixer_selectunit_ctl, cval);
	if (! kctl) {
		usb_audio_err(state->chip, "cannot malloc kcontrol\n");
		for (i = 0; i < desc->bNrInPins; i++)
			kfree(namelist[i]);
		kfree(namelist);
		kfree(cval);
		return -ENOMEM;
	}
	kctl->private_value = (unsigned long)namelist;
	kctl->private_free = usb_mixer_selector_elem_free;

	/* check the static mapping table at first */
	len = check_mapped_name(map, kctl->id.name, sizeof(kctl->id.name));
	if (!len) {
		/* no mapping ? */
		/* if iSelector is given, use it */
		nameid = uac_selector_unit_iSelector(desc);
		if (nameid)
			len = snd_usb_copy_string_desc(state, nameid,
						       kctl->id.name,
						       sizeof(kctl->id.name));
		/* ... or pick up the terminal name at next */
		if (!len)
			len = get_term_name(state, &state->oterm,
				    kctl->id.name, sizeof(kctl->id.name), 0);
		/* ... or use the fixed string "USB" as the last resort */
		if (!len)
			strlcpy(kctl->id.name, "USB", sizeof(kctl->id.name));

		/* and add the proper suffix */
		if (desc->bDescriptorSubtype == UAC2_CLOCK_SELECTOR)
			append_ctl_name(kctl, " Clock Source");
		else if ((state->oterm.type & 0xff00) == 0x0100)
			append_ctl_name(kctl, " Capture Source");
		else
			append_ctl_name(kctl, " Playback Source");
	}

	usb_audio_dbg(state->chip, "[%d] SU [%s] items = %d\n",
		    cval->head.id, kctl->id.name, desc->bNrInPins);
	return snd_usb_mixer_add_control(&cval->head, kctl);
}

/*
 * parse an audio unit recursively
 */

static int parse_audio_unit(struct mixer_build *state, int unitid)
{
	unsigned char *p1;

	if (test_and_set_bit(unitid, state->unitbitmap))
		return 0; /* the unit already visited */

	p1 = find_audio_control_unit(state, unitid);
	if (!p1) {
		usb_audio_err(state->chip, "unit %d not found!\n", unitid);
		return -EINVAL;
	}

	switch (p1[2]) {
	case UAC_INPUT_TERMINAL:
		return parse_audio_input_terminal(state, unitid, p1);
	case UAC_MIXER_UNIT:
		return parse_audio_mixer_unit(state, unitid, p1);
	case UAC2_CLOCK_SOURCE:
		return parse_clock_source_unit(state, unitid, p1);
	case UAC_SELECTOR_UNIT:
	/*   UAC3_MIXER_UNIT_V3 has the same value */
	case UAC2_CLOCK_SELECTOR:
	/*   UAC3_CLOCK_SOURCE has the same value */
		if (state->mixer->protocol == UAC_VERSION_3 &&
			p1[2] == UAC3_CLOCK_SOURCE)
			return 0; /* NOP */
		else if (state->mixer->protocol == UAC_VERSION_3
			&& p1[2] == UAC3_MIXER_UNIT_V3)
			return parse_audio_mixer_unit(state, unitid, p1);
		else
			return parse_audio_selector_unit(state, unitid, p1);
	case UAC_FEATURE_UNIT:
		return parse_audio_feature_unit(state, unitid, p1);
	case UAC1_PROCESSING_UNIT:
	/*   UAC2_EFFECT_UNIT has the same value */
	/*   UAC3_FEATURE_UNIT_V3 has the same value */
		if (state->mixer->protocol == UAC_VERSION_1)
			return parse_audio_processing_unit(state, unitid, p1);
		else if (state->mixer->protocol == UAC_VERSION_2)
			return 0; /* FIXME - effect units not implemented yet */
		else
			return parse_audio_feature_unit(state, unitid, p1);
	case UAC1_EXTENSION_UNIT:
	/*   UAC2_PROCESSING_UNIT_V2 has the same value */
		if (state->mixer->protocol == UAC_VERSION_1)
			return parse_audio_extension_unit(state, unitid, p1);
		else /* UAC_VERSION_2 */
			return parse_audio_processing_unit(state, unitid, p1);
	case UAC2_EXTENSION_UNIT_V2:
		return parse_audio_extension_unit(state, unitid, p1);
	default:
		usb_audio_err(state->chip,
			"unit %u: unexpected type 0x%02x\n", unitid, p1[2]);
		return -EINVAL;
	}
}

static void snd_usb_mixer_free(struct usb_mixer_interface *mixer)
{
	/* kill pending URBs */
	snd_usb_mixer_disconnect(mixer);

	kfree(mixer->id_elems);
	if (mixer->urb) {
		kfree(mixer->urb->transfer_buffer);
		usb_free_urb(mixer->urb);
	}
	usb_free_urb(mixer->rc_urb);
	kfree(mixer->rc_setup_packet);
	kfree(mixer);
}

static int snd_usb_mixer_dev_free(struct snd_device *device)
{
	struct usb_mixer_interface *mixer = device->device_data;
	snd_usb_mixer_free(mixer);
	return 0;
}

static int make_out_term(struct mixer_build state, int wTerminalType)
{
	struct uac3_output_terminal_descriptor *desc = NULL;

	if (wTerminalType == UAC_TERMINAL_STREAMING)
		desc = &badd_baif_out_term_desc;
	else {
		desc = &badd_baof_out_term_desc;
		desc->wTerminalType = wTerminalType;
	}
	set_bit(desc->bTerminalID, state.unitbitmap);
	state.oterm.id = desc->bTerminalID;
	state.oterm.type = desc->wTerminalType;
	state.oterm.name = desc->wTerminalDescrStr;
	return parse_audio_unit(&state, desc->bSourceID);
}

/*
 * create mixer controls
 *
 * walk through all UAC_OUTPUT_TERMINAL descriptors to search for mixers
 */
static int snd_usb_mixer_controls(struct usb_mixer_interface *mixer)
{
	struct mixer_build state;
	int err = -EINVAL;
	const struct usbmix_ctl_map *map;

	memset(&state, 0, sizeof(state));
	state.chip = mixer->chip;
	state.mixer = mixer;
	state.buffer = mixer->hostif->extra;
	state.buflen = mixer->hostif->extralen;

	/* check the mapping table */
	for (map = usbmix_ctl_maps; map->id; map++) {
		if (map->id == state.chip->usb_id) {
			state.map = map->map;
			state.selector_map = map->selector_map;
			mixer->ignore_ctl_error |= map->ignore_ctl_error;
			break;
		}
	}

	if (mixer->protocol == UAC_VERSION_3) {
		struct usb_interface *usb_iface	=
			usb_ifnum_to_if(mixer->chip->dev,
			get_iface_desc(mixer->hostif)->bInterfaceNumber);
		struct usb_interface_assoc_descriptor *assoc =
			usb_iface->intf_assoc;

		switch (assoc->bFunctionSubClass) {
		case PROF_GENERIC_IO: {
			if (assoc->bInterfaceCount == 0x02) {
				if (get_endpoint(mixer->hostif,
					0)->bEndpointAddress | USB_DIR_IN)
					err = make_out_term(state,
							UAC_TERMINAL_STREAMING);
				else
					err = make_out_term(state,
						UAC_OUTPUT_TERMINAL_UNDEFINED);
			} else {
				err = make_out_term(state,
						UAC_OUTPUT_TERMINAL_UNDEFINED);
				if (err < 0 && err != -EINVAL)
					return err;
				err = make_out_term(state,
						UAC_TERMINAL_STREAMING);
			}
			break;
		}

		case PROF_HEADPHONE:
			err = make_out_term(state,
					UAC_OUTPUT_TERMINAL_HEADPHONES);
			break;
		case PROF_SPEAKER:
			err = make_out_term(state, UAC_OUTPUT_TERMINAL_SPEAKER);
			break;
		case PROF_MICROPHONE:
			err = make_out_term(state, UAC_TERMINAL_STREAMING);
			break;
		case PROF_HEADSET:
		case PROF_HEADSET_ADAPTER:
			err = make_out_term(state, UAC_BIDIR_TERMINAL_HEADSET);
			if (err < 0 && err != -EINVAL)
				return err;
			err = make_out_term(state, UAC_TERMINAL_STREAMING);
			break;
		case PROF_SPEAKERPHONE:
			err = make_out_term(state,
					UAC_BIDIR_TERMINAL_SPEAKERPHONE);
			if (err < 0 && err != -EINVAL)
				return err;
			err = make_out_term(state, UAC_TERMINAL_STREAMING);
			break;
		}
		if (err < 0 && err != -EINVAL)
			return err;
	} else {
		void *p;

		p = NULL;
		while ((p = snd_usb_find_csint_desc(mixer->hostif->extra,
						mixer->hostif->extralen, p,
						UAC_OUTPUT_TERMINAL)) != NULL) {
			if (mixer->protocol == UAC_VERSION_1) {
				struct uac1_output_terminal_descriptor *desc =
									      p;

				if (desc->bLength < sizeof(*desc))
					continue; /* invalid descriptor? */
				/* mark terminal ID as visited */
				set_bit(desc->bTerminalID, state.unitbitmap);
				state.oterm.id = desc->bTerminalID;
				state.oterm.type =
					le16_to_cpu(desc->wTerminalType);
				state.oterm.name = desc->iTerminal;
				err = parse_audio_unit(&state, desc->bSourceID);
				if (err < 0 && err != -EINVAL)
					return err;
			} else { /* UAC_VERSION_2 */
				struct uac2_output_terminal_descriptor *desc =
									      p;

				if (desc->bLength < sizeof(*desc))
					continue; /* invalid descriptor? */
				/* mark terminal ID as visited */
				set_bit(desc->bTerminalID, state.unitbitmap);
				state.oterm.id = desc->bTerminalID;
				state.oterm.type =
					le16_to_cpu(desc->wTerminalType);
				state.oterm.name = desc->iTerminal;
				err = parse_audio_unit(&state, desc->bSourceID);
				if (err < 0 && err != -EINVAL)
					return err;

				/*
				 * For UAC2, use the same approach to also add
				 * the clock selectors
				 */
				err = parse_audio_unit(&state,
							desc->bCSourceID);
				if (err < 0 && err != -EINVAL)
					return err;

				if (uac2_control_is_readable(desc->bmControls,
							     UAC2_TE_CONNECTOR)) {
					build_connector_control(&state,
								&state.oterm,
								false);
				}
			}
		}
	}

	return 0;
}

void snd_usb_mixer_notify_id(struct usb_mixer_interface *mixer, int unitid)
{
	struct usb_mixer_elem_list *list;

	for (list = mixer->id_elems[unitid]; list; list = list->next_id_elem)
		snd_ctl_notify(mixer->chip->card, SNDRV_CTL_EVENT_MASK_VALUE,
			       &list->kctl->id);
}

static void snd_usb_mixer_dump_cval(struct snd_info_buffer *buffer,
				    struct usb_mixer_elem_list *list)
{
	struct usb_mixer_elem_info *cval = (struct usb_mixer_elem_info *)list;
	static char *val_types[] = {"BOOLEAN", "INV_BOOLEAN",
				    "S8", "U8", "S16", "U16"};
	snd_iprintf(buffer, "    Info: id=%i, control=%i, cmask=0x%x, "
			    "channels=%i, type=\"%s\"\n", cval->head.id,
			    cval->control, cval->cmask, cval->channels,
			    val_types[cval->val_type]);
	snd_iprintf(buffer, "    Volume: min=%i, max=%i, dBmin=%i, dBmax=%i\n",
			    cval->min, cval->max, cval->dBmin, cval->dBmax);
}

static void snd_usb_mixer_proc_read(struct snd_info_entry *entry,
				    struct snd_info_buffer *buffer)
{
	struct snd_usb_audio *chip = entry->private_data;
	struct usb_mixer_interface *mixer;
	struct usb_mixer_elem_list *list;
	int unitid;

	list_for_each_entry(mixer, &chip->mixer_list, list) {
		snd_iprintf(buffer,
			"USB Mixer: usb_id=0x%08x, ctrlif=%i, ctlerr=%i\n",
				chip->usb_id, snd_usb_ctrl_intf(chip),
				mixer->ignore_ctl_error);
		snd_iprintf(buffer, "Card: %s\n", chip->card->longname);
		for (unitid = 0; unitid < MAX_ID_ELEMS; unitid++) {
			for (list = mixer->id_elems[unitid]; list;
			     list = list->next_id_elem) {
				snd_iprintf(buffer, "  Unit: %i\n", list->id);
				if (list->kctl)
					snd_iprintf(buffer,
						    "    Control: name=\"%s\", index=%i\n",
						    list->kctl->id.name,
						    list->kctl->id.index);
				if (list->dump)
					list->dump(buffer, list);
			}
		}
	}
}

static void snd_usb_mixer_interrupt_v2(struct usb_mixer_interface *mixer,
				       int attribute, int value, int index)
{
	struct usb_mixer_elem_list *list;
	__u8 unitid = (index >> 8) & 0xff;
	__u8 control = (value >> 8) & 0xff;
	__u8 channel = value & 0xff;
	unsigned int count = 0;

	if (channel >= MAX_CHANNELS) {
		usb_audio_dbg(mixer->chip,
			"%s(): bogus channel number %d\n",
			__func__, channel);
		return;
	}

	for (list = mixer->id_elems[unitid]; list; list = list->next_id_elem)
		count++;

	if (count == 0)
		return;

	for (list = mixer->id_elems[unitid]; list; list = list->next_id_elem) {
		struct usb_mixer_elem_info *info;

		if (!list->kctl)
			continue;

		info = (struct usb_mixer_elem_info *)list;
		if (count > 1 && info->control != control)
			continue;

		switch (attribute) {
		case UAC2_CS_CUR:
			/* invalidate cache, so the value is read from the device */
			if (channel)
				info->cached &= ~(1 << channel);
			else /* master channel */
				info->cached = 0;

			snd_ctl_notify(mixer->chip->card, SNDRV_CTL_EVENT_MASK_VALUE,
				       &info->head.kctl->id);
			break;

		case UAC2_CS_RANGE:
			/* TODO */
			break;

		case UAC2_CS_MEM:
			/* TODO */
			break;

		default:
			usb_audio_dbg(mixer->chip,
				"unknown attribute %d in interrupt\n",
				attribute);
			break;
		} /* switch */
	}
}

static void snd_usb_mixer_interrupt(struct urb *urb)
{
	struct usb_mixer_interface *mixer = urb->context;
	int len = urb->actual_length;
	int ustatus = urb->status;

	if (ustatus != 0)
		goto requeue;

	if (mixer->protocol == UAC_VERSION_1) {
		struct uac1_status_word *status;

		for (status = urb->transfer_buffer;
		     len >= sizeof(*status);
		     len -= sizeof(*status), status++) {
			dev_dbg(&urb->dev->dev, "status interrupt: %02x %02x\n",
						status->bStatusType,
						status->bOriginator);

			/* ignore any notifications not from the control interface */
			if ((status->bStatusType & UAC1_STATUS_TYPE_ORIG_MASK) !=
				UAC1_STATUS_TYPE_ORIG_AUDIO_CONTROL_IF)
				continue;

			if (status->bStatusType & UAC1_STATUS_TYPE_MEM_CHANGED)
				snd_usb_mixer_rc_memory_change(mixer, status->bOriginator);
			else
				snd_usb_mixer_notify_id(mixer, status->bOriginator);
		}
	} else { /* UAC_VERSION_2 */
		struct uac2_interrupt_data_msg *msg;

		for (msg = urb->transfer_buffer;
		     len >= sizeof(*msg);
		     len -= sizeof(*msg), msg++) {
			/* drop vendor specific and endpoint requests */
			if ((msg->bInfo & UAC2_INTERRUPT_DATA_MSG_VENDOR) ||
			    (msg->bInfo & UAC2_INTERRUPT_DATA_MSG_EP))
				continue;

			snd_usb_mixer_interrupt_v2(mixer, msg->bAttribute,
						   le16_to_cpu(msg->wValue),
						   le16_to_cpu(msg->wIndex));
		}
	}

requeue:
	if (ustatus != -ENOENT &&
	    ustatus != -ECONNRESET &&
	    ustatus != -ESHUTDOWN) {
		urb->dev = mixer->chip->dev;
		usb_submit_urb(urb, GFP_ATOMIC);
	}
}

/* create the handler for the optional status interrupt endpoint */
static int snd_usb_mixer_status_create(struct usb_mixer_interface *mixer)
{
	struct usb_endpoint_descriptor *ep;
	void *transfer_buffer;
	int buffer_length;
	unsigned int epnum;

	/* we need one interrupt input endpoint */
	if (get_iface_desc(mixer->hostif)->bNumEndpoints < 1)
		return 0;
	ep = get_endpoint(mixer->hostif, 0);
	if (!usb_endpoint_dir_in(ep) || !usb_endpoint_xfer_int(ep))
		return 0;

	epnum = usb_endpoint_num(ep);
	buffer_length = le16_to_cpu(ep->wMaxPacketSize);
	transfer_buffer = kmalloc(buffer_length, GFP_KERNEL);
	if (!transfer_buffer)
		return -ENOMEM;
	mixer->urb = usb_alloc_urb(0, GFP_KERNEL);
	if (!mixer->urb) {
		kfree(transfer_buffer);
		return -ENOMEM;
	}
	usb_fill_int_urb(mixer->urb, mixer->chip->dev,
			 usb_rcvintpipe(mixer->chip->dev, epnum),
			 transfer_buffer, buffer_length,
			 snd_usb_mixer_interrupt, mixer, ep->bInterval);
	usb_submit_urb(mixer->urb, GFP_KERNEL);
	return 0;
}

int snd_usb_create_mixer(struct snd_usb_audio *chip, int ctrlif,
			 int ignore_error)
{
	static struct snd_device_ops dev_ops = {
		.dev_free = snd_usb_mixer_dev_free
	};
	struct usb_mixer_interface *mixer;
	struct snd_info_entry *entry;
	int err;

	strcpy(chip->card->mixername, "USB Mixer");

	mixer = kzalloc(sizeof(*mixer), GFP_KERNEL);
	if (!mixer)
		return -ENOMEM;
	mixer->chip = chip;
	mixer->ignore_ctl_error = ignore_error;
	mixer->id_elems = kcalloc(MAX_ID_ELEMS, sizeof(*mixer->id_elems),
				  GFP_KERNEL);
	if (!mixer->id_elems) {
		kfree(mixer);
		return -ENOMEM;
	}

	mixer->hostif = &usb_ifnum_to_if(chip->dev, ctrlif)->altsetting[0];
	switch (get_iface_desc(mixer->hostif)->bInterfaceProtocol) {
	case UAC_VERSION_1:
	default:
		mixer->protocol = UAC_VERSION_1;
		break;
	case UAC_VERSION_2:
		mixer->protocol = UAC_VERSION_2;
		break;
	case UAC_VERSION_3:
		mixer->protocol = UAC_VERSION_3;
		break;
	}

	if ((err = snd_usb_mixer_controls(mixer)) < 0 ||
	    (err = snd_usb_mixer_status_create(mixer)) < 0)
		goto _error;

	err = snd_usb_mixer_apply_create_quirk(mixer);
	if (err < 0)
		goto _error;

	err = snd_device_new(chip->card, SNDRV_DEV_CODEC, mixer, &dev_ops);
	if (err < 0)
		goto _error;

	if (list_empty(&chip->mixer_list) &&
	    !snd_card_proc_new(chip->card, "usbmixer", &entry))
		snd_info_set_text_ops(entry, chip, snd_usb_mixer_proc_read);

	list_add(&mixer->list, &chip->mixer_list);
	return 0;

_error:
	snd_usb_mixer_free(mixer);
	return err;
}

void snd_usb_mixer_disconnect(struct usb_mixer_interface *mixer)
{
	if (mixer->disconnected)
		return;
	if (mixer->urb)
		usb_kill_urb(mixer->urb);
	if (mixer->rc_urb)
		usb_kill_urb(mixer->rc_urb);
	mixer->disconnected = true;
}

#ifdef CONFIG_PM
/* stop any bus activity of a mixer */
static void snd_usb_mixer_inactivate(struct usb_mixer_interface *mixer)
{
	usb_kill_urb(mixer->urb);
	usb_kill_urb(mixer->rc_urb);
}

static int snd_usb_mixer_activate(struct usb_mixer_interface *mixer)
{
	int err;

	if (mixer->urb) {
		err = usb_submit_urb(mixer->urb, GFP_NOIO);
		if (err < 0)
			return err;
	}

	return 0;
}

int snd_usb_mixer_suspend(struct usb_mixer_interface *mixer)
{
	snd_usb_mixer_inactivate(mixer);
	return 0;
}

static int restore_mixer_value(struct usb_mixer_elem_list *list)
{
	struct usb_mixer_elem_info *cval = (struct usb_mixer_elem_info *)list;
	int c, err, idx;

	if (cval->cmask) {
		idx = 0;
		for (c = 0; c < MAX_CHANNELS; c++) {
			if (!(cval->cmask & (1 << c)))
				continue;
			if (cval->cached & (1 << (c + 1))) {
				err = snd_usb_set_cur_mix_value(cval, c + 1, idx,
							cval->cache_val[idx]);
				if (err < 0)
					return err;
			}
			idx++;
		}
	} else {
		/* master */
		if (cval->cached) {
			err = snd_usb_set_cur_mix_value(cval, 0, 0, *cval->cache_val);
			if (err < 0)
				return err;
		}
	}

	return 0;
}

int snd_usb_mixer_resume(struct usb_mixer_interface *mixer, bool reset_resume)
{
	struct usb_mixer_elem_list *list;
	int id, err;

	if (reset_resume) {
		/* restore cached mixer values */
		for (id = 0; id < MAX_ID_ELEMS; id++) {
			for (list = mixer->id_elems[id]; list;
			     list = list->next_id_elem) {
				if (list->resume) {
					err = list->resume(list);
					if (err < 0)
						return err;
				}
			}
		}
	}

	return snd_usb_mixer_activate(mixer);
}
#endif

void snd_usb_mixer_elem_init_std(struct usb_mixer_elem_list *list,
				 struct usb_mixer_interface *mixer,
				 int unitid)
{
	list->mixer = mixer;
	list->id = unitid;
	list->dump = snd_usb_mixer_dump_cval;
#ifdef CONFIG_PM
	list->resume = restore_mixer_value;
#endif
}<|MERGE_RESOLUTION|>--- conflicted
+++ resolved
@@ -1051,7 +1051,6 @@
 			cval->res = 384;
 		}
 		break;
-<<<<<<< HEAD
 
 	case USB_ID(0x1130, 0x1620): /* Logitech Speakers S150 */
 	/* This audio device has 2 channels and it explicitly requires the
@@ -1063,7 +1062,6 @@
 						(cval->control << 8) | 2, 7936);
 		break;
 
-=======
 	case USB_ID(0x0495, 0x3042): /* ESS Technology Asus USB DAC */
 		if ((strstr(kctl->id.name, "Playback Volume") != NULL) ||
 			strstr(kctl->id.name, "Capture Volume") != NULL) {
@@ -1072,7 +1070,6 @@
 			cval->res = 1;
 		}
 		break;
->>>>>>> af5595c4
 	}
 }
 
