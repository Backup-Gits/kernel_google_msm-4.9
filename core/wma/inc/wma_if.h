/*
 * Copyright (c) 2011-2017 The Linux Foundation. All rights reserved.
 *
 * Previously licensed under the ISC license by Qualcomm Atheros, Inc.
 *
 *
 * Permission to use, copy, modify, and/or distribute this software for
 * any purpose with or without fee is hereby granted, provided that the
 * above copyright notice and this permission notice appear in all
 * copies.
 *
 * THE SOFTWARE IS PROVIDED "AS IS" AND THE AUTHOR DISCLAIMS ALL
 * WARRANTIES WITH REGARD TO THIS SOFTWARE INCLUDING ALL IMPLIED
 * WARRANTIES OF MERCHANTABILITY AND FITNESS. IN NO EVENT SHALL THE
 * AUTHOR BE LIABLE FOR ANY SPECIAL, DIRECT, INDIRECT, OR CONSEQUENTIAL
 * DAMAGES OR ANY DAMAGES WHATSOEVER RESULTING FROM LOSS OF USE, DATA OR
 * PROFITS, WHETHER IN AN ACTION OF CONTRACT, NEGLIGENCE OR OTHER
 * TORTIOUS ACTION, ARISING OUT OF OR IN CONNECTION WITH THE USE OR
 * PERFORMANCE OF THIS SOFTWARE.
 */

/*
 * This file was originally distributed by Qualcomm Atheros, Inc.
 * under proprietary terms before Copyright ownership was assigned
 * to the Linux Foundation.
 */

#ifndef _HALMSGAPI_H_
#define _HALMSGAPI_H_

#include "qdf_types.h"
#include "sir_api.h"
#include "sir_params.h"


/*
 * Validate the OS Type being built
 */

#if defined(ANI_OS_TYPE_ANDROID)        /* ANDROID */

#if defined(ANI_OS_TYPE_QNX)
#error "more than one ANI_OS_TYPE_xxx is defined for this build"
#endif

#elif defined(ANI_OS_TYPE_QNX)        /* QNX */

#if defined(ANI_OS_TYPE_ANDROID)
#error "more than one ANI_OS_TYPE_xxx is defined for this build"
#endif

#elif !defined(ANI_OS_TYPE_ANDROID) && !defined(ANI_OS_TYPE_QNX) /* NONE */
#error "NONE of the ANI_OS_TYPE_xxx are defined for this build"
#endif

/*
 * Validate the compiler
 */
#if (defined(ANI_COMPILER_TYPE_MSVC) && defined(ANI_COMPILER_TYPE_GCC) && \
					defined(ANI_COMPILER_TYPE_RVCT))
#error "more than one ANI_COMPILER_TYPE_xxx is defined for this build"

#elif !(defined(ANI_COMPILER_TYPE_MSVC) || defined(ANI_COMPILER_TYPE_GCC) || \
					defined(ANI_COMPILER_TYPE_RVCT))
#error "NONE of the ANI_COMPILER_TYPE_xxx are defined for this build"

#endif


#define WMA_CONFIG_PARAM_UPDATE_REQ    SIR_CFG_PARAM_UPDATE_IND

#define HAL_NUM_BSSID 2
/* operMode in ADD BSS message */
#define BSS_OPERATIONAL_MODE_AP     0
#define BSS_OPERATIONAL_MODE_STA    1
#define BSS_OPERATIONAL_MODE_IBSS   2
#define BSS_OPERATIONAL_MODE_NDI    3

/* STA entry type in add sta message */
#define STA_ENTRY_SELF              0
#define STA_ENTRY_OTHER             1
#define STA_ENTRY_BSSID             2
/* Special station id for transmitting broadcast frames. */
#define STA_ENTRY_BCAST             3
#define STA_ENTRY_PEER              STA_ENTRY_OTHER
#ifdef FEATURE_WLAN_TDLS
#define STA_ENTRY_TDLS_PEER         4
#endif /* FEATURE_WLAN_TDLS */
#define STA_ENTRY_NDI_PEER          5

#define STA_INVALID_IDX 0xFF

/* invalid channel id. */
#define INVALID_CHANNEL_ID 0

/*
 * From NOVA Mac Arch document
 *  Encryp. mode    The encryption mode
 *  000: Encryption functionality is not enabled
 *  001: Encryption is set to WEP
 *  010: Encryption is set to WEP 104
 *  011: Encryption is set to TKIP
 *  100: Encryption is set to AES
 *  101 - 111: Reserved for future
 */
#define ENC_POLICY_NULL        0
#define ENC_POLICY_WEP40       1
#define ENC_POLICY_WEP104      2
#define ENC_POLICY_TKIP        3
#define ENC_POLICY_AES_CCM     4

/* Max number of bytes required for stations bitmap aligned at 4 bytes boundary
 */
#define HALMSG_NUMBYTES_STATION_BITMAP(x) (((x / 32) + ((x % 32) ? 1 : 0)) * 4)


#define HAL_MAX_SUPP_CHANNELS     128
#define HAL_MAX_SUPP_OPER_CLASSES 32

/**
 * enum eFrameType - frame types
 * @TXRX_FRM_RAW: raw frame
 * @TXRX_FRM_ETH2: ethernet frame
 * @TXRX_FRM_802_3: 802.3 frame
 * @TXRX_FRM_802_11_MGMT: 802.11 mgmt frame
 * @TXRX_FRM_802_11_CTRL: 802.11 control frame
 * @TXRX_FRM_802_11_DATA: 802.11 data frame
 */
typedef enum {
	TXRX_FRM_RAW,
	TXRX_FRM_ETH2,
	TXRX_FRM_802_3,
	TXRX_FRM_802_11_MGMT,
	TXRX_FRM_802_11_CTRL,
	TXRX_FRM_802_11_DATA,
	TXRX_FRM_IGNORED,   /* This frame will be dropped */
	TXRX_FRM_MAX
} eFrameType;

/**
 * enum eFrameTxDir - frame tx direction
 * @ANI_TXDIR_IBSS: IBSS frame
 * @ANI_TXDIR_TODS: frame to DS
 * @ANI_TXDIR_FROMDS: Frame from DS
 * @ANI_TXDIR_WDS: WDS frame
 */
typedef enum {
	ANI_TXDIR_IBSS = 0,
	ANI_TXDIR_TODS,
	ANI_TXDIR_FROMDS,
	ANI_TXDIR_WDS
} eFrameTxDir;

/**
 *struct sAniBeaconStruct - Beacon structure
 * @beaconLength: beacon length
 * @macHdr: mac header for beacon
 */
typedef struct sAniBeaconStruct {
	uint32_t beaconLength;
	tSirMacMgmtHdr macHdr;
} qdf_packed tAniBeaconStruct, *tpAniBeaconStruct;

/**
 * struct sAniProbeRspStruct - probeRsp template structure
 * @macHdr: mac header for probe response
 */
typedef struct sAniProbeRspStruct {
	tSirMacMgmtHdr macHdr;
	/* probeRsp body follows here */
} qdf_packed tAniProbeRspStruct, *tpAniProbeRspStruct;

/**
 * struct tAddStaParams - add sta related parameters
 * @bssId: bssid of sta
 * @assocId: associd
 * @staType: 0 - Self, 1 other/remote, 2 - bssid
 * @staMac: MAC Address of STA
 * @shortPreambleSupported: is short preamble supported or not
 * @listenInterval: Listen interval
 * @wmmEnabled: Support for 11e/WMM
 * @uAPSD: U-APSD Flags: 1b per AC
 * @maxSPLen: Max SP Length
 * @htCapable: 11n HT capable STA
 * @greenFieldCapable: 11n Green Field preamble support
 * @txChannelWidthSet: TX Width Set: 0 - 20 MHz only, 1 - 20/40 MHz
 * @mimoPS: MIMO Power Save
 * @rifsMode: RIFS mode: 0 - NA, 1 - Allowed
 * @lsigTxopProtection: L-SIG TXOP Protection mechanism
 * @us32MaxAmpduDuration: in units of 32 us
 * @maxAmpduSize:  0 : 8k , 1 : 16k, 2 : 32k, 3 : 64k
 * @maxAmpduDensity: 3 : 0~7 : 2^(11nAMPDUdensity -4)
 * @maxAmsduSize: 1 : 3839 bytes, 0 : 7935 bytes
 * @fDsssCckMode40Mhz: DSSS CCK supported 40MHz
 * @fShortGI40Mhz: short GI support for 40Mhz packets
 * @fShortGI20Mhz: short GI support for 20Mhz packets
 * @supportedRates: legacy supported rates
 * @status: QDF status
 * @staIdx: station index
 * @bssIdx: BSSID of BSS to which the station is associated
 * @updateSta: pdate the existing STA entry, if this flag is set
 * @respReqd: A flag to indicate to HAL if the response message is required
 * @rmfEnabled: Robust Management Frame (RMF) enabled/disabled
 * @encryptType: The unicast encryption type in the association
 * @ucUcastSig: Unicast DPU index
 * @ucBcastSig: Broadcast DPU index
 * @sessionId: PE session id
 * @p2pCapableSta: if this is a P2P Capable Sta
 * @csaOffloadEnable: CSA offload enable flag
 * @vhtCapable: is VHT capabale or not
 * @vhtTxChannelWidthSet: VHT channel width
 * @vhtSupportedRxNss: VHT supported RX NSS
 * @vhtTxBFCapable: txbf capable or not
 * @vhtTxMUBformeeCapable: Bformee capable or not
 * @enableVhtpAid: enable VHT AID
 * @enableVhtGid: enable VHT GID
 * @enableAmpduPs: AMPDU power save
 * @enableHtSmps: enable HT SMPS
 * @htSmpsconfig: HT SMPS config
 * @htLdpcCapable: HT LDPC capable
 * @vhtLdpcCapable: VHT LDPC capable
 * @smesessionId: sme session id
 * @wpa_rsn: RSN capable
 * @capab_info: capabality info
 * @ht_caps: HT capabalities
 * @vht_caps: VHT vapabalities
 * @nwType: NW Type
 * @maxTxPower: max tx power
 * @atimIePresent: Peer Atim Info
 * @peerAtimWindowLength: peer ATIM Window length
 * @nss: Return the number of spatial streams supported
 * @max_amsdu_num: Maximum number of MSDUs in a tx aggregate frame
 *
 * This structure contains parameter required for
 * add sta request of upper layer.
 */
typedef struct {
	tSirMacAddr bssId;
	uint16_t assocId;
	/* Field to indicate if this is sta entry for itself STA adding entry
	 * for itself or remote (AP adding STA after successful association.
	 * This may or may not be required in production driver.
	 */
	uint8_t staType;
	uint8_t shortPreambleSupported;
	tSirMacAddr staMac;
	uint16_t listenInterval;
	uint8_t wmmEnabled;
	uint8_t uAPSD;
	uint8_t maxSPLen;
	uint8_t htCapable;
	/* 11n Green Field preamble support
	 * 0 - Not supported, 1 - Supported
	 * Add it to RA related fields of sta entry in HAL
	 */
	uint8_t greenFieldCapable;
	uint8_t ch_width;

	tSirMacHTMIMOPowerSaveState mimoPS;
	uint8_t rifsMode;
	/* L-SIG TXOP Protection mechanism
	 * 0 - No Support, 1 - Supported
	 * SG - there is global field.
	 */
	uint8_t lsigTxopProtection;
	uint8_t us32MaxAmpduDuration;
	uint8_t maxAmpduSize;
	uint8_t maxAmpduDensity;
	uint8_t maxAmsduSize;

	/* 11n Parameters */
	/* HT STA should set it to 1 if it is enabled in BSS
	 * HT STA should set it to 0 if AP does not support it.
	 * This indication is sent to HAL and HAL uses this flag
	 * to pickup up appropriate 40Mhz rates.
	 */
	uint8_t fDsssCckMode40Mhz;
	uint8_t fShortGI40Mhz;
	uint8_t fShortGI20Mhz;
	tSirSupportedRates supportedRates;
	/*
	 * Following parameters are for returning status and station index from
	 * HAL to PE via response message. HAL does not read them.
	 */
	/* The return status of SIR_HAL_ADD_STA_REQ is reported here */
	QDF_STATUS status;
	/* Station index; valid only when 'status' field value is
	 * QDF_STATUS_SUCCESS
	 */
	uint8_t staIdx;
	/* BSSID of BSS to which the station is associated.
	 * This should be filled back in by HAL, and sent back to LIM as part of
	 * the response message, so LIM can cache it in the station entry of
	 * hash table. When station is deleted, LIM will make use of this bssIdx
	 * to delete BSS from hal tables and from softmac.
	 */
	uint8_t bssIdx;
	uint8_t updateSta;
	uint8_t respReqd;
	uint8_t rmfEnabled;
	uint32_t encryptType;
	uint8_t ucUcastSig;
	uint8_t ucBcastSig;
	uint8_t sessionId;
	uint8_t p2pCapableSta;
	uint8_t csaOffloadEnable;
	uint8_t vhtCapable;
	uint8_t vhtSupportedRxNss;
	uint8_t vhtTxBFCapable;
	uint8_t enable_su_tx_bformer;
	uint8_t vhtTxMUBformeeCapable;
	uint8_t enableVhtpAid;
	uint8_t enableVhtGid;
	uint8_t enableAmpduPs;
	uint8_t enableHtSmps;
	uint8_t htSmpsconfig;
	bool send_smps_action;
	uint8_t htLdpcCapable;
	uint8_t vhtLdpcCapable;
	uint8_t smesessionId;
	uint8_t wpa_rsn;
	uint16_t capab_info;
	uint16_t ht_caps;
	uint32_t vht_caps;
	tSirNwType nwType;
	int8_t maxTxPower;
	uint8_t atimIePresent;
	uint32_t peerAtimWindowLength;
	uint8_t nonRoamReassoc;
	uint32_t nss;
	uint8_t max_amsdu_num;
} tAddStaParams, *tpAddStaParams;

/**
 * struct tDeleteStaParams - parameters required for del sta request
 * @staIdx: station index
 * @assocId: association index
 * @status: status
 * @respReqd: is response required
 * @sessionId: PE session id
 * @smesessionId: SME session id
 * @staType: station type
 * @staMac: station mac
 */
typedef struct {
	uint16_t staIdx;
	uint16_t assocId;
	QDF_STATUS status;
	uint8_t respReqd;
	uint8_t sessionId;
	uint8_t smesessionId;
	uint8_t staType;
	tSirMacAddr staMac;
} tDeleteStaParams, *tpDeleteStaParams;

/**
 * struct tSetStaKeyParams - set key params
 * @staIdx: station id
 * @encType: encryption type
 * @wepType: WEP type
 * @defWEPIdx: Default WEP key, valid only for static WEP, must between 0 and 3
 * @key: valid only for non-static WEP encyrptions
 * @singleTidRc: 1=Single TID based Replay Count, 0=Per TID based RC
 * @smesessionId: sme session id
 * @peerMacAddr: peer mac address
 * @status: status
 * @sessionId: session id
 * @sendRsp: send response
 *
 * This is used by PE to configure the key information on a given station.
 * When the secType is WEP40 or WEP104, the defWEPIdx is used to locate
 * a preconfigured key from a BSS the station assoicated with; otherwise
 * a new key descriptor is created based on the key field.
 */
typedef struct {
	uint16_t staIdx;
	tAniEdType encType;
	tAniWepType wepType;
	uint8_t defWEPIdx;
	tSirKeys key[SIR_MAC_MAX_NUM_OF_DEFAULT_KEYS];
	uint8_t singleTidRc;
	uint8_t smesessionId;
	struct qdf_mac_addr peer_macaddr;
	QDF_STATUS status;
	uint8_t sessionId;
	uint8_t sendRsp;
} tSetStaKeyParams, *tpSetStaKeyParams;

/**
 * struct sLimMlmSetKeysReq - set key request parameters
 * @peerMacAddr: peer mac address
 * @sessionId: PE session id
 * @smesessionId: SME session id
 * @aid: association id
 * @edType: Encryption/Decryption type
 * @numKeys: number of keys
 * @key: key data
 */
typedef struct sLimMlmSetKeysReq {
	struct qdf_mac_addr peer_macaddr;
	uint8_t sessionId;      /* Added For BT-AMP Support */
	uint8_t smesessionId;   /* Added for drivers based on wmi interface */
	uint16_t aid;
	tAniEdType edType;      /* Encryption/Decryption type */
	uint8_t numKeys;
	tSirKeys key[SIR_MAC_MAX_NUM_OF_DEFAULT_KEYS];
} tLimMlmSetKeysReq, *tpLimMlmSetKeysReq;

/**
 * struct tAddBssParams - parameters required for add bss params
 * @bssId: MAC Address/BSSID
 * @selfMacAddr: Self Mac Address
 * @bssType: BSS type
 * @operMode: AP - 0; STA - 1;
 * @nwType: network type
 * @shortSlotTimeSupported: is short slot time supported or not
 * @llaCoexist: is 11a coexist or not
 * @llbCoexist: 11b coexist supported or not
 * @llgCoexist: 11g coexist supported or not
 * @ht20Coexist: HT20 coexist supported or not
 * @fLsigTXOPProtectionFullSupport: TXOP protection supported or not
 * @fRIFSMode: RIFS is supported or not
 * @beaconInterval: beacon interval
 * @dtimPeriod: DTIM period
 * @cfParamSet: CF Param Set
 * @rateSet: MAC Rate Set
 * @htCapable: Enable/Disable HT capabilities
 * @obssProtEnabled: Enable/Disable OBSS protection
 * @rmfEnabled: RMF enabled/disabled
 * @htOperMode: HT Operating Mode
 * @HT Operating Mode: Dual CTS Protection: 0 - Unused, 1 - Used
 * @txChannelWidthSet: TX Width Set: 0 - 20 MHz only, 1 - 20/40 MHz
 * @currentOperChannel: Current Operating Channel
 * @currentExtChannel: Current Extension Channel, if applicable
 * @staContext: sta context
 * @status: status
 * @bssIdx: BSS index allocated by HAL
 * @updateBss: update the existing BSS entry, if this flag is set
 * @ssId: Add BSSID info for rxp filter
 * @respReqd: send the response message to LIM only when this flag is set
 * @sessionId: PE session id
 * @txMgmtPower: tx power used for mgmt frames
 * @maxTxPower: max power to be used after applying the power constraint
 * @extSetStaKeyParamValid: Ext Bss Config Msg if set
 * @extSetStaKeyParam: SetStaKeyParams for ext bss msg
 * @ucMaxProbeRespRetryLimit: probe Response Max retries
 * @bHiddenSSIDEn: To Enable Hidden ssid.
 * @bProxyProbeRespEn: To Enable Disable FW Proxy Probe Resp
 * @halPersona: Persona for the BSS can be STA,AP,GO,CLIENT value
 * @bSpectrumMgtEnabled: Spectrum Management Capability, 1:Enabled, 0:Disabled.
 * @vhtCapable: VHT capablity
 * @vhtTxChannelWidthSet: VHT tx channel width
 * @reassocReq: Set only during roaming reassociation
 * @chainMask: chain mask
 * @smpsMode: SMPS mode
 * @dot11_mode: 802.11 mode
 */
typedef struct {
	tSirMacAddr bssId;
#ifdef HAL_SELF_STA_PER_BSS
	tSirMacAddr selfMacAddr;
#endif /* HAL_SELF_STA_PER_BSS */
	tSirBssType bssType;
	uint8_t operMode;
	tSirNwType nwType;
	uint8_t shortSlotTimeSupported;
	uint8_t llaCoexist;
	uint8_t llbCoexist;
	uint8_t llgCoexist;
	uint8_t ht20Coexist;
	uint8_t llnNonGFCoexist;
	uint8_t fLsigTXOPProtectionFullSupport;
	uint8_t fRIFSMode;
	tSirMacBeaconInterval beaconInterval;
	uint8_t dtimPeriod;
	tSirMacCfParamSet cfParamSet;
	tSirMacRateSet rateSet;
	uint8_t htCapable;
	uint8_t obssProtEnabled;
	uint8_t rmfEnabled;
	tSirMacHTOperatingMode htOperMode;
	uint8_t dualCTSProtection;
	uint8_t txChannelWidthSet;
	uint8_t currentOperChannel;
	tAddStaParams staContext;
	QDF_STATUS status;
	uint16_t bssIdx;
	/* HAL should update the existing BSS entry, if this flag is set.
	 * PE will set this flag in case of reassoc, where we want to resue the
	 * the old bssID and still return success.
	 */
	uint8_t updateBss;
	tSirMacSSid ssId;
	uint8_t respReqd;
	uint8_t sessionId;
	int8_t txMgmtPower;
	int8_t maxTxPower;

	uint8_t extSetStaKeyParamValid;
	tSetStaKeyParams extSetStaKeyParam;

	uint8_t ucMaxProbeRespRetryLimit;
	uint8_t bHiddenSSIDEn;
	uint8_t bProxyProbeRespEn;
	uint8_t halPersona;
	uint8_t bSpectrumMgtEnabled;
	uint8_t vhtCapable;
	enum phy_ch_width ch_width;
	uint8_t ch_center_freq_seg0;
	uint8_t ch_center_freq_seg1;
	uint8_t reassocReq;     /* Set only during roaming reassociation */
	uint16_t chainMask;
	uint16_t smpsMode;
	uint8_t dot11_mode;
	uint8_t nonRoamReassoc;
	uint8_t wps_state;
	uint8_t nss;
	uint8_t nss_2g;
	uint8_t nss_5g;
	uint16_t beacon_tx_rate;
	uint32_t tx_aggregation_size;
	uint32_t rx_aggregation_size;
} tAddBssParams, *tpAddBssParams;

/**
 * struct tDeleteBssParams - params required for del bss request
 * @bssIdx: BSSID
 * @status: QDF status
 * @respReqd: response message to LIM only when this flag is set
 * @sessionId: PE session id
 * @bssid: BSSID mac address
 * @smesessionId: sme session id
 */
typedef struct {
	uint8_t bssIdx;
	QDF_STATUS status;
	uint8_t respReqd;
	uint8_t sessionId;
	tSirMacAddr bssid;
	uint8_t smesessionId;
} tDeleteBssParams, *tpDeleteBssParams;

/**
 * struct sSirScanEntry - scan entry
 * @bssIdx: BSSID
 * @activeBSScnt: active BSS count
 */
typedef struct sSirScanEntry {
	uint8_t bssIdx[HAL_NUM_BSSID];
	uint8_t activeBSScnt;
} tSirScanEntry, *ptSirScanEntry;

/**
 * struct tInitScanParams - params required for init scan request
 * @bssid: BSSID
 * @notifyBss: notify BSS
 * @useNoA: use NOA
 * @notifyHost: notify UMAC if set
 * @frameLength: frame length
 * @frameType: frame type
 * @scanDuration: Indicates the scan duration (in ms)
 * @macMgmtHdr: For creation of CTS-to-Self and Data-NULL MAC packets
 * @scanEntry: scan entry
 * @checkLinkTraffic: when this flag is set, HAL should check for
 *                    link traffic prior to scan
 * @status: status
 */
typedef struct {
	tSirMacAddr bssid;
	uint8_t notifyBss;
	uint8_t useNoA;
	uint8_t notifyHost;
	uint8_t frameLength;
	uint8_t frameType;
	uint16_t scanDuration;
	tSirMacMgmtHdr macMgmtHdr;
	tSirScanEntry scanEntry;
	tSirLinkTrafficCheck checkLinkTraffic;
	QDF_STATUS status;
} tInitScanParams, *tpInitScanParams;

typedef enum eDelStaReasonCode {
	HAL_DEL_STA_REASON_CODE_KEEP_ALIVE = 0x1,
	HAL_DEL_STA_REASON_CODE_TIM_BASED = 0x2,
	HAL_DEL_STA_REASON_CODE_RA_BASED = 0x3,
	HAL_DEL_STA_REASON_CODE_UNKNOWN_A2 = 0x4
} tDelStaReasonCode;

typedef enum eSmpsModeValue {
	STATIC_SMPS_MODE = 0x0,
	DYNAMIC_SMPS_MODE = 0x1,
	SMPS_MODE_RESERVED = 0x2,
	SMPS_MODE_DISABLED = 0x3
} tSmpsModeValue;

/**
 * struct tDeleteStaContext - params required for delete sta request
 * @assocId: association id
 * @staId: station id
 * @bssId: mac address
 * @addr2: mac address
 * @reasonCode: reason code
 * @rssi: rssi value during disconnection
 */
typedef struct {
	bool is_tdls;
	uint8_t vdev_id;
	uint16_t assocId;
	uint16_t staId;
	tSirMacAddr bssId;
	tSirMacAddr addr2;
	uint16_t reasonCode;
	int8_t rssi;
} tDeleteStaContext, *tpDeleteStaContext;

/**
 * struct tStartScanParams - params required for start scan request
 * @scanChannel: Indicates the current scan channel
 * @status: return status
 * @startTSF: TSF value
 * @txMgmtPower: TX mgmt power
 */
typedef struct {
	uint8_t scanChannel;
	QDF_STATUS status;
	uint32_t startTSF[2];
	int8_t txMgmtPower;
} tStartScanParams, *tpStartScanParams;

/**
 * struct tEndScanParams - params required for end scan request
 * @scanChannel: Indicates the current scan channel
 * @status: return status
 */
typedef struct {
	uint8_t scanChannel;
	QDF_STATUS status;
} tEndScanParams, *tpEndScanParams;

/**
 * struct tFinishScanParams - params required for finish scan request
 * @bssid: BSSID
 * @currentOperChannel: Current operating channel
 * @cbState: channel bond state
 * @notifyBss: notify BSS flag
 * @notifyHost: notify host flag
 * @frameLength: frame length
 * @frameType: frame type
 * @macMgmtHdr: For creation of CTS-to-Self and Data-NULL MAC packets
 * @scanEntry: scan entry
 * @status: return status
 * Request Type = SIR_HAL_FINISH_SCAN_REQ
 */
typedef struct {
	tSirMacAddr bssid;
	uint8_t currentOperChannel;
	/* If 20/40 MHz is operational, this will indicate the 40 MHz extension
	 * channel in combination with the control channel
	 */
	ePhyChanBondState cbState;
	/* For an STA, indicates if a Data NULL frame needs to be sent
	 * to the AP with FrameControl.PwrMgmt bit set to 0
	 */
	uint8_t notifyBss;
	uint8_t notifyHost;
	uint8_t frameLength;
	uint8_t frameType;
	tSirMacMgmtHdr macMgmtHdr;
	tSirScanEntry scanEntry;
	QDF_STATUS status;
} tFinishScanParams, *tpFinishScanParams;

#ifdef FEATURE_OEM_DATA_SUPPORT

#ifndef OEM_DATA_RSP_SIZE
#define OEM_DATA_RSP_SIZE 1724
#endif

/**
 * struct tStartOemDataRsp - start OEM Data response
 * @target_rsp: Indicates if the rsp is from Target or WMA generated.
 * @rsp_len: oem data response length
 * @oem_data_rsp: pointer to OEM Data response
 */
typedef struct {
	bool target_rsp;
	uint32_t rsp_len;
	uint8_t *oem_data_rsp;
} tStartOemDataRsp, *tpStartOemDataRsp;
#endif /* FEATURE_OEM_DATA_SUPPORT */

/**
 * struct tBeaconGenParams - params required for beacon gen request
 * @bssIdx: Identifies the BSSID for which it is time to generate a beacon
 * @bssId: BSSID
 * @numOfSta: Number of stations in power save, who have data pending
 * @numOfStaWithoutData: Number of stations in power save,
 *                       who don't have any data pending
 * @fBroadcastTrafficPending: broadcast traffic pending flag
 * @dtimCount: DTIM count
 * @rsvd: reserved(padding)
 */
typedef struct sBeaconGenParams {
	uint8_t bssIdx;
	tSirMacAddr bssId;
#ifdef FIXME_VOLANS
	uint8_t numOfSta;
	uint8_t numOfStaWithoutData;
	uint8_t fBroadcastTrafficPending;
	uint8_t dtimCount;
#endif /* FIXME_VOLANS */
	uint8_t rsvd[3];
} tBeaconGenParams, *tpBeaconGenParams;

/**
 * struct tSendbeaconParams - send beacon parameters
 * vdev_id: vdev id
 * @bssId: BSSID mac address
 * @beacon: beacon data
 * @beaconLength: beacon length of template
 * @timIeOffset: TIM IE offset
 * @p2pIeOffset: P2P IE offset
 * @csa_count_offset: Offset of Switch count field in CSA IE
 * @ecsa_count_offset: Offset of Switch count field in ECSA IE
<<<<<<< HEAD
=======
 * @reason: bcn update reason
 * @status: beacon send status
>>>>>>> e2d6f5af
 */
typedef struct {
	uint8_t vdev_id;
	tSirMacAddr bssId;
	uint8_t *beacon;
	uint32_t beaconLength;
	uint32_t timIeOffset;
	uint16_t p2pIeOffset;
	uint32_t csa_count_offset;
	uint32_t ecsa_count_offset;
<<<<<<< HEAD
=======
	enum sir_bcn_update_reason reason;
	QDF_STATUS status;
>>>>>>> e2d6f5af
} tSendbeaconParams, *tpSendbeaconParams;

/**
 * struct tSendProbeRespParams - send probe response parameters
 * @bssId: BSSID
 * @pProbeRespTemplate: probe response template
 * @probeRespTemplateLen: probe response template length
 * @ucProxyProbeReqValidIEBmap: valid IE bitmap
 */
typedef struct sSendProbeRespParams {
	tSirMacAddr bssId;
	uint8_t *pProbeRespTemplate;
	uint32_t probeRespTemplateLen;
	uint32_t ucProxyProbeReqValidIEBmap[8];
} tSendProbeRespParams, *tpSendProbeRespParams;

/**
 * struct tSetBssKeyParams - BSS key parameters
 * @bssIdx: BSSID index
 * @encType: encryption Type
 * @numKeys: number of keys
 * @key: key data
 * @singleTidRc: 1=Single TID based Replay Count, 0=Per TID based RC
 * @smesessionId: sme session id
 * @status: return status of command
 * @sessionId: PE session id
 */
typedef struct {
	uint8_t bssIdx;
	tAniEdType encType;
	uint8_t numKeys;
	tSirKeys key[SIR_MAC_MAX_NUM_OF_DEFAULT_KEYS];
	uint8_t singleTidRc;
	uint8_t smesessionId;
	QDF_STATUS status;
	uint8_t sessionId;
} tSetBssKeyParams, *tpSetBssKeyParams;

/**
 * struct tUpdateBeaconParams - update beacon request parameters
 * @bssIdx: BSSID index
 * @fShortPreamble: shortPreamble mode
 * @fShortSlotTime: short Slot time
 * @beaconInterval: Beacon Interval
 * @llaCoexist: 11a coexist
 * @llbCoexist: 11b coexist
 * @llgCoexist: 11g coexist
 * @ht20MhzCoexist: HT 20MHz coexist
 * @fLsigTXOPProtectionFullSupport: TXOP protection supported or not
 * @fRIFSMode: RIFS mode
 * @paramChangeBitmap: change bitmap
 * @smeSessionId: SME  session id
 */
typedef struct {
	uint8_t bssIdx;
	uint8_t fShortPreamble;
	uint8_t fShortSlotTime;
	uint16_t beaconInterval;
	uint8_t llaCoexist;
	uint8_t llbCoexist;
	uint8_t llgCoexist;
	uint8_t ht20MhzCoexist;
	uint8_t llnNonGFCoexist;
	uint8_t fLsigTXOPProtectionFullSupport;
	uint8_t fRIFSMode;
	uint16_t paramChangeBitmap;
	uint8_t smeSessionId;
} tUpdateBeaconParams, *tpUpdateBeaconParams;

/**
 * struct tUpdateVHTOpMode - VHT operating mode
 * @opMode: VHT operating mode
 * @staId: station id
 * @smesessionId: SME session id
 * @peer_mac: peer mac address
 */
typedef struct {
	uint16_t opMode;
	uint16_t dot11_mode;
	uint16_t staId;
	uint16_t smesessionId;
	tSirMacAddr peer_mac;
} tUpdateVHTOpMode, *tpUpdateVHTOpMode;

/**
 * struct tUpdateRxNss - update rx nss parameters
 * @rxNss: rx nss value
 * @staId: station id
 * @smesessionId: sme session id
 * @peer_mac: peer mac address
 */
typedef struct {
	uint16_t rxNss;
	uint16_t staId;
	uint16_t smesessionId;
	tSirMacAddr peer_mac;
} tUpdateRxNss, *tpUpdateRxNss;

/**
 * struct tUpdateMembership - update membership parmaters
 * @membership: membership value
 * @staId: station id
 * @smesessionId: SME session id
 * @peer_mac: peer mac address
 */
typedef struct {
	uint32_t membership;
	uint16_t staId;
	uint16_t smesessionId;
	tSirMacAddr peer_mac;
} tUpdateMembership, *tpUpdateMembership;

/**
 * struct tUpdateUserPos - update user position parmeters
 * @userPos: user position
 * @staId: station id
 * @smesessionId: sme session id
 * @peer_mac: peer mac address
 */
typedef struct {
	uint32_t userPos;
	uint16_t staId;
	uint16_t smesessionId;
	tSirMacAddr peer_mac;
} tUpdateUserPos, *tpUpdateUserPos;

/**
 * struct tUpdateCFParams -CF parameters
 * @bssIdx: BSSID index
 * @cfpCount: CFP count
 * @cfpPeriod: the number of DTIM intervals between the start of CFPs
 */
typedef struct {
	uint8_t bssIdx;
	/*
	 * cfpCount indicates how many DTIMs (including the current frame)
	 * appear before the next CFP start. A CFPCount of 0 indicates that
	 * the current DTIM marks the start of the CFP.
	 */
	uint8_t cfpCount;
	uint8_t cfpPeriod;
} tUpdateCFParams, *tpUpdateCFParams;

/**
 * struct tSwitchChannelParams - switch channel request parameter
 * @channelNumber: channel number
 * @localPowerConstraint: local power constraint
 * @secondaryChannelOffset: scondary channel offset
 * @peSessionId: PE session id
 * @txMgmtPower: TX mgmt power
 * @maxTxPower: max tx power
 * @selfStaMacAddr: self mac address
 * @bssId: bssid
 * @status: QDF status
 * @chainMask: chanin mask
 * @smpsMode: SMPS mode
 * @isDfsChannel: is DFS channel
 * @vhtCapable: VHT capable
 * @dot11_mode: 802.11 mode
 */
typedef struct {
	uint8_t channelNumber;
	uint8_t peSessionId;
	int8_t txMgmtPower;
	int8_t maxTxPower;
	tSirMacAddr selfStaMacAddr;
	/* the request has power constraints, this should be applied only to
	 * that session
	 * VO Wifi comment: BSSID is needed to identify which session issued
	 * this request. As the request has power constraints, this should be
	 * applied only to that session
	 * V IMP: Keep bssId field at the end of this msg.
	 * It is used to mantain backward compatbility by way of ignoring if
	 * using new host/old FW or old host/new FW since it is at the end of
	 * this struct
	 */
	tSirMacAddr bssId;
	QDF_STATUS status;
	uint16_t chainMask;
	uint16_t smpsMode;
	uint8_t isDfsChannel;
	uint8_t vhtCapable;
	enum phy_ch_width ch_width;
	uint8_t ch_center_freq_seg0;
	uint8_t ch_center_freq_seg1;
	uint8_t dot11_mode;

	uint8_t restart_on_chan_switch;
	uint8_t nss;
	bool rx_ldpc;
	uint16_t reduced_beacon_interval;
} tSwitchChannelParams, *tpSwitchChannelParams;

typedef void (*tpSetLinkStateCallback)(tpAniSirGlobal pMac, void *msgParam,
		bool status);

/**
 * struct tLinkStateParams - link state parameters
 * @bssid: BSSID
 * @selfMacAddr: self mac address
 * @state: link state
 * @callback: callback function pointer
 * @callbackArg: callback argument
 * @session: session context
 */
typedef struct sLinkStateParams {
	/* SIR_HAL_SET_LINK_STATE */
	tSirMacAddr bssid;
	tSirMacAddr selfMacAddr;
	tSirLinkState state;
	tpSetLinkStateCallback callback;
	void *callbackArg;
	int ft;
	void *session;
	bool status;
} tLinkStateParams, *tpLinkStateParams;

/**
 * struct tAddTsParams - ADDTS related parameters
 * @staIdx: station index
 * @tspecIdx: TSPEC handler uniquely identifying a TSPEC for a STA in a BSS
 * @tspec: tspec value
 * @status: QDF status
 * @sessionId: session id
 * @tsm_interval: TSM interval period passed from lim to WMA
 * @setRICparams: RIC parameters
 * @sme_session_id: sme session id
 */
typedef struct {
	uint16_t staIdx;
	uint16_t tspecIdx;
	tSirMacTspecIE tspec;
	QDF_STATUS status;
	uint8_t sessionId;
#ifdef FEATURE_WLAN_ESE
	uint16_t tsm_interval;
#endif /* FEATURE_WLAN_ESE */
#ifdef WLAN_FEATURE_ROAM_OFFLOAD
	uint8_t setRICparams;
#endif /* WLAN_FEATURE_ROAM_OFFLOAD */
	uint8_t sme_session_id;
} tAddTsParams, *tpAddTsParams;

/**
 * struct tDelTsParams - DELTS related parameters
 * @staIdx: station index
 * @tspecIdx: TSPEC identifier uniquely identifying a TSPEC for a STA in a BSS
 * @bssId: BSSID
 * @sessionId: session id
 * @userPrio: user priority
 * @delTsInfo: DELTS info
 * @setRICparams: RIC parameters
 */
typedef struct {
	uint16_t staIdx;
	uint16_t tspecIdx;
	tSirMacAddr bssId;
	uint8_t sessionId;
	uint8_t userPrio;
#ifdef WLAN_FEATURE_ROAM_OFFLOAD
	tSirDeltsReqInfo delTsInfo;
	uint8_t setRICparams;
#endif /* WLAN_FEATURE_ROAM_OFFLOAD */
} tDelTsParams, *tpDelTsParams;


#define HAL_QOS_NUM_TSPEC_MAX 2
#define HAL_QOS_NUM_AC_MAX 4

/**
 * struct tAggrAddTsParams - ADDTS parameters
 * @staIdx: station index
 * @tspecIdx: TSPEC handler uniquely identifying a TSPEC for a STA in a BSS
 * @tspec: tspec value
 * @status: QDF status
 * @sessionId: session id
 */
typedef struct {
	uint16_t staIdx;
	uint16_t tspecIdx;
	tSirMacTspecIE tspec[HAL_QOS_NUM_AC_MAX];
	QDF_STATUS status[HAL_QOS_NUM_AC_MAX];
	uint8_t sessionId;
} tAggrAddTsParams, *tpAggrAddTsParams;


typedef tSirRetStatus (*tHalMsgCallback)(tpAniSirGlobal pMac, uint32_t mesgId,
					 void *mesgParam);

/**
 * struct tEdcaParams - EDCA parameters
 * @bssIdx: BSSID index
 * @acbe: best effort access catagory
 * @acbk: Background access catagory
 * @acvi: video access catagory
 * @acvo: voice access catagory
 */
typedef struct {
	uint16_t bssIdx;
	tSirMacEdcaParamRecord acbe;
	tSirMacEdcaParamRecord acbk;
	tSirMacEdcaParamRecord acvi;
	tSirMacEdcaParamRecord acvo;
} tEdcaParams, *tpEdcaParams;

/**
 * struct tSetMIMOPS - MIMO power save related parameters
 * @staIdx: station index
 * @htMIMOPSState: MIMO Power Save State
 * @status: response status
 * @fsendRsp: send response flag
 * @peerMac: peer mac address
 * @sessionId: session id
 */
typedef struct sSet_MIMOPS {
	uint16_t staIdx;
	tSirMacHTMIMOPowerSaveState htMIMOPSState;
	QDF_STATUS status;
	uint8_t fsendRsp;
	tSirMacAddr peerMac;
	uint8_t sessionId;
} tSetMIMOPS, *tpSetMIMOPS;

/**
 * struct tUapsdParams - Uapsd related parameters
 * @bkDeliveryEnabled: BK delivery enable flag
 * @beDeliveryEnabled: BE delivery enable flag
 * @viDeliveryEnabled: VI delivery enable flag
 * @voDeliveryEnabled: VO delivery enable flag
 * @bkTriggerEnabled: BK trigger enable flag
 * @beTriggerEnabled: BE trigger enable flag
 * @viTriggerEnabled: VI trigger enable flag
 * @voTriggerEnabled: VO trigger enable flag
 * @status: response status
 * @bssIdx: BSSID index
 * Request Type = SIR_HAL_ENTER_UAPSD_REQ
 */
typedef struct sUapsdParams {
	uint8_t bkDeliveryEnabled:1;
	uint8_t beDeliveryEnabled:1;
	uint8_t viDeliveryEnabled:1;
	uint8_t voDeliveryEnabled:1;
	uint8_t bkTriggerEnabled:1;
	uint8_t beTriggerEnabled:1;
	uint8_t viTriggerEnabled:1;
	uint8_t voTriggerEnabled:1;
	QDF_STATUS status;
	uint8_t bssIdx;
} tUapsdParams, *tpUapsdParams;

/**
 * struct tHalIndCB - hal message indication callback
 * @pHalIndCB: hal message indication callabck
 */
typedef struct tHalIndCB {
	tHalMsgCallback pHalIndCB;
} tHalIndCB, *tpHalIndCB;

/**
 * struct sControlTxParams - control tx parameters
 * @stopTx: stop transmission
 * @fCtrlGlobal:  Master flag to stop or resume all transmission
 * @ctrlSta: If this flag is set, staBitmap
 * @ctrlBss: If this flag is set, bssBitmap and beaconBitmap is valid
 * @bssBitmap: bitmap of BSS indices to be stopped for resumed
 * @beaconBitmap: this bitmap contains bitmap of BSS indices to be
 *                stopped for resumed for beacon transmission
 */
typedef struct sControlTxParams {
	bool stopTx;
	uint8_t fCtrlGlobal;
	uint8_t ctrlSta;
	uint8_t ctrlBss;
	/* When ctrlBss is set, this bitmap contains bitmap of BSS indices to be
	 * stopped for resumed for transmission.
	 * This is 32 bit bitmap, not array of bytes.
	 */
	uint32_t bssBitmap;
	/* When ctrlBss is set, this bitmap contains bitmap of BSS indices to be
	 * stopped for resumed for beacon transmission.
	 */
	uint32_t beaconBitmap;
} tTxControlParams, *tpTxControlParams;

/**
 * struct tMaxTxPowerParams - Max Tx Power parameters
 * @bssId: BSSID is needed to identify which session issued this request
 * @selfStaMacAddr: self mac address
 * @power: tx power in dbm
 * @dev_mode: device mode
 * Request Type = SIR_HAL_SET_MAX_TX_POWER_REQ
 */
typedef struct sMaxTxPowerParams {
	struct qdf_mac_addr bssId;
	struct qdf_mac_addr selfStaMacAddr;
	/* In request,
	 * power == MaxTx power to be used.
	 * In response,
	 * power == tx power used for management frames.
	 */
	int8_t power;
	enum tQDF_ADAPTER_MODE dev_mode;
} tMaxTxPowerParams, *tpMaxTxPowerParams;

/**
 * struct tMaxTxPowerPerBandParams - max tx power per band info
 * @bandInfo: band info
 * @power: power in dbm
 */
typedef struct sMaxTxPowerPerBandParams {
	tSirRFBand bandInfo;
	int8_t power;
} tMaxTxPowerPerBandParams, *tpMaxTxPowerPerBandParams;

/**
 * struct add_sta_self_params - Add Sta Self params
 * @self_mac_addr: self MAC Address
 * @curr_device_mode: operating device mode
 * @type: Vdev Type
 * @sub_type: Vdev Sub Type
 * @session_id: SME Session ID
 * @nss_2g: vdev nss in 2.4G
 * @nss_5g: vdev nss in 5G
 * @status: response status code
 * @tx_aggregation_size: Tx aggregation size
 * @rx_aggregation_size: Rx aggregation size
 * @enable_bcast_probe_rsp: enable broadcast probe response
 * @fils_max_chan_guard_time: FILS max channel guard time
 * @pkt_err_disconn_th: packet drop threshold
 */
struct add_sta_self_params {
	tSirMacAddr self_mac_addr;
	enum tQDF_ADAPTER_MODE curr_device_mode;
	uint32_t type;
	uint32_t sub_type;
	uint8_t session_id;
	uint8_t nss_2g;
	uint8_t nss_5g;
	uint32_t status;
	uint32_t tx_aggregation_size;
	uint32_t rx_aggregation_size;
	bool enable_bcast_probe_rsp;
	uint8_t fils_max_chan_guard_time;
	uint16_t pkt_err_disconn_th;
	uint8_t oce_feature_bitmap;
};

/**
 * struct set_ie_param - set IE params structure
 * @pdev_id: pdev id
 * @ie_type: IE type
 * @nss: Nss value
 * @ie_len: IE length
 * @ie_ptr: Pointer to IE data
 *
 * Holds the set pdev IE req data.
 */
struct set_ie_param {
	uint8_t pdev_id;
	uint8_t ie_type;
	uint8_t nss;
	uint8_t ie_len;
	uint8_t *ie_ptr;
};

/**
 * struct set_dtim_params - dtim params
 * @session_id: SME Session ID
 * @dtim_period: dtim period
 */
struct set_dtim_params {
	uint8_t session_id;
	uint8_t dtim_period;
};

#define DOT11_HT_IE     1
#define DOT11_VHT_IE    2

#ifdef FEATURE_WLAN_TDLS

#define HAL_TDLS_MAX_SUPP_CHANNELS       128
#define HAL_TDLS_MAX_SUPP_OPER_CLASSES   32

/**
 * struct tTdlsPeerCapParams - TDLS peer capablities parameters
 * @isPeerResponder: is peer responder or not
 * @peerUapsdQueue: peer uapsd queue
 * @peerMaxSp: peer max SP value
 * @peerBuffStaSupport: peer buffer sta supported or not
 * @peerOffChanSupport: peer offchannel support
 * @peerCurrOperClass: peer current operating class
 * @selfCurrOperClass: self current operating class
 * @peerChanLen: peer channel length
 * @peerChan: peer channel list
 * @peerOperClassLen: peer operating class length
 * @peerOperClass: peer operating class
 * @prefOffChanNum: peer offchannel number
 * @prefOffChanBandwidth: peer offchannel bandwidth
 * @opClassForPrefOffChan: operating class for offchannel
 */
typedef struct {
	uint8_t isPeerResponder;
	uint8_t peerUapsdQueue;
	uint8_t peerMaxSp;
	uint8_t peerBuffStaSupport;
	uint8_t peerOffChanSupport;
	uint8_t peerCurrOperClass;
	uint8_t selfCurrOperClass;
	uint8_t peerChanLen;
	tSirUpdateChanParam peerChan[HAL_TDLS_MAX_SUPP_CHANNELS];
	uint8_t peerOperClassLen;
	uint8_t peerOperClass[HAL_TDLS_MAX_SUPP_OPER_CLASSES];
	uint8_t prefOffChanNum;
	uint8_t prefOffChanBandwidth;
	uint8_t opClassForPrefOffChan;
} tTdlsPeerCapParams;

/**
 * struct tTdlsPeerStateParams - TDLS peer state parameters
 * @vdevId: vdev id
 * @peerMacAddr: peer mac address
 * @peerCap: peer capabality
 */
typedef struct sTdlsPeerStateParams {
	uint32_t vdevId;
	tSirMacAddr peerMacAddr;
	uint32_t peerState;
	tTdlsPeerCapParams peerCap;
	bool resp_reqd;
} tTdlsPeerStateParams;

/**
 * struct tdls_chan_switch_params - channel switch parameter structure
 * @vdev_id: vdev ID
 * @peer_mac_addr: Peer mac address
 * @tdls_off_ch_bw_offset: Target off-channel bandwitdh offset
 * @tdls_off_ch: Target Off Channel
 * @oper_class: Operating class for target channel
 * @is_responder: Responder or initiator
 */
typedef struct tdls_chan_switch_params_struct {
	uint32_t    vdev_id;
	tSirMacAddr peer_mac_addr;
	uint16_t    tdls_off_ch_bw_offset;
	uint8_t     tdls_off_ch;
	uint8_t     tdls_sw_mode;
	uint8_t     oper_class;
	uint8_t     is_responder;
} tdls_chan_switch_params;

#endif /* FEATURE_WLAN_TDLS */

/**
 * struct tAbortScanParams - Abort scan parameters
 * @SessionId: PE session id
 * @scan_id: Scan ID used for original scan request
 * @scan_requestor_id: Scan requesting entity
 */
typedef struct sAbortScanParams {
	uint8_t SessionId;
	uint32_t scan_id;
	uint32_t scan_requestor_id;
} tAbortScanParams, *tpAbortScanParams;

/**
 * struct del_sta_self_params - Del Sta Self params
 * @session_id: SME Session ID
 * @status: response status code
 */
struct del_sta_self_params {
	tSirMacAddr self_mac_addr;
	uint8_t session_id;
	uint32_t status;
};

/**
 * struct del_sta_self_rsp_params - Del Sta Self response params
 * @self_sta_param: sta params
 * @generate_rsp: generate response to upper layers
 */
struct del_sta_self_rsp_params {
	struct del_sta_self_params *self_sta_param;
	uint8_t generate_rsp;
};

/**
 * struct tP2pPsParams - P2P powersave related params
 * @opp_ps: opportunistic power save
 * @ctWindow: CT window
 * @count: count
 * @duration: duration
 * @interval: interval
 * @single_noa_duration: single shot noa duration
 * @psSelection: power save selection
 * @sessionId: session id
 */
typedef struct sP2pPsParams {
	uint8_t opp_ps;
	uint32_t ctWindow;
	uint8_t count;
	uint32_t duration;
	uint32_t interval;
	uint32_t single_noa_duration;
	uint8_t psSelection;
	uint8_t sessionId;
} tP2pPsParams, *tpP2pPsParams;

/**
 * struct tTdlsLinkEstablishParams - TDLS Link establish parameters
 * @staIdx: station index
 * @isResponder: responder flag
 * @uapsdQueues: uapsd queue
 * @maxSp: max SP period
 * @isBufsta: is station flag
 * @isOffChannelSupported: offchannel supported or not
 * @peerCurrOperClass: peer current operating class
 * @selfCurrOperClass: self current operating class
 * @validChannelsLen: valid channel length
 * @validChannels: valid channels
 * @validOperClassesLen: valid operating class length
 * @validOperClasses: valid operating class
 * @status: return status of command
 */
typedef struct sTdlsLinkEstablishParams {
	uint16_t staIdx;
	uint8_t isResponder;
	uint8_t uapsdQueues;
	uint8_t maxSp;
	uint8_t isBufsta;
	uint8_t isOffChannelSupported;
	uint8_t peerCurrOperClass;
	uint8_t selfCurrOperClass;
	uint8_t validChannelsLen;
	uint8_t validChannels[HAL_MAX_SUPP_CHANNELS];
	uint8_t validOperClassesLen;
	uint8_t validOperClasses[HAL_MAX_SUPP_OPER_CLASSES];
	uint32_t status;
} tTdlsLinkEstablishParams, *tpTdlsLinkEstablishParams;

/**
 * struct tHalHiddenSsidVdevRestart - hidden ssid vdev restart params
 * @ssidHidden: is hidden ssid or not
 * @sessionId: session id
 */
typedef struct tHalHiddenSsidVdevRestart {
	uint8_t ssidHidden;
	uint8_t sessionId;
	uint16_t pe_session_id;
} tHalHiddenSsidVdevRestart, *tpHalHiddenSsidVdevRestart;


extern void sys_process_mmh_msg(tpAniSirGlobal pMac, tSirMsgQ *pMsg);

/**
 * struct tBeaconFilterMsg - Beacon Filtering data structure
 * @capabilityInfo: capability info
 * @capabilityMask: capabality mask
 * @beaconInterval: beacon interval
 * @ieNum: IE number
 * @reserved: reserved
 */
typedef struct sBeaconFilterMsg {
	uint16_t capabilityInfo;
	uint16_t capabilityMask;
	uint16_t beaconInterval;
	uint16_t ieNum;
	uint8_t bssIdx;
	uint8_t reserved;
} qdf_packed tBeaconFilterMsg, *tpBeaconFilterMsg;

/**
 * struct tEidByteInfo - Eid byte info
 * @offset: offset
 * @value: value
 * @bitMask: BIT mask
 * @ref: refrence
 */
typedef struct sEidByteInfo {
	uint8_t offset;
	uint8_t value;
	uint8_t bitMask;
	uint8_t ref;
} qdf_packed tEidByteInfo, *tpEidByteInfo;

/**
 * struct tBeaconFilterIe - beacon filter IE
 * @elementId: element IE
 * @checkIePresence: check IE presence
 * @byte: Eid byte info
 */
typedef struct sBeaconFilterIe {
	uint8_t elementId;
	uint8_t checkIePresence;
	tEidByteInfo byte;
} qdf_packed tBeaconFilterIe, *tpBeaconFilterIe;

/**
 * struct tDisableIntraBssFwd - intra bss forward parameters
 * @sessionId: session id
 * @disableintrabssfwd: disable intra bss forward flag
 */
typedef struct sDisableIntraBssFwd {
	uint16_t sessionId;
	bool disableintrabssfwd;
} qdf_packed tDisableIntraBssFwd, *tpDisableIntraBssFwd;

#ifdef WLAN_FEATURE_STATS_EXT
/**
 * struct tStatsExtRequest - ext stats request
 * @vdev_id: vdev id
 * @request_data_len: request data length
 * @request_data: request data
 */
typedef struct sStatsExtRequest {
	uint32_t vdev_id;
	uint32_t request_data_len;
	uint8_t request_data[];
} tStatsExtRequest, *tpStatsExtRequest;
#endif /* WLAN_FEATURE_STATS_EXT */

#ifdef WLAN_FEATURE_NAN
/**
 * struct tNanRequest - NAN request params
 * @request_data_len: request data length
 * @request_data: request data
 */
typedef struct sNanRequest {
	uint16_t request_data_len;
	uint8_t request_data[];
} tNanRequest, *tpNanRequest;
#endif /* WLAN_FEATURE_NAN */

#endif /* _HALMSGAPI_H_ */<|MERGE_RESOLUTION|>--- conflicted
+++ resolved
@@ -722,11 +722,8 @@
  * @p2pIeOffset: P2P IE offset
  * @csa_count_offset: Offset of Switch count field in CSA IE
  * @ecsa_count_offset: Offset of Switch count field in ECSA IE
-<<<<<<< HEAD
-=======
  * @reason: bcn update reason
  * @status: beacon send status
->>>>>>> e2d6f5af
  */
 typedef struct {
 	uint8_t vdev_id;
@@ -737,11 +734,8 @@
 	uint16_t p2pIeOffset;
 	uint32_t csa_count_offset;
 	uint32_t ecsa_count_offset;
-<<<<<<< HEAD
-=======
 	enum sir_bcn_update_reason reason;
 	QDF_STATUS status;
->>>>>>> e2d6f5af
 } tSendbeaconParams, *tpSendbeaconParams;
 
 /**
