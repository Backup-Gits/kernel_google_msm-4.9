/*
 * Copyright (c) 2012-2018 The Linux Foundation. All rights reserved.
 *
 * Previously licensed under the ISC license by Qualcomm Atheros, Inc.
 *
 *
 * Permission to use, copy, modify, and/or distribute this software for
 * any purpose with or without fee is hereby granted, provided that the
 * above copyright notice and this permission notice appear in all
 * copies.
 *
 * THE SOFTWARE IS PROVIDED "AS IS" AND THE AUTHOR DISCLAIMS ALL
 * WARRANTIES WITH REGARD TO THIS SOFTWARE INCLUDING ALL IMPLIED
 * WARRANTIES OF MERCHANTABILITY AND FITNESS. IN NO EVENT SHALL THE
 * AUTHOR BE LIABLE FOR ANY SPECIAL, DIRECT, INDIRECT, OR CONSEQUENTIAL
 * DAMAGES OR ANY DAMAGES WHATSOEVER RESULTING FROM LOSS OF USE, DATA OR
 * PROFITS, WHETHER IN AN ACTION OF CONTRACT, NEGLIGENCE OR OTHER
 * TORTIOUS ACTION, ARISING OUT OF OR IN CONNECTION WITH THE USE OR
 * PERFORMANCE OF THIS SOFTWARE.
 */

/*
 * This file was originally distributed by Qualcomm Atheros, Inc.
 * under proprietary terms before Copyright ownership was assigned
 * to the Linux Foundation.
 */

/*
 * This file sir_api.h contains definitions exported by
 * Sirius software.
 * Author:        Chandra Modumudi
 * Date:          04/16/2002
 * History:-
 * Date           Modified by    Modification Information
 * --------------------------------------------------------------------
 */

#ifndef __SIR_API_H
#define __SIR_API_H


/* Take care to avoid redefinition of this type, if it is */
/* already defined in "halWmmApi.h" */
#if !defined(_HALMAC_WMM_API_H)
typedef struct sAniSirGlobal *tpAniSirGlobal;
#endif

#include "qdf_types.h"
#include "cds_reg_service.h"
#include "cds_regdomain.h"
#include "sir_types.h"
#include "sir_mac_prot_def.h"
#include "ani_system_defs.h"
#include "sir_params.h"
#include "cds_regdomain.h"
#include "wmi_unified.h"
#include "wmi_unified_param.h"
#include "ol_txrx_htt_api.h"
#include <dot11f.h>

#define MAX_PEERS 32
#define SIR_MAX_SUPPORTED_BSS 5

#define OFFSET_OF(structType, fldName)   (&((structType *)0)->fldName)

/* / Max supported channel list */
#define SIR_MAX_SUPPORTED_CHANNEL_LIST      96

#define SIR_MDIE_ELEMENT_ID         54
#define SIR_MDIE_SIZE               3   /* MD ID(2 bytes), Capability(1 byte) */

#define SIR_MAX_ELEMENT_ID         255

/* Increase dwell time for P2P search in ms */
#define P2P_SEARCH_DWELL_TIME_INCREASE   20
#define P2P_SOCIAL_CHANNELS              3

/* Max number of channels are 165, but to access 165th element of array,
   *array of 166 is required.
 */
#define SIR_MAX_24G_5G_CHANNEL_RANGE      166
#define SIR_BCN_REPORT_MAX_BSS_DESC       4

#define SIR_NUM_11B_RATES 4     /* 1,2,5.5,11 */
#define SIR_NUM_11A_RATES 8     /* 6,9,12,18,24,36,48,54 */

#define SIR_PM_SLEEP_MODE   0
#define SIR_PM_ACTIVE_MODE        1

/* hidden SSID options */
#define SIR_SCAN_NO_HIDDEN_SSID                      0
#define SIR_SCAN_HIDDEN_SSID_PE_DECISION             1

#define SIR_IPV4_ADDR_LEN       4

typedef uint8_t tSirIpv4Addr[SIR_IPV4_ADDR_LEN];

#define SIR_VERSION_STRING_LEN 64
typedef uint8_t tSirVersionString[SIR_VERSION_STRING_LEN];

/* Periodic Tx pattern offload feature */
#define PERIODIC_TX_PTRN_MAX_SIZE 1536
#define MAXNUM_PERIODIC_TX_PTRNS 6
#define WIFI_SCANNING_MAC_OUI_LENGTH 3

#ifdef FEATURE_WLAN_EXTSCAN

#define WLAN_EXTSCAN_MAX_CHANNELS                 36
#define WLAN_EXTSCAN_MAX_BUCKETS                  16
#define WLAN_EXTSCAN_MAX_HOTLIST_APS              128
#define WLAN_EXTSCAN_MAX_SIGNIFICANT_CHANGE_APS   64

/* This should not be greater than MAX_NUMBER_OF_CONC_CONNECTIONS */
#define MAX_VDEV_SUPPORTED                        4

#define MAX_POWER_DBG_ARGS_SUPPORTED 8
#define QOS_MAP_MAX_EX  21
#define QOS_MAP_LEN_MIN 16
#define QOS_MAP_LEN_MAX \
	(QOS_MAP_LEN_MIN + 2 * QOS_MAP_MAX_EX)
#define NUM_CHAINS_MAX  2

#ifdef ACS_FW_REPORT_PARAM
#define SIR_MAX_SUPPORTED_ACS_CHANNEL_LIST SIR_MAX_SUPPORTED_CHANNEL_LIST
#define ACS_FW_REPORT_PARAM_CONFIGURED true
#else
#define SIR_MAX_SUPPORTED_ACS_CHANNEL_LIST 1
#define ACS_FW_REPORT_PARAM_CONFIGURED false
#endif

#define MAX_LEN_UDP_RESP_OFFLOAD 128

#define MAX_RSSI_AVOID_BSSID_LIST    10

/* Maximum number of realms present in fils indication element */
#define SIR_MAX_REALM_COUNT 7
/* Realm length */
#define SIR_REALM_LEN 2
/* Cache ID length */
#define CACHE_ID_LEN 2

/* Maximum peer station number query one time */
#define MAX_PEER_STA 12

#define SIR_NAN_CH_INFO_MAX_CHANNELS 4
/**
 * enum sir_conn_update_reason: Reason for conc connection update
 * @SIR_UPDATE_REASON_SET_OPER_CHAN: Set probable operating channel
 * @SIR_UPDATE_REASON_JOIN_IBSS: Join IBSS
 * @SIR_UPDATE_REASON_UT: Unit test related
 * @SIR_UPDATE_REASON_START_AP: Start AP
 * @SIR_UPDATE_REASON_NORMAL_STA: Connection to Normal STA
 * @SIR_UPDATE_REASON_HIDDEN_STA: Connection to Hidden STA
 * @SIR_UPDATE_REASON_OPPORTUNISTIC: Opportunistic HW mode update
 * @SIR_UPDATE_REASON_NSS_UPDATE: NSS update
 * @SIR_UPDATE_REASON_CHANNEL_SWITCH: Channel switch
 * @SIR_UPDATE_REASON_CHANNEL_SWITCH_STA: Channel switch for STA
 */
enum sir_conn_update_reason {
	SIR_UPDATE_REASON_SET_OPER_CHAN,
	SIR_UPDATE_REASON_JOIN_IBSS,
	SIR_UPDATE_REASON_UT,
	SIR_UPDATE_REASON_START_AP,
	SIR_UPDATE_REASON_NORMAL_STA,
	SIR_UPDATE_REASON_HIDDEN_STA,
	SIR_UPDATE_REASON_OPPORTUNISTIC,
	SIR_UPDATE_REASON_NSS_UPDATE,
	SIR_UPDATE_REASON_CHANNEL_SWITCH,
	SIR_UPDATE_REASON_CHANNEL_SWITCH_STA,
	SIR_UPDATE_REASON_PRE_CAC,
};

typedef enum {
	eSIR_EXTSCAN_INVALID,
	eSIR_EXTSCAN_START_RSP,
	eSIR_EXTSCAN_STOP_RSP,
	eSIR_EXTSCAN_CACHED_RESULTS_RSP,
	eSIR_EXTSCAN_SET_BSSID_HOTLIST_RSP,
	eSIR_EXTSCAN_RESET_BSSID_HOTLIST_RSP,
	eSIR_EXTSCAN_SET_SIGNIFICANT_WIFI_CHANGE_RSP,
	eSIR_EXTSCAN_RESET_SIGNIFICANT_WIFI_CHANGE_RSP,

	eSIR_EXTSCAN_GET_CAPABILITIES_IND,
	eSIR_EXTSCAN_HOTLIST_MATCH_IND,
	eSIR_EXTSCAN_SIGNIFICANT_WIFI_CHANGE_RESULTS_IND,
	eSIR_EXTSCAN_CACHED_RESULTS_IND,
	eSIR_EXTSCAN_SCAN_RES_AVAILABLE_IND,
	eSIR_EXTSCAN_SCAN_PROGRESS_EVENT_IND,
	eSIR_EXTSCAN_FULL_SCAN_RESULT_IND,
	eSIR_EPNO_NETWORK_FOUND_IND,
	eSIR_PASSPOINT_NETWORK_FOUND_IND,
	eSIR_EXTSCAN_SET_SSID_HOTLIST_RSP,
	eSIR_EXTSCAN_RESET_SSID_HOTLIST_RSP,

	/* Keep this last */
	eSIR_EXTSCAN_CALLBACK_TYPE_MAX,
} tSirExtScanCallbackType;

#endif /* FEATURE_WLAN_EXTSCAN */

#define SIR_KRK_KEY_LEN 16
#define SIR_BTK_KEY_LEN 32
#define SIR_KCK_KEY_LEN 16
#define SIR_KEK_KEY_LEN 16
#define SIR_KEK_KEY_LEN_FILS 64
#define SIR_REPLAY_CTR_LEN 8
#define SIR_PMK_LEN  48
#define SIR_PMKID_LEN 16
#ifdef WLAN_FEATURE_ROAM_OFFLOAD
#define SIR_UAPSD_BITOFFSET_ACVO     0
#define SIR_UAPSD_BITOFFSET_ACVI     1
#define SIR_UAPSD_BITOFFSET_ACBK     2
#define SIR_UAPSD_BITOFFSET_ACBE     3

#define SIR_UAPSD_FLAG_ACVO     (1 << SIR_UAPSD_BITOFFSET_ACVO)
#define SIR_UAPSD_FLAG_ACVI     (1 << SIR_UAPSD_BITOFFSET_ACVI)
#define SIR_UAPSD_FLAG_ACBK     (1 << SIR_UAPSD_BITOFFSET_ACBK)
#define SIR_UAPSD_FLAG_ACBE     (1 << SIR_UAPSD_BITOFFSET_ACBE)
#define SIR_UAPSD_GET(ac, mask)      (((mask) & (SIR_UAPSD_FLAG_ ## ac)) >> SIR_UAPSD_BITOFFSET_ ## ac)

#endif

/**
 * enum sir_roam_op_code - Operation to be done by the callback.
 * @SIR_ROAM_SYNCH_PROPAGATION: Propagate the new BSS info after roaming.
 * @SIR_ROAMING_DEREGISTER_STA: Deregister the old STA after roaming.
 * @SIR_ROAMING_START: Firmware started roaming operation
 * @SIR_ROAMING_ABORT: Firmware aborted roaming operation, still connected.
 * @SIR_ROAM_SYNCH_COMPLETE: Roam sync propagation is complete.
 * @SIR_ROAMING_INVOKE_FAIL: Firmware roaming failed.
 */
enum sir_roam_op_code {
	SIR_ROAM_SYNCH_PROPAGATION = 1,
	SIR_ROAMING_DEREGISTER_STA,
	SIR_ROAMING_START,
	SIR_ROAMING_ABORT,
	SIR_ROAM_SYNCH_COMPLETE,
	SIR_ROAM_SYNCH_NAPI_OFF,
	SIR_ROAMING_INVOKE_FAIL,
};
/**
 * Module ID definitions.
 */
enum {
	SIR_BOOT_MODULE_ID = 1,
	SIR_HAL_MODULE_ID = 0x10,
	SIR_CFG_MODULE_ID = 0x12,
	SIR_LIM_MODULE_ID,
	SIR_ARQ_MODULE_ID,
	SIR_SCH_MODULE_ID,
	SIR_PMM_MODULE_ID,
	SIR_MNT_MODULE_ID,
	SIR_DBG_MODULE_ID,
	SIR_DPH_MODULE_ID,
	SIR_SYS_MODULE_ID,
	SIR_SMS_MODULE_ID,
};

#define SIR_WMA_MODULE_ID SIR_HAL_MODULE_ID

/**
 * First and last module definition for logging utility
 *
 * NOTE:  The following definitions need to be updated if
 *        the above list is changed.
 */
#define SIR_FIRST_MODULE_ID     SIR_HAL_MODULE_ID
#define SIR_LAST_MODULE_ID      SIR_SMS_MODULE_ID

/* Type declarations used by Firmware and Host software */

/* Scan type enum used in scan request */
typedef enum eSirScanType {
	eSIR_PASSIVE_SCAN,
	eSIR_ACTIVE_SCAN,
	eSIR_BEACON_TABLE,
} tSirScanType;

/* / Result codes Firmware return to Host SW */
typedef enum eSirResultCodes {
	eSIR_SME_SUCCESS,
	eSIR_LOGE_EXCEPTION,
	eSIR_SME_INVALID_PARAMETERS = 500,
	eSIR_SME_UNEXPECTED_REQ_RESULT_CODE,
	eSIR_SME_RESOURCES_UNAVAILABLE,
	/* Unable to find a BssDescription */
	eSIR_SME_SCAN_FAILED,
	/* matching requested scan criteria */
	eSIR_SME_BSS_ALREADY_STARTED_OR_JOINED,
	eSIR_SME_LOST_LINK_WITH_PEER_RESULT_CODE,
	eSIR_SME_REFUSED,
	eSIR_SME_JOIN_DEAUTH_FROM_AP_DURING_ADD_STA,
	eSIR_SME_JOIN_TIMEOUT_RESULT_CODE,
	eSIR_SME_AUTH_TIMEOUT_RESULT_CODE,
	eSIR_SME_ASSOC_TIMEOUT_RESULT_CODE,
	eSIR_SME_REASSOC_TIMEOUT_RESULT_CODE,
	eSIR_SME_MAX_NUM_OF_PRE_AUTH_REACHED,
	eSIR_SME_AUTH_REFUSED,
	eSIR_SME_INVALID_WEP_DEFAULT_KEY,
	eSIR_SME_NO_KEY_MAPPING_KEY_FOR_PEER,
	eSIR_SME_ASSOC_REFUSED,
	eSIR_SME_REASSOC_REFUSED,
	/* Recvd Deauth while join/pre-auth */
	eSIR_SME_DEAUTH_WHILE_JOIN,
	eSIR_SME_STA_NOT_AUTHENTICATED,
	eSIR_SME_STA_NOT_ASSOCIATED,
	eSIR_SME_ALREADY_JOINED_A_BSS,
	/* Given in SME_SCAN_RSP msg */
	eSIR_SME_MORE_SCAN_RESULTS_FOLLOW,
	/* that more SME_SCAN_RSP */
	/* messages are following. */
	/* SME_SCAN_RSP message with */
	/* eSIR_SME_SUCCESS status */
	/* code is the last one. */
	/* Sent in SME_JOIN/REASSOC_RSP */
	eSIR_SME_INVALID_ASSOC_RSP_RXED,
	/* messages upon receiving */
	/* invalid Re/Assoc Rsp frame. */
	/* STOP BSS triggered by MIC failures: MAC software to
	 * disassoc all stations
	 */
	eSIR_SME_MIC_COUNTER_MEASURES,
	/* with MIC_FAILURE reason code and perform the stop bss operation */
	/* didn't get rsp from peer within timeout interval */
	eSIR_SME_ADDTS_RSP_TIMEOUT,
	/* didn't get success rsp from HAL */
	eSIR_SME_ADDTS_RSP_FAILED,
	/* failed to send ch switch act frm */
	eSIR_SME_CHANNEL_SWITCH_FAIL,
	eSIR_SME_INVALID_STATE,
	/* SIR_HAL_SIR_HAL_INIT_SCAN_RSP returned failed status */
	eSIR_SME_HAL_SCAN_INIT_FAILED,
	/* SIR_HAL_END_SCAN_RSP returned failed status */
	eSIR_SME_HAL_SCAN_END_FAILED,
	/* SIR_HAL_FINISH_SCAN_RSP returned failed status */
	eSIR_SME_HAL_SCAN_FINISH_FAILED,
	/* Failed to send a message to HAL */
	eSIR_SME_HAL_SEND_MESSAGE_FAIL,
	/* Failed to stop the bss */
	eSIR_SME_STOP_BSS_FAILURE,
	eSIR_SME_WOWL_ENTER_REQ_FAILED,
	eSIR_SME_WOWL_EXIT_REQ_FAILED,
	eSIR_SME_FT_REASSOC_TIMEOUT_FAILURE,
	eSIR_SME_FT_REASSOC_FAILURE,
	eSIR_SME_SEND_ACTION_FAIL,
	eSIR_SME_DEAUTH_STATUS,
	eSIR_PNO_SCAN_SUCCESS,
	eSIR_SME_INVALID_SESSION,
	eSIR_DONOT_USE_RESULT_CODE = SIR_MAX_ENUM_SIZE
} tSirResultCodes;

#ifdef WLAN_FEATURE_FILS_SK
struct fils_join_rsp_params {
	uint8_t *fils_pmk;
	uint8_t fils_pmk_len;
	uint8_t fils_pmkid[PMKID_LEN];
	uint8_t kek[MAX_KEK_LEN];
	uint8_t kek_len;
	uint8_t tk[MAX_TK_LEN];
	uint8_t tk_len;
	uint8_t gtk_len;
	uint8_t gtk[MAX_GTK_LEN];
	struct qdf_mac_addr dst_mac;
	struct qdf_mac_addr src_mac;
	uint16_t hlp_data_len;
	uint8_t hlp_data[FILS_MAX_HLP_DATA_LEN];
};
#endif

#define RMENABLEDCAP_MAX_LEN 5

struct rrm_config_param {
	uint8_t rrm_enabled;
	uint8_t max_randn_interval;
	uint8_t rm_capability[RMENABLEDCAP_MAX_LEN];
};

/*
 * although in tSirSupportedRates each IE is 16bit but PE only passes IEs in 8
 * bits with MSB=1 for basic rates. change the mask for bit0-7 only so HAL gets
 * correct basic rates for setting response rates.
 */
#define IERATE_BASICRATE_MASK     0x80
#define IERATE_RATE_MASK          0x7f
#define IERATE_IS_BASICRATE(x)   ((x) & IERATE_BASICRATE_MASK)

const char *lim_bss_type_to_string(const uint16_t bss_type);
const char *lim_scan_type_to_string(const uint8_t scan_type);

typedef struct sSirSupportedRates {
	/*
	 * 11b, 11a and aniLegacyRates are IE rates which gives rate in unit
	 * of 500Kbps
	 */
	uint16_t llbRates[SIR_NUM_11B_RATES];
	uint16_t llaRates[SIR_NUM_11A_RATES];
	/*
	 * 0-76 bits used, remaining reserved
	 * bits 0-15 and 32 should be set.
	 */
	uint8_t supportedMCSSet[SIR_MAC_MAX_SUPPORTED_MCS_SET];

	/*
	 * RX Highest Supported Data Rate defines the highest data
	 * rate that the STA is able to receive, in unites of 1Mbps.
	 * This value is derived from "Supported MCS Set field" inside
	 * the HT capability element.
	 */
	uint16_t rxHighestDataRate;

	/*Indicates the Maximum MCS that can be received for each number
	   of spacial streams */
	uint16_t vhtRxMCSMap;
	/*Indicate the highest VHT data rate that the STA is able to receive */
	uint16_t vhtRxHighestDataRate;
	/*Indicates the Maximum MCS that can be transmitted for each number
	   of spacial streams */
	uint16_t vhtTxMCSMap;
	/*Indicate the highest VHT data rate that the STA is able to transmit */
	uint16_t vhtTxHighestDataRate;
} tSirSupportedRates, *tpSirSupportedRates;

/**
 * enum eSirRFBand
 * @SIR_BAND_ALL:all bands
 * @SIR_BAND_2_4_GHZ: 2G band
 * @SIR_BAND_5_GHZ: 5G band
 * @SIR_BAND_UNKNOWN: Unsupported band
 * @SIR_BAND_MAX: Max number of band
 */
typedef enum eSirRFBand {
	SIR_BAND_ALL,
	SIR_BAND_2_4_GHZ,
	SIR_BAND_5_GHZ,
	SIR_BAND_UNKNOWN,
	SIR_BAND_MAX = SIR_BAND_UNKNOWN,
} tSirRFBand;

/**
 * enum set_hw_mode_status - Status of set HW mode command
 * @SET_HW_MODE_STATUS_OK: command successful
 * @SET_HW_MODE_STATUS_EINVAL: Requested invalid hw_mode
 * @SET_HW_MODE_STATUS_ECANCELED: HW mode change cancelled
 * @SET_HW_MODE_STATUS_ENOTSUP: HW mode not supported
 * @SET_HW_MODE_STATUS_EHARDWARE: HW mode change prevented by hardware
 * @SET_HW_MODE_STATUS_EPENDING: HW mode change is pending
 * @SET_HW_MODE_STATUS_ECOEX: HW mode change conflict with Coex
 */
enum set_hw_mode_status {
	SET_HW_MODE_STATUS_OK,
	SET_HW_MODE_STATUS_EINVAL,
	SET_HW_MODE_STATUS_ECANCELED,
	SET_HW_MODE_STATUS_ENOTSUP,
	SET_HW_MODE_STATUS_EHARDWARE,
	SET_HW_MODE_STATUS_EPENDING,
	SET_HW_MODE_STATUS_ECOEX,
};

typedef struct sSirRemainOnChnReq {
	uint16_t messageType;
	uint16_t length;
	uint8_t sessionId;
	struct qdf_mac_addr selfMacAddr;
	uint8_t chnNum;
	uint8_t phyMode;
	uint32_t duration;
	uint8_t isProbeRequestAllowed;
	uint32_t scan_id;
	uint8_t probeRspIe[1];
} tSirRemainOnChnReq, *tpSirRemainOnChnReq;

/**
 * struct sir_roc_rsp - Structure to store the remain on channel response
 * @message_type: Message Type
 * @length: Message Length
 * @session_id: SME session Id
 * @scan_id : scan identifier
 * @status: result status
 */
struct sir_roc_rsp {
	uint16_t message_type;
	uint16_t length;
	uint8_t session_id;
	uint32_t scan_id;
	tSirResultCodes status;
};

typedef struct sSirRegisterMgmtFrame {
	uint16_t messageType;
	uint16_t length;
	uint8_t sessionId;
	bool registerFrame;
	uint16_t frameType;
	uint16_t matchLen;
	uint8_t matchData[1];
} tSirRegisterMgmtFrame, *tpSirRegisterMgmtFrame;

/* / Generic type for sending a response message */
/* / with result code to host software */
typedef struct sSirSmeRsp {
	uint16_t messageType;   /* eWNI_SME_*_RSP */
	uint16_t length;
	uint8_t sessionId;      /* To support BT-AMP */
	uint16_t transactionId; /* To support BT-AMP */
	tSirResultCodes statusCode;
} tSirSmeRsp, *tpSirSmeRsp;

/* / Definition for indicating all modules ready on STA */
typedef struct sSirSmeReadyReq {
	uint16_t messageType;   /* eWNI_SME_SYS_READY_IND */
	uint16_t length;
	uint16_t transactionId;
	void *add_bssdescr_cb;
	void *csr_roam_synch_cb;
	void *pe_roam_synch_cb;
	void *sme_msg_cb;
} tSirSmeReadyReq, *tpSirSmeReadyReq;

/**
 * struct sir_hw_mode - Format of set HW mode
 * @hw_mode_index: Index of HW mode to be set
 * @set_hw_mode_cb: HDD set HW mode callback
 * @reason: Reason for HW mode change
 * @session_id: Session id
 */
struct sir_hw_mode {
	uint32_t hw_mode_index;
	void *set_hw_mode_cb;
	enum sir_conn_update_reason reason;
	uint32_t session_id;
};

/**
 * struct s_sir_set_hw_mode - Set HW mode request
 * @messageType: Message type
 * @length: Length of the message
 * @set_hw: Params containing the HW mode index and callback
 */
struct s_sir_set_hw_mode {
	uint16_t messageType;
	uint16_t length;
	struct sir_hw_mode set_hw;
};

typedef void (*dual_mac_cb)(enum set_hw_mode_status status,
		uint32_t scan_config,
		uint32_t fw_mode_config);
/**
 * struct sir_dual_mac_config - Dual MAC configuration
 * @scan_config: Scan configuration
 * @fw_mode_config: FW mode configuration
 * @set_dual_mac_cb: Callback function to be executed on response to the command
 */
struct sir_dual_mac_config {
	uint32_t scan_config;
	uint32_t fw_mode_config;
	dual_mac_cb set_dual_mac_cb;
};

/**
 * struct sir_set_dual_mac_cfg - Set Dual mac config request
 * @message_type: Message type
 * @length: Length of the message
 * @set_dual_mac: Params containing the dual mac config and callback
 */
struct sir_set_dual_mac_cfg {
	uint16_t message_type;
	uint16_t length;
	struct sir_dual_mac_config set_dual_mac;
};

/**
 * struct sir_antenna_mode_param - antenna mode param
 * @num_tx_chains: Number of TX chains
 * @num_rx_chains: Number of RX chains
 * @reason: Reason for setting antenna mode
 * @set_antenna_mode_resp: callback to set antenna mode command
 */
struct sir_antenna_mode_param {
	uint32_t num_tx_chains;
	uint32_t num_rx_chains;
	void *set_antenna_mode_resp;
};

/**
 * struct sir_set_antenna_mode - Set antenna mode request
 * @message_type: Message type
 * @length: Length of the message
 * @set_antenna_mode: Params containing antenna mode params
 */
struct sir_set_antenna_mode {
	uint16_t message_type;
	uint16_t length;
	struct sir_antenna_mode_param set_antenna_mode;
};

/**
 * enum tSirBssType - Enum for BSS type used in scanning/joining etc.
 *
 * @eSIR_INFRASTRUCTURE_MODE: Infrastructure station
 * @eSIR_INFRA_AP_MODE: softAP mode
 * @eSIR_IBSS_MODE: IBSS mode
 * @eSIR_AUTO_MODE: Auto role
 * @eSIR_MONITOR_MODE: Monitor mode
 * @eSIR_NDI_MODE: NAN datapath mode
 */
typedef enum eSirBssType {
	eSIR_INFRASTRUCTURE_MODE,
	eSIR_INFRA_AP_MODE,
	eSIR_IBSS_MODE,
	eSIR_AUTO_MODE,
	eSIR_MONITOR_MODE,
	eSIR_NDI_MODE,
	eSIR_DONOT_USE_BSS_TYPE = SIR_MAX_ENUM_SIZE
} tSirBssType;

/* / Power Capability info used in 11H */
typedef struct sSirMacPowerCapInfo {
	uint8_t minTxPower;
	uint8_t maxTxPower;
} tSirMacPowerCapInfo, *tpSirMacPowerCapInfo;

/* / Supported Channel info used in 11H */
typedef struct sSirSupChnl {
	uint8_t numChnl;
	uint8_t channelList[SIR_MAX_SUPPORTED_CHANNEL_LIST];
} tSirSupChnl, *tpSirSupChnl;

typedef enum eSirNwType {
	eSIR_11A_NW_TYPE,
	eSIR_11B_NW_TYPE,
	eSIR_11G_NW_TYPE,
	eSIR_11N_NW_TYPE,
	eSIR_11AC_NW_TYPE,
	eSIR_DONOT_USE_NW_TYPE = SIR_MAX_ENUM_SIZE
} tSirNwType;

/* / Definition for new iBss peer info */
typedef struct sSirNewIbssPeerInfo {
	struct qdf_mac_addr peerAddr;
	uint16_t aid;
} tSirNewIbssPeerInfo, *tpSirNewIbssPeerInfo;

/* HT configuration values */
typedef struct sSirHtConfig {
	/* Enable/Disable receiving LDPC coded packets */
	uint32_t ht_rx_ldpc:1;
	/* Enable/Disable TX STBC */
	uint32_t ht_tx_stbc:1;
	/* Enable/Disable RX STBC */
	uint32_t ht_rx_stbc:2;
	/* Enable/Disable SGI */
	uint32_t ht_sgi20:1;
	uint32_t ht_sgi40:1;
	uint32_t unused:27;
} qdf_packed tSirHTConfig, *tpSirHTConfig;

/**
 * struct sir_vht_config - VHT capabilites
 * @max_mpdu_len: MPDU length
 * @supported_channel_widthset: channel width set
 * @ldpc_coding: LDPC coding capability
 * @shortgi80: short GI 80 support
 * @shortgi160and80plus80: short Gi 160 & 80+80 support
 * @tx_stbc; Tx STBC cap
 * @tx_stbc: Rx STBC cap
 * @su_beam_former: SU beam former cap
 * @su_beam_formee: SU beam formee cap
 * @csnof_beamformer_antSup: Antenna support for beamforming
 * @num_soundingdim: Sound dimensions
 * @mu_beam_former: MU beam former cap
 * @mu_beam_formee: MU beam formee cap
 * @vht_txops: TXOP power save
 * @htc_vhtcap: HTC VHT capability
 * @max_ampdu_lenexp: AMPDU length
 * @vht_link_adapt: VHT link adapatation capable
 * @rx_antpattern: Rx Antenna pattern
 * @tx_antpattern: Tx Antenna pattern
 */
struct sir_vht_config {
	uint32_t           max_mpdu_len:2;
	uint32_t supported_channel_widthset:2;
	uint32_t        ldpc_coding:1;
	uint32_t         shortgi80:1;
	uint32_t shortgi160and80plus80:1;
	uint32_t               tx_stbc:1;
	uint32_t               rx_stbc:3;
	uint32_t      su_beam_former:1;
	uint32_t      su_beam_formee:1;
	uint32_t csnof_beamformer_antSup:3;
	uint32_t       num_soundingdim:3;
	uint32_t      mu_beam_former:1;
	uint32_t      mu_beam_formee:1;
	uint32_t            vht_txops:1;
	uint32_t            htc_vhtcap:1;
	uint32_t       max_ampdu_lenexp:3;
	uint32_t        vht_link_adapt:2;
	uint32_t         rx_antpattern:1;
	uint32_t         tx_antpattern:1;
	uint32_t            unused:2;
};


typedef struct sSirAddIeParams {
	uint16_t probeRespDataLen;
	uint8_t *probeRespData_buff;
	uint16_t assocRespDataLen;
	uint8_t *assocRespData_buff;
	uint16_t probeRespBCNDataLen;
	uint8_t *probeRespBCNData_buff;
} tSirAddIeParams, *tpSirAddIeParams;

/* / Definition for kick starting BSS */
/* / ---> MAC */
/**
 * Usage of ssId, numSSID & ssIdList:
 * ---------------------------------
 * 1. ssId.length of zero indicates that Broadcast/Suppress SSID
 *    feature is enabled.
 * 2. If ssId.length is zero, MAC SW will advertise NULL SSID
 *    and interpret the SSID list from numSSID & ssIdList.
 * 3. If ssId.length is non-zero, MAC SW will advertise the SSID
 *    specified in the ssId field and it is expected that
 *    application will set numSSID to one (only one SSID present
 *    in the list) and SSID in the list is same as ssId field.
 * 4. Application will always set numSSID >= 1.
 */
/* ***** NOTE: Please make sure all codes are updated if inserting field into
 * this structure..********** */
typedef struct sSirSmeStartBssReq {
	uint16_t messageType;   /* eWNI_SME_START_BSS_REQ */
	uint16_t length;
	uint8_t sessionId;      /* Added for BT-AMP Support */
	uint16_t transactionId; /* Added for BT-AMP Support */
	struct qdf_mac_addr bssid;      /* Added for BT-AMP Support */
	struct qdf_mac_addr self_macaddr;        /* Added for BT-AMP Support */
	uint16_t beaconInterval;        /* Added for BT-AMP Support */
	uint8_t dot11mode;
#ifdef FEATURE_WLAN_MCC_TO_SCC_SWITCH
	uint8_t cc_switch_mode;
#endif
	tSirBssType bssType;
	tSirMacSSid ssId;
	uint8_t channelId;
	ePhyChanBondState cbMode;
	uint8_t vht_channel_width;
	uint8_t center_freq_seg0;
	uint8_t center_freq_seg1;
	uint8_t sec_ch_offset;

	uint8_t privacy;
	uint8_t apUapsdEnable;
	uint8_t ssidHidden;
	bool fwdWPSPBCProbeReq;
	bool protEnabled;
	bool obssProtEnabled;
	uint16_t ht_capab;
	tAniAuthType authType;
	uint32_t dtimPeriod;
	uint8_t wps_state;
	uint8_t isCoalesingInIBSSAllowed;       /* Coalesing on/off knob */
	enum tQDF_ADAPTER_MODE bssPersona;

	uint8_t txLdpcIniFeatureEnabled;

	tSirRSNie rsnIE;        /* RSN IE to be sent in */
	/* Beacon and Probe */
	/* Response frames */
	tSirNwType nwType;      /* Indicates 11a/b/g */
	tSirMacRateSet operationalRateSet;      /* Has 11a or 11b rates */
	tSirMacRateSet extendedRateSet; /* Has 11g rates */
	tSirHTConfig htConfig;
	struct sir_vht_config vht_config;

#ifdef WLAN_FEATURE_11W
	bool pmfCapable;
	bool pmfRequired;
#endif

	tSirAddIeParams addIeParams;

	bool obssEnabled;
	uint8_t sap_dot11mc;
	uint16_t beacon_tx_rate;
	bool vendor_vht_sap;

} tSirSmeStartBssReq, *tpSirSmeStartBssReq;

#define GET_IE_LEN_IN_BSS(lenInBss) (lenInBss + sizeof(lenInBss) - \
				    ((uintptr_t)OFFSET_OF(tSirBssDescription,\
							  ieFields)))

#define WSCIE_PROBE_RSP_LEN (317 + 2)

#ifdef WLAN_FEATURE_FILS_SK
/* struct fils_ind_elements: elements parsed from fils indication present
 * in beacon/probe resp
 * @realm_cnt: number of realm present
 * @realm: realms
 * @is_fils_sk_supported: if FILS SK supported
 * @is_cache_id_present: if cache id present
 * @cache_id: cache id
 */
struct fils_ind_elements {
	uint16_t realm_cnt;
	uint8_t realm[SIR_MAX_REALM_COUNT][SIR_REALM_LEN];
	bool is_fils_sk_supported;
	bool is_cache_id_present;
	uint8_t cache_id[CACHE_ID_LEN];
};

#endif
typedef struct sSirBssDescription {
	/* offset of the ieFields from bssId. */
	uint16_t length;
	tSirMacAddr bssId;
	unsigned long scansystimensec;
	uint32_t timeStamp[2];
	uint16_t beaconInterval;
	uint16_t capabilityInfo;
	tSirNwType nwType;      /* Indicates 11a/b/g */
	int8_t rssi;
	int8_t rssi_raw;
	int8_t sinr;
	/* channelId what peer sent in beacon/probersp. */
	uint8_t channelId;
	/* channelId on which we are parked at. */
	/* used only in scan case. */
	uint8_t channelIdSelf;
	uint8_t sSirBssDescriptionRsvd[3];
	/* Based on system time, not a relative time. */
	uint64_t received_time;
	uint32_t parentTSF;
	uint32_t startTSF[2];
	uint8_t mdiePresent;
	/* MDIE for 11r, picked from the beacons */
	uint8_t mdie[SIR_MDIE_SIZE];
	uint8_t QBSSLoad_present;
	uint8_t qbss_chan_load;
	uint16_t QBSSLoad_avail;
	/* To achieve 8-byte alignment with ESE enabled */
	uint32_t reservedPadding5;
	/* whether it is from a probe rsp */
	uint8_t fProbeRsp;
	/* Actual channel the beacon/probe response was received on */
	uint8_t rx_channel;
	tSirMacSeqCtl seq_ctrl;
	uint32_t WscIeLen;
	uint8_t WscIeProbeRsp[WSCIE_PROBE_RSP_LEN];
	uint8_t reservedPadding4;
	uint32_t tsf_delta;
	uint8_t  ht_caps_present;
	uint8_t  vht_caps_present;
	uint8_t  beacomforming_capable;
	uint8_t  chan_width;
#ifdef WLAN_FEATURE_FILS_SK
	struct fils_ind_elements fils_info_element;
#endif
	uint8_t air_time_fraction;
	uint8_t nss;
	uint8_t oce_wan_present;
	uint8_t oce_wan_down_cap;
	uint32_t rssi_per_chain[ATH_MAX_ANTENNA];
	/* Please keep the structure 4 bytes aligned above the ieFields */
	uint32_t ieFields[1];

} tSirBssDescription, *tpSirBssDescription;

#ifdef FEATURE_WLAN_MCC_TO_SCC_SWITCH
typedef struct sSirSmeHTProfile {
	uint8_t dot11mode;
	uint8_t htCapability;
	uint8_t htSupportedChannelWidthSet;
	uint8_t htRecommendedTxWidthSet;
	ePhyChanBondState htSecondaryChannelOffset;
	uint8_t vhtCapability;
	uint8_t apCenterChan;
	uint8_t apChanWidth;
} tSirSmeHTProfile;
#endif
/* / Definition for response message to previously */
/* / issued start BSS request */
/* / MAC ---> */
typedef struct sSirSmeStartBssRsp {
	uint16_t messageType;   /* eWNI_SME_START_BSS_RSP */
	uint16_t length;
	uint8_t sessionId;
	uint16_t transactionId; /* transaction ID for cmd */
	tSirResultCodes statusCode;
	tSirBssType bssType;    /* Add new type for WDS mode */
	uint16_t beaconInterval;        /* Beacon Interval for both type */
	uint32_t staId;         /* Staion ID for Self */
#ifdef FEATURE_WLAN_MCC_TO_SCC_SWITCH
	tSirSmeHTProfile HTProfile;
#endif
	tSirBssDescription bssDescription;      /* Peer BSS description */
} tSirSmeStartBssRsp, *tpSirSmeStartBssRsp;

typedef struct sSirChannelList {
	uint8_t numChannels;
	uint8_t channelNumber[SIR_ESE_MAX_MEAS_IE_REQS];
} tSirChannelList, *tpSirChannelList;

typedef struct sSirDFSChannelList {
	uint32_t timeStamp[SIR_MAX_24G_5G_CHANNEL_RANGE];

} tSirDFSChannelList, *tpSirDFSChannelList;

/* / Two Background Scan mode */
typedef enum eSirBackgroundScanMode {
	eSIR_ROAMING_SCAN = 2,
} tSirBackgroundScanMode;

/* / Two types of traffic check */
typedef enum eSirLinkTrafficCheck {
	eSIR_DONT_CHECK_LINK_TRAFFIC_BEFORE_SCAN = 0,
	eSIR_CHECK_LINK_TRAFFIC_BEFORE_SCAN = 1,
	eSIR_CHECK_ROAMING_SCAN = 2,
} tSirLinkTrafficCheck;

#define SIR_BG_SCAN_RETURN_CACHED_RESULTS              0x0
#define SIR_BG_SCAN_PURGE_RESUTLS                      0x80
#define SIR_BG_SCAN_RETURN_FRESH_RESULTS               0x01
#define SIR_SCAN_MAX_NUM_SSID                          0x0A
#define SIR_BG_SCAN_RETURN_LFR_CACHED_RESULTS          0x02
#define SIR_BG_SCAN_PURGE_LFR_RESULTS                  0x40

/* / Definition for scan request */
typedef struct sSirSmeScanReq {
	uint16_t messageType;   /* eWNI_SME_SCAN_REQ */
	uint16_t length;
	uint8_t sessionId;      /* Session ID */
	uint16_t transactionId; /* Transaction ID for cmd */
	struct qdf_mac_addr bssId;
	tSirMacSSid ssId[SIR_SCAN_MAX_NUM_SSID];
	struct qdf_mac_addr selfMacAddr;        /* Added For BT-AMP Support */
	tSirBssType bssType;
	uint8_t dot11mode;
	tSirScanType scanType;
	uint32_t scan_id;
	/**
	 * minChannelTime. Not used if scanType is passive.
	 * 0x0 - Dont Use min channel timer. Only max channel timeout will used.
	 * 11k measurements set this to 0 to user only single duration for scan.
	 * <valid timeout> - Timeout value used for min channel timeout.
	 */
	uint32_t minChannelTime;
	/**
	 * maxChannelTime.
	 * 0x0 - Invalid. In case of active scan.
	 * In case of passive scan, MAX( maxChannelTime,
	 * WNI_CFG_PASSIVE_MAXIMUM_CHANNEL_TIME) is used.
	 */
	uint32_t maxChannelTime;
	uint32_t scan_probe_repeat_time;
	uint32_t scan_num_probes;
	enum wmi_dwelltime_adaptive_mode scan_adaptive_dwell_mode;
	/**
	 * returnAfterFirstMatch can take following values:
	 * 0x00 - Return SCAN_RSP message after complete channel scan
	 * 0x01 -  Return SCAN_RSP message after collecting BSS description
	 *        that matches scan criteria.
	 * 0xC0 - Return after collecting first 11d IE from 2.4 GHz &
	 *        5 GHz band channels
	 * 0x80 - Return after collecting first 11d IE from 5 GHz band
	 *        channels
	 * 0x40 - Return after collecting first 11d IE from 2.4 GHz
	 *        band channels
	 *
	 * Values of 0xC0, 0x80 & 0x40 are to be used by
	 * Roaming/application when 11d is enabled.
	 */
	/* in units of milliseconds, ignored when not connected */
	uint32_t restTime;
	/*in units of milliseconds, ignored when not connected*/
	uint32_t min_rest_time;
	/*in units of milliseconds, ignored when not connected*/
	uint32_t idle_time;
	uint8_t returnAfterFirstMatch;

	/**
	 * returnUniqueResults can take following values:
	 * 0 - Collect & report all received BSS descriptions from same BSS.
	 * 1 - Collect & report unique BSS description from same BSS.
	 */
	uint8_t returnUniqueResults;

	/**
	 * returnFreshResults can take following values:
	 * 0x00 - Return background scan results.
	 * 0x80 - Return & purge background scan results
	 * 0x01 - Trigger fresh scan instead of returning background scan
	 *        results.
	 * 0x81 - Trigger fresh scan instead of returning background scan
	 *        results and purge background scan results.
	 */
	uint8_t returnFreshResults;

	/*  backgroundScanMode can take following values:
	 *  0x0 - agressive scan
	 *  0x1 - normal scan where HAL will check for link traffic
	 *        prior to proceeding with the scan
	 */
	tSirBackgroundScanMode backgroundScanMode;

	uint8_t hiddenSsid;

	/* Number of SSIDs to scan */
	uint8_t numSsid;

	/* scan control flag extended */
	uint32_t scan_ctrl_flags_ext;

	/* channelList has to be the last member of this structure. Check
	 * tSirChannelList for the reason. This MUST be the last field of the
	 * structure
	 */

	bool p2pSearch;
	uint16_t uIEFieldLen;
	uint16_t uIEFieldOffset;

	/* mac address randomization attributes */
	bool enable_scan_randomization;
	uint8_t mac_addr[QDF_MAC_ADDR_SIZE];
	uint8_t mac_addr_mask[QDF_MAC_ADDR_SIZE];

	/* probe req ie whitelisting attrs */
	bool ie_whitelist;
	uint32_t probe_req_ie_bitmap[PROBE_REQ_BITMAP_LEN];
	uint32_t num_vendor_oui;
	uint32_t oui_field_len;
	uint32_t oui_field_offset;

	/* channelList MUST be the last field of this structure */
	tSirChannelList channelList;

	/*-----------------------------
	   tSirSmeScanReq....
	   -----------------------------
	   uIEFiledLen
	   -----------------------------
	   uIEFiledOffset               ----+
	   -----------------------------    |
	   channelList.numChannels          |
	   -----------------------------    |
	   ... variable size up to          |
	   channelNumber[numChannels-1]     |
	   This can be zero, if             |
	   numChannel is zero.              |
	   ----------------------------- <--+
	   ... variable size uIEFiled
	   up to uIEFieldLen (can be 0)
	   -----------------------------
	   ... variable size upto num_vendor_oui
	   of type uint32_t
	   -----------------------------------*/
} tSirSmeScanReq, *tpSirSmeScanReq;

typedef struct sSirSmeScanAbortReq {
	uint16_t type;
	uint16_t msgLen;
	uint8_t sessionId;
	uint32_t scan_id;
} tSirSmeScanAbortReq, *tpSirSmeScanAbortReq;

typedef struct sSirSmeScanChanReq {
	uint16_t type;
	uint16_t msgLen;
	uint8_t sessionId;
	uint16_t transcationId;
} tSirSmeGetScanChanReq, *tpSirSmeGetScanChanReq;

#ifdef FEATURE_OEM_DATA_SUPPORT
struct oem_data_req {
	uint32_t data_len;
	uint8_t *data;
};

struct oem_data_rsp {
	uint32_t rsp_len;
	uint8_t *data;
};
#endif /* FEATURE_OEM_DATA_SUPPORT */

#ifdef FEATURE_WLAN_ESE
typedef struct ese_wmm_tspec_ie {
	uint16_t         traffic_type:1;
	uint16_t                 tsid:4;
	uint16_t            direction:2;
	uint16_t        access_policy:2;
	uint16_t          aggregation:1;
	uint16_t                  psb:1;
	uint16_t        user_priority:3;
	uint16_t       tsinfo_ack_pol:2;
	uint8_t          tsinfo_rsvd:7;
	uint8_t      burst_size_defn:1;
	uint16_t                 size:15;
	uint16_t                fixed:1;
	uint16_t            max_msdu_size;
	uint32_t            min_service_int;
	uint32_t            max_service_int;
	uint32_t            inactivity_int;
	uint32_t            suspension_int;
	uint32_t            service_start_time;
	uint32_t            min_data_rate;
	uint32_t            mean_data_rate;
	uint32_t            peak_data_rate;
	uint32_t            burst_size;
	uint32_t            delay_bound;
	uint32_t            min_phy_rate;
	uint16_t            surplus_bw_allowance;
	uint16_t            medium_time;
} qdf_packed ese_wmm_tspec_ie;

typedef struct sTspecInfo {
	uint8_t valid;
	tSirMacTspecIE tspec;
} tTspecInfo;

#define SIR_ESE_MAX_TSPEC_IES   4
typedef struct sESETspecTspecInfo {
	uint8_t numTspecs;
	tTspecInfo tspec[SIR_ESE_MAX_TSPEC_IES];
} tESETspecInfo;

typedef struct sSirTsmIE {
	uint8_t tsid;
	uint8_t state;
	uint16_t msmt_interval;
} tSirTsmIE, *tpSirTsmIE;
typedef struct sSirSmeTsmIEInd {
	tSirTsmIE tsmIe;
	uint8_t sessionId;
} tSirSmeTsmIEInd, *tpSirSmeTsmIEInd;
typedef struct sAniTrafStrmMetrics {
	uint16_t UplinkPktQueueDly;
	uint16_t UplinkPktQueueDlyHist[4];
	uint32_t UplinkPktTxDly;
	uint16_t UplinkPktLoss;
	uint16_t UplinkPktCount;
	uint8_t RoamingCount;
	uint16_t RoamingDly;
} tAniTrafStrmMetrics, *tpAniTrafStrmMetrics;

typedef struct sAniGetTsmStatsReq {
	/* Common for all types are requests */
	uint16_t msgType;       /* message type is same as the request type */
	uint16_t msgLen;        /* length of the entire request */
	uint8_t staId;
	uint8_t tid;            /* traffic id */
	struct qdf_mac_addr bssId;
	void *tsmStatsCallback;
	void *pDevContext;      /* device context */
	void *p_cds_context;    /* cds context */
} tAniGetTsmStatsReq, *tpAniGetTsmStatsReq;

typedef struct sAniGetTsmStatsRsp {
	/* Common for all types are responses */
	uint16_t msgType;       /*
				 * message type is same as
				 * the request type
				 */
	uint16_t msgLen;        /*
				 * length of the entire request,
				 * includes the pStatsBuf length too
				 */
	uint8_t sessionId;
	uint32_t rc;            /* success/failure */
	uint32_t staId;         /*
				 * Per STA stats request must
				 * contain valid
				 */
	tAniTrafStrmMetrics tsmMetrics;
	void *tsmStatsReq;      /* tsm stats request backup */
} tAniGetTsmStatsRsp, *tpAniGetTsmStatsRsp;

typedef struct sSirEseBcnReportBssInfo {
	tBcnReportFields bcnReportFields;
	uint8_t ieLen;
	uint8_t *pBuf;
} tSirEseBcnReportBssInfo, *tpSirEseBcnReportBssInfo;

typedef struct sSirEseBcnReportRsp {
	uint16_t measurementToken;
	uint8_t flag;        /* Flag to report measurement done and more data */
	uint8_t numBss;
	tSirEseBcnReportBssInfo bcnRepBssInfo[SIR_BCN_REPORT_MAX_BSS_DESC];
} tSirEseBcnReportRsp, *tpSirEseBcnReportRsp;

#define TSRS_11AG_RATE_6MBPS   0xC
#define TSRS_11B_RATE_5_5MBPS  0xB
typedef struct sSirMacESETSRSIE {
	uint8_t tsid;
	uint8_t rates[8];
} tSirMacESETSRSIE;
typedef struct sSirMacESETSMIE {
	uint8_t tsid;
	uint8_t state;
	uint16_t msmt_interval;
} tSirMacESETSMIE;
typedef struct sTSMStats {
	uint8_t tid;
	struct qdf_mac_addr bssid;
	tTrafStrmMetrics tsmMetrics;
} tTSMStats, *tpTSMStats;
typedef struct sEseTSMContext {
	uint8_t tid;
	tSirMacESETSMIE tsmInfo;
	tTrafStrmMetrics tsmMetrics;
} tEseTSMContext, *tpEseTSMContext;
typedef struct sEsePEContext {
	tEseTSMContext tsm;
} tEsePEContext, *tpEsePEContext;

typedef struct sSirPlmReq {
	uint16_t diag_token;    /* Dialog token */
	uint16_t meas_token;    /* measurement token */
	uint16_t numBursts;     /* total number of bursts */
	uint16_t burstInt;      /* burst interval in seconds */
	uint16_t measDuration;  /* in TU's,STA goes off-ch */
	/* no of times the STA should cycle through PLM ch list */
	uint8_t burstLen;
	int8_t  desiredTxPwr; /* desired tx power */
	struct qdf_mac_addr mac_addr;    /* MC dest addr */
	/* no of channels */
	uint8_t plmNumCh;
	/* channel numbers */
	uint8_t plmChList[WNI_CFG_VALID_CHANNEL_LIST_LEN];
	uint8_t sessionId;
	bool enable;
} tSirPlmReq, *tpSirPlmReq;

#endif /* FEATURE_WLAN_ESE */

/* / Definition for response message to previously issued scan request */
typedef struct sSirSmeScanRsp {
	uint16_t messageType;   /* eWNI_SME_SCAN_RSP */
	uint16_t length;
	uint8_t sessionId;
	tSirResultCodes statusCode;
	uint16_t transcationId;
	uint32_t scan_id;
} tSirSmeScanRsp, *tpSirSmeScanRsp;

/* / Definition for join request */
/* / ---> MAC */
/* / WARNING! If you add a field in JOIN REQ. */
/* /         Make sure to add it in REASSOC REQ */
/* / The Serdes function is the same and its */
/* / shared with REASSOC. So if we add a field */
/*  here and dont add it in REASSOC REQ. It will BREAK!!! REASSOC. */
typedef struct sSirSmeJoinReq {
	uint16_t messageType;   /* eWNI_SME_JOIN_REQ */
	uint16_t length;
	uint8_t sessionId;
	uint16_t transactionId;
	tSirMacSSid ssId;
	tSirMacAddr selfMacAddr;        /* self Mac address */
	tSirBssType bsstype;    /* add new type for BT-AMP STA and AP Modules */
	uint8_t dot11mode;      /* to support BT-AMP */
#ifdef FEATURE_WLAN_MCC_TO_SCC_SWITCH
	uint8_t cc_switch_mode;
#endif
	enum tQDF_ADAPTER_MODE staPersona;       /* Persona */
	bool wps_registration;
	ePhyChanBondState cbMode;       /* Pass CB mode value in Join. */

	/*This contains the UAPSD Flag for all 4 AC
	 * B0: AC_VO UAPSD FLAG
	 * B1: AC_VI UAPSD FLAG
	 * B2: AC_BK UAPSD FLAG
	 * B3: AC_BE UASPD FLAG
	 */
	uint8_t uapsdPerAcBitmask;

	tSirMacRateSet operationalRateSet;      /* Has 11a or 11b rates */
	tSirMacRateSet extendedRateSet; /* Has 11g rates */
	tSirRSNie rsnIE;        /* RSN IE to be sent in */
	/* (Re) Association Request */
#ifdef FEATURE_WLAN_ESE
	/* CCMK IE to be included as handler for join and reassoc is */
	tSirCCKMie cckmIE;
	/* the same. The join will never carry cckm, but will be set to */
	/* 0. */
#endif

	tSirAddie addIEScan;    /* Additional IE to be sent in */
	/* (unicast) Probe Request at the time of join */

	tSirAddie addIEAssoc;   /* Additional IE to be sent in */
	/* (Re) Association Request */

	tAniEdType UCEncryptionType;

	tAniEdType MCEncryptionType;

#ifdef WLAN_FEATURE_11W
	tAniEdType MgmtEncryptionType;
#endif

	bool is11Rconnection;
#ifdef FEATURE_WLAN_ESE
	bool isESEFeatureIniEnabled;
	bool isESEconnection;
	tESETspecInfo eseTspecInfo;
#endif

	bool isFastTransitionEnabled;
	bool isFastRoamIniFeatureEnabled;

	uint8_t txLdpcIniFeatureEnabled;
	tSirHTConfig htConfig;
	struct sir_vht_config vht_config;
	uint8_t enableVhtpAid;
	uint8_t enableVhtGid;
	uint8_t enableAmpduPs;
	uint8_t enableHtSmps;
	uint8_t htSmps;
	bool send_smps_action;

	uint8_t max_amsdu_num;
	bool isWMEenabled;
	bool isQosEnabled;
	bool isOSENConnection;
	struct rrm_config_param rrm_config;
	bool spectrumMgtIndicator;
	tSirMacPowerCapInfo powerCap;
	tSirSupChnl supportedChannels;
#ifdef WLAN_FEATURE_FILS_SK
	struct cds_fils_connection_info fils_con_info;
#endif
	bool ignore_assoc_disallowed;
	bool enable_bcast_probe_rsp;
	bool force_24ghz_in_ht20;
	bool force_rsne_override;
	tSirBssDescription bssDescription;
	/*
	 * WARNING: Pls make bssDescription as last variable in struct
	 * tSirSmeJoinReq as it has ieFields followed after this bss
	 * description. Adding a variable after this corrupts the ieFields
	 */
} tSirSmeJoinReq, *tpSirSmeJoinReq;

/* / Definition for reponse message to previously issued join request */
/* / MAC ---> */
typedef struct sSirSmeJoinRsp {
	uint16_t messageType;   /* eWNI_SME_JOIN_RSP */
	uint16_t length;
	uint8_t sessionId;      /* Session ID */
	uint16_t transactionId; /* Transaction ID for cmd */
	tSirResultCodes statusCode;
	tAniAuthType authType;
	uint32_t vht_channel_width;
	/* It holds reasonCode when join fails due to deauth/disassoc frame.
	 * Otherwise it holds status code.
	 */
	uint16_t protStatusCode;
	uint16_t aid;
	uint32_t beaconLength;
	uint32_t assocReqLength;
	uint32_t assocRspLength;
	uint32_t parsedRicRspLen;
#ifdef FEATURE_WLAN_ESE
	uint32_t tspecIeLen;
#endif
	uint32_t staId;         /* Station ID for peer */

	/* The DPU signatures will be sent eventually to TL to help it determine
	 * the association to which a packet belongs to
	 * Unicast DPU signature
	 */
	uint8_t ucastSig;

	/*Broadcast DPU signature */
	uint8_t bcastSig;

	/*Timing measurement capability */
	uint8_t timingMeasCap;

#ifdef FEATURE_WLAN_TDLS
	/* TDLS prohibited and TDLS channel switch prohibited are set as
	 * per ExtCap IE in received assoc/re-assoc response from AP
	 */
	bool tdls_prohibited;
	bool tdls_chan_swit_prohibited;
#endif
	uint8_t nss;
	uint32_t max_rate_flags;

#ifdef FEATURE_WLAN_MCC_TO_SCC_SWITCH
	tSirSmeHTProfile HTProfile;
#endif
	bool supported_nss_1x1;
	tDot11fIEHTCaps ht_caps;
	tDot11fIEVHTCaps vht_caps;
	tDot11fIEHTInfo ht_operation;
	tDot11fIEVHTOperation vht_operation;
	tDot11fIEhs20vendor_ie hs20vendor_ie;
	bool is_fils_connection;
	uint16_t fils_seq_num;
#ifdef WLAN_FEATURE_FILS_SK
	struct fils_join_rsp_params *fils_join_rsp;
#endif
	uint8_t frames[1];
} tSirSmeJoinRsp, *tpSirSmeJoinRsp;

/* / probereq from peer, when wsc is enabled */
typedef struct sSirSmeProbereq {
	uint16_t messageType;
	uint16_t length;
	uint8_t sessionId;
	struct qdf_mac_addr peer_macaddr;
	uint16_t devicePasswdId;
} tSirSmeProbeReq, *tpSirSmeProbeReq;

typedef struct sSirSmeChanInfo {
	uint8_t chan_id;
	uint32_t mhz;
	uint32_t band_center_freq1;
	uint32_t band_center_freq2;
	uint32_t info;
	uint32_t reg_info_1;
	uint32_t reg_info_2;
	uint8_t nss;
	uint32_t rate_flags;
	uint8_t sec_ch_offset;
	enum phy_ch_width ch_width;
} tSirSmeChanInfo, *tpSirSmeChanInfo;

enum sir_sme_phy_mode {
	SIR_SME_PHY_MODE_LEGACY = 0,
	SIR_SME_PHY_MODE_HT = 1,
	SIR_SME_PHY_MODE_VHT = 2
};

/* / Definition for Association indication from peer */
/* / MAC ---> */
typedef struct sSirSmeAssocInd {
	uint16_t messageType;   /* eWNI_SME_ASSOC_IND */
	uint16_t length;
	uint8_t sessionId;
	tSirMacAddr peerMacAddr;
	uint16_t aid;
	tSirMacAddr bssId;      /* Self BSSID */
	uint16_t staId;         /* Station ID for peer */
	uint8_t uniSig;         /* DPU signature for unicast packets */
	uint8_t bcastSig;       /* DPU signature for broadcast packets */
	tAniAuthType authType;
	tAniSSID ssId;          /* SSID used by STA to associate */
	tSirWAPIie wapiIE;      /* WAPI IE received from peer */
	tSirRSNie rsnIE;        /* RSN IE received from peer */
	/* Additional IE received from peer, which possibly include
	 * WSC IE and/or P2P IE
	 */
	tSirAddie addIE;

	/* powerCap & supportedChannels are present only when */
	/* spectrumMgtIndicator flag is set */
	bool spectrumMgtIndicator;
	tSirMacPowerCapInfo powerCap;
	tSirSupChnl supportedChannels;
	bool wmmEnabledSta; /* if present - STA is WMM enabled */
	bool reassocReq;
	/* Required for indicating the frames to upper layer */
	uint32_t beaconLength;
	uint8_t *beaconPtr;
	uint32_t assocReqLength;
	uint8_t *assocReqPtr;

	/* Timing measurement capability */
	uint8_t timingMeasCap;
	tSirSmeChanInfo chan_info;
	/* Extended CSA capability of station */
	uint8_t ecsa_capable;
	bool ampdu;
	bool sgi_enable;
	bool tx_stbc;
	bool rx_stbc;
	tSirMacHTChannelWidth ch_width;
	enum sir_sme_phy_mode mode;
	uint8_t max_supp_idx;
	uint8_t max_ext_idx;
	uint8_t max_mcs_idx;
	uint8_t rx_mcs_map;
	uint8_t tx_mcs_map;

	tDot11fIEHTCaps HTCaps;
	tDot11fIEVHTCaps VHTCaps;
} tSirSmeAssocInd, *tpSirSmeAssocInd;

/* / Definition for Association confirm */
/* / ---> MAC */
typedef struct sSirSmeAssocCnf {
	uint16_t messageType;   /* eWNI_SME_ASSOC_CNF */
	uint16_t length;
	tSirResultCodes statusCode;
	struct qdf_mac_addr bssid;      /* Self BSSID */
	struct qdf_mac_addr peer_macaddr;
	uint16_t aid;
	struct qdf_mac_addr alternate_bssid;
	uint8_t alternateChannelId;
} tSirSmeAssocCnf, *tpSirSmeAssocCnf;

/* / Enum definition for  Wireless medium status change codes */
typedef enum eSirSmeStatusChangeCode {
	eSIR_SME_DEAUTH_FROM_PEER,
	eSIR_SME_DISASSOC_FROM_PEER,
	eSIR_SME_LOST_LINK_WITH_PEER,
	eSIR_SME_CHANNEL_SWITCH,
	eSIR_SME_JOINED_NEW_BSS,
	eSIR_SME_LEAVING_BSS,
	eSIR_SME_IBSS_ACTIVE,
	eSIR_SME_IBSS_INACTIVE,
	eSIR_SME_IBSS_PEER_DEPARTED,
	eSIR_SME_RADAR_DETECTED,
	eSIR_SME_IBSS_NEW_PEER,
	eSIR_SME_AP_CAPS_CHANGED,
} tSirSmeStatusChangeCode;

typedef struct sSirSmeNewBssInfo {
	struct qdf_mac_addr bssId;
	uint8_t channelNumber;
	uint8_t reserved;
	tSirMacSSid ssId;
} tSirSmeNewBssInfo, *tpSirSmeNewBssInfo;

typedef struct sSirSmeApNewCaps {
	uint16_t capabilityInfo;
	struct qdf_mac_addr bssId;
	uint8_t channelId;
	uint8_t reserved[3];
	tSirMacSSid ssId;
} tSirSmeApNewCaps, *tpSirSmeApNewCaps;

/**
 * Table below indicates what information is passed for each of
 * the Wireless Media status change notifications:
 *
 * Status Change code           Status change info
 * ----------------------------------------------------------------------
 * eSIR_SME_DEAUTH_FROM_PEER        Reason code received in DEAUTH frame
 * eSIR_SME_DISASSOC_FROM_PEER      Reason code received in DISASSOC frame
 * eSIR_SME_LOST_LINK_WITH_PEER     None
 * eSIR_SME_CHANNEL_SWITCH          New channel number
 * eSIR_SME_JOINED_NEW_BSS          BSSID, SSID and channel number
 * eSIR_SME_LEAVING_BSS             None
 * eSIR_SME_IBSS_ACTIVE             Indicates that another STA joined
 *                                  IBSS apart from this STA that
 *                                  started IBSS
 * eSIR_SME_IBSS_INACTIVE           Indicates that only this STA is left
 *                                  in IBSS
 * eSIR_SME_RADAR_DETECTED          Indicates that radar is detected
 * eSIR_SME_IBSS_NEW_PEER           Indicates that a new peer is detected
 * eSIR_SME_AP_CAPS_CHANGED         Indicates that capabilities of the AP
 *                                  that STA is currently associated with
 *                                  have changed.
 */

/* / Definition for Wireless medium status change notification */
typedef struct sSirSmeWmStatusChangeNtf {
	uint16_t messageType;   /* eWNI_SME_WM_STATUS_CHANGE_NTF */
	uint16_t length;
	uint8_t sessionId;      /* Session ID */
	tSirSmeStatusChangeCode statusChangeCode;
	struct qdf_mac_addr bssid;      /* Self BSSID */
	union {
		uint16_t deAuthReasonCode;      /* eSIR_SME_DEAUTH_FROM_PEER */
		/* eSIR_SME_DISASSOC_FROM_PEER */
		uint16_t disassocReasonCode;
		/* none for eSIR_SME_LOST_LINK_WITH_PEER */
		uint8_t newChannelId;   /* eSIR_SME_CHANNEL_SWITCH */
		tSirSmeNewBssInfo newBssInfo;   /* eSIR_SME_JOINED_NEW_BSS */
		/* none for eSIR_SME_LEAVING_BSS */
		/* none for eSIR_SME_IBSS_ACTIVE */
		/* none for eSIR_SME_IBSS_INACTIVE */
		/* eSIR_SME_IBSS_NEW_PEER */
		tSirNewIbssPeerInfo newIbssPeerInfo;
		tSirSmeApNewCaps apNewCaps;     /* eSIR_SME_AP_CAPS_CHANGED */
	} statusChangeInfo;
} tSirSmeWmStatusChangeNtf, *tpSirSmeWmStatusChangeNtf;

/* Definition for Disassociation request */
typedef struct sSirSmeDisassocReq {
	uint16_t messageType;   /* eWNI_SME_DISASSOC_REQ */
	uint16_t length;
	uint8_t sessionId;      /* Session ID */
	uint16_t transactionId; /* Transaction ID for cmd */
	struct qdf_mac_addr bssid;      /* Peer BSSID */
	struct qdf_mac_addr peer_macaddr;
	uint16_t reasonCode;
	/* This flag tells LIM whether to send the disassoc OTA or not */
	/* This will be set in while handing off from one AP to other */
	uint8_t doNotSendOverTheAir;
	bool process_ho_fail;
} qdf_packed tSirSmeDisassocReq, *tpSirSmeDisassocReq;

/* / Definition for Tkip countermeasures request */
typedef struct sSirSmeTkipCntrMeasReq {
	uint16_t messageType;   /* eWNI_SME_DISASSOC_REQ */
	uint16_t length;
	uint8_t sessionId;      /* Session ID */
	uint16_t transactionId; /* Transaction ID for cmd */
	struct qdf_mac_addr bssId; /* Peer BSSID */
	bool bEnable;           /* Start/stop countermeasures */
} qdf_packed tSirSmeTkipCntrMeasReq, *tpSirSmeTkipCntrMeasReq;

typedef struct sAni64BitCounters {
	uint32_t Hi;
	uint32_t Lo;
} tAni64BitCounters, *tpAni64BitCounters;

typedef struct sAniSecurityStat {
	tAni64BitCounters txBlks;
	tAni64BitCounters rxBlks;
	tAni64BitCounters formatErrorCnt;
	tAni64BitCounters decryptErr;
	tAni64BitCounters protExclCnt;
	tAni64BitCounters unDecryptableCnt;
	tAni64BitCounters decryptOkCnt;

} tAniSecurityStat, *tpAniSecurityStat;

typedef struct sAniTxRxStats {
	tAni64BitCounters txFrames;
	tAni64BitCounters rxFrames;
	tAni64BitCounters nRcvBytes;
	tAni64BitCounters nXmitBytes;

} tAniTxRxStats, *tpAniTxRxStats;

typedef struct sAniSecStats {
	tAniSecurityStat aes;
	tAni64BitCounters aesReplays;
	tAniSecurityStat tkip;
	tAni64BitCounters tkipReplays;
	tAni64BitCounters tkipMicError;

	tAniSecurityStat wep;
#if defined(FEATURE_WLAN_WAPI) && !defined(LIBRA_WAPI_SUPPORT)
	tAniSecurityStat wpi;
	tAni64BitCounters wpiReplays;
	tAni64BitCounters wpiMicError;
#endif
} tAniSecStats, *tpAniSecStats;

#define SIR_MAX_RX_CHAINS 3

typedef struct sAniStaStatStruct {
	/* following statistic elements till expandPktRxCntLo are not filled
	 * with valid data. These are kept as it is, since WSM is using this
	 * structure. These elements can be removed whenever WSM is updated.
	 * Phystats is used to hold phystats from BD.
	 */
	uint32_t sentAesBlksUcastHi;
	uint32_t sentAesBlksUcastLo;
	uint32_t recvAesBlksUcastHi;
	uint32_t recvAesBlksUcastLo;
	uint32_t aesFormatErrorUcastCnts;
	uint32_t aesReplaysUcast;
	uint32_t aesDecryptErrUcast;
	uint32_t singleRetryPkts;
	uint32_t failedTxPkts;
	uint32_t ackTimeouts;
	uint32_t multiRetryPkts;
	uint32_t fragTxCntsHi;
	uint32_t fragTxCntsLo;
	uint32_t transmittedPktsHi;
	uint32_t transmittedPktsLo;
	uint32_t phyStatHi;     /* These are used to fill in the phystats. */
	uint32_t phyStatLo;     /* This is only for private use. */

	uint32_t uplinkRssi;
	uint32_t uplinkSinr;
	uint32_t uplinkRate;
	uint32_t downlinkRssi;
	uint32_t downlinkSinr;
	uint32_t downlinkRate;
	uint32_t nRcvBytes;
	uint32_t nXmitBytes;

	/*
	 * Following elements are valid and filled in correctly. They have
	 * valid values.
	 */

	/* Unicast frames and bytes. */
	tAniTxRxStats ucStats;

	/* Broadcast frames and bytes. */
	tAniTxRxStats bcStats;

	/* Multicast frames and bytes. */
	tAniTxRxStats mcStats;

	uint32_t currentTxRate;
	uint32_t currentRxRate; /* Rate in 100Kbps */

	uint32_t maxTxRate;
	uint32_t maxRxRate;

	int8_t rssi[SIR_MAX_RX_CHAINS];

	tAniSecStats securityStats;

	uint8_t currentRxRateIdx;       /* This the softmac rate Index. */
	uint8_t currentTxRateIdx;

} tAniStaStatStruct, *tpAniStaStatStruct;

typedef enum sPacketType {
	ePACKET_TYPE_UNKNOWN,
	ePACKET_TYPE_11A,
	ePACKET_TYPE_11G,
	ePACKET_TYPE_11B,
	ePACKET_TYPE_11N
} tPacketType, *tpPacketType;

/* / Definition for Disassociation response */
typedef struct sSirSmeDisassocRsp {
	uint16_t messageType;   /* eWNI_SME_DISASSOC_RSP */
	uint16_t length;
	uint8_t sessionId;      /* Session ID */
	uint16_t transactionId; /* Transaction ID for cmd */
	tSirResultCodes statusCode;
	struct qdf_mac_addr peer_macaddr;
	tAniStaStatStruct perStaStats;  /* STA stats */
	uint16_t staId;
} tSirSmeDisassocRsp, *tpSirSmeDisassocRsp;

/* / Definition for Disassociation indication from peer */
typedef struct sSirSmeDisassocInd {
	uint16_t messageType;   /* eWNI_SME_DISASSOC_IND */
	uint16_t length;
	uint8_t sessionId;      /* Session Identifier */
	uint16_t transactionId; /* Transaction Identifier with PE */
	tSirResultCodes statusCode;
	struct qdf_mac_addr bssid;
	struct qdf_mac_addr peer_macaddr;
	tAniStaStatStruct perStaStats;  /* STA stats */
	uint16_t staId;
	uint32_t reasonCode;
} tSirSmeDisassocInd, *tpSirSmeDisassocInd;

/* / Definition for Disassociation confirm */
/* / MAC ---> */
typedef struct sSirSmeDisassocCnf {
	uint16_t messageType;   /* eWNI_SME_DISASSOC_CNF */
	uint16_t length;
	uint8_t sme_session_id;
	tSirResultCodes statusCode;
	struct qdf_mac_addr bssid;
	struct qdf_mac_addr peer_macaddr;
} tSirSmeDisassocCnf, *tpSirSmeDisassocCnf,
	tSirSmeDeauthCnf, *tpSirSmeDeauthCnf;

/**
 * struct sir_sme_discon_done_ind  - disconnect done indiaction
 * @message_type: msg type
 * @length: length of msg
 * @session_id: session id of the indication
 * @reason_code: reason for disconnect indication
 * @peer_mac: peer mac
 */
struct sir_sme_discon_done_ind {
	uint16_t           message_type;
	uint16_t           length;
	uint8_t            session_id;
	tSirResultCodes    reason_code;
	tSirMacAddr        peer_mac;
};


/* / Definition for Deauthetication request */
typedef struct sSirSmeDeauthReq {
	uint16_t messageType;   /* eWNI_SME_DEAUTH_REQ */
	uint16_t length;
	uint8_t sessionId;      /* Session ID */
	uint16_t transactionId; /* Transaction ID for cmd */
	struct qdf_mac_addr bssid;      /* AP BSSID */
	struct qdf_mac_addr peer_macaddr;
	uint16_t reasonCode;
} tSirSmeDeauthReq, *tpSirSmeDeauthReq;

/* / Definition for Deauthetication response */
typedef struct sSirSmeDeauthRsp {
	uint16_t messageType;   /* eWNI_SME_DEAUTH_RSP */
	uint16_t length;
	uint8_t sessionId;      /* Session ID */
	uint16_t transactionId; /* Transaction ID for cmd */
	tSirResultCodes statusCode;
	struct qdf_mac_addr peer_macaddr;
} tSirSmeDeauthRsp, *tpSirSmeDeauthRsp;

/* / Definition for Deauthetication indication from peer */
typedef struct sSirSmeDeauthInd {
	uint16_t messageType;   /* eWNI_SME_DEAUTH_IND */
	uint16_t length;
	uint8_t sessionId;      /* Added for BT-AMP */
	uint16_t transactionId; /* Added for BT-AMP */
	tSirResultCodes statusCode;
	struct qdf_mac_addr bssid;      /* AP BSSID */
	struct qdf_mac_addr peer_macaddr;

	uint16_t staId;
	uint32_t reasonCode;
	int8_t rssi;
} tSirSmeDeauthInd, *tpSirSmeDeauthInd;

/* / Definition for stop BSS request message */
typedef struct sSirSmeStopBssReq {
	uint16_t messageType;   /* eWNI_SME_STOP_BSS_REQ */
	uint16_t length;
	uint8_t sessionId;      /* Session ID */
	uint16_t transactionId; /* tranSaction ID for cmd */
	tSirResultCodes reasonCode;
	struct qdf_mac_addr bssid;      /* Self BSSID */
} tSirSmeStopBssReq, *tpSirSmeStopBssReq;

/* / Definition for stop BSS response message */
typedef struct sSirSmeStopBssRsp {
	uint16_t messageType;   /* eWNI_SME_STOP_BSS_RSP */
	uint16_t length;
	tSirResultCodes statusCode;
	uint8_t sessionId;      /* Session ID */
	uint16_t transactionId; /* Transaction ID for cmd */
} tSirSmeStopBssRsp, *tpSirSmeStopBssRsp;

/* / Definition for Channel Switch indication for station */
/* / MAC ---> */
typedef struct sSirSmeSwitchChannelInd {
	uint16_t messageType;   /* eWNI_SME_SWITCH_CHL_IND */
	uint16_t length;
	uint8_t sessionId;
	uint16_t newChannelId;
	struct ch_params_s chan_params;
	struct qdf_mac_addr bssid;      /* BSSID */
} tSirSmeSwitchChannelInd, *tpSirSmeSwitchChannelInd;

/* / Definition for Neighbor BSS indication */
/* / MAC ---> */
/* / MAC reports this each time a new I/BSS is detected */
typedef struct sSirSmeNeighborBssInd {
	uint16_t messageType;   /* eWNI_SME_NEIGHBOR_BSS_IND */
	uint16_t length;
	uint8_t sessionId;
	tSirBssDescription bssDescription[1];
} tSirSmeNeighborBssInd, *tpSirSmeNeighborBssInd;

/* / Definition for MIC failure indication */
/* / MAC ---> */
/* / MAC reports this each time a MIC failure occures on Rx TKIP packet */
typedef struct sSirSmeMicFailureInd {
	uint16_t messageType;   /* eWNI_SME_MIC_FAILURE_IND */
	uint16_t length;
	uint8_t sessionId;
	struct qdf_mac_addr bssId;
	tSirMicFailureInfo info;
} tSirSmeMicFailureInd, *tpSirSmeMicFailureInd;

typedef struct sSirSmeMissedBeaconInd {
	uint16_t messageType;   /* eWNI_SME_MISSED_BEACON_IND */
	uint16_t length;
	uint8_t bssIdx;
} tSirSmeMissedBeaconInd, *tpSirSmeMissedBeaconInd;

/* / Definition for Set Context request */
/* / ---> MAC */
typedef struct sSirSmeSetContextReq {
	uint16_t messageType;   /* eWNI_SME_SET_CONTEXT_REQ */
	uint16_t length;
	uint8_t sessionId;      /* Session ID */
	uint16_t transactionId; /* Transaction ID for cmd */
	struct qdf_mac_addr peer_macaddr;
	struct qdf_mac_addr bssid;      /* BSSID */
	tSirKeyMaterial keyMaterial;
} tSirSmeSetContextReq, *tpSirSmeSetContextReq;

/* / Definition for Set Context response */
/* / MAC ---> */
typedef struct sSirSmeSetContextRsp {
	uint16_t messageType;   /* eWNI_SME_SET_CONTEXT_RSP */
	uint16_t length;
	uint8_t sessionId;      /* Session ID */
	uint16_t transactionId; /* Transaction ID for cmd */
	tSirResultCodes statusCode;
	struct qdf_mac_addr peer_macaddr;
} tSirSmeSetContextRsp, *tpSirSmeSetContextRsp;

/* / Statistic definitions */
/* ============================================================= */
/* Per STA statistic structure; This same struct will be used for Aggregate */
/* STA stats as well. */

/* Clear radio stats and clear per sta stats */
typedef enum {
	eANI_CLEAR_ALL_STATS,   /* Clears all stats */
	eANI_CLEAR_RX_STATS,    /* Clears RX stats of the radio interface */
	eANI_CLEAR_TX_STATS,    /* Clears TX stats of the radio interface */
	eANI_CLEAR_RADIO_STATS, /* Clears all the radio stats */
	eANI_CLEAR_PER_STA_STATS,       /* Clears Per STA stats */
	eANI_CLEAR_AGGR_PER_STA_STATS,  /* Clears aggregate stats */

	/* Used to distinguish between per sta to security stats. */
	/* Used only by AP, FW just returns the same param as it received. */
	eANI_LINK_STATS,        /* Get Per STA stats */
	eANI_SECURITY_STATS,    /* Get Per STA security stats */

	eANI_CLEAR_STAT_TYPES_END
} tAniStatSubTypes;

typedef struct sAniTxCtrs {
	/* add the rate counters here */
	uint32_t tx1Mbps;
	uint32_t tx2Mbps;
	uint32_t tx5_5Mbps;
	uint32_t tx6Mbps;
	uint32_t tx9Mbps;
	uint32_t tx11Mbps;
	uint32_t tx12Mbps;
	uint32_t tx18Mbps;
	uint32_t tx24Mbps;
	uint32_t tx36Mbps;
	uint32_t tx48Mbps;
	uint32_t tx54Mbps;
	uint32_t tx72Mbps;
	uint32_t tx96Mbps;
	uint32_t tx108Mbps;

	/* tx path radio counts */
	uint32_t txFragHi;
	uint32_t txFragLo;
	uint32_t txFrameHi;
	uint32_t txFrameLo;
	uint32_t txMulticastFrameHi;
	uint32_t txMulticastFrameLo;
	uint32_t txFailedHi;
	uint32_t txFailedLo;
	uint32_t multipleRetryHi;
	uint32_t multipleRetryLo;
	uint32_t singleRetryHi;
	uint32_t singleRetryLo;
	uint32_t ackFailureHi;
	uint32_t ackFailureLo;
	uint32_t xmitBeacons;
} tAniTxCtrs, *tpAniTxCtrs;

typedef struct sAniRxCtrs {
	/* receive frame rate counters */
	uint32_t rx1Mbps;
	uint32_t rx2Mbps;
	uint32_t rx5_5Mbps;
	uint32_t rx6Mbps;
	uint32_t rx9Mbps;
	uint32_t rx11Mbps;
	uint32_t rx12Mbps;
	uint32_t rx18Mbps;
	uint32_t rx24Mbps;
	uint32_t rx36Mbps;
	uint32_t rx48Mbps;
	uint32_t rx54Mbps;
	uint32_t rx72Mbps;
	uint32_t rx96Mbps;
	uint32_t rx108Mbps;

	/* receive size counters; 'Lte' = Less than or equal to */
	uint32_t rxLte64;
	uint32_t rxLte128Gt64;
	uint32_t rxLte256Gt128;
	uint32_t rxLte512Gt256;
	uint32_t rxLte1kGt512;
	uint32_t rxLte1518Gt1k;
	uint32_t rxLte2kGt1518;
	uint32_t rxLte4kGt2k;

	/* rx radio stats */
	uint32_t rxFrag;
	uint32_t rxFrame;
	uint32_t fcsError;
	uint32_t rxMulticast;
	uint32_t duplicate;
	uint32_t rtsSuccess;
	uint32_t rtsFailed;
	uint32_t wepUndecryptables;
	uint32_t drops;
	uint32_t aesFormatErrorUcastCnts;
	uint32_t aesReplaysUcast;
	uint32_t aesDecryptErrUcast;
} tAniRxCtrs, *tpAniRxCtrs;

/* *************************************************************** */

/*******************PE Statistics*************************/

/*
 * tpAniGetPEStatsReq is tied to
 * for SME ==> PE eWNI_SME_GET_STATISTICS_REQ msgId  and
 * for PE ==> HAL SIR_HAL_GET_STATISTICS_REQ msgId
 */
typedef struct sAniGetPEStatsReq {
	/* Common for all types are requests */
	uint16_t msgType;       /* message type is same as the request type */
	uint16_t msgLen;        /* length of the entire request */
	uint32_t staId;         /* Per STA stats request must contain valid */
	/* categories of stats requested. look at ePEStatsMask */
	uint32_t statsMask;
	uint8_t sessionId;
} tAniGetPEStatsReq, *tpAniGetPEStatsReq;

/*
 * tpAniGetPEStatsRsp is tied to
 * for PE ==> SME eWNI_SME_GET_STATISTICS_RSP msgId  and
 * for HAL ==> PE SIR_HAL_GET_STATISTICS_RSP msgId
 */
typedef struct sAniGetPEStatsRsp {
	/* Common for all types are responses */
	uint16_t msgType;       /* message type is same as the request type */
	/* length of the entire request, includes the pStatsBuf length too */
	uint16_t msgLen;
	uint8_t sessionId;
	uint32_t rc;            /* success/failure */
	uint32_t staId;         /* Per STA stats request must contain valid */
	/* categories of stats requested. look at ePEStatsMask */
	uint32_t statsMask;
	/* void                  *pStatsBuf; */
	/*
	 * The Stats buffer starts here and can be an aggregate of more than one
	 * statistics structure depending on statsMask. The void pointer
	 * "pStatsBuf" is commented out intentionally and the src code that uses
	 * this structure should take that into account.
	 */
} tAniGetPEStatsRsp, *tpAniGetPEStatsRsp;

typedef struct sAniGetRssiReq {
	/* Common for all types are requests */
	uint16_t msgType;       /* message type is same as the request type */
	uint16_t msgLen;        /* length of the entire request */
	uint8_t sessionId;
	uint8_t staId;
	int8_t lastRSSI;        /* in case of error, return last RSSI */
	void *rssiCallback;
	void *pDevContext;      /* device context */
	void *p_cds_context;    /* cds context */

} tAniGetRssiReq, *tpAniGetRssiReq;

typedef struct sAniGetSnrReq {
	/* Common for all types are requests */
	uint16_t msgType;       /* message type is same as the request type */
	uint16_t msgLen;        /* length of the entire request */
	uint8_t sessionId;
	uint8_t staId;
	void *snrCallback;
	void *pDevContext;      /* device context */
	int8_t snr;
} tAniGetSnrReq, *tpAniGetSnrReq;

/* Change country code request MSG structure */
typedef struct sAniChangeCountryCodeReq {
	/* Common for all types are requests */
	uint16_t msgType;       /* message type is same as the request type */
	uint16_t msgLen;        /* length of the entire request */
	uint8_t countryCode[WNI_CFG_COUNTRY_CODE_LEN]; /* 3 char country code */
	bool countryFromUserSpace;
	bool sendRegHint;   /* true if we want to send hint to NL80211 */
	void *changeCCCallback;
	void *pDevContext;      /* device context */
	void *p_cds_context;    /* cds context */

} tAniChangeCountryCodeReq, *tpAniChangeCountryCodeReq;

/**
 * struct ani_scan_req - Scan request
 * @msg_type: Message type
 * @msg_len: Message Length
 * @session_id: SME session Id
 * @scan_param: scan request parameter
 * @callback: call back function for scan result
 * @ctx: Global context
 *
 * Scan request message structure
 */
struct ani_scan_req {
	/* message type is same as the request type */
	uint16_t msg_type;
	/* length of the entire request */
	uint16_t msg_len;
	uint16_t session_id;
	void *scan_param;
	void *callback;
	void *ctx;
};

/**
 * struct ani_roc_req - Remain on channel request
 * @msg_type: Message type
 * @msg_len: Message Length
 * @session_id: SME session Id
 * @channel: channel number
 * @callback: call back function for scan result
 * @duration: Roc duration
 * @is_p2pprobe_allowed : flag for p2p probe request
 * @ctx: Global context
 * @scan_id: Scan Identifier
 *
 * Remain on channel request message structure
 */
struct ani_roc_req {
	/* message type is same as the request type */
	uint16_t msg_type;
	/* length of the entire request */
	uint16_t msg_len;
	uint16_t session_id;
	uint8_t channel;
	uint32_t duration;
	uint8_t is_p2pprobe_allowed;
	void *callback;
	void *ctx;
	uint32_t scan_id;
};

/* generic country code change request MSG structure */
typedef struct sAniGenericChangeCountryCodeReq {
	uint16_t msgType;       /* message type is same as the request type */
	uint16_t msgLen;        /* length of the entire request */
	uint8_t countryCode[WNI_CFG_COUNTRY_CODE_LEN];  /* 3 char country code */
} tAniGenericChangeCountryCodeReq, *tpAniGenericChangeCountryCodeReq;

/**
 * struct sAniDHCPStopInd - DHCP Stop indication message
 * @msgType: message type is same as the request type
 * @msgLen: length of the entire request
 * @device_mode: Mode of the device(ex:STA, AP)
 * @adapterMacAddr: MAC address of the adapter
 * @peerMacAddr: MAC address of the connected peer
 */
typedef struct sAniDHCPStopInd {
	uint16_t msgType;
	uint16_t msgLen;
	uint8_t device_mode;
	struct qdf_mac_addr adapterMacAddr;
	struct qdf_mac_addr peerMacAddr;
} tAniDHCPInd, *tpAniDHCPInd;

typedef struct sAniTXFailMonitorInd {
	uint16_t msgType;       /* message type is same as the request type */
	uint16_t msgLen;        /* length of the entire request */
	uint8_t tx_fail_count;
	void *txFailIndCallback;
} tAniTXFailMonitorInd, *tpAniTXFailMonitorInd;

typedef enum eTxRateInfo {
	eHAL_TX_RATE_LEGACY = 0x1,      /* Legacy rates */
	eHAL_TX_RATE_HT20 = 0x2,        /* HT20 rates */
	eHAL_TX_RATE_HT40 = 0x4,        /* HT40 rates */
	eHAL_TX_RATE_SGI = 0x8, /* Rate with Short guard interval */
	eHAL_TX_RATE_LGI = 0x10,        /* Rate with Long guard interval */
	eHAL_TX_RATE_VHT20 = 0x20,      /* VHT 20 rates */
	eHAL_TX_RATE_VHT40 = 0x40,      /* VHT 40 rates */
	eHAL_TX_RATE_VHT80 = 0x80       /* VHT 80 rates */
} tTxrateinfoflags;

/**********************PE Statistics end*************************/

typedef struct sSirP2PNoaStart {
	uint32_t status;
	uint32_t bssIdx;
} tSirP2PNoaStart, *tpSirP2PNoaStart;

typedef struct sSirTdlsInd {
	uint16_t status;
	uint16_t assocId;
	uint16_t staIdx;
	uint16_t reasonCode;
} tSirTdlsInd, *tpSirTdlsInd;

typedef struct sSirP2PNoaAttr {
#ifdef ANI_BIG_BYTE_ENDIAN
	uint32_t index:8;
	uint32_t oppPsFlag:1;
	uint32_t ctWin:7;
	uint32_t rsvd1:16;
#else
	uint32_t rsvd1:16;
	uint32_t ctWin:7;
	uint32_t oppPsFlag:1;
	uint32_t index:8;
#endif

#ifdef ANI_BIG_BYTE_ENDIAN
	uint32_t uNoa1IntervalCnt:8;
	uint32_t rsvd2:24;
#else
	uint32_t rsvd2:24;
	uint32_t uNoa1IntervalCnt:8;
#endif
	uint32_t uNoa1Duration;
	uint32_t uNoa1Interval;
	uint32_t uNoa1StartTime;

#ifdef ANI_BIG_BYTE_ENDIAN
	uint32_t uNoa2IntervalCnt:8;
	uint32_t rsvd3:24;
#else
	uint32_t rsvd3:24;
	uint32_t uNoa2IntervalCnt:8;
#endif
	uint32_t uNoa2Duration;
	uint32_t uNoa2Interval;
	uint32_t uNoa2StartTime;
} tSirP2PNoaAttr, *tpSirP2PNoaAttr;

typedef struct sSirTclasInfo {
	tSirMacTclasIE tclas;
	uint8_t version;        /* applies only for classifier type ip */
	union {
		tSirMacTclasParamEthernet eth;
		tSirMacTclasParamIPv4 ipv4;
		tSirMacTclasParamIPv6 ipv6;
		tSirMacTclasParam8021dq t8021dq;
	} qdf_packed tclasParams;
} qdf_packed tSirTclasInfo;

typedef struct sSirAddtsReqInfo {
	uint8_t dialogToken;
	tSirMacTspecIE tspec;

	uint8_t numTclas;       /* number of Tclas elements */
	tSirTclasInfo tclasInfo[SIR_MAC_TCLASIE_MAXNUM];
	uint8_t tclasProc;
#if defined(FEATURE_WLAN_ESE)
	tSirMacESETSRSIE tsrsIE;
	uint8_t tsrsPresent:1;
#endif
	uint8_t wmeTspecPresent:1;
	uint8_t wsmTspecPresent:1;
	uint8_t lleTspecPresent:1;
	uint8_t tclasProcPresent:1;
} tSirAddtsReqInfo, *tpSirAddtsReqInfo;

typedef struct sSirAddtsRspInfo {
	uint8_t dialogToken;
	tSirMacStatusCodes status;
	tSirMacTsDelayIE delay;

	tSirMacTspecIE tspec;
	uint8_t numTclas;       /* number of Tclas elements */
	tSirTclasInfo tclasInfo[SIR_MAC_TCLASIE_MAXNUM];
	uint8_t tclasProc;
	tSirMacScheduleIE schedule;
#ifdef FEATURE_WLAN_ESE
	tSirMacESETSMIE tsmIE;
	uint8_t tsmPresent:1;
#endif
	uint8_t wmeTspecPresent:1;
	uint8_t wsmTspecPresent:1;
	uint8_t lleTspecPresent:1;
	uint8_t tclasProcPresent:1;
	uint8_t schedulePresent:1;
} tSirAddtsRspInfo, *tpSirAddtsRspInfo;

typedef struct sSirDeltsReqInfo {
	tSirMacTSInfo tsinfo;
	tSirMacTspecIE tspec;
	uint8_t wmeTspecPresent:1;
	uint8_t wsmTspecPresent:1;
	uint8_t lleTspecPresent:1;
} tSirDeltsReqInfo, *tpSirDeltsReqInfo;

/* / Add a tspec as defined */
typedef struct sSirAddtsReq {
	uint16_t messageType;   /* eWNI_SME_ADDTS_REQ */
	uint16_t length;
	uint8_t sessionId;      /* Session ID */
	uint16_t transactionId;
	struct qdf_mac_addr bssid;      /* BSSID */
	uint32_t timeout;       /* in ms */
	uint8_t rspReqd;
	tSirAddtsReqInfo req;
} tSirAddtsReq, *tpSirAddtsReq;

typedef struct sSirAddtsRsp {
	uint16_t messageType;   /* eWNI_SME_ADDTS_RSP */
	uint16_t length;
	uint8_t sessionId;      /* sme sessionId  Added for BT-AMP support */
	uint16_t transactionId; /* sme transaction Id - for BT-AMP Support */
	uint32_t rc;            /* return code */
	tSirAddtsRspInfo rsp;
} tSirAddtsRsp, *tpSirAddtsRsp;

typedef struct sSirDeltsReq {
	uint16_t messageType;   /* eWNI_SME_DELTS_REQ */
	uint16_t length;
	uint8_t sessionId;      /* Session ID */
	uint16_t transactionId;
	struct qdf_mac_addr bssid;      /* BSSID */
	uint16_t aid;           /* use 0 if macAddr is being specified */
	struct qdf_mac_addr macaddr;    /* only on AP to specify the STA */
	uint8_t rspReqd;
	tSirDeltsReqInfo req;
} tSirDeltsReq, *tpSirDeltsReq;

typedef struct sSirDeltsRsp {
	uint16_t messageType;   /* eWNI_SME_DELTS_RSP */
	uint16_t length;
	uint8_t sessionId;      /* sme sessionId  Added for BT-AMP support */
	uint16_t transactionId; /* sme transaction Id - for BT-AMP Support */
	uint32_t rc;
	uint16_t aid;           /* use 0 if macAddr is being specified */
	struct qdf_mac_addr macaddr;    /* only on AP to specify the STA */
	tSirDeltsReqInfo rsp;
} tSirDeltsRsp, *tpSirDeltsRsp;

#define SIR_QOS_NUM_AC_MAX 4

typedef struct sSirAggrQosReqInfo {
	uint16_t tspecIdx;
	tSirAddtsReqInfo aggrAddTsInfo[SIR_QOS_NUM_AC_MAX];
} tSirAggrQosReqInfo, *tpSirAggrQosReqInfo;

typedef struct sSirAggrQosReq {
	uint16_t messageType;   /* eWNI_SME_ADDTS_REQ */
	uint16_t length;
	uint8_t sessionId;      /* Session ID */
	uint16_t transactionId;
	struct qdf_mac_addr bssid;      /* BSSID */
	uint32_t timeout;       /* in ms */
	uint8_t rspReqd;
	tSirAggrQosReqInfo aggrInfo;
} tSirAggrQosReq, *tpSirAggrQosReq;

typedef struct sSirAggrQosRspInfo {
	uint16_t tspecIdx;
	tSirAddtsRspInfo aggrRsp[SIR_QOS_NUM_AC_MAX];
} tSirAggrQosRspInfo, *tpSirAggrQosRspInfo;

typedef struct sSirAggrQosRsp {
	uint16_t messageType;
	uint16_t length;
	uint8_t sessionId;
	tSirAggrQosRspInfo aggrInfo;
} tSirAggrQosRsp, *tpSirAggrQosRsp;


typedef struct sSirQosMapSet {
	uint8_t present;
	uint8_t num_dscp_exceptions;
	uint8_t dscp_exceptions[21][2];
	uint8_t dscp_range[8][2];
} tSirQosMapSet, *tpSirQosMapSet;

typedef struct sSmeIbssPeerInd {
	uint16_t mesgType;
	uint16_t mesgLen;
	uint8_t sessionId;

	struct qdf_mac_addr peer_addr;
	uint16_t staId;

	/*
	 * The DPU signatures will be sent eventually to TL to help it determine
	 * the association to which a packet belongs to
	 */
	/* Unicast DPU signature */
	uint8_t ucastSig;

	/*Broadcast DPU signature */
	uint8_t bcastSig;

	/* Beacon will be appended for new Peer indication. */
} tSmeIbssPeerInd, *tpSmeIbssPeerInd;

typedef struct sSirIbssPeerInactivityInd {
	uint8_t bssIdx;
	uint8_t staIdx;
	struct qdf_mac_addr peer_addr;
} tSirIbssPeerInactivityInd, *tpSirIbssPeerInactivityInd;

typedef struct sLimScanChn {
	uint16_t numTimeScan;   /* how many time this channel is scan */
	uint8_t channelId;
} tLimScanChn;

/**
 * struct lim_channel_status
 * @channelfreq: Channel freq
 * @noise_floor: Noise Floor value
 * @rx_clear_count: rx clear count
 * @cycle_count: cycle count
 * @chan_tx_pwr_range: channel tx power per range in 0.5dBm steps
 * @chan_tx_pwr_throughput: channel tx power per throughput
 * @rx_frame_count: rx frame count (cumulative)
 * @bss_rx_cycle_count: BSS rx cycle count
 * @rx_11b_mode_data_duration: b-mode data rx time (units are microseconds)
 * @tx_frame_count: BSS tx cycle count	3045
 * @mac_clk_mhz: sample frequency
 * @channel_id: channel index
 * @cmd_flags: indicate which stat event is this status coming from
 */
struct lim_channel_status {
	uint32_t    channelfreq;
	uint32_t    noise_floor;
	uint32_t    rx_clear_count;
	uint32_t    cycle_count;
	uint32_t    chan_tx_pwr_range;
	uint32_t    chan_tx_pwr_throughput;
	uint32_t    rx_frame_count;
	uint32_t    bss_rx_cycle_count;
	uint32_t    rx_11b_mode_data_duration;
	uint32_t    tx_frame_count;
	uint32_t    mac_clk_mhz;
	uint32_t    channel_id;
	uint32_t    cmd_flags;
};

/**
 * struct lim_scan_channel_status
 * @total_channel: total number of be scanned channel
 * @channel_status_list: channel status info store in this array
 */
struct lim_scan_channel_status {
	uint8_t total_channel;
	struct lim_channel_status
	 channel_status_list[SIR_MAX_SUPPORTED_ACS_CHANNEL_LIST];
};

typedef struct sSmeGetScanChnRsp {
	/* Message Type */
	uint16_t mesgType;
	/* Message Length */
	uint16_t mesgLen;
	uint8_t sessionId;
	uint8_t numChn;
	tLimScanChn scanChn[1];
} tSmeGetScanChnRsp, *tpSmeGetScanChnRsp;

typedef struct sLimScanChnInfo {
	uint8_t numChnInfo;     /* number of channels in scanChn */
	tLimScanChn scanChn[SIR_MAX_SUPPORTED_CHANNEL_LIST];
} tLimScanChnInfo;

typedef struct sSirSmeGetAssocSTAsReq {
	uint16_t messageType;   /* eWNI_SME_GET_ASSOC_STAS_REQ */
	uint16_t length;
	struct qdf_mac_addr bssid;      /* BSSID */
	uint16_t modId;
	void *pUsrContext;
	void *pSapEventCallback;
	/* Pointer to allocated mem passed in wlansap_get_assoc_stations API */
	void *pAssocStasArray;
} tSirSmeGetAssocSTAsReq, *tpSirSmeGetAssocSTAsReq;

typedef struct sSmeMaxAssocInd {
	uint16_t mesgType;      /* eWNI_SME_MAX_ASSOC_EXCEEDED */
	uint16_t mesgLen;
	uint8_t sessionId;
	/* the new peer that got rejected max assoc limit reached */
	struct qdf_mac_addr peer_mac;
} tSmeMaxAssocInd, *tpSmeMaxAssocInd;

typedef struct sSmeCsaOffloadInd {
	uint16_t mesgType;      /* eWNI_SME_CSA_OFFLOAD_EVENT */
	uint16_t mesgLen;
	struct qdf_mac_addr bssid;      /* BSSID */
} tSmeCsaOffloadInd, *tpSmeCsaOffloadInd;

/* WOW related structures */
#define SIR_WOWL_BCAST_PATTERN_MAX_SIZE 146

/**
 * struct wow_add_pattern - wow pattern add structure
 * @pattern_id: pattern id
 * @pattern_byte_offset: pattern byte offset from beginning of the 802.11
 *			 packet to start of the wake-up pattern
 * @pattern_size: pattern size
 * @pattern: pattern byte stream
 * @pattern_mask_size: pattern mask size
 * @pattern_mask: pattern mask
 * @session_id: session id
 */
struct wow_add_pattern {
	uint8_t pattern_id;
	uint8_t pattern_byte_offset;
	uint8_t pattern_size;
	uint8_t pattern[SIR_WOWL_BCAST_PATTERN_MAX_SIZE];
	uint8_t pattern_mask_size;
	uint8_t pattern_mask[SIR_WOWL_BCAST_PATTERN_MAX_SIZE];
	uint8_t session_id;
};

/**
 * struct wow_delete_patern - wow pattern delete structure
 * @pattern_id: pattern id of wake up pattern to be deleted
 * @session_id: session id
 */
struct wow_delete_pattern {
	uint8_t pattern_id;
	uint8_t session_id;
};

/* SME->PE: Enter WOWLAN parameters */
typedef struct sSirSmeWowlEnterParams {
	uint8_t sessionId;

	/* Enables/disables magic packet filtering */
	uint8_t ucMagicPktEnable;

	/* Magic pattern */
	struct qdf_mac_addr magic_ptrn;

	/* Enables/disables packet pattern filtering */
	uint8_t ucPatternFilteringEnable;

#ifdef WLAN_WAKEUP_EVENTS
	/*
	 * This configuration directs the WoW packet filtering to look at EAP-ID
	 * requests embedded in EAPOL frames and use this as a wake source.
	 */
	uint8_t ucWoWEAPIDRequestEnable;

	/*
	 * This configuration directs the WoW packet filtering to look for
	 * EAPOL-4WAY requests and use this as a wake source.
	 */
	uint8_t ucWoWEAPOL4WayEnable;

	/*
	 * This configuration allows a host wakeup on an network scan
	 * offload match.
	 */
	uint8_t ucWowNetScanOffloadMatch;

	/* This configuration allows a host wakeup on any GTK rekeying error.
	 */
	uint8_t ucWowGTKRekeyError;

	/* This configuration allows a host wakeup on BSS connection loss.
	 */
	uint8_t ucWoWBSSConnLoss;
#endif /* WLAN_WAKEUP_EVENTS */

	struct qdf_mac_addr bssid;
} tSirSmeWowlEnterParams, *tpSirSmeWowlEnterParams;

/* PE<->HAL: Enter WOWLAN parameters */
typedef struct sSirHalWowlEnterParams {
	uint8_t sessionId;

	/* Enables/disables magic packet filtering */
	uint8_t ucMagicPktEnable;

	/* Magic pattern */
	struct qdf_mac_addr magic_ptrn;

	/* Enables/disables packet pattern filtering in firmware.
	   Enabling this flag enables broadcast pattern matching
	   in Firmware. If unicast pattern matching is also desired,
	   ucUcastPatternFilteringEnable flag must be set tot true
	   as well
	 */
	uint8_t ucPatternFilteringEnable;

	/* Enables/disables unicast packet pattern filtering.
	   This flag specifies whether we want to do pattern match
	   on unicast packets as well and not just broadcast packets.
	   This flag has no effect if the ucPatternFilteringEnable
	   (main controlling flag) is set to false
	 */
	uint8_t ucUcastPatternFilteringEnable;

	/* This configuration is valid only when magicPktEnable=1.
	 * It requests hardware to wake up when it receives the
	 * Channel Switch Action Frame.
	 */
	uint8_t ucWowChnlSwitchRcv;

	/* This configuration is valid only when magicPktEnable=1.
	 * It requests hardware to wake up when it receives the
	 * Deauthentication Frame.
	 */
	uint8_t ucWowDeauthRcv;

	/* This configuration is valid only when magicPktEnable=1.
	 * It requests hardware to wake up when it receives the
	 * Disassociation Frame.
	 */
	uint8_t ucWowDisassocRcv;

	/* This configuration is valid only when magicPktEnable=1.
	 * It requests hardware to wake up when it has missed
	 * consecutive beacons. This is a hardware register
	 * configuration (NOT a firmware configuration).
	 */
	uint8_t ucWowMaxMissedBeacons;

	/* This configuration is valid only when magicPktEnable=1.
	 * This is a timeout value in units of microsec. It requests
	 * hardware to unconditionally wake up after it has stayed
	 * in WoWLAN mode for some time. Set 0 to disable this feature.
	 */
	uint8_t ucWowMaxSleepUsec;

#ifdef WLAN_WAKEUP_EVENTS
	/* This config directs the WoW pkt filtering to look for EAP-ID
	 * requests embedded in EAPOL frames and use this as a wake source.
	 */
	uint8_t ucWoWEAPIDRequestEnable;

	/* This config directs the WoW pkt filtering to look for EAPOL-4WAY
	 * requests and use this as a wake source.
	 */
	uint8_t ucWoWEAPOL4WayEnable;

	/* This config allows a host wakeup on an network scan offload match.
	 */
	uint8_t ucWowNetScanOffloadMatch;

	/* This configuration allows a host wakeup on any GTK rekeying error.
	 */
	uint8_t ucWowGTKRekeyError;

	/* This configuration allows a host wakeup on BSS connection loss.
	 */
	uint8_t ucWoWBSSConnLoss;
#endif /* WLAN_WAKEUP_EVENTS */

	/* Status code to be filled by HAL when it sends
	 * SIR_HAL_WOWL_ENTER_RSP to PE.
	 */
	QDF_STATUS status;

	/*BSSID to find the current session
	 */
	uint8_t bssIdx;
} tSirHalWowlEnterParams, *tpSirHalWowlEnterParams;

/* SME->PE: Exit WOWLAN parameters */
typedef struct sSirSmeWowlExitParams {
	uint8_t sessionId;

} tSirSmeWowlExitParams, *tpSirSmeWowlExitParams;

/* PE<->HAL: Exit WOWLAN parameters */
typedef struct sSirHalWowlExitParams {
	uint8_t sessionId;

	/* Status code to be filled by HAL when it sends
	 * SIR_HAL_WOWL_EXIT_RSP to PE.
	 */
	QDF_STATUS status;

	/*BSSIDX to find the current session
	 */
	uint8_t bssIdx;
} tSirHalWowlExitParams, *tpSirHalWowlExitParams;

#define SIR_MAX_NAME_SIZE 64
#define SIR_MAX_TEXT_SIZE 32

typedef struct sSirName {
	uint8_t num_name;
	uint8_t name[SIR_MAX_NAME_SIZE];
} tSirName;

typedef struct sSirText {
	uint8_t num_text;
	uint8_t text[SIR_MAX_TEXT_SIZE];
} tSirText;

#define SIR_WPS_PROBRSP_VER_PRESENT    0x00000001
#define SIR_WPS_PROBRSP_STATE_PRESENT    0x00000002
#define SIR_WPS_PROBRSP_APSETUPLOCK_PRESENT    0x00000004
#define SIR_WPS_PROBRSP_SELECTEDREGISTRA_PRESENT    0x00000008
#define SIR_WPS_PROBRSP_DEVICEPASSWORDID_PRESENT    0x00000010
#define SIR_WPS_PROBRSP_SELECTEDREGISTRACFGMETHOD_PRESENT    0x00000020
#define SIR_WPS_PROBRSP_RESPONSETYPE_PRESENT    0x00000040
#define SIR_WPS_PROBRSP_UUIDE_PRESENT    0x00000080
#define SIR_WPS_PROBRSP_MANUFACTURE_PRESENT    0x00000100
#define SIR_WPS_PROBRSP_MODELNAME_PRESENT    0x00000200
#define SIR_WPS_PROBRSP_MODELNUMBER_PRESENT    0x00000400
#define SIR_WPS_PROBRSP_SERIALNUMBER_PRESENT    0x00000800
#define SIR_WPS_PROBRSP_PRIMARYDEVICETYPE_PRESENT    0x00001000
#define SIR_WPS_PROBRSP_DEVICENAME_PRESENT    0x00002000
#define SIR_WPS_PROBRSP_CONFIGMETHODS_PRESENT    0x00004000
#define SIR_WPS_PROBRSP_RF_BANDS_PRESENT    0x00008000

typedef struct sSirWPSProbeRspIE {
	uint32_t FieldPresent;
	uint32_t Version;       /* Version. 0x10 = version 1.0, 0x11 = etc. */
	uint32_t wpsState;      /* 1 = unconfigured, 2 = configured. */
	bool APSetupLocked;     /* Must be included if value is true */
	/*
	 * BOOL:  indicates if the user has recently activated a Registrar to
	 * add an Enrollee.
	 */
	bool SelectedRegistra;
	uint16_t DevicePasswordID;      /* Device Password ID */
	/* Selected Registrar config method */
	uint16_t SelectedRegistraCfgMethod;
	uint8_t ResponseType;   /* Response type */
	uint8_t UUID_E[16];     /* Unique identifier of the AP. */
	tSirName Manufacture;
	tSirText ModelName;
	tSirText ModelNumber;
	tSirText SerialNumber;
	/* Device Category ID: 1Computer, 2Input Device, ... */
	uint32_t PrimaryDeviceCategory;
	/* Vendor specific OUI for Device Sub Category */
	uint8_t PrimaryDeviceOUI[4];
	/*
	   Device Sub Category ID: 1-PC, 2-Server if Device Category ID
	 * is computer
	 */
	uint32_t DeviceSubCategory;
	tSirText DeviceName;
	uint16_t ConfigMethod;  /* Configuaration method */
	uint8_t RFBand;         /* RF bands available on the AP */
} tSirWPSProbeRspIE;

#define SIR_WPS_BEACON_VER_PRESENT    0x00000001
#define SIR_WPS_BEACON_STATE_PRESENT    0x00000002
#define SIR_WPS_BEACON_APSETUPLOCK_PRESENT    0x00000004
#define SIR_WPS_BEACON_SELECTEDREGISTRA_PRESENT    0x00000008
#define SIR_WPS_BEACON_DEVICEPASSWORDID_PRESENT    0x00000010
#define SIR_WPS_BEACON_SELECTEDREGISTRACFGMETHOD_PRESENT    0x00000020
#define SIR_WPS_BEACON_UUIDE_PRESENT    0x00000080
#define SIR_WPS_BEACON_RF_BANDS_PRESENT    0x00000100
#define SIR_WPS_UUID_LEN 16

typedef struct sSirWPSBeaconIE {
	uint32_t FieldPresent;
	uint32_t Version;       /* Version. 0x10 = version 1.0, 0x11 = etc. */
	uint32_t wpsState;      /* 1 = unconfigured, 2 = configured. */
	bool APSetupLocked;     /* Must be included if value is true */
	/*
	 * BOOL:  indicates if the user has recently activated a Registrar to
	 * add an Enrollee.
	 */
	bool SelectedRegistra;
	uint16_t DevicePasswordID;      /* Device Password ID */
	/* Selected Registrar config method */
	uint16_t SelectedRegistraCfgMethod;
	uint8_t UUID_E[SIR_WPS_UUID_LEN];     /* Unique identifier of the AP. */
	uint8_t RFBand;         /* RF bands available on the AP */
} tSirWPSBeaconIE;

#define SIR_WPS_ASSOCRSP_VER_PRESENT    0x00000001
#define SIR_WPS_ASSOCRSP_RESPONSETYPE_PRESENT    0x00000002

typedef struct sSirWPSAssocRspIE {
	uint32_t FieldPresent;
	uint32_t Version;
	uint8_t ResposeType;
} tSirWPSAssocRspIE;

typedef struct sSirAPWPSIEs {
	tSirWPSProbeRspIE SirWPSProbeRspIE;     /*WPS Set Probe Respose IE */
	tSirWPSBeaconIE SirWPSBeaconIE; /*WPS Set Beacon IE */
	tSirWPSAssocRspIE SirWPSAssocRspIE;     /*WPS Set Assoc Response IE */
} tSirAPWPSIEs, *tpSiriAPWPSIEs;

typedef struct sSirUpdateAPWPSIEsReq {
	uint16_t messageType;   /* eWNI_SME_UPDATE_APWPSIE_REQ */
	uint16_t length;
	uint16_t transactionId; /* Transaction ID for cmd */
	struct qdf_mac_addr bssid;      /* BSSID */
	uint8_t sessionId;      /* Session ID */
	tSirAPWPSIEs APWPSIEs;
} tSirUpdateAPWPSIEsReq, *tpSirUpdateAPWPSIEsReq;

struct update_config {
	uint16_t messageType;   /* eWNI_SME_UPDATE_CONFIG */
	uint16_t length;
	uint8_t sme_session_id;
	uint16_t capab;
	uint32_t value;
};

/*
 * enum sir_update_session_param_type - session param type
 * @SIR_PARAM_SSID_HIDDEN: ssidHidden parameter
 * @SIR_PARAM_IGNORE_ASSOC_DISALLOWED: ignore_assoc_disallowed parameter
 */
enum sir_update_session_param_type {
	SIR_PARAM_SSID_HIDDEN,
	SIR_PARAM_IGNORE_ASSOC_DISALLOWED,
};

/*
 * struct sir_update_session_param
 * @message_type: SME message type
 * @length: size of struct sir_update_session_param
 * @session_id: Session ID
 * @param_type: parameter to be updated
 * @param_val: Parameter value to update
 */
struct sir_update_session_param {
	uint16_t message_type;
	uint16_t length;
	uint8_t session_id;
	uint32_t param_type;
	uint32_t param_val;
};

/**
 * struct sir_create_session - Used for creating session in monitor mode
 * @type: SME host message type.
 * @msg_len: Length of the message.
 * @bss_id: bss_id for creating the session.
 */
struct sir_create_session {
	uint16_t type;
	uint16_t msg_len;
	struct qdf_mac_addr bss_id;
};

/* Beacon Interval */
typedef struct sSirChangeBIParams {
	uint16_t messageType;
	uint16_t length;
	uint16_t beaconInterval;        /* Beacon Interval */
	struct qdf_mac_addr bssid;
	uint8_t sessionId;      /* Session ID */
} tSirChangeBIParams, *tpSirChangeBIParams;

#ifdef QCA_HT_2040_COEX
typedef struct sSirSetHT2040Mode {
	uint16_t messageType;
	uint16_t length;
	uint8_t cbMode;
	bool obssEnabled;
	struct qdf_mac_addr bssid;
	uint8_t sessionId;      /* Session ID */
} tSirSetHT2040Mode, *tpSirSetHT2040Mode;
#endif

#define SIR_WPS_PBC_WALK_TIME   120     /* 120 Second */

typedef struct sSirWPSPBCSession {
	struct sSirWPSPBCSession *next;
	struct qdf_mac_addr addr;
	uint8_t uuid_e[SIR_WPS_UUID_LEN];
	uint32_t timestamp;
} tSirWPSPBCSession;

typedef struct sSirSmeGetWPSPBCSessionsReq {
	uint16_t messageType;   /* eWNI_SME_GET_WPSPBC_SESSION_REQ */
	uint16_t length;
	void *pUsrContext;
	void *pSapEventCallback;
	struct qdf_mac_addr bssid;      /* BSSID */
	/* MAC Address of STA in WPS Session to be removed */
	struct qdf_mac_addr remove_mac;
} tSirSmeGetWPSPBCSessionsReq, *tpSirSmeGetWPSPBCSessionsReq;

typedef struct sSirWPSPBCProbeReq {
	struct qdf_mac_addr peer_macaddr;
	uint16_t probeReqIELen;
	uint8_t probeReqIE[512];
} tSirWPSPBCProbeReq, *tpSirWPSPBCProbeReq;

/* probereq from peer, when wsc is enabled */
typedef struct sSirSmeProbeReqInd {
	uint16_t messageType;   /*  eWNI_SME_WPS_PBC_PROBE_REQ_IND */
	uint16_t length;
	uint8_t sessionId;
	struct qdf_mac_addr bssid;
	tSirWPSPBCProbeReq WPSPBCProbeReq;
} tSirSmeProbeReqInd, *tpSirSmeProbeReqInd;

typedef struct sSirUpdateAPWPARSNIEsReq {
	uint16_t messageType;   /* eWNI_SME_SET_APWPARSNIEs_REQ */
	uint16_t length;
	uint16_t transactionId; /* Transaction ID for cmd */
	struct qdf_mac_addr bssid;      /* BSSID */
	uint8_t sessionId;      /* Session ID */
	tSirRSNie APWPARSNIEs;
} tSirUpdateAPWPARSNIEsReq, *tpSirUpdateAPWPARSNIEsReq;

#define SIR_ROAM_MAX_CHANNELS            80
#define SIR_ROAM_SCAN_MAX_PB_REQ_SIZE    450
/* Occupied channel list remains static */
#define CHANNEL_LIST_STATIC                   1
/* Occupied channel list can be learnt after init */
#define CHANNEL_LIST_DYNAMIC_INIT             2
/* Occupied channel list can be learnt after flush */
#define CHANNEL_LIST_DYNAMIC_FLUSH            3
/* Occupied channel list can be learnt after update */
#define CHANNEL_LIST_DYNAMIC_UPDATE           4
#define SIR_ROAM_SCAN_24G_DEFAULT_CH     1
#define SIR_ROAM_SCAN_5G_DEFAULT_CH      36
#define SIR_ROAM_SCAN_RESERVED_BYTES     61

#ifdef WLAN_FEATURE_ROAM_OFFLOAD
#define SIR_ROAM_SCAN_PSK_SIZE    32
#define SIR_ROAM_R0KH_ID_MAX_LEN  48
#endif
/* SME -> HAL - This is the host offload request. */
#define SIR_IPV4_ARP_REPLY_OFFLOAD                  0
#define SIR_IPV6_NEIGHBOR_DISCOVERY_OFFLOAD         1
#define SIR_IPV6_NS_OFFLOAD                         2
#define SIR_OFFLOAD_DISABLE                         0
#define SIR_OFFLOAD_ENABLE                          1

#ifdef WLAN_NS_OFFLOAD
/**
 * enum sir_ipv6_addr_scope - Internal identification of IPv6 addr scope
 * @SIR_IPV6_ADDR_SCOPE_INVALID: invalid scope
 * @SIR_IPV6_ADDR_SCOPE_NODELOCAL: node local scope
 * @SIR_IPV6_ADDR_SCOPE_LINKLOCAL: link local scope
 * @SIR_IPV6_ADDR_SCOPE_SITELOCAL: site local scope
 * @SIR_IPV6_ADDR_SCOPE_ORGLOCAL: org local scope
 * @SIR_IPV6_ADDR_SCOPE_GLOBAL: global scope
 */
enum sir_ipv6_addr_scope {
	SIR_IPV6_ADDR_SCOPE_INVALID = 0,
	SIR_IPV6_ADDR_SCOPE_NODELOCAL = 1,
	SIR_IPV6_ADDR_SCOPE_LINKLOCAL = 2,
	SIR_IPV6_ADDR_SCOPE_SITELOCAL = 3,
	SIR_IPV6_ADDR_SCOPE_ORGLOCAL = 4,
	SIR_IPV6_ADDR_SCOPE_GLOBAL = 5
};

typedef struct sSirNsOffloadReq {
	uint8_t srcIPv6Addr[SIR_MAC_IPV6_ADDR_LEN];
	uint8_t selfIPv6Addr[SIR_MAC_NUM_TARGET_IPV6_NS_OFFLOAD_NA][SIR_MAC_IPV6_ADDR_LEN];
	uint8_t targetIPv6Addr[SIR_MAC_NUM_TARGET_IPV6_NS_OFFLOAD_NA][SIR_MAC_IPV6_ADDR_LEN];
	struct qdf_mac_addr self_macaddr;
	uint8_t srcIPv6AddrValid;
	uint8_t targetIPv6AddrValid[SIR_MAC_NUM_TARGET_IPV6_NS_OFFLOAD_NA];
	uint8_t target_ipv6_addr_ac_type[SIR_MAC_NUM_TARGET_IPV6_NS_OFFLOAD_NA];
	uint8_t slotIdx;
	enum sir_ipv6_addr_scope scope[SIR_MAC_NUM_TARGET_IPV6_NS_OFFLOAD_NA];
} tSirNsOffloadReq, *tpSirNsOffloadReq;

/**
 * sir_get_ipv6_addr_scope() - Convert linux specific IPv6 addr scope to
 *                             WLAN driver specific value
 * @scope: linux specific IPv6 addr scope
 *
 * Return: WLAN driver sepcific IPv6 addr scope
 */
static inline
enum sir_ipv6_addr_scope
sir_get_ipv6_addr_scope(uint32_t ipv6_scope)
{
	switch (ipv6_scope) {
	case IPV6_ADDR_SCOPE_NODELOCAL:
		return SIR_IPV6_ADDR_SCOPE_NODELOCAL;
	case IPV6_ADDR_SCOPE_LINKLOCAL:
		return SIR_IPV6_ADDR_SCOPE_LINKLOCAL;
	case IPV6_ADDR_SCOPE_SITELOCAL:
		return SIR_IPV6_ADDR_SCOPE_SITELOCAL;
	case IPV6_ADDR_SCOPE_ORGLOCAL:
		return SIR_IPV6_ADDR_SCOPE_ORGLOCAL;
	case IPV6_ADDR_SCOPE_GLOBAL:
		return SIR_IPV6_ADDR_SCOPE_GLOBAL;
	default:
		return SIR_IPV6_ADDR_SCOPE_INVALID;
	}
}
#endif /* WLAN_NS_OFFLOAD */

typedef struct sSirHostOffloadReq {
	uint8_t offloadType;
	uint8_t enableOrDisable;
	uint32_t num_ns_offload_count;
	union {
		uint8_t hostIpv4Addr[SIR_IPV4_ADDR_LEN];
		uint8_t hostIpv6Addr[SIR_MAC_IPV6_ADDR_LEN];
	} params;
#ifdef WLAN_NS_OFFLOAD
	tSirNsOffloadReq nsOffloadInfo;
#endif /* WLAN_NS_OFFLOAD */
	struct qdf_mac_addr bssid;
} tSirHostOffloadReq, *tpSirHostOffloadReq;

/* Packet Types. */
#define SIR_KEEP_ALIVE_NULL_PKT              1
#define SIR_KEEP_ALIVE_UNSOLICIT_ARP_RSP     2

/* Keep Alive request. */
typedef struct sSirKeepAliveReq {
	uint8_t packetType;
	uint32_t timePeriod;
	tSirIpv4Addr hostIpv4Addr;
	tSirIpv4Addr destIpv4Addr;
	struct qdf_mac_addr dest_macaddr;
	struct qdf_mac_addr bssid;
	uint8_t sessionId;
} tSirKeepAliveReq, *tpSirKeepAliveReq;

typedef struct sSirSmeMgmtFrameInd {
	uint16_t frame_len;
	uint32_t rxChan;
	uint8_t sessionId;
	uint8_t frameType;
	int8_t rxRssi;
	uint8_t frameBuf[1];    /* variable */
} tSirSmeMgmtFrameInd, *tpSirSmeMgmtFrameInd;

typedef void (*sir_mgmt_frame_ind_callback)(tSirSmeMgmtFrameInd *frame_ind);
/**
 * struct sir_sme_mgmt_frame_cb_req - Register a
 * management frame callback req
 *
 * @message_type: message id
 * @length: msg length
 * @callback: callback for management frame indication
 */
struct sir_sme_mgmt_frame_cb_req {
	uint16_t message_type;
	uint16_t length;
	sir_mgmt_frame_ind_callback callback;
};

typedef void (*sir_p2p_ack_ind_callback)(uint32_t session_id,
		bool tx_completion_status);

/**
 * struct sir_p2p_ack_ind_cb_req - Register a p2p ack ind callback req
 * @message_type: message id
 * @length: msg length
 * @callback: callback for p2p ack indication
 */
struct sir_sme_p2p_ack_ind_cb_req {
	uint16_t message_type;
	uint16_t length;
	sir_p2p_ack_ind_callback callback;
};

#ifdef WLAN_FEATURE_11W
typedef struct sSirSmeUnprotMgmtFrameInd {
	uint8_t sessionId;
	uint8_t frameType;
	uint8_t frameLen;
	uint8_t frameBuf[1];    /* variable */
} tSirSmeUnprotMgmtFrameInd, *tpSirSmeUnprotMgmtFrameInd;
#endif

#define SIR_IS_FULL_POWER_REASON_DISCONNECTED(eReason) \
	((eSME_LINK_DISCONNECTED_BY_HDD == (eReason)) || \
	 (eSME_LINK_DISCONNECTED_BY_OTHER == (eReason)))
#define SIR_IS_FULL_POWER_NEEDED_BY_HDD(eReason) \
	((eSME_LINK_DISCONNECTED_BY_HDD == (eReason)) || \
	 (eSME_FULL_PWR_NEEDED_BY_HDD == (eReason)))

/* P2P Power Save Related */
typedef struct sSirNoAParam {
	uint8_t ctWindow:7;
	uint8_t OppPS:1;
	uint8_t count;
	uint32_t duration;
	uint32_t interval;
	uint32_t singleNoADuration;
	uint8_t psSelection;
} tSirNoAParam, *tpSirNoAParam;

typedef struct sSirWlanResumeParam {
	uint8_t configuredMcstBcstFilterSetting;
} tSirWlanResumeParam, *tpSirWlanResumeParam;

#ifdef WLAN_FEATURE_EXTWOW_SUPPORT

typedef enum ext_wow_type {
	EXT_WOW_TYPE_APP_TYPE1, /* wow type: only enable wakeup for app type1 */
	EXT_WOW_TYPE_APP_TYPE2, /* wow type: only enable wakeup for app type2 */
	EXT_WOW_TYPE_APP_TYPE1_2,  /* wow type: enable wakeup for app type1&2 */
} EXT_WOW_TYPE;

typedef struct {
	uint8_t vdev_id;
	EXT_WOW_TYPE type;
	uint32_t wakeup_pin_num;
} tSirExtWoWParams, *tpSirExtWoWParams;

typedef struct {
	uint8_t vdev_id;
	struct qdf_mac_addr wakee_mac_addr;
	uint8_t identification_id[8];
	uint8_t password[16];
	uint32_t id_length;
	uint32_t pass_length;
} tSirAppType1Params, *tpSirAppType1Params;

typedef struct {
	uint8_t vdev_id;

	uint8_t rc4_key[16];
	uint32_t rc4_key_len;

	/** ip header parameter */
	uint32_t ip_id;         /* NC id */
	uint32_t ip_device_ip;  /* NC IP address */
	uint32_t ip_server_ip;  /* Push server IP address */

	/** tcp header parameter */
	uint16_t tcp_src_port;  /* NC TCP port */
	uint16_t tcp_dst_port;  /* Push server TCP port */
	uint32_t tcp_seq;
	uint32_t tcp_ack_seq;

	uint32_t keepalive_init;        /* Initial ping interval */
	uint32_t keepalive_min; /* Minimum ping interval */
	uint32_t keepalive_max; /* Maximum ping interval */
	uint32_t keepalive_inc; /* Increment of ping interval */

	struct qdf_mac_addr gateway_mac;
	uint32_t tcp_tx_timeout_val;
	uint32_t tcp_rx_timeout_val;
} tSirAppType2Params, *tpSirAppType2Params;
#endif

#define ANI_MAX_IBSS_ROUTE_TABLE_ENTRY   100

typedef struct sAniDestIpNextHopMacPair {
	uint8_t destIpv4Addr[QDF_IPV4_ADDR_SIZE];
	uint8_t nextHopMacAddr[QDF_MAC_ADDR_SIZE];
} tAniDestIpNextHopMacPair;

typedef struct sAniIbssRouteTable {
	uint8_t sessionId;
	uint16_t numEntries;
	tAniDestIpNextHopMacPair destIpNextHopPair[1];
} tAniIbssRouteTable;

#ifdef FEATURE_WLAN_SCAN_PNO
/* */
/* PNO Messages */
/* */


/* Set PNO */
#define SIR_PNO_MAX_PLAN_REQUEST   2
#define SIR_PNO_MAX_NETW_CHANNELS  26
#define SIR_PNO_MAX_NETW_CHANNELS_EX  60
#define SIR_PNO_MAX_SUPP_NETWORKS  16

/*
 * size based of dot11 declaration without extra IEs as we will not carry those
 * for PNO
 */
#define SIR_PNO_MAX_PB_REQ_SIZE    450

#define SIR_PNO_24G_DEFAULT_CH     1
#define SIR_PNO_5G_DEFAULT_CH      36

typedef enum {
	SIR_PNO_MODE_IMMEDIATE,
	SIR_PNO_MODE_ON_SUSPEND,
	SIR_PNO_MODE_ON_RESUME,
	SIR_PNO_MODE_MAX
} eSirPNOMode;

typedef struct {
	tSirMacSSid ssId;
	uint32_t authentication;
	uint32_t encryption;
	uint32_t bcastNetwType;
	uint8_t ucChannelCount;
	uint8_t aChannels[SIR_PNO_MAX_NETW_CHANNELS_EX];
	int32_t rssiThreshold;
} tSirNetworkType;

/**
 * struct connected_pno_band_rssi_pref - BSS preference based on band
 * and RSSI
 * @band: band preference
 * @rssi_pref: RSSI preference
 */
struct connected_pno_band_rssi_pref {
	tSirRFBand band;
	int8_t rssi;
};

/**
 * struct sir_nlo_mawc_params - MAWC based NLO configuration
 * @mawc_nlo_enabled: enable/disable MAWC based NLO
 * @exp_backoff_ratio: MAWC based NLO exponential backoff ratio
 * @init_scan_interval: MAWC based NLO initial scan interval
 * @max_scan_interval: MAWC based NLO maximum scan interval
 */
struct sir_nlo_mawc_params {
	bool mawc_nlo_enabled;
	uint32_t exp_backoff_ratio;
	uint32_t init_scan_interval;
	uint32_t max_scan_interval;
};
/**
 * struct sSirPNOScanReq - PNO Scan request structure
 * @enable: flag to enable or disable
 * @modePNO: PNO Mode
 * @do_passive_scan: Flag to request passive scan to fw
 * @ucNetworksCount: Number of networks
 * @aNetworks: Preferred network list
 * @sessionId: Session identifier
 * @fast_scan_period: Fast Scan period
 * @slow_scan_period: Slow scan period
 * @delay_start_time: delay in seconds to use before starting the first scan
 * @fast_scan_max_cycles: Fast scan max cycles
 * @scan_backoff_multiplier: multiply fast scan period by this after max cycles
 * @us24GProbeTemplateLen: 2.4G probe template length
 * @p24GProbeTemplate: 2.4G probe template
 * @us5GProbeTemplateLen: 5G probe template length
 * @p5GProbeTemplate: 5G probe template
 * @relative_rssi_set: Flag to check whether realtive_rssi is set or not
 * @relative_rssi: Relative rssi threshold, used for connected pno
 * @band_rssi_pref: Band and RSSI preference that can be given to one BSS
 * over the other BSS
 */
typedef struct sSirPNOScanReq {
	uint8_t enable;
	eSirPNOMode modePNO;
	bool    do_passive_scan;
	uint8_t ucNetworksCount;
	tSirNetworkType aNetworks[SIR_PNO_MAX_SUPP_NETWORKS];
	uint8_t sessionId;
	uint32_t fast_scan_period;
	uint32_t slow_scan_period;
	uint32_t delay_start_time;
	uint8_t fast_scan_max_cycles;
	uint32_t scan_backoff_multiplier;
	struct sir_nlo_mawc_params mawc_params;
	uint32_t        active_min_time;
	uint32_t        active_max_time;
	uint32_t        passive_min_time;
	uint32_t        passive_max_time;

#ifdef FEATURE_WLAN_SCAN_PNO
	bool pno_channel_prediction;
	uint8_t top_k_num_of_channels;
	uint8_t stationary_thresh;
	enum wmi_dwelltime_adaptive_mode pnoscan_adaptive_dwell_mode;
	uint32_t channel_prediction_full_scan;
#endif

	/* mac address randomization attributes */
	bool enable_pno_scan_randomization;
	uint8_t mac_addr[QDF_MAC_ADDR_SIZE];
	uint8_t mac_addr_mask[QDF_MAC_ADDR_SIZE];
	bool relative_rssi_set;
	int8_t relative_rssi;
	struct connected_pno_band_rssi_pref band_rssi_pref;

	/* probe req ie whitelisting attrs */
	bool ie_whitelist;
	uint32_t probe_req_ie_bitmap[PROBE_REQ_BITMAP_LEN];
	uint32_t num_vendor_oui;
	/* followed by one or more vendor ouis of type uint32_t */
} tSirPNOScanReq, *tpSirPNOScanReq;

/* Preferred Network Found Indication */
typedef struct {
	uint16_t mesgType;
	uint16_t mesgLen;
	/* Network that was found with the highest RSSI */
	tSirMacSSid ssId;
	/* Indicates the RSSI */
	uint8_t rssi;
	/* Length of the beacon or probe response
	 * corresponding to the candidate found by PNO */
	uint32_t frameLength;
	uint8_t sessionId;
	/* Index to memory location where the contents of
	 * beacon or probe response frame will be copied */
	uint8_t data[1];
} tSirPrefNetworkFoundInd, *tpSirPrefNetworkFoundInd;
#endif /* FEATURE_WLAN_SCAN_PNO */


/*
 * ALLOWED_ACTION_FRAMES_BITMAP
 *
 * Bitmask is based on the below. The frames with 0's
 * set to their corresponding bit can be dropped in FW.
 *
 * -----------------------------+-----+-------+
 *         Type                 | Bit | Allow |
 * -----------------------------+-----+-------+
 * SIR_MAC_ACTION_SPECTRUM_MGMT    0      1
 * SIR_MAC_ACTION_QOS_MGMT         1      1
 * SIR_MAC_ACTION_DLP              2      0
 * SIR_MAC_ACTION_BLKACK           3      0
 * SIR_MAC_ACTION_PUBLIC_USAGE     4      1
 * SIR_MAC_ACTION_RRM              5      0
 * SIR_MAC_ACTION_FAST_BSS_TRNST   6      0
 * SIR_MAC_ACTION_HT               7      0
 * SIR_MAC_ACTION_SA_QUERY         8      1
 * SIR_MAC_ACTION_PROT_DUAL_PUB    9      1
 * SIR_MAC_ACTION_WNM             10      1
 * SIR_MAC_ACTION_UNPROT_WNM      11      0
 * SIR_MAC_ACTION_TDLS            12      0
 * SIR_MAC_ACITON_MESH            13      0
 * SIR_MAC_ACTION_MHF             14      0
 * SIR_MAC_SELF_PROTECTED         15      0
 * SIR_MAC_ACTION_WME             17      1
 * SIR_MAC_ACTION_FST             18      1
 * SIR_MAC_ACTION_VHT             21      1
 * ----------------------------+------+-------+
 */
#define ALLOWED_ACTION_FRAMES_BITMAP0 \
		((1 << SIR_MAC_ACTION_SPECTRUM_MGMT) | \
		 (1 << SIR_MAC_ACTION_QOS_MGMT) | \
		 (1 << SIR_MAC_ACTION_PUBLIC_USAGE) | \
		 (1 << SIR_MAC_ACTION_SA_QUERY) | \
		 (1 << SIR_MAC_ACTION_PROT_DUAL_PUB) | \
		 (1 << SIR_MAC_ACTION_WNM) | \
		 (1 << SIR_MAC_ACTION_WME) | \
		 (1 << SIR_MAC_ACTION_FST) | \
		 (1 << SIR_MAC_ACTION_VHT))

#define ALLOWED_ACTION_FRAMES_BITMAP1   0x0
#define ALLOWED_ACTION_FRAMES_BITMAP2   0x0
#define ALLOWED_ACTION_FRAMES_BITMAP3   0x0
#define ALLOWED_ACTION_FRAMES_BITMAP4   0x0
#define ALLOWED_ACTION_FRAMES_BITMAP5   0x0
#define ALLOWED_ACTION_FRAMES_BITMAP6   0x0
#define ALLOWED_ACTION_FRAMES_BITMAP7   0x0

#define ALLOWED_ACTION_FRAME_MAP_WORDS (SIR_MAC_ACTION_MAX / 32)

/*
 * DROP_PUBLIC_ACTION_FRAME_BITMAP
 *
 * Bitmask is based on the below. The frames with 1's
 * set to their corresponding bit can be dropped in FW.
 *
 * ----------------------------------+-----+------+
 *         Type                      | Bit | Drop |
 * ----------------------------------+-----+------+
 * SIR_MAC_ACTION_MEASUREMENT_PILOT  |  7  |   1  |
 * ----------------------------------+-----+------+
 */
#define DROP_PUBLIC_ACTION_FRAME_BITMAP \
		(1 << SIR_MAC_ACTION_MEASUREMENT_PILOT)

#ifndef ANI_SUPPORT_11H
/*
 * DROP_SPEC_MGMT_ACTION_FRAME_BITMAP
 *
 * Bitmask is based on the below. The frames with 1's
 * set to their corresponding bit can be dropped in FW.
 *
 * ----------------------------------+-----+------+
 *         Type                      | Bit | Drop |
 * ----------------------------------+-----+------+
 * SIR_MAC_ACTION_MEASURE_REQUEST_ID    0     1
 * SIR_MAC_ACTION_TPC_REQUEST_ID        2     1
 * ----------------------------------+-----+------+
 */
#define DROP_SPEC_MGMT_ACTION_FRAME_BITMAP \
		((1 << SIR_MAC_ACTION_MEASURE_REQUEST_ID) |\
		 (1 << SIR_MAC_ACTION_TPC_REQUEST_ID))
#else
/*
 * If 11H support is defined, dont drop the above action category of
 * spectrum mgmt action frames as host driver is processing them.
 */
#define DROP_SPEC_MGMT_ACTION_FRAME_BITMAP 0
#endif /* ANI_SUPPORT_11H */

#ifdef WLAN_FEATURE_ROAM_OFFLOAD
typedef struct {
	uint8_t acvo_uapsd:1;
	uint8_t acvi_uapsd:1;
	uint8_t acbk_uapsd:1;
	uint8_t acbe_uapsd:1;
	uint8_t reserved:4;
} tSirAcUapsd, *tpSirAcUapsd;
#endif

typedef struct {
	tSirMacSSid ssId;
	uint8_t currAPbssid[QDF_MAC_ADDR_SIZE];
	uint32_t authentication;
	uint8_t encryption;
	uint8_t mcencryption;
	uint8_t ChannelCount;
	uint8_t ChannelCache[SIR_ROAM_MAX_CHANNELS];
#ifdef WLAN_FEATURE_11W
	bool mfp_enabled;
#endif

} tSirRoamNetworkType;

typedef struct SirMobilityDomainInfo {
	uint8_t mdiePresent;
	uint16_t mobilityDomain;
} tSirMobilityDomainInfo;

typedef enum {
	SIR_ROAMING_DFS_CHANNEL_DISABLED = 0,
	SIR_ROAMING_DFS_CHANNEL_ENABLED_NORMAL = 1,
	SIR_ROAMING_DFS_CHANNEL_ENABLED_ACTIVE = 2
} eSirDFSRoamScanMode;
#define MAX_SSID_ALLOWED_LIST 4
#define MAX_BSSID_AVOID_LIST  16
#define MAX_BSSID_FAVORED     16
/**
 * struct roam_ext_params - Structure holding roaming parameters
 * @num_bssid_avoid_list:       The number of BSSID's that we should
 *                              avoid connecting to. It is like a
 *                              blacklist of BSSID's.
 * @num_ssid_allowed_list:      The number of SSID profiles that are
 *                              in the Whitelist. When roaming, we
 *                              consider the BSSID's with this SSID
 *                              also for roaming apart from the connected one's
 * @num_bssid_favored:          Number of BSSID's which have a preference over
 *                              others
 * @ssid_allowed_list:          Whitelist SSID's
 * @bssid_avoid_list:           Blacklist SSID's
 * @bssid_favored:              Favorable BSSID's
 * @bssid_favored_factor:       RSSI to be added to this BSSID to prefer it
 * @raise_rssi_thresh_5g:       The RSSI threshold below which the
 *                              raise_factor_5g (boost factor) should be
 *                              applied.
 * @drop_rssi_thresh_5g:        The RSSI threshold beyond which the
 *                              drop_factor_5g (penalty factor) should be
 *                              applied
 * @raise_rssi_type_5g:         Algorithm to apply the boost factor
 * @raise_factor_5g:            Boost factor
 * @drop_rssi_type_5g:          Algorithm to apply the penalty factor
 * @drop_factor_5g:             Penalty factor
 * @max_raise_rssi_5g:          Maximum amount of Boost that can added
 * @max_drop_rssi_5g:           Maximum amount of penalty that can be subtracted
 * @good_rssi_threshold:        The Lookup UP threshold beyond which roaming
 *                              scan should be performed.
 * @rssi_diff:                  RSSI difference for the AP to be better over the
 *                              current AP to avoid ping pong effects
 * @good_rssi_roam:             Lazy Roam
 * @is_5g_pref_enabled:         5GHz BSSID preference feature enable/disable.
 * @bg_scan_bad_rssi_thresh:    Bad RSSI threshold to perform bg scan.
 * @bg_scan_client_bitmap:      Bitmap to identify the client scans to snoop.
 * @bad_rssi_thresh_offset_2g:  Offset from Bad RSSI threshold for 2G to 5G Roam
 *
 * This structure holds all the key parameters related to
 * initial connection and also roaming connections.
 * */
struct roam_ext_params {
	uint8_t num_bssid_avoid_list;
	uint8_t num_ssid_allowed_list;
	uint8_t num_bssid_favored;
	tSirMacSSid ssid_allowed_list[MAX_SSID_ALLOWED_LIST];
	struct qdf_mac_addr bssid_avoid_list[MAX_BSSID_AVOID_LIST];
	struct qdf_mac_addr bssid_favored[MAX_BSSID_FAVORED];
	uint8_t bssid_favored_factor[MAX_BSSID_FAVORED];
	int raise_rssi_thresh_5g;
	int drop_rssi_thresh_5g;
	uint8_t raise_rssi_type_5g;
	uint8_t raise_factor_5g;
	uint8_t drop_rssi_type_5g;
	uint8_t drop_factor_5g;
	int max_raise_rssi_5g;
	int max_drop_rssi_5g;
	int alert_rssi_threshold;
	int rssi_diff;
	int good_rssi_roam;
	bool is_5g_pref_enabled;
	int dense_rssi_thresh_offset;
	int dense_min_aps_cnt;
	int initial_dense_status;
	int traffic_threshold;
	uint8_t num_rssi_rejection_ap;
	struct rssi_disallow_bssid rssi_rejection_ap[MAX_RSSI_AVOID_BSSID_LIST];
	int8_t bg_scan_bad_rssi_thresh;
	uint8_t roam_bad_rssi_thresh_offset_2g;
	uint32_t bg_scan_client_bitmap;
};

#define RSSI_WEIGHTAGE 20
#define HT_CAPABILITY_WEIGHTAGE 2
#define VHT_CAP_WEIGHTAGE 1
#define CHAN_WIDTH_WEIGHTAGE 17
#define CHAN_BAND_WEIGHTAGE 2
#define NSS_WEIGHTAGE 16
#define BEAMFORMING_CAP_WEIGHTAGE 2
#define PCL_WEIGHT 10
#define CHANNEL_CONGESTION_WEIGHTAGE 5
#define OCE_WAN_WEIGHTAGE 0

#define BEST_CANDIDATE_MAX_WEIGHT 100
#define MAX_INDEX_SCORE 100
#define MAX_INDEX_PER_INI 4


#define WLAN_GET_BITS(_val, _index, _num_bits)                         \
	    (((_val) >> (_index)) & ((1 << (_num_bits)) - 1))

#define WLAN_SET_BITS(_var, _index, _num_bits, _val) do {               \
	    (_var) &= ~(((1 << (_num_bits)) - 1) << (_index));              \
	    (_var) |= (((_val) & ((1 << (_num_bits)) - 1)) << (_index));    \
	    } while (0)

#define WLAN_GET_SCORE_PERCENTAGE(value32, bw_index) \
	WLAN_GET_BITS(value32, (8 * (bw_index)), 8)
#define WLAN_SET_SCORE_PERCENTAGE(value32, score_pcnt, bw_index) \
	WLAN_SET_BITS(value32, (8 * (bw_index)), 8, score_pcnt)



/**
 * struct sir_weight_config - weight params to
 * calculate best candidate
 * @rssi_weightage: RSSI weightage
 * @ht_caps_weightage: HT caps weightage
 * @vht_caps_weightage: VHT caps weightage
 * @he_caps_weightage: HE caps weightage
 * @chan_width_weightage: Channel width weightage
 * @chan_band_weightage: Channel band weightage
 * @nss_weightage: NSS weightage
 * @beamforming_cap_weightage: Beamforming caps weightage
 * @pcl_weightage: PCL weightage
 * @channel_congestion_weightage: channel congestion weightage
 * @oce_wan_weightage: OCE WAN metrics weightage
 */
struct  sir_weight_config {
	uint8_t rssi_weightage;
	uint8_t ht_caps_weightage;
	uint8_t vht_caps_weightage;
	uint8_t he_caps_weightage;
	uint8_t chan_width_weightage;
	uint8_t chan_band_weightage;
	uint8_t nss_weightage;
	uint8_t beamforming_cap_weightage;
	uint8_t pcl_weightage;
	uint8_t channel_congestion_weightage;
	uint8_t oce_wan_weightage;
};

struct sir_rssi_cfg_score  {
	uint32_t best_rssi_threshold;
	uint32_t good_rssi_threshold;
	uint32_t bad_rssi_threshold;
	uint32_t good_rssi_pcnt;
	uint32_t bad_rssi_pcnt;
	uint32_t good_rssi_bucket_size;
	uint32_t bad_rssi_bucket_size;
	uint32_t rssi_pref_5g_rssi_thresh;
};

/**
 * struct sir_per_slot_scoring - define % score for differents slots for a
 *                             scoring param.
 * num_slot: number of slots in which the param will be divided.
 *           Max 15. index 0 is used for 'not_present. Num_slot will
 *           equally divide 100. e.g, if num_slot = 4 slot 0 = 0-25%, slot
 *           1 = 26-50% slot 2 = 51-75%, slot 3 = 76-100%
 * score_pcnt3_to_0: Conatins score percentage for slot 0-3
 *             BITS 0-7   :- the scoring pcnt when not present
 *             BITS 8-15  :- SLOT_1
 *             BITS 16-23 :- SLOT_2
 *             BITS 24-31 :- SLOT_3
 * score_pcnt7_to_4: Conatins score percentage for slot 4-7
 *             BITS 0-7   :- SLOT_4
 *             BITS 8-15  :- SLOT_5
 *             BITS 16-23 :- SLOT_6
 *             BITS 24-31 :- SLOT_7
 * score_pcnt11_to_8: Conatins score percentage for slot 8-11
 *             BITS 0-7   :- SLOT_8
 *             BITS 8-15  :- SLOT_9
 *             BITS 16-23 :- SLOT_10
 *             BITS 24-31 :- SLOT_11
 * score_pcnt15_to_12: Conatins score percentage for slot 12-15
 *             BITS 0-7   :- SLOT_12
 *             BITS 8-15  :- SLOT_13
 *             BITS 16-23 :- SLOT_14
 *             BITS 24-31 :- SLOT_15
 */
struct sir_per_slot_scoring {
	uint32_t num_slot;
	uint32_t score_pcnt3_to_0;
	uint32_t score_pcnt7_to_4;
	uint32_t score_pcnt11_to_8;
	uint32_t score_pcnt15_to_12;
};

struct sir_score_config {
	bool enable_scoring_for_roam;
	struct sir_weight_config weight_cfg;
	struct sir_rssi_cfg_score rssi_score;
	struct sir_per_slot_scoring esp_qbss_scoring;
	struct sir_per_slot_scoring oce_wan_scoring;
	uint32_t bandwidth_weight_per_index;
	uint32_t nss_weight_per_index;
	uint32_t band_weight_per_index;
};


/**
 * struct pmkid_mode_bits - Bit flags for PMKID usage in RSN IE
 * @fw_okc: Opportunistic key caching enable in firmware
 * @fw_pmksa_cache: PMKSA caching enable in firmware, remember previously
 *                  visited BSSID/PMK pairs
 */
struct pmkid_mode_bits {
	uint32_t fw_okc:1;
	uint32_t fw_pmksa_cache:1;
	uint32_t unused:30;
};

/**
 * struct lca_disallow_config_params - LCA[Last Connected AP]
 *                                     disallow config params
 * @disallow_duration: LCA AP disallowed duration
 * @rssi_channel_penalization: RSSI channel Penalization
 * @num_disallowed_aps: Maximum number of AP's in LCA list
 *
 */
struct lca_disallow_config_params {
    uint32_t disallow_duration;
    uint32_t rssi_channel_penalization;
    uint32_t num_disallowed_aps;
};

/**
 * struct mawc_params - Motion Aided Wireless Connectivity configuration
 * @MAWCEnabled: Global configuration for MAWC (Roaming/PNO/ExtScan)
 * @mawc_roam_enabled: MAWC roaming enable/disable
 * @mawc_roam_traffic_threshold: Traffic threshold in kBps for MAWC roaming
 * @mawc_roam_ap_rssi_threshold: AP RSSI threshold for MAWC roaming
 * @mawc_roam_rssi_high_adjust: High Adjustment value for suppressing scan
 * @mawc_roam_rssi_low_adjust: Low Adjustment value for suppressing scan
 */
struct mawc_params {
	bool mawc_enabled;
	bool mawc_roam_enabled;
	uint32_t mawc_roam_traffic_threshold;
	int8_t mawc_roam_ap_rssi_threshold;
	uint8_t mawc_roam_rssi_high_adjust;
	uint8_t mawc_roam_rssi_low_adjust;
};

typedef struct sSirRoamOffloadScanReq {
	uint16_t message_type;
	uint16_t length;
	bool RoamScanOffloadEnabled;
	struct mawc_params mawc_roam_params;
	int8_t LookupThreshold;
	int8_t rssi_thresh_offset_5g;
	uint8_t delay_before_vdev_stop;
	uint8_t OpportunisticScanThresholdDiff;
	uint8_t RoamRescanRssiDiff;
	uint8_t RoamRssiDiff;
	int32_t rssi_abs_thresh;
	uint8_t ChannelCacheType;
	uint8_t Command;
	uint8_t reason;
	uint16_t NeighborScanTimerPeriod;
	uint16_t neighbor_scan_min_timer_period;
	uint16_t NeighborRoamScanRefreshPeriod;
	uint16_t NeighborScanChannelMinTime;
	uint16_t NeighborScanChannelMaxTime;
	uint16_t EmptyRefreshScanPeriod;
	uint8_t ValidChannelCount;
	uint8_t ValidChannelList[SIR_ROAM_MAX_CHANNELS];
	bool IsESEAssoc;
	uint8_t nProbes;
	uint16_t HomeAwayTime;
	tSirRoamNetworkType ConnectedNetwork;
	tSirMobilityDomainInfo MDID;
	uint8_t sessionId;
	uint8_t RoamBmissFirstBcnt;
	uint8_t RoamBmissFinalBcnt;
	uint8_t RoamBeaconRssiWeight;
	eSirDFSRoamScanMode allowDFSChannelRoam;
#ifdef WLAN_FEATURE_ROAM_OFFLOAD
	uint8_t RoamOffloadEnabled;
	uint8_t PSK_PMK[SIR_ROAM_SCAN_PSK_SIZE];
	uint32_t pmk_len;
	uint8_t Prefer5GHz;
	uint8_t RoamRssiCatGap;
	uint8_t Select5GHzMargin;
	uint8_t KRK[SIR_KRK_KEY_LEN];
	uint8_t BTK[SIR_BTK_KEY_LEN];
	uint32_t ReassocFailureTimeout;
	tSirAcUapsd AcUapsd;
	uint8_t R0KH_ID[SIR_ROAM_R0KH_ID_MAX_LEN];
	uint32_t R0KH_ID_Length;
	uint8_t RoamKeyMgmtOffloadEnabled;
	struct pmkid_mode_bits pmkid_modes;
#endif
	struct roam_ext_params roam_params;
	uint8_t  middle_of_roaming;
	uint32_t hi_rssi_scan_max_count;
	uint32_t hi_rssi_scan_rssi_delta;
	uint32_t hi_rssi_scan_delay;
	int32_t hi_rssi_scan_rssi_ub;
	uint8_t early_stop_scan_enable;
	int8_t early_stop_scan_min_threshold;
	int8_t early_stop_scan_max_threshold;
	enum wmi_dwelltime_adaptive_mode roamscan_adaptive_dwell_mode;
	tSirAddie assoc_ie;
	struct lca_disallow_config_params lca_config_params;
#ifdef WLAN_FEATURE_FILS_SK
	bool is_fils_connection;
	struct roam_fils_params roam_fils_params;
#endif
	struct scoring_param score_params;
	struct wmi_11k_offload_params offload_11k_params;
} tSirRoamOffloadScanReq, *tpSirRoamOffloadScanReq;

typedef struct sSirRoamOffloadScanRsp {
	uint8_t sessionId;
	uint32_t reason;
} tSirRoamOffloadScanRsp, *tpSirRoamOffloadScanRsp;


#ifdef WLAN_FEATURE_PACKET_FILTERING
/*---------------------------------------------------------------------------
   Packet Filtering Parameters
   ---------------------------------------------------------------------------*/
#define    SIR_MAX_FILTER_TEST_DATA_LEN       8
#define    SIR_MAX_FILTER_TEST_DATA_OFFSET  200
#define    SIR_MAX_NUM_MULTICAST_ADDRESS    240
#define    SIR_MAX_NUM_FILTERS               20
#define    SIR_MAX_NUM_TESTS_PER_FILTER      10

/* */
/* Receive Filter Parameters */
/* */
typedef enum {
	SIR_RCV_FILTER_TYPE_INVALID,
	SIR_RCV_FILTER_TYPE_FILTER_PKT,
	SIR_RCV_FILTER_TYPE_BUFFER_PKT,
	SIR_RCV_FILTER_TYPE_MAX_ENUM_SIZE
} eSirReceivePacketFilterType;

typedef enum {
	SIR_FILTER_HDR_TYPE_INVALID,
	SIR_FILTER_HDR_TYPE_MAC,
	SIR_FILTER_HDR_TYPE_ARP,
	SIR_FILTER_HDR_TYPE_IPV4,
	SIR_FILTER_HDR_TYPE_IPV6,
	SIR_FILTER_HDR_TYPE_UDP,
	SIR_FILTER_HDR_TYPE_MAX
} eSirRcvPktFltProtocolType;

typedef enum {
	SIR_FILTER_CMP_TYPE_INVALID,
	SIR_FILTER_CMP_TYPE_EQUAL,
	SIR_FILTER_CMP_TYPE_MASK_EQUAL,
	SIR_FILTER_CMP_TYPE_NOT_EQUAL,
	SIR_FILTER_CMP_TYPE_MASK_NOT_EQUAL,
	SIR_FILTER_CMP_TYPE_MAX
} eSirRcvPktFltCmpFlagType;

typedef struct sSirRcvPktFilterFieldParams {
	eSirRcvPktFltProtocolType protocolLayer;
	eSirRcvPktFltCmpFlagType cmpFlag;
	/* Length of the data to compare */
	uint16_t dataLength;
	/* from start of the respective frame header */
	uint8_t dataOffset;
	/* Reserved field */
	uint8_t reserved;
	/* Data to compare */
	uint8_t compareData[SIR_MAX_FILTER_TEST_DATA_LEN];
	/* Mask to be applied on the received packet data before compare */
	uint8_t dataMask[SIR_MAX_FILTER_TEST_DATA_LEN];
} tSirRcvPktFilterFieldParams, *tpSirRcvPktFilterFieldParams;

typedef struct sSirRcvPktFilterCfg {
	uint8_t filterId;
	eSirReceivePacketFilterType filterType;
	uint32_t numFieldParams;
	uint32_t coalesceTime;
	struct qdf_mac_addr self_macaddr;
	struct qdf_mac_addr bssid;      /* Bssid of the connected AP */
	tSirRcvPktFilterFieldParams paramsData[SIR_MAX_NUM_TESTS_PER_FILTER];
} tSirRcvPktFilterCfgType, *tpSirRcvPktFilterCfgType;

/* */
/* Filter Packet Match Count Parameters */
/* */
typedef struct sSirRcvFltPktMatchCnt {
	uint8_t filterId;
	uint32_t matchCnt;
} tSirRcvFltPktMatchCnt, tpSirRcvFltPktMatchCnt;

typedef struct sSirRcvFltPktMatchRsp {
	uint16_t mesgType;
	uint16_t mesgLen;

	/* Success or Failure */
	uint32_t status;
	tSirRcvFltPktMatchCnt filterMatchCnt[SIR_MAX_NUM_FILTERS];
	struct qdf_mac_addr bssid;
} tSirRcvFltPktMatchRsp, *tpSirRcvFltPktMatchRsp;

/* */
/* Receive Filter Clear Parameters */
/* */
typedef struct sSirRcvFltPktClearParam {
	uint32_t status;        /* only valid for response message */
	uint8_t filterId;
	struct qdf_mac_addr self_macaddr;
	struct qdf_mac_addr bssid;
} tSirRcvFltPktClearParam, *tpSirRcvFltPktClearParam;

/* */
/* Multicast Address List Parameters */
/* */
typedef struct sSirRcvFltMcAddrList {
	uint32_t ulMulticastAddrCnt;
	struct qdf_mac_addr multicastAddr[SIR_MAX_NUM_MULTICAST_ADDRESS];
	struct qdf_mac_addr self_macaddr;
	struct qdf_mac_addr bssid;
	uint8_t action;
} tSirRcvFltMcAddrList, *tpSirRcvFltMcAddrList;
#endif /* WLAN_FEATURE_PACKET_FILTERING */

/* */
/* Generic version information */
/* */
typedef struct {
	uint8_t revision;
	uint8_t version;
	uint8_t minor;
	uint8_t major;
} tSirVersionType;

#ifdef WLAN_FEATURE_GTK_OFFLOAD
/*---------------------------------------------------------------------------
* WMA_GTK_OFFLOAD_REQ
*--------------------------------------------------------------------------*/
typedef struct {
	uint32_t ulFlags;                    /* optional flags */
	uint8_t aKCK[SIR_KCK_KEY_LEN];       /* Key confirmation key */
	uint8_t aKEK[SIR_KEK_KEY_LEN_FILS];       /* key encryption key */
	uint32_t kek_len;
	uint64_t ullKeyReplayCounter;   /* replay counter */
	struct qdf_mac_addr bssid;
} tSirGtkOffloadParams, *tpSirGtkOffloadParams;

/*---------------------------------------------------------------------------
* WMA_GTK_OFFLOAD_GETINFO_REQ
*--------------------------------------------------------------------------*/
typedef struct {
	uint16_t mesgType;
	uint16_t mesgLen;

	uint32_t ulStatus;      /* success or failure */
	uint64_t ullKeyReplayCounter;   /* current replay counter value */
	uint32_t ulTotalRekeyCount;     /* total rekey attempts */
	uint32_t ulGTKRekeyCount;       /* successful GTK rekeys */
	uint32_t ulIGTKRekeyCount;      /* successful iGTK rekeys */
	struct qdf_mac_addr bssid;
} tSirGtkOffloadGetInfoRspParams, *tpSirGtkOffloadGetInfoRspParams;
#endif /* WLAN_FEATURE_GTK_OFFLOAD */

/**
 * struct sir_wifi_start_log - Structure to store the params sent to start/
 * stop logging
 * @name:          Attribute which indicates the type of logging like per packet
 *                 statistics, connectivity etc.
 * @verbose_level: Verbose level which can be 0,1,2,3
 * @is_iwpriv_command: Set 1 for iwpriv command
 * @ini_triggered: triggered using ini
 * @user_triggered: triggered by user
 * @size: pktlog buffer size
 * @is_pktlog_buff_clear: clear the pktlog buffer
 */
struct sir_wifi_start_log {
	uint32_t ring_id;
	uint32_t verbose_level;
	uint32_t is_iwpriv_command;
	bool ini_triggered;
	uint8_t user_triggered;
	int size;
	bool is_pktlog_buff_clear;
};


/**
 * enum hw_mode_bandwidth - bandwidth of wifi channel.
 *
 * @HW_MODE_5_MHZ: 5 Mhz bandwidth
 * @HW_MODE_10_MHZ: 10 Mhz bandwidth
 * @HW_MODE_20_MHZ: 20 Mhz bandwidth
 * @HW_MODE_40_MHZ: 40 Mhz bandwidth
 * @HW_MODE_80_MHZ: 80 Mhz bandwidth
 * @HW_MODE_80_PLUS_80_MHZ: 80 Mhz plus 80 Mhz bandwidth
 * @HW_MODE_160_MHZ: 160 Mhz bandwidth
 * @HW_MODE_MAX_BANDWIDTH: Max place holder
 *
 * These are generic IDs that identify the various roles
 * in the software system
 */
enum hw_mode_bandwidth {
	HW_MODE_BW_NONE,
	HW_MODE_5_MHZ,
	HW_MODE_10_MHZ,
	HW_MODE_20_MHZ,
	HW_MODE_40_MHZ,
	HW_MODE_80_MHZ,
	HW_MODE_80_PLUS_80_MHZ,
	HW_MODE_160_MHZ,
	HW_MODE_MAX_BANDWIDTH
};

/**
 * struct sir_pcl_list - Format of PCL
 * @pcl_list: List of preferred channels
 * @weight_list: Weights of the PCL
 * @pcl_len: Number of channels in the PCL
 */
struct sir_pcl_list {
	uint8_t pcl_list[128];
	uint8_t weight_list[128];
	uint32_t pcl_len;
};

/**
 * struct sir_pcl_chan_weights - Params to get the valid weighed list
 * @pcl_list: Preferred channel list already sorted in the order of preference
 * @pcl_len: Length of the PCL
 * @saved_chan_list: Valid channel list updated as part of
 * WMA_UPDATE_CHAN_LIST_REQ
 * @saved_num_chan: Length of the valid channel list
 * @weighed_valid_list: Weights of the valid channel list. This will have one
 * to one mapping with valid_chan_list. FW expects channel order and size to be
 * as per the list provided in WMI_SCAN_CHAN_LIST_CMDID.
 * @weight_list: Weights assigned by policy manager
 */
struct sir_pcl_chan_weights {
	uint8_t pcl_list[128];
	uint32_t pcl_len;
	uint8_t saved_chan_list[128];
	uint32_t saved_num_chan;
	uint8_t weighed_valid_list[128];
	uint8_t weight_list[128];
};

/**
 * struct sir_hw_mode_params - HW mode params
 * @mac0_tx_ss: MAC0 Tx spatial stream
 * @mac0_rx_ss: MAC0 Rx spatial stream
 * @mac1_tx_ss: MAC1 Tx spatial stream
 * @mac1_rx_ss: MAC1 Rx spatial stream
 * @mac0_bw: MAC0 bandwidth
 * @mac1_bw: MAC1 bandwidth
 * @dbs_cap: DBS capabality
 * @agile_dfs_cap: Agile DFS capabality
 */
struct sir_hw_mode_params {
	uint8_t mac0_tx_ss;
	uint8_t mac0_rx_ss;
	uint8_t mac1_tx_ss;
	uint8_t mac1_rx_ss;
	uint8_t mac0_bw;
	uint8_t mac1_bw;
	uint8_t dbs_cap;
	uint8_t agile_dfs_cap;
	uint8_t sbs_cap;
};

/**
 * struct sir_vdev_mac_map - vdev id-mac id map
 * @vdev_id: VDEV id
 * @mac_id: MAC id
 */
struct sir_vdev_mac_map {
	uint32_t vdev_id;
	uint32_t mac_id;
};

/**
 * struct sir_set_hw_mode_resp - HW mode response
 * @status: Status
 * @cfgd_hw_mode_index: Configured HW mode index
 * @num_vdev_mac_entries: Number of vdev-mac id entries
 * @vdev_mac_map: vdev id-mac id map
 */
struct sir_set_hw_mode_resp {
	uint32_t status;
	uint32_t cfgd_hw_mode_index;
	uint32_t num_vdev_mac_entries;
	struct sir_vdev_mac_map vdev_mac_map[MAX_VDEV_SUPPORTED];
};

/**
 * struct sir_hw_mode_trans_ind - HW mode transition indication
 * @old_hw_mode_index: Index of old HW mode
 * @new_hw_mode_index: Index of new HW mode
 * @num_vdev_mac_entries: Number of vdev-mac id entries
 * @vdev_mac_map: vdev id-mac id map
 */
struct sir_hw_mode_trans_ind {
	uint32_t old_hw_mode_index;
	uint32_t new_hw_mode_index;
	uint32_t num_vdev_mac_entries;
	struct sir_vdev_mac_map vdev_mac_map[MAX_VDEV_SUPPORTED];
};

/**
 * struct sir_dual_mac_config_resp - Dual MAC config response
 * @status: Status of setting the dual mac configuration
 */
struct sir_dual_mac_config_resp {
	uint32_t status;
};

/**
 * enum set_antenna_mode_status - Status of set antenna mode
 * command
 * @SET_ANTENNA_MODE_STATUS_OK: command successful
 * @SET_ANTENNA_MODE_STATUS_EINVAL: invalid antenna mode
 * @SET_ANTENNA_MODE_STATUS_ECANCELED: mode change cancelled
 * @SET_ANTENNA_MODE_STATUS_ENOTSUP: mode not supported
 */
enum set_antenna_mode_status {
	SET_ANTENNA_MODE_STATUS_OK,
	SET_ANTENNA_MODE_STATUS_EINVAL,
	SET_ANTENNA_MODE_STATUS_ECANCELED,
	SET_ANTENNA_MODE_STATUS_ENOTSUP,
};

/**
 * struct sir_antenna_mode_resp - set antenna mode response
 * @status: Status of setting the antenna mode
 */
struct sir_antenna_mode_resp {
	enum set_antenna_mode_status status;
};

#ifdef WLAN_WAKEUP_EVENTS
/*---------------------------------------------------------------------------
   tSirWakeReasonInd
   ---------------------------------------------------------------------------*/
typedef struct {
	uint16_t mesgType;
	uint16_t mesgLen;
	uint32_t ulReason;      /* see tWakeReasonType */
	uint32_t ulReasonArg;   /* argument specific to the reason type */
	/* length of optional data stored in this message, in case
	 * HAL truncates the data (i.e. data packets) this length
	 * will be less than the actual length
	 */
	uint32_t ulStoredDataLen;
	uint32_t ulActualDataLen;       /* actual length of data */
	/* variable length start of data (length == storedDataLen)
	 * see specific wake type
	 */
	uint8_t aDataStart[1];
} tSirWakeReasonInd, *tpSirWakeReasonInd;
#endif /* WLAN_WAKEUP_EVENTS */

/*---------------------------------------------------------------------------
   sAniSetTmLevelReq
   ---------------------------------------------------------------------------*/
typedef struct sAniSetTmLevelReq {
	uint16_t tmMode;
	uint16_t newTmLevel;
} tAniSetTmLevelReq, *tpAniSetTmLevelReq;

/* access categories */
enum sir_wifi_traffic_ac {
	WIFI_AC_VO = 0,
	WIFI_AC_VI = 1,
	WIFI_AC_BE = 2,
	WIFI_AC_BK = 3,
	WIFI_AC_MAX = 4,
};

#ifdef FEATURE_WLAN_TDLS
/* TDLS Request struct SME-->PE */
typedef struct sSirTdlsSendMgmtReq {
	uint16_t messageType;   /* eWNI_SME_TDLS_DISCOVERY_START_REQ */
	uint16_t length;
	uint8_t sessionId;      /* Session ID */
	uint16_t transactionId; /* Transaction ID for cmd */
	uint8_t reqType;
	uint8_t dialog;
	uint16_t statusCode;
	uint8_t responder;
	uint32_t peerCapability;
	/* For multi-session, for PE to locate peSession ID */
	struct qdf_mac_addr bssid;
	struct qdf_mac_addr peer_mac;
	enum sir_wifi_traffic_ac ac;
	/* Variable length. Dont add any field after this. */
	uint8_t addIe[1];
} tSirTdlsSendMgmtReq, *tpSirSmeTdlsSendMgmtReq;

typedef enum TdlsAddOper {
	TDLS_OPER_NONE,
	TDLS_OPER_ADD,
	TDLS_OPER_UPDATE
} eTdlsAddOper;

/* TDLS Request struct SME-->PE */
typedef struct sSirTdlsAddStaReq {
	uint16_t messageType;   /* eWNI_SME_TDLS_DISCOVERY_START_REQ */
	uint16_t length;
	uint8_t sessionId;      /* Session ID */
	uint16_t transactionId; /* Transaction ID for cmd */
	/* For multi-session, for PE to locate peSession ID */
	struct qdf_mac_addr bssid;
	eTdlsAddOper tdlsAddOper;
	struct qdf_mac_addr peermac;
	uint16_t capability;
	uint8_t extn_capability[SIR_MAC_MAX_EXTN_CAP];
	uint8_t supported_rates_length;
	uint8_t supported_rates[SIR_MAC_MAX_SUPP_RATES];
	uint8_t htcap_present;
	tSirHTCap htCap;
	uint8_t vhtcap_present;
	tSirVHTCap vhtCap;
	uint8_t uapsd_queues;
	uint8_t max_sp;
} tSirTdlsAddStaReq, *tpSirSmeTdlsAddStaReq;

/* TDLS Response struct PE-->SME */
typedef struct sSirTdlsAddStaRsp {
	uint16_t messageType;
	uint16_t length;
	tSirResultCodes statusCode;
	struct qdf_mac_addr peermac;
	uint8_t sessionId;      /* Session ID */
	uint16_t staId;
	uint16_t staType;
	uint8_t ucastSig;
	uint8_t bcastSig;
	eTdlsAddOper tdlsAddOper;
} tSirTdlsAddStaRsp;

/* TDLS Request struct SME-->PE */
typedef struct {
	uint16_t messageType;   /* eWNI_SME_TDLS_LINK_ESTABLISH_REQ */
	uint16_t length;
	uint8_t sessionId;      /* Session ID */
	uint16_t transactionId; /* Transaction ID for cmd */
	uint8_t uapsdQueues;    /* Peer's uapsd Queues Information */
	uint8_t maxSp;          /* Peer's Supported Maximum Service Period */
	uint8_t isBufSta;       /* Does Peer Support as Buffer Station. */
	/* Does Peer Support as TDLS Off Channel. */
	uint8_t isOffChannelSupported;
	uint8_t isResponder;    /* Is Peer a responder. */
	/* For multi-session, for PE to locate peSession ID */
	struct qdf_mac_addr bssid;
	struct qdf_mac_addr peermac;
	uint8_t supportedChannelsLen;
	uint8_t supportedChannels[SIR_MAC_MAX_SUPP_CHANNELS];
	uint8_t supportedOperClassesLen;
	uint8_t supportedOperClasses[CDS_MAX_SUPP_OPER_CLASSES];
} tSirTdlsLinkEstablishReq, *tpSirTdlsLinkEstablishReq;

/* TDLS Request struct SME-->PE */
typedef struct {
	uint16_t messageType;   /* eWNI_SME_TDLS_LINK_ESTABLISH_RSP */
	uint16_t length;
	uint8_t sessionId;      /* Session ID */
	uint16_t transactionId; /* Transaction ID for cmd */
	tSirResultCodes statusCode;
	struct qdf_mac_addr peermac;
} tSirTdlsLinkEstablishReqRsp, *tpSirTdlsLinkEstablishReqRsp;

/* TDLS Request struct SME-->PE */
typedef struct sSirTdlsDelStaReq {
	uint16_t messageType;   /* eWNI_SME_TDLS_DISCOVERY_START_REQ */
	uint16_t length;
	uint8_t sessionId;      /* Session ID */
	uint16_t transactionId; /* Transaction ID for cmd */
	/* For multi-session, for PE to locate peSession ID */
	struct qdf_mac_addr bssid;
	struct qdf_mac_addr peermac;
} tSirTdlsDelStaReq, *tpSirSmeTdlsDelStaReq;
/* TDLS Response struct PE-->SME */
typedef struct sSirTdlsDelStaRsp {
	uint16_t messageType;
	uint16_t length;
	uint8_t sessionId;      /* Session ID */
	tSirResultCodes statusCode;
	struct qdf_mac_addr peermac;
	uint16_t staId;
} tSirTdlsDelStaRsp, *tpSirTdlsDelStaRsp;
/* TDLS Delete Indication struct PE-->SME */
typedef struct sSirTdlsDelStaInd {
	uint16_t messageType;
	uint16_t length;
	uint8_t sessionId;      /* Session ID */
	struct qdf_mac_addr peermac;
	uint16_t staId;
	uint16_t reasonCode;
} tSirTdlsDelStaInd, *tpSirTdlsDelStaInd;
typedef struct sSirTdlsDelAllPeerInd {
	uint16_t messageType;
	uint16_t length;
	uint8_t sessionId;      /* Session ID */
} tSirTdlsDelAllPeerInd, *tpSirTdlsDelAllPeerInd;
typedef struct sSirMgmtTxCompletionInd {
	uint16_t messageType;
	uint16_t length;
	uint8_t sessionId;      /* Session ID */
	uint32_t txCompleteStatus;
} tSirMgmtTxCompletionInd, *tpSirMgmtTxCompletionInd;

typedef struct sSirTdlsEventnotify {
	uint8_t sessionId;
	struct qdf_mac_addr peermac;
	uint16_t messageType;
	uint32_t peer_reason;
} tSirTdlsEventnotify;

/**
 * struct sir_sme_tdls_notify_set_state_disable - notify set state disable
 * @session_id: session id
 */
struct sir_tdls_notify_set_state_disable {
	uint32_t session_id;
};

#endif /* FEATURE_WLAN_TDLS */

typedef struct sSirActiveModeSetBcnFilterReq {
	uint16_t messageType;
	uint16_t length;
	uint8_t seesionId;
	struct qdf_mac_addr bssid;
} tSirSetActiveModeSetBncFilterReq, *tpSirSetActiveModeSetBncFilterReq;

/* Reset AP Caps Changed */
typedef struct sSirResetAPCapsChange {
	uint16_t messageType;
	uint16_t length;
	struct qdf_mac_addr bssId;
} tSirResetAPCapsChange, *tpSirResetAPCapsChange;

/* / Definition for Candidate found indication from FW */
typedef struct sSirSmeCandidateFoundInd {
	uint16_t messageType;   /* eWNI_SME_CANDIDATE_FOUND_IND */
	uint16_t length;
	uint8_t sessionId;      /* Session Identifier */
} tSirSmeCandidateFoundInd, *tpSirSmeCandidateFoundInd;

#ifdef WLAN_FEATURE_11W
typedef struct sSirWlanExcludeUnencryptParam {
	bool excludeUnencrypt;
	struct qdf_mac_addr bssid;
} tSirWlanExcludeUnencryptParam, *tpSirWlanExcludeUnencryptParam;
#endif

typedef enum {
	P2P_SCAN_TYPE_SEARCH = 1,       /* P2P Search */
	P2P_SCAN_TYPE_LISTEN    /* P2P Listen */
} tSirP2pScanType;

typedef struct sAniHandoffReq {
	/* Common for all types are requests */
	uint16_t msgType;       /* message type is same as the request type */
	uint16_t msgLen;        /* length of the entire request */
	uint8_t sessionId;
	uint8_t bssid[QDF_MAC_ADDR_SIZE];
	uint8_t channel;
	uint8_t handoff_src;
} tAniHandoffReq, *tpAniHandoffReq;

/*
 * @scan_id:
 * @scan_requestor_id:
 *     Scan id and scan requestor id are used by firmware to track each scan
 *     request. A new scan id is generated for each request. Requestor id
 *     shows the purpose of scan.
 *
 * @USER_SCAN_REQUESTOR_ID: Normal scan request from supplicant to HDD/SME.
 * @ROC_SCAN_REQUESTOR_ID: Remain on channel usage for P2P action frames.
 * @PREAUTH_REQUESTOR_ID: Used by LIM for preauth operation.
 *
 */

#define USER_SCAN_REQUESTOR_ID  0xA000
#define ROC_SCAN_REQUESTOR_ID   0xB000
#define PREAUTH_REQUESTOR_ID    0xC000

typedef struct sSirScanOffloadReq {
	uint8_t sessionId;
	struct qdf_mac_addr bssId;
	uint8_t numSsid;
	tSirMacSSid ssId[SIR_SCAN_MAX_NUM_SSID];
	uint8_t hiddenSsid;
	struct qdf_mac_addr selfMacAddr;
	tSirBssType bssType;
	uint8_t dot11mode;
	tSirScanType scanType;
	uint32_t minChannelTime;
	uint32_t maxChannelTime;
	uint32_t scan_probe_repeat_time;
	uint32_t scan_num_probes;
	uint32_t scan_id;
	uint32_t scan_requestor_id;
	/* in units of milliseconds, ignored when not connected */
	uint32_t restTime;
	/*in units of milliseconds, ignored when not connected*/
	uint32_t min_rest_time;
	/*in units of milliseconds, ignored when not connected*/
	uint32_t idle_time;
	tSirP2pScanType p2pScanType;
	enum wmi_dwelltime_adaptive_mode scan_adaptive_dwell_mode;
	uint16_t uIEFieldLen;
	uint16_t uIEFieldOffset;
	uint32_t scan_ctrl_flags_ext;

	uint32_t burst_scan_duration;
	/* mac address randomization attributes */
	bool enable_scan_randomization;
	uint8_t mac_addr[QDF_MAC_ADDR_SIZE];
	uint8_t mac_addr_mask[QDF_MAC_ADDR_SIZE];

	/* probe req ie whitelisting attrs */
	bool ie_whitelist;
	uint32_t probe_req_ie_bitmap[PROBE_REQ_BITMAP_LEN];
	uint32_t num_vendor_oui;
	uint32_t oui_field_len;
	uint32_t oui_field_offset;

	tSirChannelList channelList;
	/*-----------------------------
	  sSirScanOffloadReq....
	  -----------------------------
	  uIEFieldLen
	  -----------------------------
	  uIEFieldOffset               ----+
	  -----------------------------    |
	  channelList.numChannels          |
	  -----------------------------    |
	  ... variable size up to          |
	  channelNumber[numChannels-1]     |
	  This can be zero, if             |
	  numChannel is zero.              |
	  ----------------------------- <--+
	  ... variable size uIEField
	  up to uIEFieldLen (can be 0)
	  -----------------------------
	  ... variable size upto num_vendor_oui
	  of type uint32_t
	  ------------------------*/
} tSirScanOffloadReq, *tpSirScanOffloadReq;

/**
 * sir_scan_event_type - scan event types used in LIM
 * @SIR_SCAN_EVENT_STARTED - scan command accepted by FW
 * @SIR_SCAN_EVENT_COMPLETED - scan has been completed by FW
 * @SIR_SCAN_EVENT_BSS_CHANNEL - FW is going to move to HOME channel
 * @SIR_SCAN_EVENT_FOREIGN_CHANNEL - FW is going to move to FORIEGN channel
 * @SIR_SCAN_EVENT_DEQUEUED - scan request got dequeued
 * @SIR_SCAN_EVENT_PREEMPTED - preempted by other high priority scan
 * @SIR_SCAN_EVENT_START_FAILED - scan start failed
 * @SIR_SCAN_EVENT_RESTARTED - scan restarted
 * @SIR_SCAN_EVENT_MAX - max value for event type
*/
enum sir_scan_event_type {
	SIR_SCAN_EVENT_STARTED = 0x1,
	SIR_SCAN_EVENT_COMPLETED = 0x2,
	SIR_SCAN_EVENT_BSS_CHANNEL = 0x4,
	SIR_SCAN_EVENT_FOREIGN_CHANNEL = 0x8,
	SIR_SCAN_EVENT_DEQUEUED = 0x10,
	SIR_SCAN_EVENT_PREEMPTED = 0x20,
	SIR_SCAN_EVENT_START_FAILED = 0x40,
	SIR_SCAN_EVENT_RESTARTED = 0x80,
	SIR_SCAN_EVENT_MAX = 0x8000
};

typedef struct sSirScanOffloadEvent {
	enum sir_scan_event_type event;
	tSirResultCodes reasonCode;
	uint32_t chanFreq;
	uint32_t requestor;
	uint32_t scanId;
	tSirP2pScanType p2pScanType;
	uint8_t sessionId;
} tSirScanOffloadEvent, *tpSirScanOffloadEvent;

/**
 * struct sSirUpdateChanParam - channel parameters
 * @chanId: ID of the channel
 * @pwr: power level
 * @dfsSet: is dfs supported or not
 * @half_rate: is the channel operating at 10MHz
 * @quarter_rate: is the channel operating at 5MHz
 */
typedef struct sSirUpdateChanParam {
	uint8_t chanId;
	uint8_t pwr;
	bool dfsSet;
	bool half_rate;
	bool quarter_rate;
} tSirUpdateChanParam, *tpSirUpdateChanParam;

typedef struct sSirUpdateChan {
	uint8_t numChan;
	uint8_t ht_en;
	uint8_t vht_en;
	uint8_t vht_24_en;
	tSirUpdateChanParam chanParam[1];
} tSirUpdateChanList, *tpSirUpdateChanList;

typedef enum eSirAddonPsReq {
	eSIR_ADDON_NOTHING,
	eSIR_ADDON_ENABLE_UAPSD,
	eSIR_ADDON_DISABLE_UAPSD
} tSirAddonPsReq;

#ifdef FEATURE_WLAN_LPHB
#define SIR_LPHB_FILTER_LEN   64

typedef enum {
	LPHB_SET_EN_PARAMS_INDID,
	LPHB_SET_TCP_PARAMS_INDID,
	LPHB_SET_TCP_PKT_FILTER_INDID,
	LPHB_SET_UDP_PARAMS_INDID,
	LPHB_SET_UDP_PKT_FILTER_INDID,
	LPHB_SET_NETWORK_INFO_INDID,
} LPHBIndType;

typedef struct sSirLPHBEnableStruct {
	uint8_t enable;
	uint8_t item;
	uint8_t session;
} tSirLPHBEnableStruct;

typedef struct sSirLPHBTcpParamStruct {
	uint32_t srv_ip;
	uint32_t dev_ip;
	uint16_t src_port;
	uint16_t dst_port;
	uint16_t timeout;
	uint8_t session;
	struct qdf_mac_addr gateway_mac;
	uint16_t timePeriodSec; /* in seconds */
	uint32_t tcpSn;
} tSirLPHBTcpParamStruct;

typedef struct sSirLPHBTcpFilterStruct {
	uint16_t length;
	uint8_t offset;
	uint8_t session;
	uint8_t filter[SIR_LPHB_FILTER_LEN];
} tSirLPHBTcpFilterStruct;

typedef struct sSirLPHBUdpParamStruct {
	uint32_t srv_ip;
	uint32_t dev_ip;
	uint16_t src_port;
	uint16_t dst_port;
	uint16_t interval;
	uint16_t timeout;
	uint8_t session;
	struct qdf_mac_addr gateway_mac;
} tSirLPHBUdpParamStruct;

typedef struct sSirLPHBUdpFilterStruct {
	uint16_t length;
	uint8_t offset;
	uint8_t session;
	uint8_t filter[SIR_LPHB_FILTER_LEN];
} tSirLPHBUdpFilterStruct;

typedef struct sSirLPHBReq {
	uint16_t cmd;
	uint16_t dummy;
	union {
		tSirLPHBEnableStruct lphbEnableReq;
		tSirLPHBTcpParamStruct lphbTcpParamReq;
		tSirLPHBTcpFilterStruct lphbTcpFilterReq;
		tSirLPHBUdpParamStruct lphbUdpParamReq;
		tSirLPHBUdpFilterStruct lphbUdpFilterReq;
	} params;
} tSirLPHBReq;

typedef struct sSirLPHBInd {
	uint8_t sessionIdx;
	uint8_t protocolType;   /*TCP or UDP */
	uint8_t eventReason;
} tSirLPHBInd;
#endif /* FEATURE_WLAN_LPHB */

#ifdef FEATURE_WLAN_CH_AVOID
typedef struct sSirChAvoidUpdateReq {
	uint32_t reserved_param;
} tSirChAvoidUpdateReq;
#endif /* FEATURE_WLAN_CH_AVOID */

typedef struct sSirLinkSpeedInfo {
	/* MAC Address for the peer */
	struct qdf_mac_addr peer_macaddr;
	uint32_t estLinkSpeed;  /* Linkspeed from firmware */
} tSirLinkSpeedInfo, *tpSirLinkSpeedInfo;

/**
 * struct sir_peer_info_req - peer info request struct
 * @peer_macaddr: MAC address
 * @sessionid: vdev id
 *
 * peer info request message's struct
 */
struct sir_peer_info_req {
	struct qdf_mac_addr peer_macaddr;
	uint8_t sessionid;
};

/**
 * struct sir_peer_info - peer information struct
 * @peer_macaddr: MAC address
 * @rssi: rssi
 * @tx_rate: last tx rate
 * @rx_rate: last rx rate
 *
 * a station's information
 */
struct sir_peer_info {
	struct qdf_mac_addr peer_macaddr;
	int8_t rssi;
	uint32_t tx_rate;
	uint32_t rx_rate;
};

/**
 * struct sir_peer_info_resp - all peers information struct
 * @count: peer's number
 * @info: peer information
 *
 * all station's information
 */
struct sir_peer_info_resp {
	uint8_t count;
	struct sir_peer_info info[0];
};

/**
 * struct sir_peer_info_ext_req - peer info request struct
 * @peer_macaddr: MAC address
 * @sessionid: vdev id
 * @reset_after_request: fw reset statistics after query
 *
 * peer info request message's struct
 */
struct sir_peer_info_ext_req {
	struct qdf_mac_addr peer_macaddr;
	uint8_t sessionid;
	uint8_t reset_after_request;
};

/**
 * struct sir_peer_info_ext - peer info information struct
 *                            (refer to station_info struct in Kernel)
 * @peer_macaddr: MAC address
 * @tx_packets: packets transmitted to this station
 * @tx_bytes: bytes transmitted to this station
 * @rx_packets: packets received from this station
 * @rx_bytes: bytes received from this station
 * @rx_retries: cumulative retry counts
 * @tx_failed: number of failed transmissions
 * @rssi: The signal strength
 * @tx_rate: last used tx bitrate (kbps)
 * @tx_rate_code: last tx rate code (last_tx_rate_code of wmi_peer_stats_info)
 * @rx_rate: last used rx bitrate (kbps)
 * @rx_rate_code: last rx rate code (last_rx_rate_code of wmi_peer_stats_info)
 *
 * a station's information
 */
struct sir_peer_info_ext {
	struct qdf_mac_addr peer_macaddr;
	uint32_t tx_packets;
	uint64_t tx_bytes;
	uint32_t rx_packets;
	uint64_t rx_bytes;
	uint32_t tx_retries;
	uint32_t tx_failed;
	int32_t rssi;
	uint32_t tx_rate;
	uint32_t tx_rate_code;
	uint32_t rx_rate;
	uint32_t rx_rate_code;
};

/**
 * struct sir_peer_info_ext_resp - all peers' information struct
 * @count: peer's number
 * @info: peer information
 *
 * all station's information
 */
struct sir_peer_info_ext_resp {
	uint8_t count;
	struct sir_peer_info_ext info[0];
};

/**
 * @sta_num: number of peer station which has valid info
 * @info: peer information
 *
 * all SAP peer station's information saved in adapter
 */
struct sir_peer_sta_info {
	uint8_t sta_num;
	struct sir_peer_info info[MAX_PEER_STA];
};

/**
 * @sta_num: number of peer station which has valid info
 * @info: peer extended information
 *
 * all SAP peer station's extended information retrieved
 */
struct sir_peer_sta_ext_info {
	uint8_t sta_num;
	struct sir_peer_info_ext info[MAX_PEER_STA];
};

typedef struct sSirAddPeriodicTxPtrn {
	/* MAC Address for the adapter */
	struct qdf_mac_addr mac_address;
	uint8_t ucPtrnId;       /* Pattern ID */
	uint16_t ucPtrnSize;    /* Pattern size */
	uint32_t usPtrnIntervalMs;      /* In msec */
	uint8_t ucPattern[PERIODIC_TX_PTRN_MAX_SIZE];   /* Pattern buffer */
} tSirAddPeriodicTxPtrn, *tpSirAddPeriodicTxPtrn;

typedef struct sSirDelPeriodicTxPtrn {
	/* MAC Address for the adapter */
	struct qdf_mac_addr mac_address;
	/* Bitmap of pattern IDs that need to be deleted */
	uint32_t ucPatternIdBitmap;
	uint8_t ucPtrnId;       /* Pattern ID */
} tSirDelPeriodicTxPtrn, *tpSirDelPeriodicTxPtrn;

/*---------------------------------------------------------------------------
* tSirIbssGetPeerInfoReqParams
*--------------------------------------------------------------------------*/
typedef struct {
	bool allPeerInfoReqd;   /* If set, all IBSS peers stats are reported */
	uint8_t staIdx;         /* If allPeerInfoReqd is not set, only stats */
	/* of peer with staIdx is reported */
} tSirIbssGetPeerInfoReqParams, *tpSirIbssGetPeerInfoReqParams;

/**
 * typedef struct - tSirIbssGetPeerInfoParams
 * @mac_addr: mac address received from target
 * @txRate: TX rate
 * @mcsIndex: MCS index
 * @txRateFlags: TX rate flags
 * @rssi: RSSI
 */
typedef struct {
	uint8_t  mac_addr[QDF_MAC_ADDR_SIZE];
	uint32_t txRate;
	uint32_t mcsIndex;
	uint32_t txRateFlags;
	int8_t  rssi;
} tSirIbssPeerInfoParams;

typedef struct {
	uint32_t status;
	uint8_t numPeers;
	tSirIbssPeerInfoParams peerInfoParams[32];
} tSirPeerInfoRspParams, *tpSirIbssPeerInfoRspParams;

/*---------------------------------------------------------------------------
* tSirIbssGetPeerInfoRspParams
*--------------------------------------------------------------------------*/
typedef struct {
	uint16_t mesgType;
	uint16_t mesgLen;
	tSirPeerInfoRspParams ibssPeerInfoRspParams;
} tSirIbssGetPeerInfoRspParams, *tpSirIbssGetPeerInfoRspParams;

typedef struct {
	uint16_t mesgType;
	uint16_t mesgLen;
	bool suspended;
} tSirReadyToSuspendInd, *tpSirReadyToSuspendInd;
#ifdef WLAN_FEATURE_EXTWOW_SUPPORT
typedef struct {
	uint16_t mesgType;
	uint16_t mesgLen;
	bool status;
} tSirReadyToExtWoWInd, *tpSirReadyToExtWoWInd;
#endif
typedef struct sSirRateUpdateInd {
	uint8_t nss;            /* 0: 1x1, 1: 2x2 */
	struct qdf_mac_addr bssid;
	enum tQDF_ADAPTER_MODE dev_mode;
	int32_t bcastDataRate;  /* bcast rate unit Mbpsx10, -1:not used */
	/*
	 * 0 implies RA, positive value implies fixed rate, -1 implies ignore
	 * this param.
	 */
	int32_t ucastDataRate;

	/* TX flag to differentiate between HT20, HT40 etc */
	tTxrateinfoflags ucastDataRateTxFlag;

	/*
	 * 0 implies MCAST RA, positive value implies fixed rate,
	 * -1 implies ignore this param
	 */
	int32_t reliableMcastDataRate;  /* unit Mbpsx10 */

	/* TX flag to differentiate between HT20, HT40 etc */
	tTxrateinfoflags reliableMcastDataRateTxFlag;

	/*
	 * MCAST(or BCAST) fixed data rate in 2.4 GHz, unit Mbpsx10,
	 * 0 implies ignore
	 */
	uint32_t mcastDataRate24GHz;

	/* TX flag to differentiate between HT20, HT40 etc */
	tTxrateinfoflags mcastDataRate24GHzTxFlag;

	/*
	 * MCAST(or BCAST) fixed data rate in 5 GHz,
	 * unit Mbpsx10, 0 implies ignore
	 */
	uint32_t mcastDataRate5GHz;

	/* TX flag to differentiate between HT20, HT40 etc */
	tTxrateinfoflags mcastDataRate5GHzTxFlag;

} tSirRateUpdateInd, *tpSirRateUpdateInd;

#if defined(FEATURE_WLAN_CH_AVOID) || defined(FEATURE_WLAN_FORCE_SAP_SCC)
#define SIR_CH_AVOID_MAX_RANGE   4

typedef struct sSirChAvoidFreqType {
	uint32_t start_freq;
	uint32_t end_freq;
} tSirChAvoidFreqType;

typedef struct sSirChAvoidIndType {
	uint32_t avoid_range_count;
	tSirChAvoidFreqType avoid_freq_range[SIR_CH_AVOID_MAX_RANGE];
} tSirChAvoidIndType;
#endif /* FEATURE_WLAN_CH_AVOID || FEATURE_WLAN_FORCE_SAP_SCC */

#define SIR_DFS_MAX_20M_SUB_CH 8
#define SIR_80MHZ_START_CENTER_CH_DIFF 6

typedef struct sSirSmeDfsChannelList {
	uint32_t nchannels;
	/* Ch num including bonded channels on which the RADAR is present */
	uint8_t channels[SIR_DFS_MAX_20M_SUB_CH];
} tSirSmeDfsChannelList, *tpSirSmeDfsChannelList;

typedef struct sSirSmeDfsEventInd {
	uint32_t sessionId;
	tSirSmeDfsChannelList chan_list;
	uint32_t dfs_radar_status;
	int use_nol;
} tSirSmeDfsEventInd, *tpSirSmeDfsEventInd;

typedef struct sSirChanChangeRequest {
	uint16_t messageType;
	uint16_t messageLen;
	uint8_t targetChannel;
	uint8_t sec_ch_offset;
	enum phy_ch_width ch_width;
	uint8_t center_freq_seg_0;
	uint8_t center_freq_seg_1;
	uint8_t bssid[QDF_MAC_ADDR_SIZE];
	uint32_t dot11mode;
	tSirNwType nw_type;
	tSirMacRateSet operational_rateset;
	tSirMacRateSet extended_rateset;
} tSirChanChangeRequest, *tpSirChanChangeRequest;

typedef struct sSirChanChangeResponse {
	uint8_t sessionId;
	uint8_t newChannelNumber;
	uint8_t channelChangeStatus;
} tSirChanChangeResponse, *tpSirChanChangeResponse;

typedef struct sSirStartBeaconIndication {
	uint16_t messageType;
	uint16_t messageLen;
	uint8_t beaconStartStatus;
	uint8_t bssid[QDF_MAC_ADDR_SIZE];
} tSirStartBeaconIndication, *tpSirStartBeaconIndication;

/* additional IE type */
typedef enum tUpdateIEsType {
	eUPDATE_IE_NONE,
	eUPDATE_IE_PROBE_BCN,
	eUPDATE_IE_PROBE_RESP,
	eUPDATE_IE_ASSOC_RESP,

	/* Add type above this line */
	/* this is used to reset all buffer */
	eUPDATE_IE_ALL,
	eUPDATE_IE_MAX
} eUpdateIEsType;

/* Modify particular IE in addition IE for prob resp Bcn */
typedef struct sSirModifyIE {
	struct qdf_mac_addr bssid;
	uint16_t smeSessionId;
	bool notify;
	uint8_t ieID;
	uint8_t ieIDLen;        /*ie length as per spec */
	uint16_t ieBufferlength;
	uint8_t *pIEBuffer;
	int32_t oui_length;

} tSirModifyIE, *tpSirModifyIE;

/* Message format for Update IE message sent to PE  */
typedef struct sSirModifyIEsInd {
	uint16_t msgType;
	uint16_t msgLen;
	tSirModifyIE modifyIE;
	eUpdateIEsType updateType;
} tSirModifyIEsInd, *tpSirModifyIEsInd;

/* Message format for Update IE message sent to PE  */
typedef struct sSirUpdateIE {
	struct qdf_mac_addr bssid;
	uint16_t smeSessionId;
	bool append;
	bool notify;
	uint16_t ieBufferlength;
	uint8_t *pAdditionIEBuffer;
} tSirUpdateIE, *tpSirUpdateIE;

/* Message format for Update IE message sent to PE  */
typedef struct sSirUpdateIEsInd {
	uint16_t msgType;
	uint16_t msgLen;
	tSirUpdateIE updateIE;
	eUpdateIEsType updateType;
} tSirUpdateIEsInd, *tpSirUpdateIEsInd;

/* Message format for requesting channel switch announcement to lower layers */
typedef struct sSirDfsCsaIeRequest {
	uint16_t msgType;
	uint16_t msgLen;
	uint8_t targetChannel;
	uint8_t csaIeRequired;
	uint8_t bssid[QDF_MAC_ADDR_SIZE];
	struct ch_params_s ch_params;
	uint8_t  ch_switch_beacon_cnt;
	uint8_t  ch_switch_mode;
	uint8_t  dfs_ch_switch_disable;
} tSirDfsCsaIeRequest, *tpSirDfsCsaIeRequest;

/* Indication from lower layer indicating the completion of first beacon send
 * after the beacon template update
 */
typedef struct sSirFirstBeaconTxCompleteInd {
	uint16_t messageType;   /* eWNI_SME_MISSED_BEACON_IND */
	uint16_t length;
	uint8_t bssIdx;
} tSirFirstBeaconTxCompleteInd, *tpSirFirstBeaconTxCompleteInd;

typedef struct sSirSmeCSAIeTxCompleteRsp {
	uint8_t sessionId;
	uint8_t chanSwIeTxStatus;
} tSirSmeCSAIeTxCompleteRsp, *tpSirSmeCSAIeTxCompleteRsp;

/* Thermal Mitigation*/

typedef struct {
	uint16_t minTempThreshold;
	uint16_t maxTempThreshold;
} t_thermal_level_info, *tp_thermal_level_info;

typedef enum {
	WLAN_WMA_THERMAL_LEVEL_0,
	WLAN_WMA_THERMAL_LEVEL_1,
	WLAN_WMA_THERMAL_LEVEL_2,
	WLAN_WMA_THERMAL_LEVEL_3,
	WLAN_WMA_MAX_THERMAL_LEVELS
} t_thermal_level;

#define WLAN_THROTTLE_DUTY_CYCLE_LEVEL_MAX (4)

typedef struct {
	/* Array of thermal levels */
	t_thermal_level_info thermalLevels[WLAN_WMA_MAX_THERMAL_LEVELS];
	uint8_t thermalCurrLevel;
	uint8_t thermalMgmtEnabled;
	uint32_t throttlePeriod;
	uint8_t throttle_duty_cycle_tbl[WLAN_THROTTLE_DUTY_CYCLE_LEVEL_MAX];
} t_thermal_mgmt, *tp_thermal_mgmt;

typedef struct sSirTxPowerLimit {
	/* Thermal limits for 2g and 5g */
	uint32_t txPower2g;
	uint32_t txPower5g;
} tSirTxPowerLimit;

enum bad_peer_thresh_levels {
	WLAN_WMA_IEEE80211_B_LEVEL = 0,
	WLAN_WMA_IEEE80211_AG_LEVEL,
	WLAN_WMA_IEEE80211_N_LEVEL,
	WLAN_WMA_IEEE80211_AC_LEVEL,
	WLAN_WMA_IEEE80211_AX_LEVEL,
	WLAN_WMA_IEEE80211_MAX_LEVEL,
};

#define NUM_OF_RATE_THRESH_MAX    (4)
struct t_bad_peer_info {
	uint32_t cond;
	uint32_t delta;
	uint32_t percentage;
	uint32_t thresh[NUM_OF_RATE_THRESH_MAX];
	uint32_t txlimit;
};

struct t_bad_peer_txtcl_config {
	/* Array of thermal levels */
	struct t_bad_peer_info threshold[WLAN_WMA_IEEE80211_MAX_LEVEL];
	uint32_t enable;
	uint32_t period;
	uint32_t txq_limit;
	uint32_t tgt_backoff;
	uint32_t tgt_report_prd;
};

/* notify MODEM power state to FW */
typedef struct {
	uint32_t param;
} tSirModemPowerStateInd, *tpSirModemPowerStateInd;

#ifdef WLAN_FEATURE_STATS_EXT
typedef struct {
	uint32_t vdev_id;
	uint32_t event_data_len;
	uint8_t event_data[];
} tSirStatsExtEvent, *tpSirStatsExtEvent;
#endif

typedef struct {
	uint32_t event_data_len;
	uint8_t event_data[];
} tSirNanEvent, *tpSirNanEvent;

typedef struct sSirSmeRoamOffloadSynchInd {
	uint16_t messageType;   /*eWNI_SME_ROAM_OFFLOAD_SYNCH_IND */
	uint16_t length;
	uint16_t beaconProbeRespOffset;
	uint16_t beaconProbeRespLength;
	uint16_t reassocRespOffset;
	uint16_t reassocRespLength;
	uint16_t reassoc_req_offset;
	uint16_t reassoc_req_length;
	uint8_t isBeacon;
	uint8_t roamedVdevId;
	struct qdf_mac_addr bssid;
	struct qdf_mac_addr self_mac;
	int8_t txMgmtPower;
	uint32_t authStatus;
	uint8_t rssi;
	uint8_t roamReason;
	uint32_t chan_freq;
	uint8_t kck[SIR_KCK_KEY_LEN];
	uint32_t kek_len;
	uint8_t kek[SIR_KEK_KEY_LEN_FILS];
	uint32_t   pmk_len;
	uint8_t    pmk[SIR_PMK_LEN];
	uint8_t    pmkid[SIR_PMKID_LEN];
	bool update_erp_next_seq_num;
	uint16_t next_erp_seq_num;
	uint8_t replay_ctr[SIR_REPLAY_CTR_LEN];
	void *add_bss_params;
	tpSirSmeJoinRsp join_rsp;
	uint16_t aid;
	struct sir_hw_mode_trans_ind hw_mode_trans_ind;
	uint8_t nss;
	struct qdf_mac_addr dst_mac;
	struct qdf_mac_addr src_mac;
	uint16_t hlp_data_len;
	uint8_t hlp_data[FILS_MAX_HLP_DATA_LEN];
} roam_offload_synch_ind;

#ifdef WLAN_FEATURE_ROAM_OFFLOAD
typedef struct sSirSmeRoamOffloadSynchCnf {
	uint8_t sessionId;
} tSirSmeRoamOffloadSynchCnf, *tpSirSmeRoamOffloadSynchCnf;

typedef struct sSirSmeHOFailureInd {
	uint8_t sessionId;
} tSirSmeHOFailureInd, *tpSirSmeHOFailureInd;

struct roam_offload_synch_fail {
	uint8_t session_id;
};

#endif

#ifdef FEATURE_WLAN_EXTSCAN

/**
 * typedef enum wifi_scan_flags - wifi scan flags
 * @WIFI_SCAN_FLAG_INTERRUPTED: Indicates that scan results are not complete
 *				because probes were not sent on some channels
 */
typedef enum {
	WIFI_SCAN_FLAG_INTERRUPTED = 1,
} wifi_scan_flags;

typedef enum {
	WIFI_BAND_UNSPECIFIED,
	WIFI_BAND_BG = 1,       /* 2.4 GHz */
	WIFI_BAND_A = 2,        /* 5 GHz without DFS */
	WIFI_BAND_ABG = 3,      /* 2.4 GHz + 5 GHz; no DFS */
	WIFI_BAND_A_DFS_ONLY = 4,       /* 5 GHz DFS only */
	/* 5 is reserved */
	WIFI_BAND_A_WITH_DFS = 6,       /* 5 GHz with DFS */
	WIFI_BAND_ABG_WITH_DFS = 7,     /* 2.4 GHz + 5 GHz with DFS */

	/* Keep it last */
	WIFI_BAND_MAX
} tWifiBand;

/**
 * enum wifi_extscan_event_type - extscan event type
 * @WIFI_EXTSCAN_RESULTS_AVAILABLE: reported when REPORT_EVENTS_EACH_SCAN is set
 *		and a scan cycle completes. WIFI_SCAN_THRESHOLD_NUM_SCANS or
 *		WIFI_SCAN_THRESHOLD_PERCENT can be reported instead if the
 *		reason for the event is available; however, at most one of
 *		these events should be reported per scan.
 * @WIFI_EXTSCAN_THRESHOLD_NUM_SCANS: can be reported when
 *		REPORT_EVENTS_EACH_SCAN is not set and
 *		report_threshold_num_scans is reached.
 * @WIFI_EXTSCAN_THRESHOLD_PERCENT: can be reported when REPORT_EVENTS_EACH_SCAN
 *		is not set and report_threshold_percent is reached.
 * @WIFI_SCAN_DISABLED: reported when currently executing gscans are disabled
 *		start_gscan will need to be called again in order to continue
 *		scanning.
 * @WIFI_EXTSCAN_BUCKET_STARTED_EVENT: Bucket started event
 *		This event is consumed in driver only.
 * @WIFI_EXTSCAN_CYCLE_STARTED_EVENT: Cycle started event.
 *		This event is consumed in driver only.
 * @WIFI_EXTSCAN_CYCLE_COMPLETED_EVENT: Cycle complete event. This event
 *		triggers @WIFI_EXTSCAN_RESULTS_AVAILABLE to the user space.
 */
enum wifi_extscan_event_type {
	WIFI_EXTSCAN_RESULTS_AVAILABLE,
	WIFI_EXTSCAN_THRESHOLD_NUM_SCANS,
	WIFI_EXTSCAN_THRESHOLD_PERCENT,
	WIFI_SCAN_DISABLED,

	WIFI_EXTSCAN_BUCKET_STARTED_EVENT = 0x10,
	WIFI_EXTSCAN_CYCLE_STARTED_EVENT,
	WIFI_EXTSCAN_CYCLE_COMPLETED_EVENT,
};

/**
 * enum extscan_configuration_flags - extscan config flags
 * @EXTSCAN_LP_EXTENDED_BATCHING: extended batching
 */
enum extscan_configuration_flags {
	EXTSCAN_LP_EXTENDED_BATCHING = 0x00000001,
};

typedef struct {
	struct qdf_mac_addr bssid;

	/* Low threshold */
	int32_t low;

	/* High threshold */
	int32_t high;
} tSirAPThresholdParam, *tpSirAPThresholdParam;

typedef struct {
	uint32_t requestId;
	uint8_t sessionId;
} tSirGetExtScanCapabilitiesReqParams, *tpSirGetExtScanCapabilitiesReqParams;

/**
 * struct ext_scan_capabilities_response - extscan capabilities response data
 * @requestId: request identifier
 * @status:    status
 * @max_scan_cache_size: total space allocated for scan (in bytes)
 * @max_scan_buckets: maximum number of channel buckets
 * @max_ap_cache_per_scan: maximum number of APs that can be stored per scan
 * @max_rssi_sample_size: number of RSSI samples used for averaging RSSI
 * @ax_scan_reporting_threshold: max possible report_threshold
 * @max_hotlist_bssids: maximum number of entries for hotlist APs
 * @max_significant_wifi_change_aps: maximum number of entries for
 *				significant wifi change APs
 * @max_bssid_history_entries: number of BSSID/RSSI entries that device can hold
 * @max_hotlist_ssids: maximum number of entries for hotlist SSIDs
 * @max_number_epno_networks: max number of epno entries
 * @max_number_epno_networks_by_ssid: max number of epno entries
 *			if ssid is specified, that is, epno entries for
 *			which an exact match is required,
 *			or entries corresponding to hidden ssids
 * @max_number_of_white_listed_ssid: max number of white listed SSIDs
 * @max_number_of_black_listed_bssid: max number of black listed BSSIDs
 */
struct ext_scan_capabilities_response {
	uint32_t requestId;
	uint32_t status;

	uint32_t max_scan_cache_size;
	uint32_t max_scan_buckets;
	uint32_t max_ap_cache_per_scan;
	uint32_t max_rssi_sample_size;
	uint32_t max_scan_reporting_threshold;

	uint32_t max_hotlist_bssids;
	uint32_t max_significant_wifi_change_aps;

	uint32_t max_bssid_history_entries;
	uint32_t max_hotlist_ssids;
	uint32_t max_number_epno_networks;
	uint32_t max_number_epno_networks_by_ssid;
	uint32_t max_number_of_white_listed_ssid;
	uint32_t max_number_of_black_listed_bssid;
};

typedef struct {
	uint32_t requestId;
	uint8_t sessionId;

	/*
	 * 1 - return cached results and flush it
	 * 0 - return cached results and do not flush
	 */
	bool flush;
} tSirExtScanGetCachedResultsReqParams, *tpSirExtScanGetCachedResultsReqParams;

typedef struct {
	uint32_t requestId;
	uint32_t status;
} tSirExtScanGetCachedResultsRspParams, *tpSirExtScanGetCachedResultsRspParams;

typedef struct {
	/* Time of discovery */
	uint64_t ts;

	/* Null terminated SSID */
	uint8_t ssid[SIR_MAC_MAX_SSID_LENGTH + 1];

	struct qdf_mac_addr bssid;

	/* Frequency in MHz */
	uint32_t channel;

	/* RSSI in dBm */
	int32_t rssi;

	/* RTT in nanoseconds */
	uint32_t rtt;

	/* Standard deviation in rtt */
	uint32_t rtt_sd;

	/* Period advertised in the beacon */
	uint16_t beaconPeriod;

	/* Capabilities advertised in the beacon */
	uint16_t capability;

	uint16_t ieLength;

	uint8_t ieData[];
} tSirWifiScanResult, *tpSirWifiScanResult;

/**
 * struct extscan_hotlist_match - extscan hotlist match
 * @requestId: request identifier
 * @numOfAps: number of bssids retrieved by the scan
 * @moreData: 0 - for last fragment
 *	      1 - still more fragment(s) coming
 * @ap: wifi scan result
 */
struct extscan_hotlist_match {
	uint32_t    requestId;
	bool        moreData;
	bool        ap_found;
	uint32_t    numOfAps;
	tSirWifiScanResult   ap[];
};

/**
 * struct extscan_cached_scan_result - extscan cached scan result
 * @scan_id: a unique identifier for the scan unit
 * @flags: a bitmask with additional information about scan
 * @num_results: number of bssids retrieved by the scan
 * @buckets_scanned: bitmask of buckets scanned in current extscan cycle
 * @ap: wifi scan bssid results info
 */
struct extscan_cached_scan_result {
	uint32_t    scan_id;
	uint32_t    flags;
	uint32_t    num_results;
	uint32_t    buckets_scanned;
	tSirWifiScanResult *ap;
};

/**
 * struct tSirWifiScanResultEvent - wifi scan result event
 * @requestId: request identifier
 * @ap_found: flag to indicate ap found or not
 *		true: AP was found
 *		false: AP was lost
 * @numOfAps: number of aps
 * @moreData: more data
 * @ap: bssid information
 *
 */
typedef struct {
	uint32_t     requestId;
	bool         ap_found;
	uint32_t     numOfAps;
	bool         moreData;
	tSirWifiScanResult   ap[];
} tSirWifiScanResultEvent, *tpSirWifiScanResultEvent;

/**
 * struct extscan_cached_scan_results - extscan cached scan results
 * @request_id: request identifier
 * @more_data: 0 - for last fragment
 *	       1 - still more fragment(s) coming
 * @num_scan_ids: number of scan ids
 * @result: wifi scan result
 */
struct extscan_cached_scan_results {
	uint32_t    request_id;
	bool        more_data;
	uint32_t    num_scan_ids;
	struct extscan_cached_scan_result  *result;
};


/**
 * struct tSirWifiFullScanResultEvent - extscan full scan event
 * @request_id: request identifier
 * @moreData: 0 - for last fragment
 *             1 - still more fragment(s) coming
 * @ap: bssid info
 *
 * Reported when each probe response is received, if reportEvents
 * enabled in tSirWifiScanCmdReqParams
 */
typedef struct {
	uint32_t            requestId;
	bool                moreData;
	tSirWifiScanResult  ap;
} tSirWifiFullScanResultEvent, *tpSirWifiFullScanResultEvent;

/**
 * struct pno_match_found - epno match found
 * @request_id: request identifier
 * @moreData: 0 - for last fragment
     * 1 - still more fragment(s) coming
 * @num_results: number of bssids, driver sends this event to upper layer
 *		 for every beacon, hence %num_results is always set to 1.
 * @ap: bssid info
 *
 * Reported when each beacon probe response is received with
 * epno match found tag.
     */
struct pno_match_found {
	uint32_t            request_id;
	bool                more_data;
	uint32_t            num_results;
	tSirWifiScanResult  ap[];
};

typedef struct {
	/* Frequency in MHz */
	uint32_t channel;

	uint32_t dwellTimeMs;

	/* 0 => active
	   1 => passive scan; ignored for DFS */
	bool passive;

	uint8_t chnlClass;
} tSirWifiScanChannelSpec, *tpSirWifiScanChannelSpec;

/**
 * struct tSirWifiScanBucketSpec - wifi scan bucket spec
 * @bucket: bucket identifier
 * @band: wifi band
 * @period: Desired period, in millisecond; if this is too
 *		low, the firmware should choose to generate results as fast as
 *		it can instead of failing the command byte
 *		for exponential backoff bucket this is the min_period
 * @reportEvents: 0 => normal reporting (reporting rssi history
 *		only, when rssi history buffer is % full)
 *		1 => same as 0 + report a scan completion event after scanning
 *		this bucket
 *		2 => same as 1 + forward scan results
 *		(beacons/probe responses + IEs) in real time to HAL
 * @max_period: if max_period is non zero or different than period,
 *		then this bucket is an exponential backoff bucket and
 *		the scan period will grow exponentially as per formula:
 *		actual_period(N) = period ^ (N/(step_count+1)) to a
 *		maximum period of max_period
 * @exponent: for exponential back off bucket: multiplier:
 *		new_period = old_period * exponent
 * @step_count: for exponential back off bucket, number of scans performed
 *		at a given period and until the exponent is applied
 * @numChannels: channels to scan; these may include DFS channels
 *		Note that a given channel may appear in multiple buckets
 * @min_dwell_time_active: per bucket minimum active dwell time
 * @max_dwell_time_active: per bucket maximum active dwell time
 * @min_dwell_time_passive: per bucket minimum passive dwell time
 * @max_dwell_time_passive: per bucket maximum passive dwell time
 * @channels: Channel list
 */
typedef struct {
	uint8_t         bucket;
	tWifiBand       band;
	uint32_t        period;
	uint32_t        reportEvents;
	uint32_t        max_period;
	uint32_t        exponent;
	uint32_t        step_count;
	uint32_t        numChannels;

	uint32_t        min_dwell_time_active;
	uint32_t        max_dwell_time_active;
	uint32_t        min_dwell_time_passive;
	uint32_t        max_dwell_time_passive;
	tSirWifiScanChannelSpec channels[WLAN_EXTSCAN_MAX_CHANNELS];
} tSirWifiScanBucketSpec, *tpSirWifiScanBucketSpec;

/**
 * struct tSirWifiScanCmdReqParams - wifi scan command request params
 * @basePeriod: base timer period
 * @maxAPperScan: max ap per scan
 * @report_threshold_percent: report threshold
 *	in %, when buffer is this much full, wake up host
 * @report_threshold_num_scans: report threshold number of scans
 *	in number of scans, wake up host after these many scans
 * @requestId: request id
 * @sessionId: session id
 * @numBuckets: number of buckets
 * @min_dwell_time_active: per bucket minimum active dwell time
 * @max_dwell_time_active: per bucket maximum active dwell time
 * @min_dwell_time_passive: per bucket minimum passive dwell time
 * @max_dwell_time_passive: per bucket maximum passive dwell time
 * @configuration_flags: configuration flags
 * @buckets: buckets array
 */
typedef struct {
	uint32_t basePeriod;
	uint32_t maxAPperScan;

	uint32_t report_threshold_percent;
	uint32_t report_threshold_num_scans;

	uint32_t requestId;
	uint8_t  sessionId;
	uint32_t numBuckets;

	uint32_t min_dwell_time_active;
	uint32_t max_dwell_time_active;
	uint32_t min_dwell_time_passive;
	uint32_t max_dwell_time_passive;
	uint32_t configuration_flags;
	enum wmi_dwelltime_adaptive_mode extscan_adaptive_dwell_mode;
	tSirWifiScanBucketSpec buckets[WLAN_EXTSCAN_MAX_BUCKETS];
} tSirWifiScanCmdReqParams, *tpSirWifiScanCmdReqParams;

/**
 * struct sir_extscan_generic_response -
 *	Generic ExtScan Response structure
 * @request_id: ID of the request
 * @status: operation status returned by firmware
 */
struct sir_extscan_generic_response {
	uint32_t request_id;
	uint32_t status;
};

typedef struct {
	uint32_t requestId;
	uint8_t sessionId;
} tSirExtScanStopReqParams, *tpSirExtScanStopReqParams;

/**
 * struct tSirExtScanSetBssidHotListReqParams - set hotlist request
 * @requestId: request identifier
 * @sessionId: session identifier
 * @lost_ap_sample_size: number of samples to confirm AP loss
 * @numAp: Number of hotlist APs
 * @ap: hotlist APs
 */
typedef struct {
	uint32_t  requestId;
	uint8_t   sessionId;

	uint32_t  lost_ap_sample_size;
	uint32_t  numAp;
	tSirAPThresholdParam ap[WLAN_EXTSCAN_MAX_HOTLIST_APS];
} tSirExtScanSetBssidHotListReqParams, *tpSirExtScanSetBssidHotListReqParams;

typedef struct {
	uint32_t requestId;
	uint8_t sessionId;
} tSirExtScanResetBssidHotlistReqParams,
*tpSirExtScanResetBssidHotlistReqParams;

/**
 * struct sir_wisa_params - WISA Mode Parameters
 * @mode: WISA mode
 * @session_id: Session ID of vdev
 */
struct sir_wisa_params {
	bool mode;
	uint8_t vdev_id;
};

typedef struct {
	uint32_t requestId;
	uint8_t sessionId;

	/* Number of samples for averaging RSSI */
	uint32_t rssiSampleSize;

	/* Number of missed samples to confirm AP loss */
	uint32_t lostApSampleSize;

	/* Number of APs breaching threshold required for firmware
	 * to generate event
	 */
	uint32_t minBreaching;

	uint32_t numAp;
	tSirAPThresholdParam ap[WLAN_EXTSCAN_MAX_SIGNIFICANT_CHANGE_APS];
} tSirExtScanSetSigChangeReqParams, *tpSirExtScanSetSigChangeReqParams;

typedef struct {
	struct qdf_mac_addr bssid;
	uint32_t channel;
	uint32_t numOfRssi;

	/* Rssi history in db */
	int32_t rssi[];
} tSirWifiSignificantChange, *tpSirWifiSignificantChange;

typedef struct {
	uint32_t requestId;

	bool moreData;
	uint32_t numResults;
	tSirWifiSignificantChange ap[];
} tSirWifiSignificantChangeEvent, *tpSirWifiSignificantChangeEvent;

typedef struct {
	uint32_t requestId;
	uint8_t sessionId;
} tSirExtScanResetSignificantChangeReqParams,
*tpSirExtScanResetSignificantChangeReqParams;

typedef struct {
	uint32_t requestId;
	uint32_t numResultsAvailable;
} tSirExtScanResultsAvailableIndParams, *tpSirExtScanResultsAvailableIndParams;

typedef struct {
	uint32_t requestId;
	uint32_t status;
	uint8_t scanEventType;
	uint32_t   buckets_scanned;
} tSirExtScanOnScanEventIndParams, *tpSirExtScanOnScanEventIndParams;

#define MAX_EPNO_NETWORKS 64

/**
 * struct wifi_epno_network - enhanced pno network block
 * @ssid: ssid
 * @flags: WIFI_PNO_FLAG_XXX
 * @auth_bit_field: auth bit field for matching WPA IE
 */
struct wifi_epno_network {
	tSirMacSSid  ssid;
	uint8_t      flags;
	uint8_t      auth_bit_field;
};

/**
 * struct wifi_epno_params - enhanced pno network params
 * @request_id: request id number
 * @session_id: session_id number
 * @min_5ghz_rssi: minimum 5GHz RSSI for a BSSID to be considered
 * @min_24ghz_rssi: minimum 2.4GHz RSSI for a BSSID to be considered
 * @initial_score_max: maximum score that a network can have before bonuses
 * @current_connection_bonus: only report when there is a network's score this
 *    much higher than the current connection
 * @same_network_bonus: score bonus for all n/w with the same network flag
 * @secure_bonus: score bonus for networks that are not open
 * @band_5ghz_bonus: 5GHz RSSI score bonus (applied to all 5GHz networks)
 * @num_networks: number of ssids
 * @networks: EPNO networks
 */
struct wifi_epno_params {
	uint32_t    request_id;
	uint32_t    session_id;
	uint32_t    min_5ghz_rssi;
	uint32_t    min_24ghz_rssi;
	uint32_t    initial_score_max;
	uint32_t    current_connection_bonus;
	uint32_t    same_network_bonus;
	uint32_t    secure_bonus;
	uint32_t    band_5ghz_bonus;
	uint32_t    num_networks;
	struct wifi_epno_network networks[];
};

#define SIR_PASSPOINT_LIST_MAX_NETWORKS 8
#define SIR_PASSPOINT_REALM_LEN 256
#define SIR_PASSPOINT_ROAMING_CONSORTIUM_ID_NUM 16
#define SIR_PASSPOINT_PLMN_LEN 3
/**
 * struct wifi_passpoint_network - passpoint network block
 * @id: identifier of this network block
 * @realm: null terminated UTF8 encoded realm, 0 if unspecified
 * @roaming_consortium_ids: roaming consortium ids to match, 0s if unspecified
 * @plmn: mcc/mnc combination as per rules, 0s if unspecified
 */
struct wifi_passpoint_network {
	uint32_t id;
	uint8_t  realm[SIR_PASSPOINT_REALM_LEN];
	int64_t  roaming_consortium_ids[SIR_PASSPOINT_ROAMING_CONSORTIUM_ID_NUM];
	uint8_t  plmn[SIR_PASSPOINT_PLMN_LEN];
};

/**
 * struct wifi_passpoint_req - passpoint request
 * @request_id: request identifier
 * @num_networks: number of networks
 * @networks: passpoint networks
 */
struct wifi_passpoint_req {
	uint32_t request_id;
	uint32_t session_id;
	uint32_t num_networks;
	struct wifi_passpoint_network networks[];
};

/**
 * struct wifi_passpoint_match - wifi passpoint network match
 * @id: network block identifier for the matched network
 * @anqp_len: length of ANQP blob
 * @ap: scan result, with channel and beacon information
 * @anqp: ANQP data, in the information_element format
 */
struct wifi_passpoint_match {
	uint32_t  request_id;
	uint32_t  id;
	uint32_t  anqp_len;
	tSirWifiScanResult ap;
	uint8_t   anqp[];
};
#endif /* FEATURE_WLAN_EXTSCAN */

#ifdef FEATURE_WLAN_AUTO_SHUTDOWN
typedef struct {
	uint32_t timer_val;
} tSirAutoShutdownCmdParams;

typedef struct {
	uint32_t shutdown_reason;
} tSirAutoShutdownEvtParams;
#endif

#ifdef WLAN_FEATURE_LINK_LAYER_STATS

typedef struct {
	uint32_t reqId;
	uint8_t staId;
	uint32_t mpduSizeThreshold;
	uint32_t aggressiveStatisticsGathering;
} tSirLLStatsSetReq, *tpSirLLStatsSetReq;

typedef struct {
	uint32_t reqId;
	uint8_t staId;
	uint32_t paramIdMask;
} tSirLLStatsGetReq, *tpSirLLStatsGetReq;

typedef struct {
	uint32_t reqId;
	uint8_t staId;
	uint32_t statsClearReqMask;
	uint8_t stopReq;
} tSirLLStatsClearReq, *tpSirLLStatsClearReq;

#ifdef WLAN_POWER_DEBUGFS
/**
 * struct power_stats_response - Power stats response
 * @cumulative_sleep_time_ms: cumulative sleep time in ms
 * @cumulative_total_on_time_ms: total awake time in ms
 * @deep_sleep_enter_counter: deep sleep enter counter
 * @last_deep_sleep_enter_tstamp_ms: last deep sleep enter timestamp
 * @debug_register_fmt: debug registers format
 * @num_debug_register: number of debug registers
 * @debug_registers: Pointer to the debug registers buffer
 */
struct power_stats_response {
	uint32_t cumulative_sleep_time_ms;
	uint32_t cumulative_total_on_time_ms;
	uint32_t deep_sleep_enter_counter;
	uint32_t last_deep_sleep_enter_tstamp_ms;
	uint32_t debug_register_fmt;
	uint32_t num_debug_register;
	uint32_t *debug_registers;
};
#endif

/**
 * struct lfr_firmware_status - LFR status in firmware
 * @is_disabled: Is LFR disabled in FW
 * @disable_lfr_event: Disable attempt done in FW
 */
struct lfr_firmware_status {
	uint32_t is_disabled;
	struct completion disable_lfr_event;
};

/**
 * struct rso_cmd_status - RSO Command status
 * @vdev_id: Vdev ID for which RSO command sent
 * @status: Status of RSO command sent to FW
 */
struct rso_cmd_status {
	uint32_t vdev_id;
	bool status;
};

typedef struct {
	uint8_t oui[WIFI_SCANNING_MAC_OUI_LENGTH];
	uint32_t vdev_id;
	bool enb_probe_req_sno_randomization;
	/* probe req ie whitelisting attrs */
	bool ie_whitelist;
	uint32_t probe_req_ie_bitmap[PROBE_REQ_BITMAP_LEN];
	uint32_t num_vendor_oui;
	/* Followed by 0 or more vendor_ouis of type uint32_t */
} tSirScanMacOui, *tpSirScanMacOui;

enum {
	SIR_AP_RX_DATA_OFFLOAD             = 0x00,
	SIR_STA_RX_DATA_OFFLOAD            = 0x01,
};

struct sir_ipa_offload_enable_disable {
	uint32_t offload_type;
	uint32_t vdev_id;
	uint32_t enable;
};

/**
 * struct sir_set_vdev_ies_per_band
 * @msg_type: message type
 * @len: message length
 * @vdev_id: vdev id
 * @rx_ldpc_ini: Rx LDPC ini setting
 *
 * Message wrapper structure for eWNI_SME_SET_VDEV_IES_PER_BAND.
 */
struct sir_set_vdev_ies_per_band {
	uint16_t msg_type;
	uint16_t len;
	uint32_t vdev_id;
	uint8_t is_hw_mode_dbs;
};

/**
 * struct sir_set_ht_vht_cfg - ht, vht IE config
 * @msg_type: message type
 * @len: message length
 * @pdev_id: pdev id
 * @nss: Nss value
 * @dot11mode: Dot11 mode.
 *
 * Message wrapper structure for set HT/VHT IE req.
 */
struct sir_set_ht_vht_cfg {
	uint16_t msg_type;
	uint16_t len;
	uint32_t pdev_id;
	uint32_t nss;
	uint32_t dot11mode;
};

/*---------------------------------------------------------------------------
   WLAN_HAL_LL_NOTIFY_STATS
   ---------------------------------------------------------------------------*/

/******************************LINK LAYER Statistics**********************/

typedef int tSirWifiRadio;
typedef int tSirWifiChannel;
typedef int tSirwifiTxRate;

/* channel operating width */
typedef enum {
	WIFI_CHAN_WIDTH_20 = 0,
	WIFI_CHAN_WIDTH_40 = 1,
	WIFI_CHAN_WIDTH_80 = 2,
	WIFI_CHAN_WIDTH_160 = 3,
	WIFI_CHAN_WIDTH_80P80 = 4,
	WIFI_CHAN_WIDTH_5 = 5,
	WIFI_CHAN_WIDTH_10 = 6,
} tSirWifiChannelWidth;

typedef enum {
	WIFI_DISCONNECTED = 0,
	WIFI_AUTHENTICATING = 1,
	WIFI_ASSOCIATING = 2,
	WIFI_ASSOCIATED = 3,
	WIFI_EAPOL_STARTED = 4, /* if done by firmware/driver */
	WIFI_EAPOL_COMPLETED = 5,       /* if done by firmware/driver */
} tSirWifiConnectionState;

typedef enum {
	WIFI_ROAMING_IDLE = 0,
	WIFI_ROAMING_ACTIVE = 1,
} tSirWifiRoamState;

typedef enum {
	WIFI_INTERFACE_STA = 0,
	WIFI_INTERFACE_SOFTAP = 1,
	WIFI_INTERFACE_IBSS = 2,
	WIFI_INTERFACE_P2P_CLIENT = 3,
	WIFI_INTERFACE_P2P_GO = 4,
	WIFI_INTERFACE_NAN = 5,
	WIFI_INTERFACE_MESH = 6,
	WIFI_INTERFACE_NDI = 7,
} tSirWifiInterfaceMode;

/* set for QOS association */
#define WIFI_CAPABILITY_QOS          0x00000001
/* set for protected assoc (802.11 beacon frame control protected bit set) */
#define WIFI_CAPABILITY_PROTECTED    0x00000002
/* set if 802.11 Extended Capabilities element interworking bit is set */
#define WIFI_CAPABILITY_INTERWORKING 0x00000004
/* set for HS20 association */
#define WIFI_CAPABILITY_HS20         0x00000008
/* set is 802.11 Extended Capabilities element UTF-8 SSID bit is set */
#define WIFI_CAPABILITY_SSID_UTF8    0x00000010
/* set is 802.11 Country Element is present */
#define WIFI_CAPABILITY_COUNTRY      0x00000020

typedef struct {
	/* tSirWifiInterfaceMode */
	/* interface mode */
	uint8_t mode;
	/* interface mac address (self) */
	struct qdf_mac_addr macAddr;
	/* tSirWifiConnectionState */
	/* connection state (valid for STA, CLI only) */
	uint8_t state;
	/* tSirWifiRoamState */
	/* roaming state */
	uint32_t roaming;
	/* WIFI_CAPABILITY_XXX (self) */
	uint32_t capabilities;
	/* null terminated SSID */
	uint8_t ssid[33];
	/* bssid */
	struct qdf_mac_addr bssid;
	/* country string advertised by AP */
	uint8_t apCountryStr[WNI_CFG_COUNTRY_CODE_LEN];
	/* country string for this association */
	uint8_t countryStr[WNI_CFG_COUNTRY_CODE_LEN];
} tSirWifiInterfaceInfo, *tpSirWifiInterfaceInfo;

/* channel information */
typedef struct {
	/* channel width (20, 40, 80, 80+80, 160) */
	tSirWifiChannelWidth width;
	/* primary 20 MHz channel */
	tSirWifiChannel centerFreq;
	/* center frequency (MHz) first segment */
	tSirWifiChannel centerFreq0;
	/* center frequency (MHz) second segment */
	tSirWifiChannel centerFreq1;
} tSirWifiChannelInfo, *tpSirWifiChannelInfo;

/* wifi rate info */
typedef struct {
	/* 0: OFDM, 1:CCK, 2:HT 3:VHT 4..7 reserved */
	uint32_t preamble:3;
	/* 0:1x1, 1:2x2, 3:3x3, 4:4x4 */
	uint32_t nss:2;
	/* 0:20MHz, 1:40Mhz, 2:80Mhz, 3:160Mhz */
	uint32_t bw:3;
	/* OFDM/CCK rate code would be as per ieee std in units of 0.5mbps */
	/* HT/VHT it would be mcs index */
	uint32_t rateMcsIdx:8;
	/* reserved */
	uint32_t reserved:16;
	/* units of 100 Kbps */
	uint32_t bitrate;
} tSirWifiRate, *tpSirWifiRate;

/* channel statistics */
typedef struct {
	/* channel */
	tSirWifiChannelInfo channel;
	/* msecs the radio is awake (32 bits number accruing over time) */
	uint32_t onTime;
	/* msecs the CCA register is busy (32 bits number accruing over time) */
	uint32_t ccaBusyTime;
} tSirWifiChannelStats, *tpSirWifiChannelStats;

#define MAX_TPC_LEVELS 64
/* radio statistics */
typedef struct {
	/* wifi radio (if multiple radio supported) */
	tSirWifiRadio radio;
	/* msecs the radio is awake (32 bits number accruing over time) */
	uint32_t onTime;
	/* msecs the radio is transmitting
	 * (32 bits number accruing over time)
	 */
	uint32_t txTime;
	/* msecs the radio is in active receive
	   *(32 bits number accruing over time)
	 */
	uint32_t rxTime;
	/* msecs the radio is awake due to all scan
	 * (32 bits number accruing over time)
	 */
	uint32_t onTimeScan;
	/* msecs the radio is awake due to NAN
	 * (32 bits number accruing over time)
	 */
	uint32_t onTimeNbd;
	/* msecs the radio is awake due to Gscan
	 * (32 bits number accruing over time)
	 */
	uint32_t onTimeGscan;
	/* msecs the radio is awake due to roam?scan
	 * (32 bits number accruing over time)
	 */
	uint32_t onTimeRoamScan;
	/* msecs the radio is awake due to PNO scan
	 * (32 bits number accruing over time)
	 */
	uint32_t onTimePnoScan;
	/* msecs the radio is awake due to HS2.0 scans and GAS exchange
	 * (32 bits number accruing over time)
	 */
	uint32_t onTimeHs20;

	/* tx time (in milliseconds) per TPC level (0.5 dBm) */
	uint32_t total_num_tx_power_levels;
	uint32_t *tx_time_per_power_level;

	/* number of channels */
	uint32_t numChannels;

	/* tx time (in milliseconds) per TPC level (0.5 dBm) */
	uint32_t tx_time_per_tpc[MAX_TPC_LEVELS];

	uint32_t on_time_host_scan;
	uint32_t on_time_lpi_scan;

	/* channel statistics tSirWifiChannelStats */
	tSirWifiChannelStats *channels;
} tSirWifiRadioStat, *tpSirWifiRadioStat;

/* per rate statistics */
typedef struct {
	/* rate information */
	tSirWifiRate rate;
	/* number of successfully transmitted data pkts (ACK rcvd) */
	uint32_t txMpdu;
	/* number of received data pkts */
	uint32_t rxMpdu;
	/* number of data packet losses (no ACK) */
	uint32_t mpduLost;
	/* total number of data pkt retries * */
	uint32_t retries;
	/* number of short data pkt retries */
	uint32_t retriesShort;
	/* number of long data pkt retries */
	uint32_t retriesLong;
} tSirWifiRateStat, *tpSirWifiRateStat;

/* wifi peer type */
typedef enum {
	WIFI_PEER_STA,
	WIFI_PEER_AP,
	WIFI_PEER_P2P_GO,
	WIFI_PEER_P2P_CLIENT,
	WIFI_PEER_NAN,
	WIFI_PEER_TDLS,
	WIFI_PEER_INVALID,
} tSirWifiPeerType;

/* per peer statistics */
typedef struct {
	/* peer type (AP, TDLS, GO etc.) */
	enum wmi_peer_type type;
	/* mac address */
	struct qdf_mac_addr peerMacAddress;
	/* peer WIFI_CAPABILITY_XXX */
	uint32_t capabilities;
	union {
		/* peer power saving mode */
		uint32_t power_saving;
		/* number of rates */
		uint32_t numRate;
	};
	/* per rate statistics, number of entries  = num_rate */
	tSirWifiRateStat rateStats[0];
} tSirWifiPeerInfo, *tpSirWifiPeerInfo;

/**
 * struct wifi_iface_offload_stat - Wifi Iface offload statistics
 * @type: type of offload stats (enum wmi_offload_stats_type)
 * @rx_count: Number of (MSDUs) frames Received
 * @drp_count: Number of frames Dropped
 * @fwd_count:
 *  Number of frames for which FW Responded (Valid for ARP and NS only).(or)
 *  Number of frames forwarded to Host (Valid for stats type except ARP and NS).
 */
struct wifi_iface_offload_stat {
	wmi_offload_stats_type type;
	uint32_t rx_count;
	uint32_t drp_count;
	uint32_t fwd_count;
};

/* per access category statistics */
typedef struct {
	/* tSirWifiTrafficAc */
	/* access category (VI, VO, BE, BK) */
	uint32_t ac;
	/* number of successfully transmitted unicast data pkts (ACK rcvd) */
	uint32_t txMpdu;
	/* number of received unicast mpdus */
	uint32_t rxMpdu;
	/* number of succesfully transmitted multicast data packets */
	/* STA case: implies ACK received from AP for the unicast */
	/* packet in which mcast pkt was sent */
	uint32_t txMcast;
	/* number of received multicast data packets */
	uint32_t rxMcast;
	/* number of received unicast a-mpdus */
	uint32_t rxAmpdu;
	/* number of transmitted unicast a-mpdus */
	uint32_t txAmpdu;
	/* number of data pkt losses (no ACK) */
	uint32_t mpduLost;
	/* total number of data pkt retries */
	uint32_t retries;
	/* number of short data pkt retries */
	uint32_t retriesShort;
	/* number of long data pkt retries */
	uint32_t retriesLong;
	/* data pkt min contention time (usecs) */
	uint32_t contentionTimeMin;
	/* data pkt max contention time (usecs) */
	uint32_t contentionTimeMax;
	/* data pkt avg contention time (usecs) */
	uint32_t contentionTimeAvg;
	/* num of data pkts used for contention statistics */
	uint32_t contentionNumSamples;
} tSirWifiWmmAcStat, *tpSirWifiWmmAcStat;

/* Interface statistics - corresponding to 2nd most
 * LSB in wifi statistics bitmap  for getting statistics
 */
typedef struct {
	/* current state of the interface */
	tSirWifiInterfaceInfo info;
	/* access point beacon received count from connected AP */
	uint32_t beaconRx;
	/* access point mgmt frames received count from */
	/* connected AP (including Beacon) */
	uint32_t mgmtRx;
	/* action frames received count */
	uint32_t mgmtActionRx;
	/* action frames transmit count */
	uint32_t mgmtActionTx;
	/* access Point Beacon and Management frames RSSI (averaged) */
	uint32_t rssiMgmt;
	/* access Point Data Frames RSSI (averaged) from connected AP */
	uint32_t rssiData;
	/* access Point ACK RSSI (averaged) from connected AP */
	uint32_t rssiAck;
	/* number of peers */
	uint32_t num_peers;
	/*
	 * Indicates how many peer_stats events will be sent depending on the
	 * num_peers.
	 */
	uint32_t num_peer_events;
	/* number of ac */
	uint32_t num_ac;
	/* Roaming Stat */
	uint32_t roam_state;
	/*
	 * Average Beacon spread offset is the averaged time delay between TBTT
	 * and beacon TSF. Upper 32 bits of averaged 64 bit beacon spread offset
	 */
	uint32_t avg_bcn_spread_offset_high;
	/* Lower 32 bits of averaged 64 bit beacon spread offset */
	uint32_t avg_bcn_spread_offset_low;
	/*
	 * Takes value of 1 if AP leaks packets after sending an ACK for PM=1
	 * otherwise 0
	 */
	uint32_t is_leaky_ap;
	/*
	 * Average number of frames received from AP after receiving the ACK
	 * for a frame with PM = 1
	 */
	uint32_t avg_rx_frms_leaked;
	/*
	 *  Rx leak watch window currently in force to minimize data loss
	 *  because of leaky AP. Rx leak window is the
	 *  time driver waits before shutting down the radio or switching
	 *  the channel and after receiving an ACK for
	 *  a data frame with PM bit set.
	 */
	uint32_t rx_leak_window;

	uint32_t tx_rts_succ_cnt;
	uint32_t tx_rts_fail_cnt;
	uint32_t tx_ppdu_succ_cnt;
	uint32_t tx_ppdu_fail_cnt;
	uint32_t connected_duration;
	uint32_t disconnected_duration;
	uint32_t rtt_ranging_duration;
	uint32_t rtt_responder_duration;
	uint32_t num_probes_tx;
	uint32_t num_beacon_miss;

	uint32_t rts_succ_cnt;
	uint32_t rts_fail_cnt;
	uint32_t ppdu_succ_cnt;
	uint32_t ppdu_fail_cnt;
	/* per ac data packet statistics */
	tSirWifiWmmAcStat AccessclassStats[WIFI_AC_MAX];

	uint32_t num_offload_stats;
	struct wifi_iface_offload_stat offload_stat[WMI_OFFLOAD_STATS_TYPE_MAX];
} tSirWifiIfaceStat, *tpSirWifiIfaceStat;

/* Peer statistics - corresponding to 3rd most LSB in
 * wifi statistics bitmap  for getting statistics
 */
typedef struct {
	/* number of peers */
	uint32_t numPeers;
	/* per peer statistics */
	tSirWifiPeerInfo peerInfo[0];
} tSirWifiPeerStat, *tpSirWifiPeerStat;

/* wifi statistics bitmap  for getting statistics */
#define WMI_LINK_STATS_RADIO          0x00000001
#define WMI_LINK_STATS_IFACE          0x00000002
#define WMI_LINK_STATS_ALL_PEER       0x00000004
#define WMI_LINK_STATS_PER_PEER       0x00000008

/* wifi statistics bitmap  for clearing statistics */
/* all radio statistics */
#define WIFI_STATS_RADIO              0x00000001
/* cca_busy_time (within radio statistics) */
#define WIFI_STATS_RADIO_CCA          0x00000002
/* all channel statistics (within radio statistics) */
#define WIFI_STATS_RADIO_CHANNELS     0x00000004
/* all scan statistics (within radio statistics) */
#define WIFI_STATS_RADIO_SCAN         0x00000008
/* all interface statistics */
#define WIFI_STATS_IFACE              0x00000010
/* all tx rate statistics (within interface statistics) */
#define WIFI_STATS_IFACE_TXRATE       0x00000020
/* all ac statistics (within interface statistics) */
#define WIFI_STATS_IFACE_AC           0x00000040
/* all contention (min, max, avg) statistics (within ac statistics) */
#define WIFI_STATS_IFACE_CONTENTION   0x00000080
/* All peer stats on this interface */
#define WIFI_STATS_IFACE_ALL_PEER      0x00000100
/* Clear particular peer stats depending on the peer_mac */
#define WIFI_STATS_IFACE_PER_PEER      0x00000200

/**
 * struct sir_wifi_iface_tx_fail - TX failure event
 * @tid: TX TID
 * @msdu_num: TX MSDU failed counter
 * @status: TX status from HTT message.
 *          Only failure status will be involved.
 */
struct sir_wifi_iface_tx_fail {
	uint8_t  tid;
	uint16_t msdu_num;
	enum htt_tx_status status;
};

/**
 * struct sir_wifi_chan_cca_stats - channal CCA stats
 * @vdev_id: vdev ID
 * @idle_time: percentage of idle time, no TX, no RX, no interference
 * @tx_time: percentage of time transmitting packets
 * @rx_in_bss_time: percentage of time receiving packets in current BSS
 * @rx_out_bss_time: percentage of time receiving packets not in current BSS
 * @rx_busy_time: percentage of time interference detected
 * @rx_in_bad_cond_time: percentage of time receiving packets with errors
 *	or packets flagged as retransmission or seqnum discontinued.
 * @tx_in_bad_cond_time: percentage of time the device transmitted packets
 *	that haven't been ACKed.
 * @wlan_not_avail_time: percentage of time the chip is unable to
 *	work in normal conditions.
 */
struct sir_wifi_chan_cca_stats {
	uint32_t vdev_id;
	uint32_t idle_time;
	uint32_t tx_time;
	uint32_t rx_in_bss_time;
	uint32_t rx_out_bss_time;
	uint32_t rx_busy_time;
	uint32_t rx_in_bad_cond_time;
	uint32_t tx_in_bad_cond_time;
	uint32_t wlan_not_avail_time;
};

#define WIFI_MAX_CHAINS                 8

/**
 * struct sir_wifi_peer_signal_stats - peer signal stats
 * @vdev_id: vdev ID
 * @peer_id: peer ID
 * @per_ant_snr: per antenna SNR
 * @nf: peer background noise
 * @per_ant_rx_mpdus: MPDUs received per antenna
 * @per_ant_tx_mpdus: MPDUs transferred per antenna
 * @num_chain: valid chain count
 */
struct sir_wifi_peer_signal_stats {
	uint32_t vdev_id;
	uint32_t peer_id;

	/* per antenna SNR in current bss */
	int32_t per_ant_snr[WIFI_MAX_CHAINS];

	/* Background noise */
	int32_t nf[WIFI_MAX_CHAINS];

	int32_t per_ant_rx_mpdus[WIFI_MAX_CHAINS];
	int32_t per_ant_tx_mpdus[WIFI_MAX_CHAINS];
	int32_t num_chain;
};

#define WIFI_VDEV_NUM     4
#define WFIF_MCS_NUM      10
#define WIFI_AGGR_NUM     8
#define WIFI_DELAY_SIZE   11

/**
 * struct sir_wifi_tx - per AC tx stats
 * @msdus: number of totoal MSDUs on MAC layer in the period
 * @mpdus: number of totoal MPDUs on MAC layer in the period
 * @ppdus: number of totoal PPDUs on PHY layer in the period
 * @bytes: bytes of tx data on MAC layer in the period
 * @drops: number of TX packets cancelled due to any reason in the period,
 *	such as WMM limitation/bandwidth limitation/radio congestion
 * @drop_bytes: bytes of dropped TX packets in the period
 * @retries: number of unacked transmissions of MPDUs
 * @failed: number of packets have not been ACKed despite retried
 * @aggr_len: length of the MPDU aggregation size buffer
 * @mpdu_aggr_size: histogram of MPDU aggregation size
 * @success_mcs_len: length of success mcs buffer
 * @success_mcs: histogram of successed received MPDUs encoding rate
 * @fail_mcs_len: length of failed mcs buffer
 * @fail_mcs: histogram of failed received MPDUs encoding rate
 * @delay_len: length of the delay histofram buffer
 * @delay: histogram of delays on MAC layer
 */
struct sir_wifi_tx {
	uint32_t msdus;
	uint32_t mpdus;
	uint32_t ppdus;
	uint32_t bytes;
	uint32_t drops;
	uint32_t drop_bytes;
	uint32_t retries;
	uint32_t failed;
	uint32_t aggr_len;
	uint32_t *mpdu_aggr_size;
	uint32_t success_mcs_len;
	uint32_t *success_mcs;
	uint32_t fail_mcs_len;
	uint32_t *fail_mcs;
	uint32_t delay_len;
	uint32_t *delay;
};

/**
 * struct sir_wifi_rx - per AC rx stats
 * @mpdus: number of RX packets on MAC layer
 * @bytes: bytes of RX packets on MAC layer
 * @ppdus: number of RX packets on PHY layer
 * @ppdu_bytes: bytes of RX packets on PHY layer
 * @mpdu_lost: number of discontinuity in seqnum
 * @mpdu_retry: number of RX packets flagged as retransmissions
 * @mpdu_dup: number of RX packets identified as duplicates
 * @mpdu_discard: number of RX packets discarded
 * @aggr_len: length of MPDU aggregation histogram buffer
 * @mpdu_aggr: histogram of MPDU aggregation size
 * @mcs_len: length of mcs histogram buffer
 * @mcs: histogram of encoding rate.
 */
struct sir_wifi_rx {
	uint32_t mpdus;
	uint32_t bytes;
	uint32_t ppdus;
	uint32_t ppdu_bytes;
	uint32_t mpdu_lost;
	uint32_t mpdu_retry;
	uint32_t mpdu_dup;
	uint32_t mpdu_discard;
	uint32_t aggr_len;
	uint32_t *mpdu_aggr;
	uint32_t mcs_len;
	uint32_t *mcs;
};

/**
 * struct sir_wifi_ll_ext_wmm_ac_stats - stats for WMM AC
 * @type: WMM AC type
 * @tx_stats: pointer to TX stats
 * @rx_stats: pointer to RX stats
 */
struct sir_wifi_ll_ext_wmm_ac_stats {
	uint32_t type;
	struct sir_wifi_tx *tx_stats;
	struct sir_wifi_rx *rx_stats;
};

#define WIFI_INVALID_PEER_ID		(-1)
#define WIFI_INVALID_VDEV_ID		(-1)
#define WIFI_MAX_AC                     (4)

/**
 * struct sir_wifi_ll_ext_peer_stats - per peer stats
 * @peer_id: peer ID
 * @vdev_id: VDEV ID
 * mac_address: MAC address
 * @sta_ps_inds: how many times STAs go to sleep
 * @sta_ps_durs: total sleep time of STAs (units in ms)
 * @rx_probe_reqs: number of probe requests received
 * @rx_oth_mgmts: number of other management frames received,
 *		  not including probe requests
 * @peer_signal_stat: signal stats
 * @ac_stats: WMM BE/BK/VI/VO stats
 */
struct sir_wifi_ll_ext_peer_stats {
	uint32_t peer_id;
	uint32_t vdev_id;
	tSirMacAddr mac_address;
	uint32_t sta_ps_inds;
	uint32_t sta_ps_durs;
	uint32_t rx_probe_reqs;
	uint32_t rx_oth_mgmts;
	struct sir_wifi_peer_signal_stats peer_signal_stats;
	struct sir_wifi_ll_ext_wmm_ac_stats ac_stats[WIFI_MAX_AC];
};

/**
 * struct sir_wifi_ll_ext_stats - link layer stats report
 * @trigger_cond_id:  Indicate what triggered this event.
 *	1: timeout. 2: threshold
 * @cca_chgd_bitmap: Bitmap to indicate changed channel CCA stats
 *	which exceeded the thresholds
 * @sig_chgd_bitmap: Bitmap to indicate changed peer signal stats
 *	which exceeded the thresholds
 * @tx_chgd_bitmap: Bitmap to indicate changed TX counters
 *	which exceeded the thresholds
 * @rx_chgd_bitmap: Bitmap to indicate changed RX counters
 *	which exceeded the thresholds
 * @chan_cca_stats: channel CCA stats
 * @peer_signal_stats: peer signal stats
 * @tx_mpdu_aggr_array_len: length of TX MPDU aggregation buffer
 * @tx_succ_mcs_array_len: length of mcs buffer for ACKed MPDUs
 * @tx_fail_mcs_array_len: length of mcs buffer for no-ACKed MPDUs
 * @tx_delay_array_len: length of delay stats buffer
 * @rx_mpdu_aggr_array_len: length of RX MPDU aggregation buffer
 * @rx_mcs_array_len: length of RX mcs stats buffer
 * @peer_stats: peer stats
 * @cca: physical channel CCA stats
 * @stats: pointer to stats data buffer.
 *
 * Structure of the whole statictics is like this:
 *     ---------------------------------
 *     |      trigger_cond_i           |
 *     +-------------------------------+
 *     |      cca_chgd_bitmap          |
 *     +-------------------------------+
 *     |      sig_chgd_bitmap          |
 *     +-------------------------------+
 *     |      tx_chgd_bitmap           |
 *     +-------------------------------+
 *     |      rx_chgd_bitmap           |
 *     +-------------------------------+
 *     |      peer_num                 |
 *     +-------------------------------+
 *     |      channel_num              |
 *     +-------------------------------+
 *     |      tx_mpdu_aggr_array_len   |
 *     +-------------------------------+
 *     |      tx_succ_mcs_array_len    |
 *     +-------------------------------+
 *     |      tx_fail_mcs_array_len    |
 *     +-------------------------------+
 *     |      tx_delay_array_len       |
 *     +-------------------------------+
 *     |      rx_mpdu_aggr_array_len   |
 *     +-------------------------------+
 *     |      rx_mcs_array_len         |
 *     +-------------------------------+
 *     |      pointer to CCA stats     |
 *     +-------------------------------+
 *     |      pointer to peer stats    |
 *     +-------------------------------+
 *     |      CCA stats                |
 *     +-------------------------------+
 *     |      peer_stats               |----+
 *     +-------------------------------+    |
 *     |      per peer signals stats   |<---+
 *     |        peer0 ~ peern          |    |
 *     +-------------------------------+    |
 *     | TX aggr/mcs parameters array  |    |
 *     | Length of this buffer is      |    |
 *     | configurable for user layer.  |<-+ |
 *     +-------------------------------+  | |
 *     |      per peer tx stats        |--+ |
 *     |         BE                    | <--+
 *     |         BK                    |    |
 *     |         VI                    |    |
 *     |         VO                    |    |
 *     +-------------------------------+    |
 *     | TX aggr/mcs parameters array  |    |
 *     | Length of this buffer is      |    |
 *     | configurable for user layer.  |<-+ |
 *     +-------------------------------+  | |
 *     |      peer peer rx stats       |--+ |
 *     |         BE                    | <--+
 *     |         BE                    |
 *     |         BK                    |
 *     |         VI                    |
 *     |         VO                    |
 *     ---------------------------------
 */
struct sir_wifi_ll_ext_stats {
	uint32_t trigger_cond_id;
	uint32_t cca_chgd_bitmap;
	uint32_t sig_chgd_bitmap;
	uint32_t tx_chgd_bitmap;
	uint32_t rx_chgd_bitmap;
	uint8_t peer_num;
	uint8_t channel_num;
	uint32_t tx_mpdu_aggr_array_len;
	uint32_t tx_succ_mcs_array_len;
	uint32_t tx_fail_mcs_array_len;
	uint32_t tx_delay_array_len;
	uint32_t rx_mpdu_aggr_array_len;
	uint32_t rx_mcs_array_len;
	struct sir_wifi_ll_ext_peer_stats *peer_stats;
	struct sir_wifi_chan_cca_stats *cca;
	uint8_t stats[];
};

/**
 * struct sir_channel_cca_threshold - threshold for channel CCA
 * @idle_time: idle time, no TX, no RX, no interference
 * @tx_time: time transmitting packets
 * @rx_in_bss_time: time receiving packets in current BSSs
 * @rx_out_bss_time: time receiving packets not in current BSSs
 * @rx_busy_time: time interference detected
 * @rx_in_bad_cond_time: receiving packets with errors
 * @tx_in_bad_cond_time: time transmitted packets not been ACKed
 * @wlan_not_avail_time: wlan card cannot work
 */
struct sir_channel_cca_threshold {
	uint32_t idle_time;
	uint32_t tx_time;
	uint32_t rx_in_bss_time;
	uint32_t rx_out_bss_time;
	uint32_t rx_busy_time;
	uint32_t rx_in_bad_cond_time;
	uint32_t tx_in_bad_cond_time;
	uint32_t wlan_not_avail_time;
};

/**
 * struct sir_signal_threshold - threshold for per peer sigbal
 * @snr: signal to noise rate
 * @nf: noise floor
 */
struct sir_signal_threshold {
	uint32_t snr;
	uint32_t nf;
};

/**
 * struct sir_tx_threshold - threshold for TX
 * @msdu: TX MSDUs on MAC layer
 * @mpdu: TX MPDUs on MAC layer
 * @ppdu: TX PPDUs on MAC layer
 * @bytes: TX bytes on MAC layer
 * @msdu_drop: drooped MSDUs
 * @byte_drop: dropped Bytes
 * @mpdu_retry: MPDU not acked
 * @ppdu_fail: PPDUs which received no block ack
 * @aggregation: aggregation size
 * @succ_mcs: histogram of encoding rate for acked PPDUs
 * @fail_mcs: histogram of encoding rate for no-acked PPDUs
 */
struct sir_tx_threshold {
	uint32_t msdu;
	uint32_t mpdu;
	uint32_t ppdu;
	uint32_t bytes;
	uint32_t msdu_drop;
	uint32_t byte_drop;
	uint32_t mpdu_retry;
	uint32_t mpdu_fail;
	uint32_t ppdu_fail;
	uint32_t aggregation;
	uint32_t succ_mcs;
	uint32_t fail_mcs;
	uint32_t delay;
};

/**
 * struct sir_rx_threshold - threshold for RX
 * @mpdu: RX MPDUs on MAC layer
 * @bytes: RX bytes on MAC layer
 * @ppdu: RX PPDU on PHY layer
 * @ppdu_bytes: RX bytes on PHY layer
 * @disorder: discontinuity in seqnum
 * @mpdu_retry: MPDUs flagged as retry
 * @mpdu_dup: MPDUs identified as duplicated
 * @aggregation: aggregation size
 * @mcs: histogram of encoding rate for PPDUs
 * @ps_inds: power save indication
 * @ps_durs: total time in power save
 * @probe_reqs: probe request received
 * @other_mgmt: other MGMT frames received
 */
struct sir_rx_threshold {
	uint32_t mpdu;
	uint32_t bytes;
	uint32_t ppdu;
	uint32_t ppdu_bytes;
	uint32_t disorder;
	uint32_t mpdu_lost;
	uint32_t mpdu_retry;
	uint32_t mpdu_dup;
	uint32_t mpdu_discard;
	uint32_t aggregation;
	uint32_t mcs;
	uint32_t ps_inds;
	uint32_t ps_durs;
	uint32_t probe_reqs;
	uint32_t other_mgmt;
};

/**
 * struct sir_wifi_ll_ext_stats_threshold - Threshold for stats update
 * @period: MAC counter indication period (unit in ms)
 * @enable: if threshold mechnism is enabled or disabled
 * @enable_bitmap: whether dedicated threshold is enabed.
 *     Every MAC counter has a dedicated threshold. If the dedicated
 *     threshold is not set in the bitmap, global threshold will take
 *     effect.
 * @global: whether clobal threshold is enabled.
 *     When both global and dedicated threshold are diabled, MAC counter
 *     will indicate stats periodically.
 * @global_threshold: global threshold value
 * @cca_bitmap: bitmap for CCA.
 *     Bit0: idle time
 *     Bit1: tx time
 *     Bit2: RX in BSS
 *     Bit3: RX out of BSS
 *     Bit4: medium busy
 *     Bit5: RX bad
 *     Bit6: TX bad
 *     Bit7: WLAN card not available
 * @signal_bitmap:
 *     Bit0: Per channel SNR counter
 *     Bit1: Per channel noise floor counter
 * @tx_bitmap:  bitmap for TX counters
 *     Bit0: TX counter unit in MSDU
 *     Bit1: TX counter unit in MPDU
 *     Bit2: TX counter unit in PPDU
 *     Bit3: TX counter unit in byte
 *     Bit4: Dropped MSDUs
 *     Bit5: Dropped Bytes
 *     Bit6: MPDU retry counter
 *     Bit7: MPDU failure counter
 *     Bit8: PPDU failure counter
 *     Bit9: MPDU aggregation counter
 *     Bit10: MCS counter for ACKed MPDUs
 *     Bit11: MCS counter for Failed MPDUs
 *     Bit12: TX Delay counter
 * @rx_bitmap:bitmap for RX counters
 *     Bit0: MAC RX counter unit in MPDU
 *     Bit1: MAC RX counter unit in byte
 *     Bit2: PHY RX counter unit in PPDU
 *     Bit3: PHY RX counter unit in byte
 *     Bit4: Disorder counter
 *     Bit5: Retry counter
 *     Bit6: Duplication counter
 *     Bit7: Discard counter
 *     Bit8: MPDU aggregation size counter
 *     Bit9: MCS counter
 *     Bit10: Peer STA power state change (wake to sleep) counter
 *     Bit11: Peer STA power save counter, total time in PS mode
 *     Bit12: Probe request counter
 *     Bit13: Other management frames counter
 * @cca_thresh: CCA threshold
 * @signal_thresh: signal threshold
 * @tx_thresh: TX threshold
 * @rx_thresh: RX threshold
 *
 * Generally, Link layer statistics is reported periodically. But if the
 * variation of one stats of compared to the pervious notification exceeds
 * a threshold, FW will report the new stats immediately.
 * This structure contains threshold for different counters.
 */
struct sir_ll_ext_stats_threshold {
	uint32_t period;
	uint32_t enable;
	uint32_t enable_bitmap;
	uint32_t global;
	uint32_t global_threshold;
	uint32_t cca_bitmap;
	uint32_t signal_bitmap;
	uint32_t tx_bitmap;
	uint32_t rx_bitmap;
	struct sir_channel_cca_threshold cca;
	struct sir_signal_threshold signal;
	struct sir_tx_threshold tx;
	struct sir_rx_threshold rx;
};

#define LL_STATS_MIN_PERIOD          10
#define LL_STATS_INVALID_PERIOD      0xFFFFFFFF

typedef struct {
	uint32_t paramId;
	uint8_t ifaceId;
	uint32_t rspId;
	uint32_t moreResultToFollow;
	uint32_t nr_received;
	union {
		uint32_t num_peers;
		uint32_t num_radio;
	};

	uint32_t peer_event_number;
	/* Variable  length field - Do not add anything after this */
	uint8_t results[0];
} tSirLLStatsResults, *tpSirLLStatsResults;

/* Result ID for LL stats extension */
#define WMI_LL_STATS_EXT_PS_CHG             0x00000100
#define WMI_LL_STATS_EXT_TX_FAIL            0x00000200
#define WMI_LL_STATS_EXT_MAC_COUNTER        0x00000400
#endif /* WLAN_FEATURE_LINK_LAYER_STATS */

typedef struct sAniGetLinkStatus {
	uint16_t msgType;       /* message type is same as the request type */
	uint16_t msgLen;        /* length of the entire request */
	uint8_t linkStatus;
	uint8_t sessionId;
} tAniGetLinkStatus, *tpAniGetLinkStatus;

#ifdef DHCP_SERVER_OFFLOAD
typedef struct {
	uint32_t vdev_id;
	uint32_t dhcpSrvOffloadEnabled;
	uint32_t dhcpClientNum;
	uint32_t dhcpSrvIP;
} tSirDhcpSrvOffloadInfo, *tpSirDhcpSrvOffloadInfo;
#endif /* DHCP_SERVER_OFFLOAD */
#ifdef WLAN_FEATURE_GPIO_LED_FLASHING
typedef struct {
	uint32_t reqId;
	/* pattern identifier. 0: disconnected 1: connected */
	uint32_t pattern_id;
	uint32_t led_x0;        /* led flashing parameter0 */
	uint32_t led_x1;        /* led flashing parameter1 */
} tSirLedFlashingReq, *tpSirLedFlashingReq;
#endif

/**
 * struct sir_lost_link_info - lost link information structure.
 *
 * @vdev_id: vdev_id from WMA. some modules call sessionId.
 * @rssi: rssi at disconnection time.
 *
 * driver uses this structure to communicate information collected at
 * disconnection time.
 */
struct sir_lost_link_info {
	uint32_t vdev_id;
	int32_t rssi;
};

/* find the size of given member within a structure */
#ifndef member_size
#define member_size(type, member) (sizeof(((type *)0)->member))
#endif

#define RTT_INVALID                     0x00
#define RTT_TIMING_MEAS_CAPABILITY      0x01
#define RTT_FINE_TIME_MEAS_INITIATOR_CAPABILITY 0x02
#define RTT_FINE_TIME_MEAS_RESPONDER_CAPABILITY 0x03

/**
 * enum fine_time_meas_mask - bit mask to identify device's
 *                            fine timing measurement capability
 * @FINE_TIME_MEAS_STA_INITIATOR - STA role, Initiator capability is supported
 * @FINE_TIME_MEAS_STA_RESPONDER - STA role, Responder capability is supported
 * @FINE_TIME_MEAS_P2PCLI_INITIATOR - P2P-CLI supports initiator capability
 * @FINE_TIME_MEAS_P2PCLI_RESPONDER - P2P-CLI supports responder capability
 * @FINE_TIME_MEAS_P2PGO_INITIATOR - P2P-GO supports initiator capability
 * @FINE_TIME_MEAS_P2PGO_RESPONDER - P2P-GO supports responder capability
 * @FINE_TIME_MEAS_SAP_INITIATOR - SAP role, Initiator capability is supported
 * @FINE_TIME_MEAS_SAP_RESPONDER - SAP role, Responder capability is supported
 */
enum fine_time_meas_mask {
	FINE_TIME_MEAS_STA_INITIATOR    = (1 << (0)),
	FINE_TIME_MEAS_STA_RESPONDER    = (1 << (1)),
	FINE_TIME_MEAS_P2PCLI_INITIATOR = (1 << (2)),
	FINE_TIME_MEAS_P2PCLI_RESPONDER = (1 << (3)),
	FINE_TIME_MEAS_P2PGO_INITIATOR  = (1 << (4)),
	FINE_TIME_MEAS_P2PGO_RESPONDER  = (1 << (5)),
	FINE_TIME_MEAS_SAP_INITIATOR    = (1 << (6)),
	FINE_TIME_MEAS_SAP_RESPONDER    = (1 << (7)),
};

/* number of neighbor reports that we can handle in Neighbor Report Response */
#define MAX_SUPPORTED_NEIGHBOR_RPT 15

/**
 * struct sir_stats_avg_factor
 * @vdev_id: session id
 * @stats_avg_factor: average factor
 */
struct sir_stats_avg_factor {
	uint8_t vdev_id;
	uint16_t stats_avg_factor;
};

/**
 * struct sir_guard_time_request
 * @vdev_id: session id
 * @guard_time: guard time
 */
struct sir_guard_time_request {
	uint8_t vdev_id;
	uint32_t guard_time;
};

/* Max number of rates allowed in Supported Rates IE */
#define MAX_NUM_SUPPORTED_RATES (8)

/*
 * struct rssi_monitor_req - rssi monitoring
 * @request_id: request id
 * @session_id: session id
 * @min_rssi: minimum rssi
 * @max_rssi: maximum rssi
 * @control: flag to indicate start or stop
 */
struct rssi_monitor_req {
	uint32_t request_id;
	uint32_t session_id;
	int8_t   min_rssi;
	int8_t   max_rssi;
	bool     control;
};

/**
 * struct rssi_breach_event - rssi breached event structure
 * @request_id: request id
 * @session_id: session id
 * @curr_rssi: current rssi
 * @curr_bssid: current bssid
 */
struct rssi_breach_event {
	uint32_t     request_id;
	uint32_t     session_id;
	int8_t       curr_rssi;
	struct qdf_mac_addr  curr_bssid;
};

/**
 * struct chip_pwr_save_fail_detected_params - chip power save failure detected
 * event params
 * @failure_reason_code:failure reason code
 * @wake_lock_bitmap:bitmap for modules voting against sleep for long duration.
 */
struct chip_pwr_save_fail_detected_params {
	uint32_t     failure_reason_code;
	uint32_t     wake_lock_bitmap[4];
};

#define MAX_NUM_FW_SEGMENTS 4

/**
 * DEFAULT_SCAN_IE_ID - Identifier for the collection of IE's added
 * by default to the probe request
 */
#define DEFAULT_SCAN_IE_ID 256

 /* MAX_DEFAULT_SCAN_IE_LEN - Maxmimum length of Default Scan IE's */
#define MAX_DEFAULT_SCAN_IE_LEN 2048

 /* Extended Capabilities IE header(IE Id + IE Length) length */
#define EXT_CAP_IE_HDR_LEN 2

/**
 * struct hdd_default_scan_ie - HDD default scan IE structure
 * @message_type: message type to be set with eWNI_SME_DEFAULT_SCAN_IE
 * @length: length of the struct hdd_default_scan_ie
 * @session_id: Session Id
 * @ie_len: Default scan IE length
 * @ie_data: Pointer to default scan IE data
 */
struct hdd_default_scan_ie {
	uint16_t message_type;
	uint16_t length;
	uint16_t session_id;
	uint16_t ie_len;
	uint8_t ie_data[MAX_DEFAULT_SCAN_IE_LEN];
};

/**
 * struct vdev_ie_info - IE info
 * @vdev_id - vdev for which the IE is being sent
 * @ie_id - ID of the IE
 * @length - length of the IE data
 * @band - indicates IE is intended for which band
 * @data - IE data
 *
 * This structure is used to store the IE information.
 */
struct vdev_ie_info {
	uint32_t vdev_id;
	uint32_t ie_id;
	uint32_t length;
	uint32_t band;
	uint8_t *data;
};

/**
 * struct send_extcap_ie - used to pass send_extcap_ie msg from SME to PE
 * @type - MSG type
 * @length - length of the message
 * @seesion_id - session_id for which the message is intended for
 *
 * This structure is used to pass send_extcap_ie msg from SME to PE
 */
struct send_extcap_ie {
	uint16_t msg_type; /* eWNI_SME_SET_IE_REQ */
	uint16_t length;
	uint8_t session_id;
};

typedef void (*hw_mode_cb)(uint32_t status, uint32_t cfgd_hw_mode_index,
		uint32_t num_vdev_mac_entries,
		struct sir_vdev_mac_map *vdev_mac_map);
typedef void (*hw_mode_transition_cb)(uint32_t old_hw_mode_index,
		uint32_t new_hw_mode_index,
		uint32_t num_vdev_mac_entries,
		struct sir_vdev_mac_map *vdev_mac_map);
typedef void (*antenna_mode_cb)(uint32_t status);

/**
 * struct sir_nss_update_request
 * @msgType: nss update msg type
 * @msgLen: length of the msg
 * @new_nss: new spatial stream value
 * @vdev_id: session id
 */
struct sir_nss_update_request {
	uint16_t msgType;
	uint16_t msgLen;
	uint8_t  new_nss;
	uint32_t vdev_id;
};

/**
 * enum sir_bcn_update_reason: bcn update reason
 * @REASON_DEFAULT: reason default
 * @REASON_NSS_UPDATE: If NSS is updated
 * @REASON_CONFIG_UPDATE: Config update
 * @REASON_SET_HT2040: HT2040 update
 * @REASON_COLOR_CHANGE: Color change
 * @REASON_CHANNEL_SWITCH: channel switch
 */
enum sir_bcn_update_reason {
	REASON_DEFAULT = 0,
	REASON_NSS_UPDATE = 1,
	REASON_CONFIG_UPDATE = 2,
	REASON_SET_HT2040 = 3,
	REASON_COLOR_CHANGE = 4,
	REASON_CHANNEL_SWITCH = 5,
};

/**
 * struct sir_bcn_update_rsp
 *
 * @vdev_id: session for which bcn was updated
 * @reason: bcn update reason
 * @status: status of the beacon sent to FW
 */
struct sir_bcn_update_rsp {
	uint8_t vdev_id;
	enum sir_bcn_update_reason reason;
	QDF_STATUS status;
};

typedef void (*nss_update_cb)(void *context, uint8_t tx_status, uint8_t vdev_id,
		uint8_t next_action, enum sir_conn_update_reason reason);

/**
 * OCB structures
 */

#define NUM_AC			(4)
#define OCB_CHANNEL_MAX	(5)

struct sir_qos_params {
	uint8_t aifsn;
	uint8_t cwmin;
	uint8_t cwmax;
};

/**
 * struct sir_ocb_set_config_response
 * @status: response status
 */
struct sir_ocb_set_config_response {
	uint8_t status;
};

/** Callback for the dcc_stats_event */
typedef void (*dcc_stats_event_callback_t)(void *hdd_ctx, uint32_t vdev_id,
	uint32_t num_channels, uint32_t stats_per_channel_array_len,
	const void *stats_per_channel_array);

/**
 * struct sir_ocb_config_channel
 * @chan_freq: frequency of the channel
 * @bandwidth: bandwidth of the channel, either 10 or 20 MHz
 * @mac_address: MAC address assigned to this channel
 * @qos_params: QoS parameters
 * @max_pwr: maximum transmit power of the channel (dBm)
 * @min_pwr: minimum transmit power of the channel (dBm)
 * @reg_pwr: maximum transmit power specified by the regulatory domain (dBm)
 * @antenna_max: maximum antenna gain specified by the regulatory domain (dB)
 */
struct sir_ocb_config_channel {
	uint32_t chan_freq;
	uint32_t bandwidth;
	struct qdf_mac_addr mac_address;
	struct sir_qos_params qos_params[MAX_NUM_AC];
	uint32_t max_pwr;
	uint32_t min_pwr;
	uint8_t reg_pwr;
	uint8_t antenna_max;
	uint16_t flags;
};

/**
 * OCB_CHANNEL_FLAG_NO_RX_HDR - Don't add the RX stats header to packets
 *      received on this channel.
 */
#define OCB_CHANNEL_FLAG_DISABLE_RX_STATS_HDR	(1 << 0)

/**
 * struct sir_ocb_config_sched
 * @chan_freq: frequency of the channel
 * @total_duration: duration of the schedule
 * @guard_interval: guard interval on the start of the schedule
 */
struct sir_ocb_config_sched {
	uint32_t chan_freq;
	uint32_t total_duration;
	uint32_t guard_interval;
};

/**
 * struct sir_ocb_config
 * @session_id: session id
 * @channel_count: number of channels
 * @schedule_size: size of the channel schedule
 * @flags: reserved
 * @channels: array of OCB channels
 * @schedule: array of OCB schedule elements
 * @dcc_ndl_chan_list_len: size of the ndl_chan array
 * @dcc_ndl_chan_list: array of dcc channel info
 * @dcc_ndl_active_state_list_len: size of the active state array
 * @dcc_ndl_active_state_list: array of active states
 * @def_tx_param: default TX parameters
 * @def_tx_param_size: size of the default TX parameters
 */
struct sir_ocb_config {
	uint8_t session_id;
	uint32_t channel_count;
	uint32_t schedule_size;
	uint32_t flags;
	struct sir_ocb_config_channel *channels;
	struct sir_ocb_config_sched *schedule;
	uint32_t dcc_ndl_chan_list_len;
	void *dcc_ndl_chan_list;
	uint32_t dcc_ndl_active_state_list_len;
	void *dcc_ndl_active_state_list;
	void *def_tx_param;
	uint32_t def_tx_param_size;
};

/* The size of the utc time in bytes. */
#define SIZE_UTC_TIME (10)
/* The size of the utc time error in bytes. */
#define SIZE_UTC_TIME_ERROR (5)

/**
 * struct sir_ocb_utc
 * @vdev_id: session id
 * @utc_time: number of nanoseconds from Jan 1st 1958
 * @time_error: the error in the UTC time. All 1's for unknown
 */
struct sir_ocb_utc {
	uint32_t vdev_id;
	uint8_t utc_time[SIZE_UTC_TIME];
	uint8_t time_error[SIZE_UTC_TIME_ERROR];
};

/**
 * struct sir_ocb_timing_advert
 * @vdev_id: session id
 * @chan_freq: frequency on which to advertise
 * @repeat_rate: the number of times it will send TA in 5 seconds
 * @timestamp_offset: offset of the timestamp field in the TA frame
 * @time_value_offset: offset of the time_value field in the TA frame
 * @template_length: size in bytes of the TA frame
 * @template_value: the TA frame
 */
struct sir_ocb_timing_advert {
	uint32_t vdev_id;
	uint32_t chan_freq;
	uint32_t repeat_rate;
	uint32_t timestamp_offset;
	uint32_t time_value_offset;
	uint32_t template_length;
	uint8_t *template_value;
};

/**
 * struct sir_ocb_get_tsf_timer_response
 * @vdev_id: session id
 * @timer_high: higher 32-bits of the timer
 * @timer_low: lower 32-bits of the timer
 */
struct sir_ocb_get_tsf_timer_response {
	uint32_t vdev_id;
	uint32_t timer_high;
	uint32_t timer_low;
};

/**
 * struct sir_ocb_get_tsf_timer
 * @vdev_id: session id
 */
struct sir_ocb_get_tsf_timer {
	uint32_t vdev_id;
};

/**
 * struct sir_dcc_get_stats_response
 * @vdev_id: session id
 * @num_channels: number of dcc channels
 * @channel_stats_array_len: size in bytes of the stats array
 * @channel_stats_array: the stats array
 */
struct sir_dcc_get_stats_response {
	uint32_t vdev_id;
	uint32_t num_channels;
	uint32_t channel_stats_array_len;
	void *channel_stats_array;
};

/**
 * struct sir_dcc_get_stats
 * @vdev_id: session id
 * @channel_count: number of dcc channels
 * @request_array_len: size in bytes of the request array
 * @request_array: the request array
 */
struct sir_dcc_get_stats {
	uint32_t vdev_id;
	uint32_t channel_count;
	uint32_t request_array_len;
	void *request_array;
};

/**
 * struct sir_dcc_clear_stats
 * @vdev_id: session id
 * @dcc_stats_bitmap: bitmap of clear option
 */
struct sir_dcc_clear_stats {
	uint32_t vdev_id;
	uint32_t dcc_stats_bitmap;
};

/**
 * struct sir_dcc_update_ndl_response
 * @vdev_id: session id
 * @status: response status
 */
struct sir_dcc_update_ndl_response {
	uint32_t vdev_id;
	uint32_t status;
};

/**
 * struct sir_dcc_update_ndl
 * @vdev_id: session id
 * @channel_count: number of channels to be updated
 * @dcc_ndl_chan_list_len: size in bytes of the ndl_chan array
 * @dcc_ndl_chan_list: the ndl_chan array
 * @dcc_ndl_active_state_list_len: size in bytes of the active_state array
 * @dcc_ndl_active_state_list: the active state array
 */
struct sir_dcc_update_ndl {
	uint32_t vdev_id;
	uint32_t channel_count;
	uint32_t dcc_ndl_chan_list_len;
	void *dcc_ndl_chan_list;
	uint32_t dcc_ndl_active_state_list_len;
	void *dcc_ndl_active_state_list;
};

/**
 * enum powersave_qpower_mode: QPOWER modes
 * @QPOWER_DISABLED: Qpower is disabled
 * @QPOWER_ENABLED: Qpower is enabled
 * @QPOWER_DUTY_CYCLING: Qpower is enabled with duty cycling
 */
enum powersave_qpower_mode {
	QPOWER_DISABLED = 0,
	QPOWER_ENABLED = 1,
	QPOWER_DUTY_CYCLING = 2
};

/**
 * enum powersave_qpower_mode: powersave_mode
 * @PS_NOT_SUPPORTED: Power save is not supported
 * @PS_LEGACY_NODEEPSLEEP: Legacy power save enabled and deep sleep disabled
 * @PS_QPOWER_NODEEPSLEEP: QPOWER enabled and deep sleep disabled
 * @PS_LEGACY_DEEPSLEEP: Legacy power save enabled and deep sleep enabled
 * @PS_QPOWER_DEEPSLEEP: QPOWER enabled and deep sleep enabled
 * @PS_DUTY_CYCLING_QPOWER: QPOWER enabled in duty cycling mode
 */
enum powersave_mode {
	PS_NOT_SUPPORTED = 0,
	PS_LEGACY_NODEEPSLEEP = 1,
	PS_QPOWER_NODEEPSLEEP = 2,
	PS_LEGACY_DEEPSLEEP = 3,
	PS_QPOWER_DEEPSLEEP = 4,
	PS_DUTY_CYCLING_QPOWER = 5
};
#ifdef FEATURE_LFR_SUBNET_DETECTION
/**
 * struct gateway_param_update_req - gateway parameter update request
 * @request_id: request id
 * @session_id: session id
 * @max_retries: Max ARP/NS retry attempts
 * @timeout: Retry interval
 * @ipv4_addr_type: on ipv4 network
 * @ipv6_addr_type: on ipv6 network
 * @gw_mac_addr: gateway mac addr
 * @ipv4_addr: ipv4 addr
 * @ipv6_addr: ipv6 addr
 */
struct gateway_param_update_req {
	uint32_t     request_id;
	uint32_t     session_id;
	uint32_t     max_retries;
	uint32_t     timeout;
	uint32_t     ipv4_addr_type;
	uint32_t     ipv6_addr_type;
	struct qdf_mac_addr  gw_mac_addr;
	uint8_t      ipv4_addr[QDF_IPV4_ADDR_SIZE];
	uint8_t      ipv6_addr[QDF_IPV6_ADDR_SIZE];
};
#else
struct gateway_param_update_req;
#endif /* FEATURE_LFR_SUBNET_DETECTION */

/**
 * struct sir_sme_ext_change_chan_req - channel change request
 * @message_type: message id
 * @length: msg length
 * @new_channel: new channel
 * @session_id: session id
 */
struct sir_sme_ext_cng_chan_req {
	uint16_t  message_type; /* eWNI_SME_EXT_CHANGE_CHANNEL */
	uint16_t  length;
	uint32_t  new_channel;
	uint8_t   session_id;
};

/**
 * struct sir_sme_ext_change_chan_ind.
 * @session_id: session id
 * @new_channel: new channel to change
 */
struct sir_sme_ext_cng_chan_ind {
	uint8_t  session_id;
	uint8_t  new_channel;
};

/**
 * struct stsf - the basic stsf structure
 *
 * @vdev_id: vdev id
 * @tsf_low: low 32bits of tsf
 * @tsf_high: high 32bits of tsf
 * @soc_timer_low: low 32bits of synced SOC timer value
 * @soc_timer_high: high 32bits of synced SOC timer value
 *
 * driver use this struct to store the tsf info
 */
struct stsf {
	uint32_t vdev_id;
	uint32_t tsf_low;
	uint32_t tsf_high;
	uint32_t soc_timer_low;
	uint32_t soc_timer_high;
};

/**
 * struct egap_params - the enhanced green ap params
 * @vdev_id: vdev id
 * @enable: enable or disable the enhance green ap in firmware
 * @inactivity_time: inactivity timeout value
 * @wait_time: wait timeout value
 * @flags: feature flag in bitmask
 *
 */
struct egap_conf_params {
	uint32_t   vdev_id;
	bool       enable;
	uint32_t   inactivity_time;
	uint32_t   wait_time;
	uint32_t   flags;
};

#define SIR_BCN_FLT_MAX_ELEMS_IE_LIST 8
/**
 * struct beacon_filter_param - parameters for beacon filtering
 * @vdev_id: vdev id
 * @ie_map: bitwise map of IEs that needs to be filtered
 *
 */
struct beacon_filter_param {
	uint32_t   vdev_id;
	uint32_t   ie_map[SIR_BCN_FLT_MAX_ELEMS_IE_LIST];
};

/**
 * struct adaptive_dwelltime_params - the adaptive dwelltime params
 * @vdev_id: vdev id
 * @is_enabled: Adaptive dwell time is enabled/disabled
 * @dwelltime_mode: global default adaptive dwell mode
 * @lpf_weight: weight to calculate the average low pass
 * filter for channel congestion
 * @passive_mon_intval: intval to monitor wifi activity in passive scan in msec
 * @wifi_act_threshold: % of wifi activity used in passive scan 0-100
 *
 */
struct adaptive_dwelltime_params {
	uint32_t  vdev_id;
	bool      is_enabled;
	uint8_t   dwelltime_mode;
	uint8_t   lpf_weight;
	uint8_t   passive_mon_intval;
	uint8_t   wifi_act_threshold;
};

/**
 * struct csa_offload_params - CSA offload request parameters
 * @channel: channel
 * @switch_mode: switch mode
 * @sec_chan_offset: second channel offset
 * @new_ch_width: new channel width
 * @new_ch_freq_seg1: channel center freq 1
 * @new_ch_freq_seg2: channel center freq 2
 * @ies_present_flag: IE present flag
 */
struct csa_offload_params {
	uint8_t channel;
	uint8_t switch_mode;
	uint8_t sec_chan_offset;
	uint8_t new_ch_width;
	uint8_t new_op_class;
	uint8_t new_ch_freq_seg1;
	uint8_t new_ch_freq_seg2;
	uint32_t ies_present_flag;
	tSirMacAddr bssId;
};

/**
 * enum obss_ht40_scancmd_type - obss scan command type
 * @HT40_OBSS_SCAN_PARAM_START: OBSS scan start
 * @HT40_OBSS_SCAN_PARAM_UPDATE: OBSS scan param update
 */
enum obss_ht40_scancmd_type {
	HT40_OBSS_SCAN_PARAM_START,
	HT40_OBSS_SCAN_PARAM_UPDATE
};

/**
 * struct sme_obss_ht40_scanind_msg - sme obss scan params
 * @msg_type: message type
 * @length: message length
 * @mac_addr: mac address
 */
struct sme_obss_ht40_scanind_msg {
	uint16_t               msg_type;
	uint16_t               length;
	struct qdf_mac_addr    mac_addr;
};

/**
 * struct obss_ht40_scanind - ht40 obss scan request
 * @cmd: message type
 * @scan_type: message length
 * @obss_passive_dwelltime: obss passive dwelltime
 * @obss_active_dwelltime: obss active dwelltime
 * @obss_width_trigger_interval: scan interval
 * @obss_passive_total_per_channel: total passive scan time per channel
 * @obss_active_total_per_channel: total active scan time per channel
 * @bsswidth_ch_trans_delay: OBSS transition delay time
 * @obss_activity_threshold: OBSS activity threshold
 * @self_sta_id: self sta identification
 * @bss_id: BSS index
 * @fortymhz_intolerent: Ht40mhz intolerance
 * @channel_count: channel count
 * @channels: channel information
 * @current_operatingclass: operating class
 * @iefield_len: ie's length
 * @iefiled: ie's information
 */
struct obss_ht40_scanind {
	enum obss_ht40_scancmd_type cmd;
	enum eSirScanType scan_type;
	/* In TUs */
	uint16_t obss_passive_dwelltime;
	uint16_t obss_active_dwelltime;
	/* In seconds */
	uint16_t obss_width_trigger_interval;
	/* In TU's */
	uint16_t obss_passive_total_per_channel;
	uint16_t obss_active_total_per_channel;
	uint16_t bsswidth_ch_trans_delay;
	uint16_t obss_activity_threshold;
	uint8_t  self_sta_idx;
	uint8_t bss_id;
	uint8_t fortymhz_intolerent;
	uint8_t channel_count;
	uint8_t channels[SIR_ROAM_MAX_CHANNELS];
	uint8_t current_operatingclass;
	uint16_t iefield_len;
	uint8_t  iefield[SIR_ROAM_SCAN_MAX_PB_REQ_SIZE];
};

/**
 * struct obss_scanparam - OBSS scan parameters
 * @obss_passive_dwelltime: message type
 * @obss_active_dwelltime: message length
 * @obss_width_trigger_interval: obss passive dwelltime
 * @obss_passive_total_per_channel: obss passive total scan time
 * @obss_active_total_per_channel: obss active total scan time
 * @bsswidth_ch_trans_delay: OBSS transition delay time
 * @obss_activity_threshold: OBSS activity threshold
 */
struct obss_scanparam {
	uint16_t obss_passive_dwelltime;
	uint16_t obss_active_dwelltime;
	uint16_t obss_width_trigger_interval;
	uint16_t obss_passive_total_per_channel;
	uint16_t obss_active_total_per_channel;
	uint16_t bsswidth_ch_trans_delay;
	uint16_t obss_activity_threshold;
};

/**
 * struct sir_apf_set_offload - set apf filter instructions
 * @session_id: session identifier
 * @version: host apf version
 * @filter_id: Filter ID for APF filter
 * @total_length: The total length of the full instruction
 *                total_length equal to 0 means reset
 * @current_offset: current offset, 0 means start a new setting
 * @current_length: Length of current @program
 * @program: APF instructions
 */
struct sir_apf_set_offload {
	uint8_t  session_id;
	uint32_t version;
	uint32_t filter_id;
	uint32_t total_length;
	uint32_t current_offset;
	uint32_t current_length;
	uint8_t  *program;
};

/**
 * struct sir_apf_offload_capabilities - get apf Capabilities
 * @apf_version: fw's implement version
 * @max_apf_filters: max filters that fw supports
 * @max_bytes_for_apf_inst: the max bytes that can be used as apf instructions
 * @remaining_bytes_for_apf_inst: remaining bytes for apf instructions
 *
 */
struct sir_apf_get_offload {
	uint32_t apf_version;
	uint32_t max_apf_filters;
	uint32_t max_bytes_for_apf_inst;
	uint32_t remaining_bytes_for_apf_inst;
};

/**
 * struct sir_wake_lock_stats - wake lock stats structure
 * @wow_unspecified_wake_up_count: number of non-wow related wake ups
 * @wow_ucast_wake_up_count: Unicast wakeup count
 * @wow_bcast_wake_up_count: Broadcast wakeup count
 * @wow_ipv4_mcast_wake_up_count: ipv4 multicast wakeup count
 * @wow_ipv6_mcast_wake_up_count: ipv6 multicast wakeup count
 * @wow_ipv6_mcast_ra_stats: ipv6 multicast ra stats
 * @wow_ipv6_mcast_ns_stats: ipv6 multicast ns stats
 * @wow_ipv6_mcast_na_stats: ipv6 multicast na stats
 * @wow_icmpv4_count: ipv4 icmp packet count
 * @wow_icmpv6_count: ipv6 icmp packet count
 * @wow_rssi_breach_wake_up_count: rssi breach wakeup count
 * @wow_low_rssi_wake_up_count: low rssi wakeup count
 * @wow_gscan_wake_up_count: gscan wakeup count
 * @wow_pno_complete_wake_up_count: pno complete wakeup count
 * @wow_pno_match_wake_up_count: pno match wakeup count
 * @wow_oem_response_wake_up_count: oem response wakeup count
 */
struct sir_wake_lock_stats {
	uint32_t wow_unspecified_wake_up_count;
	uint32_t wow_ucast_wake_up_count;
	uint32_t wow_bcast_wake_up_count;
	uint32_t wow_ipv4_mcast_wake_up_count;
	uint32_t wow_ipv6_mcast_wake_up_count;
	uint32_t wow_ipv6_mcast_ra_stats;
	uint32_t wow_ipv6_mcast_ns_stats;
	uint32_t wow_ipv6_mcast_na_stats;
	uint32_t wow_icmpv4_count;
	uint32_t wow_icmpv6_count;
	uint32_t wow_rssi_breach_wake_up_count;
	uint32_t wow_low_rssi_wake_up_count;
	uint32_t wow_gscan_wake_up_count;
	uint32_t wow_pno_complete_wake_up_count;
	uint32_t wow_pno_match_wake_up_count;
	uint32_t wow_oem_response_wake_up_count;
};

/**
 * struct sir_vdev_wow_stats - container for per vdev wow related stat counters
 * @ucast: Unicast wakeup count
 * @bcast: Broadcast wakeup count
 * @ipv4_mcast: ipv4 multicast wakeup count
 * @ipv6_mcast: ipv6 multicast wakeup count
 * @ipv6_mcast_ra: ipv6 multicast ra stats
 * @ipv6_mcast_ns: ipv6 multicast ns stats
 * @ipv6_mcast_na: ipv6 multicast na stats
 * @icmpv4: ipv4 icmp packet count
 * @icmpv6: ipv6 icmp packet count
 * @rssi_breach: rssi breach wakeup count
 * @low_rssi: low rssi wakeup count
 * @gscan: gscan wakeup count
 * @pno_complete: pno complete wakeup count
 * @pno_match: pno match wakeup count
 * @oem_response: oem response wakeup count
 * @pwr_save_fail_detected: pwr save fail detected wakeup count
 * @mgmt_assoc: association request management frame
 * @mgmt_disassoc: disassociation management frame
 * @mgmt_assoc_resp: association response management frame
 * @mgmt_reassoc: reassociate request management frame
 * @mgmt_reassoc_resp: reassociate response management frame
 * @mgmt_auth: authentication managament frame
 * @mgmt_deauth: deauthentication management frame
 * @mgmt_action: action managament frame
 */
struct sir_vdev_wow_stats {
	uint32_t ucast;
	uint32_t bcast;
	uint32_t ipv4_mcast;
	uint32_t ipv6_mcast;
	uint32_t ipv6_mcast_ra;
	uint32_t ipv6_mcast_ns;
	uint32_t ipv6_mcast_na;
	uint32_t icmpv4;
	uint32_t icmpv6;
	uint32_t rssi_breach;
	uint32_t low_rssi;
	uint32_t gscan;
	uint32_t pno_complete;
	uint32_t pno_match;
	uint32_t oem_response;
	uint32_t pwr_save_fail_detected;
	uint32_t mgmt_assoc;
	uint32_t mgmt_disassoc;
	uint32_t mgmt_assoc_resp;
	uint32_t mgmt_reassoc;
	uint32_t mgmt_reassoc_resp;
	uint32_t mgmt_auth;
	uint32_t mgmt_deauth;
	uint32_t mgmt_action;
};

/**
 * enum ht_capability_fields - HT Capabilities bit fields
 * @HT_CAPS_LDPC: ldpc coding capability bit field
 * @HT_CAPS_SUPPORTED_CHANNEL_SET: channel width set bit field
 * @HT_CAPS_SM_PWR_SAVE: SM power save bit field
 * @HT_CAPS_GREENFIELD: greenfield capability bit field
 * @HT_CAPS_SHORT_GI20: short GI 20 bit field
 * @HT_CAPS_SHORT_GI40: short GI 40 bit field
 * @HT_CAPS_TX_STBC: Tx STBC bit field
 * @HT_CAPS_RX_STBC: Rx STBC bit fields
 */
enum ht_capability_fields {
	HT_CAPS_LDPC = 0x0001,
	HT_CAPS_SUPPORTED_CHANNEL_SET = 0x0002,
	HT_CAPS_SM_PWR_SAVE = 0x000c,
	HT_CAPS_GREENFIELD = 0x0010,
	HT_CAPS_SHORT_GI20 = 0x0020,
	HT_CAPS_SHORT_GI40 = 0x0040,
	HT_CAPS_TX_STBC = 0x0080,
	HT_CAPS_RX_STBC = 0x0300
};

#ifdef WLAN_FEATURE_NAN_DATAPATH

#define IFACE_NAME_SIZE 64

/**
 * enum ndp_accept_policy - nan data path accept policy
 * @NDP_ACCEPT_POLICY_NONE: the framework will decide the policy
 * @NDP_ACCEPT_POLICY_ALL: accept policy offloaded to fw
 *
 */
enum ndp_accept_policy {
	NDP_ACCEPT_POLICY_NONE = 0,
	NDP_ACCEPT_POLICY_ALL = 1,
};

/**
 * enum ndp_self_role - nan data path role
 * @NDP_ROLE_INITIATOR: initiator of nan data path request
 * @NDP_ROLE_RESPONDER: responder to nan data path request
 *
 */
enum ndp_self_role {
	NDP_ROLE_INITIATOR = 0,
	NDP_ROLE_RESPONDER = 1,
};

/**
 * enum ndp_response_code - responder's response code to nan data path request
 * @NDP_RESPONSE_ACCEPT: ndp request accepted
 * @NDP_RESPONSE_REJECT: ndp request rejected
 * @NDP_RESPONSE_DEFER: ndp request deferred until later (response to follow
 * any time later)
 *
 */
enum ndp_response_code {
	NDP_RESPONSE_ACCEPT = 0,
	NDP_RESPONSE_REJECT = 1,
	NDP_RESPONSE_DEFER = 2,
};

/**
 * enum ndp_end_type - NDP end type
 * @NDP_END_TYPE_UNSPECIFIED: type is unspecified
 * @NDP_END_TYPE_PEER_UNAVAILABLE: type is peer unavailable
 * @NDP_END_TYPE_OTA_FRAME: NDP end frame received from peer
 *
 */
enum ndp_end_type {
	NDP_END_TYPE_UNSPECIFIED = 0x00,
	NDP_END_TYPE_PEER_UNAVAILABLE = 0x01,
	NDP_END_TYPE_OTA_FRAME = 0x02,
};

/**
 * enum ndp_end_reason_code - NDP end reason code
 * @NDP_END_REASON_UNSPECIFIED: reason is unspecified
 * @NDP_END_REASON_INACTIVITY: reason is peer inactivity
 * @NDP_END_REASON_PEER_DATA_END: data end indication received from peer
 *
 */
enum ndp_end_reason_code {
	NDP_END_REASON_UNSPECIFIED = 0x00,
	NDP_END_REASON_INACTIVITY = 0x01,
	NDP_END_REASON_PEER_DATA_END = 0x02,
};

/**
 * enum nan_status_type - NDP status type
 * @NDP_RSP_STATUS_SUCCESS: request was successful
 * @NDP_RSP_STATUS_ERROR: request failed
 */
enum nan_status_type {
	NDP_RSP_STATUS_SUCCESS = 0x00,
	NDP_RSP_STATUS_ERROR = 0x01,
};

/**
 * enum nan_reason_code - NDP command rsp reason code value
 * @NDP_UNSUPPORTED_CONCURRENCY: Will be used in unsupported concurrency cases
 * @NDP_NAN_DATA_IFACE_CREATE_FAILED: ndi create failed
 * @NDP_NAN_DATA_IFACE_DELETE_FAILED: ndi delete failed
 * @NDP_DATA_INITIATOR_REQ_FAILED: data initiator request failed
 * @NDP_DATA_RESPONDER_REQ_FAILED: data responder request failed
 * @NDP_INVALID_SERVICE_INSTANCE_ID: invalid service instance id
 * @NDP_INVALID_NDP_INSTANCE_ID: invalid ndp instance id
 * @NDP_INVALID_RSP_CODE: invalid response code in ndp responder request
 * @NDP_INVALID_APP_INFO_LEN: invalid app info length
 * @NDP_NMF_REQ_FAIL: OTA nan mgmt frame failure for data request
 * @NDP_NMF_RSP_FAIL: OTA nan mgmt frame failure for data response
 * @NDP_NMF_CNF_FAIL: OTA nan mgmt frame failure for confirm
 * @NDP_END_FAILED: ndp end failed
 * @NDP_NMF_END_REQ_FAIL: OTA nan mgmt frame failure for data end
 * @NDP_VENDOR_SPECIFIC_ERROR: other vendor specific failures
 */
enum nan_reason_code {
	NDP_UNSUPPORTED_CONCURRENCY = 9000,
	NDP_NAN_DATA_IFACE_CREATE_FAILED = 9001,
	NDP_NAN_DATA_IFACE_DELETE_FAILED = 9002,
	NDP_DATA_INITIATOR_REQ_FAILED = 9003,
	NDP_DATA_RESPONDER_REQ_FAILED = 9004,
	NDP_INVALID_SERVICE_INSTANCE_ID = 9005,
	NDP_INVALID_NDP_INSTANCE_ID = 9006,
	NDP_INVALID_RSP_CODE = 9007,
	NDP_INVALID_APP_INFO_LEN = 9008,
	NDP_NMF_REQ_FAIL = 9009,
	NDP_NMF_RSP_FAIL = 9010,
	NDP_NMF_CNF_FAIL = 9011,
	NDP_END_FAILED = 9012,
	NDP_NMF_END_REQ_FAIL = 9013,
	/* 9500 onwards vendor specific error codes */
	NDP_VENDOR_SPECIFIC_ERROR = 9500,
};

/**
 * struct ndp_cfg - ndp configuration
 * @tag: unique identifier
 * @ndp_cfg_len: ndp configuration length
 * @ndp_cfg: variable length ndp configuration
 *
 */
struct ndp_cfg {
	uint32_t tag;
	uint32_t ndp_cfg_len;
	uint8_t *ndp_cfg;
};

/**
 * struct ndp_qos_cfg - ndp qos configuration
 * @tag: unique identifier
 * @ndp_qos_cfg_len: ndp qos configuration length
 * @ndp_qos_cfg: variable length ndp qos configuration
 *
 */
struct ndp_qos_cfg {
	uint32_t tag;
	uint32_t ndp_qos_cfg_len;
	uint8_t ndp_qos_cfg[];
};

/**
 * struct ndp_app_info - application info shared during ndp setup
 * @tag: unique identifier
 * @ndp_app_info_len: ndp app info length
 * @ndp_app_info: variable length application information
 *
 */
struct ndp_app_info {
	uint32_t tag;
	uint32_t ndp_app_info_len;
	uint8_t *ndp_app_info;
};

/**
 * struct ndp_scid - structure to hold sceurity context identifier
 * @scid_len: length of scid
 * @scid: scid
 *
 */
struct ndp_scid {
	uint32_t scid_len;
	uint8_t *scid;
};

/**
 * struct ndp_pmk - structure to hold pairwise master key
 * @pmk_len: length of pairwise master key
 * @pmk: buffer containing pairwise master key
 *
 */
struct ndp_pmk {
	uint32_t pmk_len;
	uint8_t *pmk;
};

/**
 * struct ndp_passphrase - structure to hold passphrase
 * @passphrase_len: length of passphrase
 * @passphrase: buffer containing passphrase
 *
 */
struct ndp_passphrase {
	uint32_t passphrase_len;
	uint8_t *passphrase;
};

/**
 * struct ndp_service_name - structure to hold service_name
 * @service_name_len: length of service_name
 * @service_name: buffer containing service_name
 *
 */
struct ndp_service_name {
	uint32_t service_name_len;
	uint8_t *service_name;
};

/**
 * struct ndi_create_req - ndi create request params
 * @transaction_id: unique identifier
 * @iface_name: interface name
 *
 */
struct ndi_create_req {
	uint32_t transaction_id;
	char  iface_name[IFACE_NAME_SIZE];
};

/**
 * struct ndi_create_rsp - ndi create response params
 * @status: request status
 * @reason: reason if any
 *
 */
struct ndi_create_rsp {
	uint32_t status;
	uint32_t reason;
	uint8_t sta_id;
};

/**
 * struct ndi_delete_rsp - ndi delete response params
 * @status: request status
 * @reason: reason if any
 *
 */
struct ndi_delete_rsp {
	uint32_t status;
	uint32_t reason;
};

/**
 * struct ndp_initiator_req - ndp initiator request params
 * @transaction_id: unique identifier
 * @vdev_id: session id of the interface over which ndp is being created
 * @channel: suggested channel for ndp creation
 * @channel_cfg: channel config, 0=no channel, 1=optional, 2=mandatory
 * @service_instance_id: Service identifier
 * @peer_discovery_mac_addr: Peer's discovery mac address
 * @self_ndi_mac_addr: self NDI mac address
 * @ndp_config: ndp configuration params
 * @ndp_info: ndp application info
 * @ncs_sk_type: indicates NCS_SK_128 or NCS_SK_256
 * @pmk: pairwise master key
 *
 */
struct ndp_initiator_req {
	uint32_t transaction_id;
	uint32_t vdev_id;
	uint32_t channel;
	uint32_t channel_cfg;
	uint32_t service_instance_id;
	struct qdf_mac_addr peer_discovery_mac_addr;
	struct qdf_mac_addr self_ndi_mac_addr;
	struct ndp_cfg ndp_config;
	struct ndp_app_info ndp_info;
	uint32_t ncs_sk_type;
	struct ndp_pmk pmk;
	struct ndp_passphrase passphrase;
	struct ndp_service_name service_name;
};

/**
 * struct ndp_initiator_rsp - response event from FW
 * @transaction_id: unique identifier
 * @vdev_id: session id of the interface over which ndp is being created
 * @ndp_instance_id: locally created NDP instance ID
 * @status: status of the ndp request
 * @reason: reason for failure if any
 *
 */
struct ndp_initiator_rsp {
	uint32_t transaction_id;
	uint32_t vdev_id;
	uint32_t ndp_instance_id;
	uint32_t status;
	uint32_t reason;
};

/**
 * struct ndp_indication_event - create ndp indication on the responder
 * @vdev_id: session id of the interface over which ndp is being created
 * @service_instance_id: Service identifier
 * @peer_discovery_mac_addr: Peer's discovery mac address
 * @peer_mac_addr: Peer's NDI mac address
 * @ndp_initiator_mac_addr: NDI mac address of the peer initiating NDP
 * @ndp_instance_id: locally created NDP instance ID
 * @role: self role for NDP
 * @ndp_accept_policy: accept policy configured by the upper layer
 * @ndp_config: ndp configuration params
 * @ndp_info: ndp application info
 * @ncs_sk_type: indicates NCS_SK_128 or NCS_SK_256
 * @scid: security context identifier
 *
 */
struct ndp_indication_event {
	uint32_t vdev_id;
	uint32_t service_instance_id;
	struct qdf_mac_addr peer_discovery_mac_addr;
	struct qdf_mac_addr peer_mac_addr;
	uint32_t ndp_instance_id;
	enum ndp_self_role role;
	enum ndp_accept_policy policy;
	struct ndp_cfg ndp_config;
	struct ndp_app_info ndp_info;
	uint32_t ncs_sk_type;
	struct ndp_scid scid;
};

/**
 * struct ndp_responder_req - responder's response to ndp create request
 * @transaction_id: unique identifier
 * @vdev_id: session id of the interface over which ndp is being created
 * @ndp_instance_id: locally created NDP instance ID
 * @ndp_rsp: response to the ndp create request
 * @ndp_config: ndp configuration params
 * @ndp_info: ndp application info
 * @pmk: pairwise master key
 * @ncs_sk_type: indicates NCS_SK_128 or NCS_SK_256
 *
 */
struct ndp_responder_req {
	uint32_t transaction_id;
	uint32_t vdev_id;
	uint32_t ndp_instance_id;
	enum ndp_response_code ndp_rsp;
	struct ndp_cfg ndp_config;
	struct ndp_app_info ndp_info;
	struct ndp_pmk pmk;
	uint32_t ncs_sk_type;
	struct ndp_passphrase passphrase;
	struct ndp_service_name service_name;
};

/**
 * struct ndp_responder_rsp_event - response to responder's request
 * @transaction_id: unique identifier
 * @vdev_id: session id of the interface over which ndp is being created
 * @status: command status
 * @reason: reason for failure if any
 * @peer_mac_addr: Peer's mac address
 *
 */
struct ndp_responder_rsp_event {
	uint32_t transaction_id;
	uint32_t vdev_id;
	uint32_t status;
	uint32_t reason;
	struct qdf_mac_addr peer_mac_addr;
	bool create_peer;
};

/**
 * struct ndp_channel_info - ndp channel and channel bandwidth
 * @channel: channel freq in mhz of the ndp connection
 * @ch_width: channel width (wmi_channel_width) of the ndp connection
 * @nss: nss used for ndp connection
 *
 */
struct ndp_channel_info {
	uint32_t channel;
	uint32_t ch_width;
	uint32_t nss;
};

/**
 * struct ndp_confirm_event - ndp confirmation event from FW
 * @vdev_id: session id of the interface over which ndp is being created
 * @ndp_instance_id: ndp instance id for which confirm is being generated
 * @reason_code : reason code(opaque to driver)
 * @num_active_ndps_on_peer: number of ndp instances on peer
 * @peer_ndi_mac_addr: peer NDI mac address
 * @rsp_code: ndp response code
 * @num_channels: num channels
 * @ch: channel info struct array
 * @ndp_info: ndp application info
 *
 */
struct ndp_confirm_event {
	uint32_t vdev_id;
	uint32_t ndp_instance_id;
	uint32_t reason_code;
	uint32_t num_active_ndps_on_peer;
	struct qdf_mac_addr peer_ndi_mac_addr;
	enum ndp_response_code rsp_code;
	uint32_t num_channels;
	struct ndp_channel_info ch[SIR_NAN_CH_INFO_MAX_CHANNELS];
	struct ndp_app_info ndp_info;
};

/**
 * struct ndp_end_req - ndp end request
 * @transaction_id: unique transaction identifier
 * @num_ndp_instances: number of ndp instances to be terminated
 * @ndp_ids: pointer to array of ndp_instance_id to be terminated
 *
 */
struct ndp_end_req {
	uint32_t transaction_id;
	uint32_t num_ndp_instances;
	uint32_t *ndp_ids;
};

/**
 * struct peer_ndp_map  - mapping of NDP instances to peer to VDEV
 * @vdev_id: session id of the interface over which ndp is being created
 * @peer_ndi_mac_addr: peer NDI mac address
 * @num_active_ndp_sessions: number of active NDP sessions on the peer
 * @type: NDP end indication type
 * @reason_code: NDP end indication reason code
 * @ndp_instance_id: NDP instance ID
 *
 */
struct peer_ndp_map {
	uint32_t vdev_id;
	struct qdf_mac_addr peer_ndi_mac_addr;
	uint32_t num_active_ndp_sessions;
	enum ndp_end_type type;
	enum ndp_end_reason_code reason_code;
	uint32_t ndp_instance_id;
};

/**
 * struct ndp_end_rsp_event  - firmware response to ndp end request
 * @transaction_id: unique identifier for the request
 * @status: status of operation
 * @reason: reason(opaque to host driver)
 *
 */
struct ndp_end_rsp_event {
	uint32_t transaction_id;
	uint32_t status;
	uint32_t reason;
};

/**
 * struct ndp_end_indication_event - ndp termination notification from FW
 * @num_ndp_ids: number of NDP ids
 * @ndp_map: mapping of NDP instances to peer and vdev
 *
 */
struct ndp_end_indication_event {
	uint32_t num_ndp_ids;
	struct peer_ndp_map ndp_map[];
};

/**
 * struct ndp_schedule_update_req - ndp schedule update request
 * @transaction_id: unique identifier
 * @vdev_id: session id of the interface over which ndp is being created
 * @ndp_instance_id: ndp instance id for which schedule update is requested
 * @ndp_qos: new set of qos parameters
 *
 */
struct ndp_schedule_update_req {
	uint32_t transaction_id;
	uint32_t vdev_id;
	uint32_t ndp_instance_id;
	struct ndp_qos_cfg ndp_qos;
};

/**
 * struct ndp_schedule_update_rsp - ndp schedule update response
 * @transaction_id: unique identifier
 * @vdev_id: session id of the interface over which ndp is being created
 * @status: status of the request
 * @reason: reason code for failure if any
 *
 */
struct ndp_schedule_update_rsp {
	uint32_t transaction_id;
	uint32_t vdev_id;
	uint32_t status;
	uint32_t reason;
};

/**
 * struct ndp_sch_update_event - ndp schedule update indication
 * @vdev_id: vdev id on which ndp schedule update was received
 * @peer_addr: peer for which schedule update was received
 * @flags: reason for sch update
 * @num_channels: num of channels
 * @num_ndp_instances: num of ndp instances
 * @ch: channel info array
 * @ndp_instances: array of ndp instances
 *
 */
struct ndp_sch_update_event {
	uint32_t vdev_id;
	struct qdf_mac_addr peer_addr;
	uint32_t flags;
	uint32_t num_channels;
	uint32_t num_ndp_instances;
	struct ndp_channel_info ch[SIR_NAN_CH_INFO_MAX_CHANNELS];
	uint32_t *ndp_instances;
};

/**
 * struct sme_ndp_peer_ind - ndp peer indication
 * @msg_type: message id
 * @msg_len: message length
 * @session_id: session id
 * @peer_mac_addr: peer mac address
 * @sta_id: station id
 *
 */
struct sme_ndp_peer_ind {
	uint16_t msg_type;
	uint16_t msg_len;
	uint8_t session_id;
	struct qdf_mac_addr peer_mac_addr;
	uint16_t sta_id;
};

#endif /* WLAN_FEATURE_NAN_DATAPATH */

/**
 * struct sir_set_tx_rx_aggregation_size - sets tx rx aggregation size
 * @vdev_id: vdev id of the session
 * @tx_aggregation_size: Tx aggregation size
 * @rx_aggregation_size: Rx aggregation size
 */
struct sir_set_tx_rx_aggregation_size {
	uint8_t vdev_id;
	uint32_t tx_aggregation_size;
	uint32_t rx_aggregation_size;
};

/**
 * struct sir_p2p_lo_start - p2p listen offload start
 * @vdev_id: vdev identifier
 * @ctl_flags: control flag
 * @freq: p2p listen frequency
 * @period: listen offload period
 * @interval: listen offload interval
 * @count: number listen offload intervals
 * @device_types: device types
 * @dev_types_len: device types length
 * @probe_resp_tmplt: probe response template
 * @probe_resp_len: probe response template length
 */
struct sir_p2p_lo_start {
	uint32_t vdev_id;
	uint32_t ctl_flags;
	uint32_t freq;
	uint32_t period;
	uint32_t interval;
	uint32_t count;
	uint8_t  *device_types;
	uint32_t dev_types_len;
	uint8_t  *probe_resp_tmplt;
	uint32_t probe_resp_len;
};

/**
 * struct sir_p2p_lo_event - P2P listen offload stop event
 * @vdev_id: vdev identifier
 * @reason_code: P2P listen offload stop reason
 */
struct sir_p2p_lo_event {
	uint32_t vdev_id;
	uint32_t reason_code;
};

/**
 * struct sir_hal_pwr_dbg_cmd - unit test command parameters
 * @pdev_id: pdev id
 * @module_id: module id
 * @num_args: number of arguments
 * @args: arguments
 */
struct sir_mac_pwr_dbg_cmd {
	uint32_t pdev_id;
	uint32_t module_id;
	uint32_t num_args;
	uint32_t args[MAX_POWER_DBG_ARGS_SUPPORTED];
};

/**
 * struct sme_send_disassoc_frm_req - send disassoc request frame
 * @msg_type: message type
 * @length: length of message
 * @session_id: session id
 * @trans_id: transaction id
 * @peer_mac: peer mac address
 * @reason: reason for disassoc
 * @wait_for_ack: wait for acknowledgment
 **/
 struct sme_send_disassoc_frm_req {
	uint16_t msg_type;
	uint16_t length;
	uint8_t session_id;
	uint16_t trans_id;
	uint8_t peer_mac[6];
	uint16_t reason;
	uint8_t wait_for_ack;
 };

/**
 * struct sme_update_access_policy_vendor_ie - update vendor ie and access
 * policy
 * @msg_type: message id
 * @msg_len: message length
 * @sme_session_id: sme session id
 * @ie: vendor ie
 * @access_policy: access policy for vendor ie
 */
struct sme_update_access_policy_vendor_ie {
	uint16_t msg_type;
	uint16_t length;
	uint32_t sme_session_id;
	uint8_t ie[SIR_MAC_MAX_IE_LENGTH];
	uint8_t access_policy;
};

/**
 * struct sir_encrypt_decrypt_rsp_params - encrypt/decrypt rsp params
 * @vdev_id: vdev id
 * @status: status
 * @data_length: data length
 * @data: data pointer
 */
struct sir_encrypt_decrypt_rsp_params {
	uint32_t vdev_id;
	int32_t status;
	uint32_t data_length;
	uint8_t *data;
};

/**
 * struct sme_tx_fail_cnt_threshold - tx failure count for disconnect to fw
 * @session_id: Session id
 * @tx_fail_cnt_threshold: Tx failure count to do disconnect
 */
struct sme_tx_fail_cnt_threshold {
	uint8_t session_id;
	uint32_t tx_fail_cnt_threshold;
};

/**
 * struct sme_short_retry_limit - transmission retry limit for short frames.
 * @session_id: Session id
 * @short_retry_limit: tranmission retry limit for short frame.
 *
 */
struct sme_short_retry_limit {
	uint8_t session_id;
	uint32_t short_retry_limit;
};

/**
 * struct sme_long_retry_limit - tranmission retry limit for long frames
 * @session_id: Session id
 * @short_retry_limit: tranmission retry limit for long frames.
 *
 */
struct sme_long_retry_limit {
	uint8_t session_id;
	uint32_t long_retry_limit;
};

/**
 * struct sme_sta_inactivity_timeout - set sta_inactivity_timeout
 * @session_id: session Id.
 * @sta_inactivity_timeout: Timeout to disconnect STA after there
 * is no activity.
 */
struct sme_sta_inactivity_timeout {
	uint8_t session_id;
	uint32_t sta_inactivity_timeout;
};

/*
 * struct wow_pulse_mode - WoW Pulse set cmd struct
 * @wow_pulse_enable: enable or disable this feature
 * @wow_pulse_pin: GPIO PIN for Pulse
 * @wow_pulse_interval_low: Pulse interval low
 * @wow_pulse_interval_high: Pulse interval high
 *
 * SME uses this structure to configure wow pulse info
 * and send it to WMA
 */
struct wow_pulse_mode {
	bool                       wow_pulse_enable;
	uint8_t                    wow_pulse_pin;
	uint16_t                   wow_pulse_interval_high;
	uint16_t                   wow_pulse_interval_low;
};

/*
 * struct udp_resp_offload - the basic info structure
 * @vdev_id: vdev id
 * @dest_port: specific UDP dest port
 * @udp_payload_filter: specific UDP payload filter
 * @udp_response_payload: response UDP oayload
 *
 * driver use this structure to configure fw specific
 * udp offload filter and response udp info
 */
struct udp_resp_offload {
	uint32_t   vdev_id;
	uint32_t   enable;
	uint32_t   dest_port;
	char       udp_payload_filter[MAX_LEN_UDP_RESP_OFFLOAD];
	char       udp_response_payload[MAX_LEN_UDP_RESP_OFFLOAD];
};

typedef void (*sme_rcpi_callback)(void *context, struct qdf_mac_addr mac_addr,
				  int32_t rcpi, QDF_STATUS status);
/**
 * struct sme_rcpi_req - structure for querying rcpi info
 * @session_id: session for which rcpi is required
 * @measurement_type: type of measurement from enum rcpi_measurement_type
 * @rcpi_callback: callback function to be invoked for rcpi response
 * @rcpi_context: context info for rcpi callback
 * @mac_addr: peer addr for which rcpi is required
 */
struct sme_rcpi_req {
	uint32_t session_id;
	enum rcpi_measurement_type measurement_type;
	sme_rcpi_callback rcpi_callback;
	void *rcpi_context;
	struct qdf_mac_addr mac_addr;
};

/**
 * struct rsp_stats - arp packet stats
 * @arp_req_enqueue: fw tx count
 * @arp_req_tx_success: tx ack count
 * @arp_req_tx_failure: tx ack fail count
 * @arp_rsp_recvd: rx fw count
 * @out_of_order_arp_rsp_drop_cnt: out of order count
 * @dad_detected: dad detected
 * @connect_status: connection status
 * @ba_session_establishment_status: BA session status
 * @connect_stats_present: connectivity stats present or not
 * @tcp_ack_recvd: tcp syn ack's count
 * @icmpv4_rsp_recvd: icmpv4 responses count
 */
struct rsp_stats {
	uint32_t vdev_id;
	uint32_t arp_req_enqueue;
	uint32_t arp_req_tx_success;
	uint32_t arp_req_tx_failure;
	uint32_t arp_rsp_recvd;
	uint32_t out_of_order_arp_rsp_drop_cnt;
	uint32_t dad_detected;
	uint32_t connect_status;
	uint32_t ba_session_establishment_status;
	bool connect_stats_present;
	uint32_t tcp_ack_recvd;
	uint32_t icmpv4_rsp_recvd;
};

/**
 * struct set_arp_stats_params - set/reset arp stats
 * @vdev_id: session id
 * @flag: enable/disable stats
 * @pkt_type: type of packet(1 - arp)
 * @ip_addr: subnet ipv4 address in case of encrypted packets
 * @pkt_type_bitmap: pkt bitmap
 * @tcp_src_port: tcp src port for pkt tracking
 * @tcp_dst_port: tcp dst port for pkt tracking
 * @icmp_ipv4: target ipv4 address to track ping packets
 * @reserved: reserved
 */
struct set_arp_stats_params {
	uint32_t vdev_id;
	uint8_t flag;
	uint8_t pkt_type;
	uint32_t ip_addr;
	uint32_t pkt_type_bitmap;
	uint32_t tcp_src_port;
	uint32_t tcp_dst_port;
	uint32_t icmp_ipv4;
	uint32_t reserved;
};

/**
 * struct get_arp_stats_params - get arp stats from firmware
 * @pkt_type: packet type(1 - ARP)
 * @vdev_id: session id
 */
struct get_arp_stats_params {
	uint8_t pkt_type;
	uint32_t vdev_id;
};

/**
 * struct sir_del_all_tdls_peers - delete all tdls peers
 * @msg_type: type of message
 * @msg_len: length of message
 * @bssid: bssid of peer device
 */
struct sir_del_all_tdls_peers {
	uint16_t msg_type;
	uint16_t msg_len;
	struct qdf_mac_addr bssid;
	bool disable_tdls_state;
};

/**
 * enum action_filter_type - Type of action frame filter
 * @SME_ACTION_FRAME_RANDOM_MAC_SET: Set filter
 * @SME_ACTION_FRAME_RANDOM_MAC_CLEAR: Clear filter
 */
enum action_filter_type {
	SME_ACTION_FRAME_RANDOM_MAC_SET,
	SME_ACTION_FRAME_RANDOM_MAC_CLEAR,
};

typedef void (*action_frame_random_filter_callback)(bool set_random_addr,
						    void *context);
/**
 * struct action_frame_random_filter - Random mac filter attrs for set/clear
 * @session_id: Session interface
 * @filter_type: Type of filter from action_filter_type
 * @callback: Invoked from wmi
 * @context: Parameter to be used with callback
 * @mac_addr: Random mac addr for which filter is to be set
 * @freq: Channel frequency
 */
struct action_frame_random_filter {
	uint32_t session_id;
	enum action_filter_type filter_type;
	action_frame_random_filter_callback callback;
	void *context;
	uint8_t mac_addr[QDF_MAC_ADDR_SIZE];
	uint32_t freq;
};

/**
 * struct chain_rssi_result - chain rssi result
 * @chain_rssi: chain rssi result
 */
struct chain_rssi_result {
	#define CHAIN_RSSI_NUM  8
	uint32_t chain_rssi[CHAIN_RSSI_NUM];
};

/**
 * struct get_chain_rssi_req_params - get chain rssi req params
 * @peer_macaddr: specific peer mac address
 * @session_id: session id
 */
struct get_chain_rssi_req_params {
	struct qdf_mac_addr peer_macaddr;
	uint8_t session_id;
};

struct INTERF_RSP {
	uint8_t interf_type;
	uint16_t interf_min_freq;
	uint16_t interf_max_freq;
};

#define MAX_INTERF 10 /* 5 categories x (lower + upper) bands */
#define MAX_NUM_BINS 520
#define MAX_SPECTRAL_CHAINS  4
struct INTERF_SRC_RSP {
	uint16_t count;
	struct INTERF_RSP interf[MAX_INTERF];
};

struct samp_msg_data {
	int16_t     spectral_data_len;
	int16_t     spectral_data_len_sec80;
	int16_t     spectral_rssi;
	int16_t     spectral_rssi_sec80;
	int8_t      spectral_combined_rssi;
	int8_t      spectral_upper_rssi;
	int8_t      spectral_lower_rssi;
	int8_t      spectral_chain_ctl_rssi[MAX_SPECTRAL_CHAINS];
	int8_t      spectral_chain_ext_rssi[MAX_SPECTRAL_CHAINS];
	uint8_t     spectral_max_scale;
	int16_t     spectral_bwinfo;
	int32_t     spectral_tstamp;
	int16_t     spectral_max_index;
	int16_t     spectral_max_index_sec80;
	int16_t     spectral_max_mag;
	int16_t     spectral_max_mag_sec80;
	uint8_t     spectral_max_exp;
	int32_t     spectral_last_tstamp;
	int16_t     spectral_upper_max_index;
	int16_t     spectral_lower_max_index;
	uint8_t     spectral_nb_upper;
	uint8_t     spectral_nb_lower;
	uint16_t    bin_pwr_count;

	uint8_t    lb_edge_extrabins;
	uint8_t    rb_edge_extrabins;

	uint16_t   bin_pwr_count_sec80;
	uint8_t    bin_pwr[MAX_NUM_BINS];
	uint8_t    bin_pwr_sec80[MAX_NUM_BINS];
	struct INTERF_SRC_RSP interf_list;
	int16_t    noise_floor;
	int16_t    noise_floor_sec80;
	uint32_t   ch_width;
};

enum dcs_int_type {
	SPECTRAL_DCS_INT_NONE,
	SPECTRAL_DCS_INT_CW,
	SPECTRAL_DCS_INT_WIFI
};

/**
 * struct spectral_samp_msg - FFT sampling data
 * @signature: flag indicating it is a samp message
 * @freq: frequency of the samplings
 * @vhtop_ch_freq_seg1: VHT channel frequency segment 1
 * @vhtop_ch_freq_seg2: VHT channel frequency segment 2
 * @freq_loading: spectral scan frequency loading
 * @dcs_enabled: if DCS is enabled
 * @int_type: DCS interface type
 * @macaddr: interface mac address
 * @samp_data: sampling data
 */
struct spectral_samp_msg {
	uint32_t      signature;
	uint16_t      freq;
	uint16_t      vhtop_ch_freq_seg1;
	uint16_t      vhtop_ch_freq_seg2;
	uint16_t      freq_loading;
	uint8_t       dcs_enabled;
	enum dcs_int_type   int_type;
	uint8_t       macaddr[6];
	struct samp_msg_data samp_data;
};

/**
 * sir_sme_rx_aggr_hole_ind - sme rx aggr hole indication
 * @hole_cnt: num of holes detected
 * @hole_info_array: hole info
 */
struct sir_sme_rx_aggr_hole_ind {
	uint32_t hole_cnt;
	uint32_t hole_info_array[];
};

/**
 * struct sir_set_rx_reorder_timeout_val - rx reorder timeout
 * @rx_timeout_pri: reorder timeout for AC
 *                  rx_timeout_pri[0] : AC_VO
 *                  rx_timeout_pri[1] : AC_VI
 *                  rx_timeout_pri[2] : AC_BE
 *                  rx_timeout_pri[3] : AC_BK
 */
struct sir_set_rx_reorder_timeout_val {
	uint32_t rx_timeout_pri[4];
};

/**
 * struct sir_peer_set_rx_blocksize - set rx blocksize
 * @vdev_id: vdev id
 * @peer_macaddr: peer mac address
 * @rx_block_ack_win_limit: windows size limitation
 */
struct sir_peer_set_rx_blocksize {
	uint32_t vdev_id;
	struct qdf_mac_addr peer_macaddr;
	uint32_t rx_block_ack_win_limit;
};

/**
 * struct sir_rssi_disallow_lst - Structure holding Rssi based avoid candidate
 * list
 * @node: Node pointer
 * @bssid: BSSID of the AP
 * @retry_delay: Retry delay received during last rejection in ms
 * @ expected_rssi: RSSI at which STA can initate
 * @time_during_rejection: Timestamp during last rejection in millisec
 */
struct sir_rssi_disallow_lst {
	qdf_list_node_t node;
	struct qdf_mac_addr bssid;
	uint32_t retry_delay;
	int8_t expected_rssi;
	qdf_time_t time_during_rejection;
};

/*
 * struct scan_chan_info - channel info
 * @freq: radio frequence
 * @cmd flag: cmd flag
 * @noise_floor: noise floor
 * @cycle_count: cycle count
 * @rx_clear_count: rx clear count
 * @tx_frame_count: TX frame count
 * @clock_freq: clock frequency MHZ
 */
struct scan_chan_info {
	uint32_t freq;
	uint32_t cmd_flag;
	uint32_t noise_floor;
	uint32_t cycle_count;
	uint32_t rx_clear_count;
	uint32_t tx_frame_count;
	uint32_t clock_freq;
};

/**
 * struct sir_limit_off_chan - limit off-channel command parameters
 * @vdev_id: vdev id
 * @is_tos_active: status of the traffic (active/inactive)
 * @max_off_chan_time: max allowed off channel time
 * @rest_time: home channel time
 * @skip_dfs_chans: skip dfs channels during scan
 */
struct sir_limit_off_chan {
	uint8_t vdev_id;
	bool is_tos_active;
	uint32_t max_off_chan_time;
	uint32_t rest_time;
	bool skip_dfs_chans;
};

typedef void (*roam_scan_stats_cb)(void *context,
<<<<<<< HEAD
				  struct wmi_roam_scan_stats_res *res);
=======
				   struct wmi_roam_scan_stats_res *res);
>>>>>>> e2d6f5af

/**
 * struct sir_roam_scan_stats - Stores roam scan context
 * @vdev_id: vdev id
 * @cb: callback to be invoked for roam scan stats response
 * @context: context of callback
 */
struct sir_roam_scan_stats {
	uint32_t vdev_id;
	roam_scan_stats_cb cb;
	void *context;
};

#endif /* __SIR_API_H */<|MERGE_RESOLUTION|>--- conflicted
+++ resolved
@@ -8468,11 +8468,7 @@
 };
 
 typedef void (*roam_scan_stats_cb)(void *context,
-<<<<<<< HEAD
-				  struct wmi_roam_scan_stats_res *res);
-=======
 				   struct wmi_roam_scan_stats_res *res);
->>>>>>> e2d6f5af
 
 /**
  * struct sir_roam_scan_stats - Stores roam scan context
