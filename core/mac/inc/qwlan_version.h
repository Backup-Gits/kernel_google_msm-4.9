/*
 * Copyright (c) 2012-2016 The Linux Foundation. All rights reserved.
 *
 * Previously licensed under the ISC license by Qualcomm Atheros, Inc.
 *
 *
 * Permission to use, copy, modify, and/or distribute this software for
 * any purpose with or without fee is hereby granted, provided that the
 * above copyright notice and this permission notice appear in all
 * copies.
 *
 * THE SOFTWARE IS PROVIDED "AS IS" AND THE AUTHOR DISCLAIMS ALL
 * WARRANTIES WITH REGARD TO THIS SOFTWARE INCLUDING ALL IMPLIED
 * WARRANTIES OF MERCHANTABILITY AND FITNESS. IN NO EVENT SHALL THE
 * AUTHOR BE LIABLE FOR ANY SPECIAL, DIRECT, INDIRECT, OR CONSEQUENTIAL
 * DAMAGES OR ANY DAMAGES WHATSOEVER RESULTING FROM LOSS OF USE, DATA OR
 * PROFITS, WHETHER IN AN ACTION OF CONTRACT, NEGLIGENCE OR OTHER
 * TORTIOUS ACTION, ARISING OUT OF OR IN CONNECTION WITH THE USE OR
 * PERFORMANCE OF THIS SOFTWARE.
 */

/*
 * This file was originally distributed by Qualcomm Atheros, Inc.
 * under proprietary terms before Copyright ownership was assigned
 * to the Linux Foundation.
 */

#ifndef QWLAN_VERSION_H
#define QWLAN_VERSION_H
/*===========================================================================

   FILE:
   qwlan_version.h

   BRIEF DESCRIPTION:
   WLAN Host Version file.
   Build number automaticly updated by build scripts.

   ===========================================================================*/

#define QWLAN_VERSION_MAJOR            5
#define QWLAN_VERSION_MINOR            3
#define QWLAN_VERSION_PATCH            1
<<<<<<< HEAD
#define QWLAN_VERSION_EXTRA            "R"
#define QWLAN_VERSION_BUILD            1

#define QWLAN_VERSIONSTR               "5.3.1.1R"
=======
#define QWLAN_VERSION_EXTRA            "T"
#define QWLAN_VERSION_BUILD            1

#define QWLAN_VERSIONSTR               "5.3.1.1T.2"
>>>>>>> e2d6f5af

#endif /* QWLAN_VERSION_H */<|MERGE_RESOLUTION|>--- conflicted
+++ resolved
@@ -41,16 +41,9 @@
 #define QWLAN_VERSION_MAJOR            5
 #define QWLAN_VERSION_MINOR            3
 #define QWLAN_VERSION_PATCH            1
-<<<<<<< HEAD
-#define QWLAN_VERSION_EXTRA            "R"
-#define QWLAN_VERSION_BUILD            1
-
-#define QWLAN_VERSIONSTR               "5.3.1.1R"
-=======
 #define QWLAN_VERSION_EXTRA            "T"
 #define QWLAN_VERSION_BUILD            1
 
 #define QWLAN_VERSIONSTR               "5.3.1.1T.2"
->>>>>>> e2d6f5af
 
 #endif /* QWLAN_VERSION_H */