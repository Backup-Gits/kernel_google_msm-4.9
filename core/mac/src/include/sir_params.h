/*
 * Copyright (c) 2012-2018 The Linux Foundation. All rights reserved.
 *
 * Previously licensed under the ISC license by Qualcomm Atheros, Inc.
 *
 *
 * Permission to use, copy, modify, and/or distribute this software for
 * any purpose with or without fee is hereby granted, provided that the
 * above copyright notice and this permission notice appear in all
 * copies.
 *
 * THE SOFTWARE IS PROVIDED "AS IS" AND THE AUTHOR DISCLAIMS ALL
 * WARRANTIES WITH REGARD TO THIS SOFTWARE INCLUDING ALL IMPLIED
 * WARRANTIES OF MERCHANTABILITY AND FITNESS. IN NO EVENT SHALL THE
 * AUTHOR BE LIABLE FOR ANY SPECIAL, DIRECT, INDIRECT, OR CONSEQUENTIAL
 * DAMAGES OR ANY DAMAGES WHATSOEVER RESULTING FROM LOSS OF USE, DATA OR
 * PROFITS, WHETHER IN AN ACTION OF CONTRACT, NEGLIGENCE OR OTHER
 * TORTIOUS ACTION, ARISING OUT OF OR IN CONNECTION WITH THE USE OR
 * PERFORMANCE OF THIS SOFTWARE.
 */

/*
 * This file was originally distributed by Qualcomm Atheros, Inc.
 * under proprietary terms before Copyright ownership was assigned
 * to the Linux Foundation.
 */

/*
 * This file sir_params.h contains the common parameter definitions, which
 * are not dependent on threadX API. These can be used by all Firmware
 * modules.
 *
 * Author:      Sandesh Goel
 * Date:        04/13/2002
 * History:-
 * Date            Modified by    Modification Information
 * --------------------------------------------------------------------
 */

#ifndef __SIRPARAMS_H
#define __SIRPARAMS_H

#include "sir_types.h"

#define WAKELOCK_DURATION_RECOMMENDED	1000
#define WAKELOCK_DURATION_MAX		3000


#define SYSTEM_TIME_MSEC_TO_USEC      1000
#define SYSTEM_TIME_SEC_TO_MSEC       1000
#define SYSTEM_TIME_NSEC_TO_USEC      1000

/*
 * Following time is used to program WOW_TIMER_PATTERN to FW so that FW will
 * wake host up to do graceful disconnect in case PEER remains un-authorized
 * for this long.
 */
#define SIR_INSTALL_KEY_TIMEOUT_SEC      70
#define SIR_INSTALL_KEY_TIMEOUT_MS       \
			(SIR_INSTALL_KEY_TIMEOUT_SEC * SYSTEM_TIME_SEC_TO_MSEC)

/* defines for WPS config states */
#define       SAP_WPS_DISABLED             0
#define       SAP_WPS_ENABLED_UNCONFIGURED 1
#define       SAP_WPS_ENABLED_CONFIGURED   2


/* Firmware wide constants */

#define SIR_MAX_PACKET_SIZE     512
#define SIR_MAX_NUM_CHANNELS    64
#define SIR_MAX_NUM_STA_IN_IBSS 16
#define SIR_ESE_MAX_MEAS_IE_REQS   8

typedef enum {
	PHY_SINGLE_CHANNEL_CENTERED = 0,        /* 20MHz IF bandwidth centered on IF carrier */
	PHY_DOUBLE_CHANNEL_LOW_PRIMARY = 1,     /* 40MHz IF bandwidth with lower 20MHz supporting the primary channel */
	PHY_DOUBLE_CHANNEL_HIGH_PRIMARY = 3,    /* 40MHz IF bandwidth with higher 20MHz supporting the primary channel */
	PHY_QUADRUPLE_CHANNEL_20MHZ_LOW_40MHZ_CENTERED = 4,     /* 20/40MHZ offset LOW 40/80MHZ offset CENTERED */
	PHY_QUADRUPLE_CHANNEL_20MHZ_CENTERED_40MHZ_CENTERED = 5,        /* 20/40MHZ offset CENTERED 40/80MHZ offset CENTERED */
	PHY_QUADRUPLE_CHANNEL_20MHZ_HIGH_40MHZ_CENTERED = 6,    /* 20/40MHZ offset HIGH 40/80MHZ offset CENTERED */
	PHY_QUADRUPLE_CHANNEL_20MHZ_LOW_40MHZ_LOW = 7,  /* 20/40MHZ offset LOW 40/80MHZ offset LOW */
	PHY_QUADRUPLE_CHANNEL_20MHZ_HIGH_40MHZ_LOW = 8, /* 20/40MHZ offset HIGH 40/80MHZ offset LOW */
	PHY_QUADRUPLE_CHANNEL_20MHZ_LOW_40MHZ_HIGH = 9, /* 20/40MHZ offset LOW 40/80MHZ offset HIGH */
	PHY_QUADRUPLE_CHANNEL_20MHZ_HIGH_40MHZ_HIGH = 10,       /* 20/40MHZ offset-HIGH 40/80MHZ offset HIGH */
	PHY_CHANNEL_BONDING_STATE_MAX = 11
} ePhyChanBondState;

#define MAX_BONDED_CHANNELS 8

typedef enum {
	MCC = 0,
	P2P = 1,
	DOT11AC = 2,
	SLM_SESSIONIZATION = 3,
	DOT11AC_OPMODE = 4,
	SAP32STA = 5,
	TDLS = 6,
	P2P_GO_NOA_DECOUPLE_INIT_SCAN = 7,
	WLANACTIVE_OFFLOAD = 8,
#ifdef FEATURE_WLAN_EXTSCAN
	EXTENDED_SCAN = 9,
#endif
#ifdef FEATURE_WLAN_SCAN_PNO
	PNO = 10,
#endif
#ifdef WLAN_FEATURE_NAN
	NAN = 11,
#endif
	RTT = 12,
	WOW = 22,
	WLAN_ROAM_SCAN_OFFLOAD = 23,
	IBSS_HEARTBEAT_OFFLOAD = 26,
	WLAN_PERIODIC_TX_PTRN = 28,
#ifdef FEATURE_WLAN_TDLS
	ADVANCE_TDLS = 29,
	TDLS_OFF_CHANNEL = 30,
#endif
	/* MAX_FEATURE_SUPPORTED = 128 */
} placeHolderInCapBitmap;

typedef enum eSriLinkState {
	eSIR_LINK_IDLE_STATE = 0,
	eSIR_LINK_PREASSOC_STATE = 1,
	eSIR_LINK_POSTASSOC_STATE = 2,
	eSIR_LINK_AP_STATE = 3,
	eSIR_LINK_IBSS_STATE = 4,
	eSIR_LINK_DOWN_STATE = 5,
} tSirLinkState;

/* / Message queue structure used across Sirius project. */
/* / NOTE: this structure should be multiples of a word size (4bytes) */
/* / as this is used in tx_queue where it expects to be multiples of 4 bytes. */
typedef struct sSirMsgQ {
	uint16_t type;
	/*
	 * This field can be used as sequence number/dialog token for matching
	 * requests and responses.
	 */
	uint16_t reserved;
	/**
	 * Based on the type either a bodyptr pointer into
	 * memory or bodyval as a 32 bit data is used.
	 * bodyptr: is always a freeable pointer, one should always
	 * make sure that bodyptr is always freeable.
	 *
	 * Messages should use either bodyptr or bodyval; not both !!!.
	 */
	void *bodyptr;
	uint32_t bodyval;

	/*
	 * Some messages provide a callback function.  The function signature
	 * must be agreed upon between the two entities exchanging the message
	 */
	void *callback;

} tSirMsgQ, *tpSirMsgQ;

/* / Mailbox Message Structure Define */
typedef struct sSirMbMsg {
	uint16_t type;

	/**
	 * This length includes 4 bytes of header, that is,
	 * 2 bytes type + 2 bytes msgLen + n*4 bytes of data.
	 * This field is byte length.
	 */
	uint16_t msgLen;

	/**
	 * This is the first data word in the mailbox message.
	 * It is followed by n words of data.
	 * NOTE: data[1] is not a place holder to store data
	 * instead to dereference the message body.
	 */
	uint32_t data[1];
} tSirMbMsg, *tpSirMbMsg;

/* / Mailbox Message Structure for P2P */
typedef struct sSirMbMsgP2p {
	uint16_t type;

	/**
	 * This length includes 4 bytes of header, that is,
	 * 2 bytes type + 2 bytes msgLen + n*4 bytes of data.
	 * This field is byte length.
	 */
	uint16_t msgLen;

	uint8_t sessionId;
	uint8_t noack;
	uint16_t wait;
	uint16_t channel_freq;
	uint32_t scan_id;

	/**
	 * This is the first data word in the mailbox message.
	 * It is followed by n words of data.
	 * NOTE: data[1] is not a place holder to store data
	 * instead to dereference the message body.
	 */
	uint32_t data[1];
} tSirMbMsgP2p, *tpSirMbMsgP2p;

/* ******************************************* *
*                                             *
*         SIRIUS MESSAGE TYPES                *
*                                             *
* ******************************************* */

/*
 * The following message types have bounds defined for each module for
 * inter thread/module communications.
 * Each module will get 256 message types in total.
 * Note that message type definitions for mailbox messages for
 * communication with Host are in wni_api.h file.
 *
 * Any addition/deletion to this message list should also be
 * reflected in the halUtil_getMsgString() routine.
 */

/* HAL message types */
#define SIR_HAL_MSG_TYPES_BEGIN            (SIR_HAL_MODULE_ID << 8)
#define SIR_HAL_ITC_MSG_TYPES_BEGIN        (SIR_HAL_MSG_TYPES_BEGIN+0x20)
#define SIR_HAL_RADAR_DETECTED_IND         SIR_HAL_ITC_MSG_TYPES_BEGIN

/*
 * New Taurus related messages
 */
#define SIR_HAL_ADD_STA_REQ                (SIR_HAL_ITC_MSG_TYPES_BEGIN + 1)
#define SIR_HAL_ADD_STA_RSP                (SIR_HAL_ITC_MSG_TYPES_BEGIN + 2)
#define SIR_HAL_DELETE_STA_REQ             (SIR_HAL_ITC_MSG_TYPES_BEGIN + 3)
#define SIR_HAL_DELETE_STA_RSP             (SIR_HAL_ITC_MSG_TYPES_BEGIN + 4)
#define SIR_HAL_ADD_BSS_REQ                (SIR_HAL_ITC_MSG_TYPES_BEGIN + 5)
#define SIR_HAL_ADD_BSS_RSP                (SIR_HAL_ITC_MSG_TYPES_BEGIN + 6)
#define SIR_HAL_DELETE_BSS_REQ             (SIR_HAL_ITC_MSG_TYPES_BEGIN + 7)
#define SIR_HAL_DELETE_BSS_RSP             (SIR_HAL_ITC_MSG_TYPES_BEGIN + 8)
#define SIR_HAL_INIT_SCAN_REQ              (SIR_HAL_ITC_MSG_TYPES_BEGIN + 9)
#define SIR_HAL_INIT_SCAN_RSP              (SIR_HAL_ITC_MSG_TYPES_BEGIN + 10)
#define SIR_HAL_START_SCAN_REQ             (SIR_HAL_ITC_MSG_TYPES_BEGIN + 11)
#define SIR_HAL_START_SCAN_RSP             (SIR_HAL_ITC_MSG_TYPES_BEGIN + 12)
#define SIR_HAL_END_SCAN_REQ               (SIR_HAL_ITC_MSG_TYPES_BEGIN + 13)
#define SIR_HAL_END_SCAN_RSP               (SIR_HAL_ITC_MSG_TYPES_BEGIN + 14)
#define SIR_HAL_FINISH_SCAN_REQ            (SIR_HAL_ITC_MSG_TYPES_BEGIN + 15)
#define SIR_HAL_FINISH_SCAN_RSP            (SIR_HAL_ITC_MSG_TYPES_BEGIN + 16)
#define SIR_HAL_SEND_BEACON_REQ            (SIR_HAL_ITC_MSG_TYPES_BEGIN + 17)

#define SIR_HAL_SET_BSSKEY_REQ             (SIR_HAL_ITC_MSG_TYPES_BEGIN + 18)
#define SIR_HAL_SET_BSSKEY_RSP             (SIR_HAL_ITC_MSG_TYPES_BEGIN + 19)
#define SIR_HAL_SET_STAKEY_REQ             (SIR_HAL_ITC_MSG_TYPES_BEGIN + 20)
#define SIR_HAL_SET_STAKEY_RSP             (SIR_HAL_ITC_MSG_TYPES_BEGIN + 21)
#define SIR_HAL_UPDATE_EDCA_PROFILE_IND    (SIR_HAL_ITC_MSG_TYPES_BEGIN + 22)

#define SIR_HAL_UPDATE_BEACON_IND          (SIR_HAL_ITC_MSG_TYPES_BEGIN + 23)
#define SIR_HAL_UPDATE_CF_IND              (SIR_HAL_ITC_MSG_TYPES_BEGIN + 24)
#define SIR_HAL_CHNL_SWITCH_REQ            (SIR_HAL_ITC_MSG_TYPES_BEGIN + 25)
#define SIR_HAL_ADD_TS_REQ                 (SIR_HAL_ITC_MSG_TYPES_BEGIN + 26)
#define SIR_HAL_DEL_TS_REQ                 (SIR_HAL_ITC_MSG_TYPES_BEGIN + 27)

#define SIR_HAL_MISSED_BEACON_IND          (SIR_HAL_ITC_MSG_TYPES_BEGIN + 34)

#define SIR_HAL_SWITCH_CHANNEL_RSP         (SIR_HAL_ITC_MSG_TYPES_BEGIN + 35)
#define SIR_HAL_PWR_SAVE_CFG               (SIR_HAL_ITC_MSG_TYPES_BEGIN + 36)

#define SIR_HAL_REGISTER_PE_CALLBACK       (SIR_HAL_ITC_MSG_TYPES_BEGIN + 37)

#define SIR_HAL_IBSS_STA_ADD               (SIR_HAL_ITC_MSG_TYPES_BEGIN + 43)
#define SIR_HAL_TIMER_ADJUST_ADAPTIVE_THRESHOLD_IND \
					   (SIR_HAL_ITC_MSG_TYPES_BEGIN + 44)
#define SIR_HAL_SET_LINK_STATE             (SIR_HAL_ITC_MSG_TYPES_BEGIN + 45)
#define SIR_HAL_DELETE_BSS_HO_FAIL_REQ     (SIR_HAL_ITC_MSG_TYPES_BEGIN + 46)
#define SIR_HAL_DELETE_BSS_HO_FAIL_RSP     (SIR_HAL_ITC_MSG_TYPES_BEGIN + 47)

/*
 * (SIR_HAL_ITC_MSG_TYPES_BEGIN + 48) to
 * (SIR_HAL_ITC_MSG_TYPES_BEGIN + 57) are unused
 */

#define SIR_HAL_SET_STA_BCASTKEY_REQ       (SIR_HAL_ITC_MSG_TYPES_BEGIN + 58)
#define SIR_HAL_SET_STA_BCASTKEY_RSP       (SIR_HAL_ITC_MSG_TYPES_BEGIN + 59)
#define SIR_HAL_ADD_TS_RSP                 (SIR_HAL_ITC_MSG_TYPES_BEGIN + 60)
#define SIR_HAL_DPU_MIC_ERROR              (SIR_HAL_ITC_MSG_TYPES_BEGIN + 61)
#define SIR_HAL_TIMER_CHIP_MONITOR_TIMEOUT (SIR_HAL_ITC_MSG_TYPES_BEGIN + 63)
#define SIR_HAL_TIMER_TRAFFIC_ACTIVITY_REQ (SIR_HAL_ITC_MSG_TYPES_BEGIN + 64)
#define SIR_HAL_TIMER_ADC_RSSI_STATS       (SIR_HAL_ITC_MSG_TYPES_BEGIN + 65)
/* (SIR_HAL_ITC_MSG_TYPES_BEGIN + 66) is unused */
#define SIR_HAL_SET_MIMOPS_REQ             (SIR_HAL_ITC_MSG_TYPES_BEGIN + 67)
#define SIR_HAL_SET_MIMOPS_RSP             (SIR_HAL_ITC_MSG_TYPES_BEGIN + 68)
#define SIR_HAL_SYS_READY_IND              (SIR_HAL_ITC_MSG_TYPES_BEGIN + 69)
#define SIR_HAL_SET_TX_POWER_REQ           (SIR_HAL_ITC_MSG_TYPES_BEGIN + 70)
#define SIR_HAL_SET_TX_POWER_RSP           (SIR_HAL_ITC_MSG_TYPES_BEGIN + 71)
#define SIR_HAL_GET_TX_POWER_REQ           (SIR_HAL_ITC_MSG_TYPES_BEGIN + 72)
#define SIR_HAL_GET_TX_POWER_RSP           (SIR_HAL_ITC_MSG_TYPES_BEGIN + 73)
#define SIR_HAL_GET_NOISE_RSP              (SIR_HAL_ITC_MSG_TYPES_BEGIN + 74)

/* Messages to support transmit_halt and transmit_resume */
#define SIR_HAL_TRANSMISSION_CONTROL_IND   (SIR_HAL_ITC_MSG_TYPES_BEGIN + 75)

#define SIR_HAL_LOW_RSSI_IND               (SIR_HAL_ITC_MSG_TYPES_BEGIN + 80)
#define SIR_HAL_BEACON_FILTER_IND          (SIR_HAL_ITC_MSG_TYPES_BEGIN + 81)
/* / PE <-> HAL WOWL messages */
#define SIR_HAL_WOW_ADD_PTRN               (SIR_HAL_ITC_MSG_TYPES_BEGIN + 82)
#define SIR_HAL_WOW_DEL_PTRN               (SIR_HAL_ITC_MSG_TYPES_BEGIN + 83)
#define SIR_HAL_WOWL_ENTER_REQ             (SIR_HAL_ITC_MSG_TYPES_BEGIN + 84)
#define SIR_HAL_WOWL_ENTER_RSP             (SIR_HAL_ITC_MSG_TYPES_BEGIN + 85)
#define SIR_HAL_WOWL_EXIT_REQ              (SIR_HAL_ITC_MSG_TYPES_BEGIN + 86)
#define SIR_HAL_WOWL_EXIT_RSP              (SIR_HAL_ITC_MSG_TYPES_BEGIN + 87)
/* / PE <-> HAL statistics messages */
#define SIR_HAL_GET_STATISTICS_REQ         (SIR_HAL_ITC_MSG_TYPES_BEGIN + 88)
#define SIR_HAL_GET_STATISTICS_RSP         (SIR_HAL_ITC_MSG_TYPES_BEGIN + 89)
#define SIR_HAL_SET_KEY_DONE               (SIR_HAL_ITC_MSG_TYPES_BEGIN + 90)

/* / PE <-> HAL BTC messages */
#define SIR_HAL_BTC_SET_CFG                (SIR_HAL_ITC_MSG_TYPES_BEGIN + 91)
/* (SIR_HAL_ITC_MSG_TYPES_BEGIN + 92) is unused */
#define SIR_HAL_HANDLE_FW_MBOX_RSP         (SIR_HAL_ITC_MSG_TYPES_BEGIN + 93)
#define SIR_HAL_SEND_PROBE_RSP_TMPL        (SIR_HAL_ITC_MSG_TYPES_BEGIN + 94)

/* PE <-> HAL addr2 mismatch message */
#define SIR_LIM_ADDR2_MISS_IND             (SIR_HAL_ITC_MSG_TYPES_BEGIN + 95)
#ifdef FEATURE_OEM_DATA_SUPPORT
/* PE <-> HAL OEM_DATA RELATED MESSAGES */
#define SIR_HAL_START_OEM_DATA_REQ         (SIR_HAL_ITC_MSG_TYPES_BEGIN + 96)
#define SIR_HAL_START_OEM_DATA_RSP         (SIR_HAL_ITC_MSG_TYPES_BEGIN + 97)
#endif

#define SIR_HAL_SET_MAX_TX_POWER_REQ       (SIR_HAL_ITC_MSG_TYPES_BEGIN + 98)
#define SIR_HAL_SET_MAX_TX_POWER_RSP       (SIR_HAL_ITC_MSG_TYPES_BEGIN + 99)

/* / PE <-> HAL Host Offload message */
#define SIR_HAL_SET_HOST_OFFLOAD           (SIR_HAL_ITC_MSG_TYPES_BEGIN + 100)

#define SIR_HAL_ADD_STA_SELF_REQ           (SIR_HAL_ITC_MSG_TYPES_BEGIN + 101)
#define SIR_HAL_ADD_STA_SELF_RSP           (SIR_HAL_ITC_MSG_TYPES_BEGIN + 102)
#define SIR_HAL_DEL_STA_SELF_REQ           (SIR_HAL_ITC_MSG_TYPES_BEGIN + 103)
#define SIR_HAL_DEL_STA_SELF_RSP           (SIR_HAL_ITC_MSG_TYPES_BEGIN + 104)

#define SIR_HAL_CFG_RXP_FILTER_REQ         (SIR_HAL_ITC_MSG_TYPES_BEGIN + 106)

#define SIR_HAL_AGGR_ADD_TS_REQ            (SIR_HAL_ITC_MSG_TYPES_BEGIN + 107)
#define SIR_HAL_AGGR_ADD_TS_RSP            (SIR_HAL_ITC_MSG_TYPES_BEGIN + 108)
#define SIR_HAL_AGGR_QOS_REQ               (SIR_HAL_ITC_MSG_TYPES_BEGIN + 109)
#define SIR_HAL_AGGR_QOS_RSP               (SIR_HAL_ITC_MSG_TYPES_BEGIN + 110)

/* P2P <-> HAL P2P msg */
#define SIR_HAL_SET_P2P_GO_NOA_REQ         (SIR_HAL_ITC_MSG_TYPES_BEGIN + 111)
#define SIR_HAL_P2P_NOA_ATTR_IND           (SIR_HAL_ITC_MSG_TYPES_BEGIN + 112)
#define SIR_HAL_P2P_NOA_START_IND          (SIR_HAL_ITC_MSG_TYPES_BEGIN + 113)

#define SIR_HAL_SET_LINK_STATE_RSP         (SIR_HAL_ITC_MSG_TYPES_BEGIN + 114)

#define SIR_HAL_WLAN_SUSPEND_IND           (SIR_HAL_ITC_MSG_TYPES_BEGIN + 115)
#define SIR_HAL_WLAN_RESUME_REQ            (SIR_HAL_ITC_MSG_TYPES_BEGIN + 116)

/* / PE <-> HAL Keep Alive message */
#define SIR_HAL_SET_KEEP_ALIVE             (SIR_HAL_ITC_MSG_TYPES_BEGIN + 117)

#ifdef WLAN_NS_OFFLOAD
#define SIR_HAL_SET_NS_OFFLOAD             (SIR_HAL_ITC_MSG_TYPES_BEGIN + 118)
#endif /* WLAN_NS_OFFLOAD */

#ifdef FEATURE_WLAN_SCAN_PNO
#define SIR_HAL_SET_PNO_REQ                (SIR_HAL_ITC_MSG_TYPES_BEGIN + 119)
#endif /* FEATURE_WLAN_SCAN_PNO */

#define SIR_HAL_SOC_ANTENNA_MODE_REQ        (SIR_HAL_ITC_MSG_TYPES_BEGIN + 120)
#define SIR_HAL_SOC_ANTENNA_MODE_RESP       (SIR_HAL_ITC_MSG_TYPES_BEGIN + 121)

/* (SIR_HAL_ITC_MSG_TYPES_BEGIN + 122) is unused */

#ifdef WLAN_FEATURE_PACKET_FILTERING
#define SIR_HAL_8023_MULTICAST_LIST_REQ \
					   (SIR_HAL_ITC_MSG_TYPES_BEGIN + 123)
#define SIR_HAL_RECEIVE_FILTER_SET_FILTER_REQ \
					   (SIR_HAL_ITC_MSG_TYPES_BEGIN + 124)
#define SIR_HAL_PACKET_COALESCING_FILTER_MATCH_COUNT_REQ \
					   (SIR_HAL_ITC_MSG_TYPES_BEGIN + 125)
#define SIR_HAL_PACKET_COALESCING_FILTER_MATCH_COUNT_RSP \
					   (SIR_HAL_ITC_MSG_TYPES_BEGIN + 126)
#define SIR_HAL_RECEIVE_FILTER_CLEAR_FILTER_REQ \
					   (SIR_HAL_ITC_MSG_TYPES_BEGIN + 127)
#endif /* WLAN_FEATURE_PACKET_FILTERING */

/* (SIR_HAL_ITC_MSG_TYPES_BEGIN + 128) is unused */

#ifdef WLAN_FEATURE_GTK_OFFLOAD
#define SIR_HAL_GTK_OFFLOAD_REQ            (SIR_HAL_ITC_MSG_TYPES_BEGIN + 129)
#define SIR_HAL_GTK_OFFLOAD_GETINFO_REQ    (SIR_HAL_ITC_MSG_TYPES_BEGIN + 130)
#define SIR_HAL_GTK_OFFLOAD_GETINFO_RSP    (SIR_HAL_ITC_MSG_TYPES_BEGIN + 131)
#endif /* WLAN_FEATURE_GTK_OFFLOAD */

#ifdef FEATURE_WLAN_ESE
#define SIR_HAL_TSM_STATS_REQ              (SIR_HAL_ITC_MSG_TYPES_BEGIN + 132)
#define SIR_HAL_TSM_STATS_RSP              (SIR_HAL_ITC_MSG_TYPES_BEGIN + 133)
#endif

#define SIR_HAL_SET_TM_LEVEL_REQ           (SIR_HAL_ITC_MSG_TYPES_BEGIN + 134)

#define SIR_HAL_UPDATE_OP_MODE             (SIR_HAL_ITC_MSG_TYPES_BEGIN + 135)

#ifdef FEATURE_WLAN_TDLS
/* / PE <-> HAL TDLS messages */
#define SIR_HAL_TDLS_LINK_ESTABLISH        (SIR_HAL_ITC_MSG_TYPES_BEGIN + 136)
#define SIR_HAL_TDLS_LINK_TEARDOWN         (SIR_HAL_ITC_MSG_TYPES_BEGIN + 137)
#endif
#define SIR_HAL_ROAM_SCAN_OFFLOAD_REQ      (SIR_HAL_ITC_MSG_TYPES_BEGIN + 138)

#define SIR_HAL_TRAFFIC_STATS_IND          (SIR_HAL_ITC_MSG_TYPES_BEGIN + 141)

#ifdef WLAN_FEATURE_11W
#define SIR_HAL_EXCLUDE_UNENCRYPTED_IND    (SIR_HAL_ITC_MSG_TYPES_BEGIN + 142)
#endif
#ifdef FEATURE_WLAN_TDLS
/* / PE <-> HAL TDLS messages */
#define SIR_HAL_TDLS_LINK_ESTABLISH_REQ     (SIR_HAL_ITC_MSG_TYPES_BEGIN + 143)
#define SIR_HAL_TDLS_LINK_ESTABLISH_REQ_RSP (SIR_HAL_ITC_MSG_TYPES_BEGIN + 144)
#define SIR_HAL_TDLS_IND                    (SIR_HAL_ITC_MSG_TYPES_BEGIN + 145)
#endif

#define SIR_HAL_STOP_SCAN_OFFLOAD_REQ      (SIR_HAL_ITC_MSG_TYPES_BEGIN + 146)
#define SIR_HAL_RX_SCAN_EVENT              (SIR_HAL_ITC_MSG_TYPES_BEGIN + 147)
#define SIR_HAL_DHCP_START_IND             (SIR_HAL_ITC_MSG_TYPES_BEGIN + 148)
#define SIR_HAL_DHCP_STOP_IND              (SIR_HAL_ITC_MSG_TYPES_BEGIN + 149)
#define SIR_HAL_IBSS_PEER_INACTIVITY_IND   (SIR_HAL_ITC_MSG_TYPES_BEGIN + 150)

#define SIR_HAL_LPHB_CONF_IND              (SIR_HAL_ITC_MSG_TYPES_BEGIN + 151)

#define SIR_HAL_ADD_PERIODIC_TX_PTRN_IND   (SIR_HAL_ITC_MSG_TYPES_BEGIN + 152)
#define SIR_HAL_DEL_PERIODIC_TX_PTRN_IND   (SIR_HAL_ITC_MSG_TYPES_BEGIN + 153)

/* Messages between 156 to 157 are not used */
#define SIR_HAL_PDEV_DUAL_MAC_CFG_REQ      (SIR_HAL_ITC_MSG_TYPES_BEGIN + 154)
#define SIR_HAL_PDEV_MAC_CFG_RESP          (SIR_HAL_ITC_MSG_TYPES_BEGIN + 155)

/* For IBSS peer info related messages */
#define SIR_HAL_IBSS_PEER_INFO_REQ         (SIR_HAL_ITC_MSG_TYPES_BEGIN + 158)

#define SIR_HAL_RATE_UPDATE_IND            (SIR_HAL_ITC_MSG_TYPES_BEGIN + 159)

#define SIR_HAL_FLUSH_LOG_TO_FW            (SIR_HAL_ITC_MSG_TYPES_BEGIN + 160)

#define SIR_HAL_PDEV_SET_PCL_TO_FW         (SIR_HAL_ITC_MSG_TYPES_BEGIN + 161)

/* 162 unused */

#define SIR_HAL_CLI_SET_CMD                (SIR_HAL_ITC_MSG_TYPES_BEGIN + 163)
#ifndef REMOVE_PKT_LOG
#define SIR_HAL_PKTLOG_ENABLE_REQ          (SIR_HAL_ITC_MSG_TYPES_BEGIN + 164)
#endif
#ifdef FEATURE_WLAN_SCAN_PNO
#define SIR_HAL_SME_SCAN_CACHE_UPDATED     (SIR_HAL_ITC_MSG_TYPES_BEGIN + 165)
#endif
#define SIR_HAL_START_SCAN_OFFLOAD_REQ     (SIR_HAL_ITC_MSG_TYPES_BEGIN + 166)
#define SIR_HAL_UPDATE_CHAN_LIST_REQ       (SIR_HAL_ITC_MSG_TYPES_BEGIN + 167)
#define SIR_CSA_OFFLOAD_EVENT               (SIR_HAL_ITC_MSG_TYPES_BEGIN + 169)

#define SIR_HAL_SET_MAX_TX_POWER_PER_BAND_REQ \
					    (SIR_HAL_ITC_MSG_TYPES_BEGIN + 170)

#define SIR_HAL_TX_FAIL_MONITOR_IND         (SIR_HAL_ITC_MSG_TYPES_BEGIN + 171)

#define SIR_HAL_UPDATE_MEMBERSHIP           (SIR_HAL_ITC_MSG_TYPES_BEGIN + 172)
#define SIR_HAL_UPDATE_USERPOS              (SIR_HAL_ITC_MSG_TYPES_BEGIN + 173)

#ifdef FEATURE_WLAN_TDLS
#define SIR_HAL_UPDATE_FW_TDLS_STATE        (SIR_HAL_ITC_MSG_TYPES_BEGIN + 174)
#define SIR_HAL_UPDATE_TDLS_PEER_STATE      (SIR_HAL_ITC_MSG_TYPES_BEGIN + 175)
#define SIR_HAL_TDLS_SHOULD_DISCOVER        (SIR_HAL_ITC_MSG_TYPES_BEGIN + 176)
#define SIR_HAL_TDLS_SHOULD_TEARDOWN        (SIR_HAL_ITC_MSG_TYPES_BEGIN + 177)
#define SIR_HAL_TDLS_PEER_DISCONNECTED      (SIR_HAL_ITC_MSG_TYPES_BEGIN + 178)
#endif

/* Handling of beacon tx indication from FW */
#define SIR_HAL_BEACON_TX_SUCCESS_IND       (SIR_HAL_ITC_MSG_TYPES_BEGIN + 179)
#define SIR_HAL_DFS_RADAR_IND               (SIR_HAL_ITC_MSG_TYPES_BEGIN + 180)

#define SIR_HAL_IBSS_CESIUM_ENABLE_IND      (SIR_HAL_ITC_MSG_TYPES_BEGIN + 181)

#define SIR_HAL_RMC_ENABLE_IND              (SIR_HAL_ITC_MSG_TYPES_BEGIN + 182)
#define SIR_HAL_RMC_DISABLE_IND             (SIR_HAL_ITC_MSG_TYPES_BEGIN + 183)
#define SIR_HAL_RMC_ACTION_PERIOD_IND       (SIR_HAL_ITC_MSG_TYPES_BEGIN + 184)
#define SIR_HAL_INIT_THERMAL_INFO_CMD       (SIR_HAL_ITC_MSG_TYPES_BEGIN + 185)
#define SIR_HAL_SET_THERMAL_LEVEL           (SIR_HAL_ITC_MSG_TYPES_BEGIN + 186)

#ifdef FEATURE_WLAN_ESE
#define SIR_HAL_SET_PLM_REQ                 (SIR_HAL_ITC_MSG_TYPES_BEGIN + 187)
#endif

#define SIR_HAL_SET_TX_POWER_LIMIT          (SIR_HAL_ITC_MSG_TYPES_BEGIN + 188)
#define SIR_HAL_SET_SAP_INTRABSS_DIS        (SIR_HAL_ITC_MSG_TYPES_BEGIN + 189)

#define SIR_HAL_MODEM_POWER_STATE_IND       (SIR_HAL_ITC_MSG_TYPES_BEGIN + 190)

#define SIR_HAL_DISASSOC_TX_COMP            (SIR_HAL_ITC_MSG_TYPES_BEGIN + 191)
#define SIR_HAL_DEAUTH_TX_COMP              (SIR_HAL_ITC_MSG_TYPES_BEGIN + 192)

#define SIR_HAL_UPDATE_RX_NSS               (SIR_HAL_ITC_MSG_TYPES_BEGIN + 193)

#ifdef WLAN_FEATURE_STATS_EXT
#define SIR_HAL_STATS_EXT_REQUEST           (SIR_HAL_ITC_MSG_TYPES_BEGIN + 194)
#define SIR_HAL_STATS_EXT_EVENT             (SIR_HAL_ITC_MSG_TYPES_BEGIN + 195)
#endif /* WLAN_FEATURE_STATS_EXT */

#define SIR_HAL_HIDE_SSID_VDEV_RESTART      (SIR_HAL_ITC_MSG_TYPES_BEGIN + 196)

#define SIR_HAL_GET_LINK_SPEED              (SIR_HAL_ITC_MSG_TYPES_BEGIN + 197)

#ifdef FEATURE_WLAN_EXTSCAN
#define SIR_HAL_EXTSCAN_GET_CAPABILITIES_REQ (SIR_HAL_ITC_MSG_TYPES_BEGIN + 198)
#define SIR_HAL_EXTSCAN_START_REQ            (SIR_HAL_ITC_MSG_TYPES_BEGIN + 199)
#define SIR_HAL_EXTSCAN_STOP_REQ             (SIR_HAL_ITC_MSG_TYPES_BEGIN + 200)
#define SIR_HAL_EXTSCAN_SET_BSS_HOTLIST_REQ  (SIR_HAL_ITC_MSG_TYPES_BEGIN + 201)
#define SIR_HAL_EXTSCAN_RESET_BSS_HOTLIST_REQ \
					     (SIR_HAL_ITC_MSG_TYPES_BEGIN + 202)
#define SIR_HAL_EXTSCAN_SET_SIGNF_CHANGE_REQ (SIR_HAL_ITC_MSG_TYPES_BEGIN + 203)
#define SIR_HAL_EXTSCAN_RESET_SIGNF_CHANGE_REQ \
					     (SIR_HAL_ITC_MSG_TYPES_BEGIN + 204)
#define SIR_HAL_EXTSCAN_GET_CACHED_RESULTS_REQ \
					     (SIR_HAL_ITC_MSG_TYPES_BEGIN + 205)
#endif /* FEATURE_WLAN_EXTSCAN */

#ifdef FEATURE_WLAN_CH_AVOID
#define SIR_HAL_CH_AVOID_UPDATE_REQ          (SIR_HAL_ITC_MSG_TYPES_BEGIN + 206)
#endif

#ifdef WLAN_FEATURE_LINK_LAYER_STATS
#define SIR_HAL_LL_STATS_CLEAR_REQ           (SIR_HAL_ITC_MSG_TYPES_BEGIN + 207)
#define SIR_HAL_LL_STATS_SET_REQ             (SIR_HAL_ITC_MSG_TYPES_BEGIN + 208)
#define SIR_HAL_LL_STATS_GET_REQ             (SIR_HAL_ITC_MSG_TYPES_BEGIN + 209)
#define SIR_HAL_LL_STATS_RESULTS_RSP         (SIR_HAL_ITC_MSG_TYPES_BEGIN + 210)
#endif /* WLAN_FEATURE_LINK_LAYER_STATS */

#ifdef WLAN_FEATURE_ROAM_OFFLOAD
#define SIR_HAL_ROAM_OFFLOAD_SYNCH_CNF       (SIR_HAL_ITC_MSG_TYPES_BEGIN + 211)
#endif
#ifdef WLAN_FEATURE_NAN
#define SIR_HAL_NAN_REQUEST                  (SIR_HAL_ITC_MSG_TYPES_BEGIN + 212)
#endif /* WLAN_FEATURE_NAN */

#ifdef FEATURE_WLAN_AUTO_SHUTDOWN
#define SIR_HAL_SET_AUTO_SHUTDOWN_TIMER_REQ  (SIR_HAL_ITC_MSG_TYPES_BEGIN + 213)
#endif

#define SIR_HAL_SET_BASE_MACADDR_IND         (SIR_HAL_ITC_MSG_TYPES_BEGIN + 214)

#define SIR_HAL_UNIT_TEST_CMD                (SIR_HAL_ITC_MSG_TYPES_BEGIN + 215)

#define SIR_HAL_LINK_STATUS_GET_REQ          (SIR_HAL_ITC_MSG_TYPES_BEGIN + 216)

#ifdef WLAN_FEATURE_EXTWOW_SUPPORT
#define SIR_HAL_CONFIG_EXT_WOW               (SIR_HAL_ITC_MSG_TYPES_BEGIN + 217)
#define SIR_HAL_CONFIG_APP_TYPE1_PARAMS      (SIR_HAL_ITC_MSG_TYPES_BEGIN + 218)
#define SIR_HAL_CONFIG_APP_TYPE2_PARAMS      (SIR_HAL_ITC_MSG_TYPES_BEGIN + 219)
#endif

#define SIR_HAL_GET_TEMPERATURE_REQ          (SIR_HAL_ITC_MSG_TYPES_BEGIN + 220)
#define SIR_HAL_SET_SCAN_MAC_OUI_REQ         (SIR_HAL_ITC_MSG_TYPES_BEGIN + 221)
#ifdef DHCP_SERVER_OFFLOAD
#define SIR_HAL_SET_DHCP_SERVER_OFFLOAD      (SIR_HAL_ITC_MSG_TYPES_BEGIN + 222)
#endif /* DHCP_SERVER_OFFLOAD */
#define SIR_HAL_LED_FLASHING_REQ             (SIR_HAL_ITC_MSG_TYPES_BEGIN + 223)
#define SIR_HAL_PROCESS_FW_EVENT             (SIR_HAL_ITC_MSG_TYPES_BEGIN + 224)

#ifdef WLAN_FEATURE_ROAM_OFFLOAD
#define SIR_HAL_ROAM_OFFLOAD_SYNCH_IND       (SIR_HAL_ITC_MSG_TYPES_BEGIN + 225)
#define SIR_HAL_ROAM_OFFLOAD_SYNCH_FAIL      (SIR_HAL_ITC_MSG_TYPES_BEGIN + 226)
#define SIR_HAL_ROAM_INVOKE                  (SIR_HAL_ITC_MSG_TYPES_BEGIN + 227)
#endif

#ifdef FEATURE_WLAN_TDLS
#define SIR_HAL_TDLS_SET_OFFCHAN_MODE        (SIR_HAL_ITC_MSG_TYPES_BEGIN + 228)
#endif

#define SIR_HAL_SET_MAS                    (SIR_HAL_ITC_MSG_TYPES_BEGIN + 229)
#define SIR_HAL_SET_MIRACAST               (SIR_HAL_ITC_MSG_TYPES_BEGIN + 230)
#ifdef FEATURE_AP_MCC_CH_AVOIDANCE
#define SIR_HAL_UPDATE_Q2Q_IE_IND          (SIR_HAL_ITC_MSG_TYPES_BEGIN + 231)
#endif /* FEATURE_AP_MCC_CH_AVOIDANCE */
#define SIR_HAL_CONFIG_STATS_FACTOR        (SIR_HAL_ITC_MSG_TYPES_BEGIN + 232)
#define SIR_HAL_CONFIG_GUARD_TIME          (SIR_HAL_ITC_MSG_TYPES_BEGIN + 233)
#define SIR_HAL_IPA_OFFLOAD_ENABLE_DISABLE (SIR_HAL_ITC_MSG_TYPES_BEGIN + 234)

#define SIR_HAL_ENTER_PS_REQ                 (SIR_HAL_ITC_MSG_TYPES_BEGIN + 235)
#define SIR_HAL_EXIT_PS_REQ                  (SIR_HAL_ITC_MSG_TYPES_BEGIN + 236)
#define SIR_HAL_ENABLE_UAPSD_REQ             (SIR_HAL_ITC_MSG_TYPES_BEGIN + 237)
#define SIR_HAL_DISABLE_UAPSD_REQ            (SIR_HAL_ITC_MSG_TYPES_BEGIN + 238)
#define SIR_HAL_GATEWAY_PARAM_UPDATE_REQ    (SIR_HAL_ITC_MSG_TYPES_BEGIN + 239)

#define SIR_HAL_RUNTIME_PM_SUSPEND_IND	(SIR_HAL_ITC_MSG_TYPES_BEGIN + 308)
#define SIR_HAL_RUNTIME_PM_RESUME_IND	(SIR_HAL_ITC_MSG_TYPES_BEGIN + 309)

#define SIR_HAL_SET_EPNO_LIST_REQ          (SIR_HAL_ITC_MSG_TYPES_BEGIN + 313)
#define SIR_HAL_SET_PASSPOINT_LIST_REQ     (SIR_HAL_ITC_MSG_TYPES_BEGIN + 316)
#define SIR_HAL_RESET_PASSPOINT_LIST_REQ   (SIR_HAL_ITC_MSG_TYPES_BEGIN + 317)
/* 318 unused */

#define SIR_HAL_OCB_SET_CONFIG_CMD          (SIR_HAL_ITC_MSG_TYPES_BEGIN + 319)
#define SIR_HAL_OCB_SET_UTC_TIME_CMD        (SIR_HAL_ITC_MSG_TYPES_BEGIN + 320)
#define SIR_HAL_OCB_START_TIMING_ADVERT_CMD (SIR_HAL_ITC_MSG_TYPES_BEGIN + 321)
#define SIR_HAL_OCB_STOP_TIMING_ADVERT_CMD  (SIR_HAL_ITC_MSG_TYPES_BEGIN + 322)
#define SIR_HAL_OCB_GET_TSF_TIMER_CMD       (SIR_HAL_ITC_MSG_TYPES_BEGIN + 323)
#define SIR_HAL_DCC_GET_STATS_CMD           (SIR_HAL_ITC_MSG_TYPES_BEGIN + 324)
#define SIR_HAL_DCC_CLEAR_STATS_CMD         (SIR_HAL_ITC_MSG_TYPES_BEGIN + 325)
#define SIR_HAL_DCC_UPDATE_NDL_CMD          (SIR_HAL_ITC_MSG_TYPES_BEGIN + 326)

/* FW Memory Dump feature is deprecated */

#define SIR_HAL_START_STOP_LOGGING           (SIR_HAL_ITC_MSG_TYPES_BEGIN + 328)
#define SIR_HAL_PDEV_SET_HW_MODE             (SIR_HAL_ITC_MSG_TYPES_BEGIN + 329)
#define SIR_HAL_PDEV_SET_HW_MODE_RESP        (SIR_HAL_ITC_MSG_TYPES_BEGIN + 330)
#define SIR_HAL_PDEV_HW_MODE_TRANS_IND       (SIR_HAL_ITC_MSG_TYPES_BEGIN + 331)

#define SIR_HAL_BAD_PEER_TX_CTL_INI_CMD     (SIR_HAL_ITC_MSG_TYPES_BEGIN + 332)
#define SIR_HAL_SET_RSSI_MONITOR_REQ        (SIR_HAL_ITC_MSG_TYPES_BEGIN + 333)
#define SIR_HAL_SET_IE_INFO                 (SIR_HAL_ITC_MSG_TYPES_BEGIN + 334)

#define SIR_HAL_LRO_CONFIG_CMD              (SIR_HAL_ITC_MSG_TYPES_BEGIN + 335)

#define SIR_HAL_SET_EGAP_CONF_PARAMS        (SIR_HAL_ITC_MSG_TYPES_BEGIN + 336)
#define SIR_HAL_HT40_OBSS_SCAN_IND          (SIR_HAL_ITC_MSG_TYPES_BEGIN + 337)

#define SIR_HAL_TSF_GPIO_PIN_REQ            (SIR_HAL_ITC_MSG_TYPES_BEGIN + 338)

#define SIR_HAL_ADD_BCN_FILTER_CMDID        (SIR_HAL_ITC_MSG_TYPES_BEGIN + 339)
#define SIR_HAL_REMOVE_BCN_FILTER_CMDID     (SIR_HAL_ITC_MSG_TYPES_BEGIN + 340)


#define SIR_HAL_APF_GET_CAPABILITIES_REQ    (SIR_HAL_ITC_MSG_TYPES_BEGIN + 341)
#define SIR_HAL_APF_SET_INSTRUCTIONS_REQ    (SIR_HAL_ITC_MSG_TYPES_BEGIN + 342)

#define SIR_HAL_SET_WISA_PARAMS             (SIR_HAL_ITC_MSG_TYPES_BEGIN + 343)
#define SIR_HAL_SET_ADAPT_DWELLTIME_PARAMS  (SIR_HAL_ITC_MSG_TYPES_BEGIN + 344)
#define SIR_HAL_SET_PDEV_IE_REQ             (SIR_HAL_ITC_MSG_TYPES_BEGIN + 345)

#ifdef FEATURE_WLAN_TDLS
#define SIR_HAL_TDLS_CONNECTION_TRACKER_NOTIFICATION (SIR_HAL_ITC_MSG_TYPES_BEGIN + 346)
#endif

#define SIR_HAL_NDP_GET_CAP_REQ             (SIR_HAL_ITC_MSG_TYPES_BEGIN + 347)
#define SIR_HAL_NDP_INITIATOR_REQ           (SIR_HAL_ITC_MSG_TYPES_BEGIN + 348)
#define SIR_HAL_NDP_RESPONDER_REQ           (SIR_HAL_ITC_MSG_TYPES_BEGIN + 349)
#define SIR_HAL_NDP_END_REQ                 (SIR_HAL_ITC_MSG_TYPES_BEGIN + 350)
#define SIR_HAL_NDI_CAP_RSP                 (SIR_HAL_ITC_MSG_TYPES_BEGIN + 351)
#define SIR_HAL_NDP_INITIATOR_RSP           (SIR_HAL_ITC_MSG_TYPES_BEGIN + 352)
#define SIR_HAL_NDP_RESPONDER_RSP           (SIR_HAL_ITC_MSG_TYPES_BEGIN + 353)
#define SIR_HAL_NDP_END_RSP                 (SIR_HAL_ITC_MSG_TYPES_BEGIN + 354)
#define SIR_HAL_NDP_INDICATION              (SIR_HAL_ITC_MSG_TYPES_BEGIN + 355)
#define SIR_HAL_NDP_CONFIRM                 (SIR_HAL_ITC_MSG_TYPES_BEGIN + 356)
#define SIR_HAL_NDP_END_IND                 (SIR_HAL_ITC_MSG_TYPES_BEGIN + 357)
#define SIR_HAL_UPDATE_WEP_DEFAULT_KEY      (SIR_HAL_ITC_MSG_TYPES_BEGIN + 358)

#define SIR_HAL_SEND_FREQ_RANGE_CONTROL_IND (SIR_HAL_ITC_MSG_TYPES_BEGIN + 360)
#define SIR_HAL_POWER_DBG_CMD               (SIR_HAL_ITC_MSG_TYPES_BEGIN + 362)
#define SIR_HAL_SET_DTIM_PERIOD             (SIR_HAL_ITC_MSG_TYPES_BEGIN + 363)
#define SIR_HAL_ENCRYPT_DECRYPT_MSG         (SIR_HAL_ITC_MSG_TYPES_BEGIN + 364)
#define SIR_HAL_SHORT_RETRY_LIMIT_CNT       (SIR_HAL_ITC_MSG_TYPES_BEGIN + 365)
#define SIR_HAL_LONG_RETRY_LIMIT_CNT        (SIR_HAL_ITC_MSG_TYPES_BEGIN + 366)
#define SIR_HAL_UPDATE_TX_FAIL_CNT_TH       (SIR_HAL_ITC_MSG_TYPES_BEGIN + 367)
#define SIR_HAL_POWER_DEBUG_STATS_REQ       (SIR_HAL_ITC_MSG_TYPES_BEGIN + 368)

#define SIR_HAL_SET_WOW_PULSE_CMD           (SIR_HAL_ITC_MSG_TYPES_BEGIN + 369)

#define SIR_HAL_SET_UDP_RESP_OFFLOAD        (SIR_HAL_ITC_MSG_TYPES_BEGIN + 370)

#define SIR_HAL_SET_PER_ROAM_CONFIG_CMD     (SIR_HAL_ITC_MSG_TYPES_BEGIN + 371)

#define SIR_HAL_GET_RCPI_REQ                (SIR_HAL_ITC_MSG_TYPES_BEGIN + 372)

#define SIR_HAL_CONF_HW_FILTER              (SIR_HAL_ITC_MSG_TYPES_BEGIN + 373)
/* (SIR_HAL_ITC_MSG_TYPES_BEGIN + 374) is unused */
/* ARP Debug stats */
#define SIR_HAL_SET_ARP_STATS_REQ           (SIR_HAL_ITC_MSG_TYPES_BEGIN + 375)
#define SIR_HAL_GET_ARP_STATS_REQ           (SIR_HAL_ITC_MSG_TYPES_BEGIN + 376)

#define SIR_HAL_ACTION_FRAME_RANDOM_MAC     (SIR_HAL_ITC_MSG_TYPES_BEGIN + 377)

#ifdef WLAN_FEATURE_LINK_LAYER_STATS
#define SIR_HAL_LL_STATS_EXT_SET_THRESHOLD  (SIR_HAL_ITC_MSG_TYPES_BEGIN + 378)
#endif
#define SIR_HAL_SET_DBS_SCAN_SEL_PARAMS     (SIR_HAL_ITC_MSG_TYPES_BEGIN + 379)

#define SIR_HAL_GET_CHAIN_RSSI_REQ          (SIR_HAL_ITC_MSG_TYPES_BEGIN + 380)

#define SIR_HAL_SPECTRAL_SCAN_REQUEST       (SIR_HAL_ITC_MSG_TYPES_BEGIN + 381)
#define SIR_HAL_SPECTRAL_SCAN_CONFIG        (SIR_HAL_ITC_MSG_TYPES_BEGIN + 382)

#define SIR_HAL_SET_REORDER_TIMEOUT_CMDID   (SIR_HAL_ITC_MSG_TYPES_BEGIN + 383)
#define SIR_HAL_SET_RX_BLOCKSIZE_CMDID      (SIR_HAL_ITC_MSG_TYPES_BEGIN + 384)
#define SIR_HAL_HIDDEN_SSID_RESTART_RSP     (SIR_HAL_ITC_MSG_TYPES_BEGIN + 385)

#define SIR_HAL_GET_PEER_INFO               (SIR_HAL_ITC_MSG_TYPES_BEGIN + 386)
#define SIR_HAL_GET_PEER_INFO_EXT           (SIR_HAL_ITC_MSG_TYPES_BEGIN + 387)
#define SIR_HAL_RX_CHN_STATUS_EVENT         (SIR_HAL_ITC_MSG_TYPES_BEGIN + 388)

#define SIR_HAL_SET_LIMIT_OFF_CHAN          (SIR_HAL_ITC_MSG_TYPES_BEGIN + 388)

#define SIR_HAL_SET_DEL_PMKID_CACHE         (SIR_HAL_ITC_MSG_TYPES_BEGIN + 389)
#define SIR_HAL_HLP_IE_INFO                 (SIR_HAL_ITC_MSG_TYPES_BEGIN + 390)
#define SIR_HAL_INVOKE_NEIGHBOR_REPORT      (SIR_HAL_ITC_MSG_TYPES_BEGIN + 391)
#define SIR_HAL_NDP_SCH_UPDATE_IND          (SIR_HAL_ITC_MSG_TYPES_BEGIN + 392)
#define SIR_HAL_GET_ROAM_SCAN_STATS         (SIR_HAL_ITC_MSG_TYPES_BEGIN + 393)
<<<<<<< HEAD
=======
#define SIR_HAL_SEND_BCN_RSP                (SIR_HAL_ITC_MSG_TYPES_BEGIN + 394)
>>>>>>> e2d6f5af

#define SIR_HAL_MSG_TYPES_END               (SIR_HAL_MSG_TYPES_BEGIN + 0x1FF)
/* CFG message types */
#define SIR_CFG_MSG_TYPES_BEGIN        (SIR_CFG_MODULE_ID << 8)
#define SIR_CFG_ITC_MSG_TYPES_BEGIN    (SIR_CFG_MSG_TYPES_BEGIN+0xB0)
#define SIR_CFG_PARAM_UPDATE_IND       (SIR_CFG_ITC_MSG_TYPES_BEGIN)
#define SIR_CFG_DOWNLOAD_COMPLETE_IND  (SIR_CFG_ITC_MSG_TYPES_BEGIN + 1)
#define SIR_CFG_MSG_TYPES_END          (SIR_CFG_MSG_TYPES_BEGIN+0xFF)

/* LIM message types */
#define SIR_LIM_MSG_TYPES_BEGIN        (SIR_LIM_MODULE_ID << 8)
#define SIR_LIM_ITC_MSG_TYPES_BEGIN    (SIR_LIM_MSG_TYPES_BEGIN+0xB0)

/* Messages to/from HAL */
/* Removed as part of moving HAL down to FW */

/* Message from ISR upon TFP retry interrupt */
#define SIR_LIM_RETRY_INTERRUPT_MSG        (SIR_LIM_ITC_MSG_TYPES_BEGIN + 3)
/* Message from BB Transport */
#define SIR_BB_XPORT_MGMT_MSG              (SIR_LIM_ITC_MSG_TYPES_BEGIN + 4)
/* UNUSED                                  SIR_LIM_ITC_MSG_TYPES_BEGIN + 6 */
/* Message from ISR upon SP's Invalid session key interrupt */
#define SIR_LIM_INV_KEY_INTERRUPT_MSG      (SIR_LIM_ITC_MSG_TYPES_BEGIN + 7)
/* Message from ISR upon SP's Invalid key ID interrupt */
#define SIR_LIM_KEY_ID_INTERRUPT_MSG       (SIR_LIM_ITC_MSG_TYPES_BEGIN + 8)
/* Message from ISR upon SP's Replay threshold reached interrupt */
#define SIR_LIM_REPLAY_THRES_INTERRUPT_MSG (SIR_LIM_ITC_MSG_TYPES_BEGIN + 9)
/* Message from HDD after the TD dummy packet is cleaned up */
#define SIR_LIM_TD_DUMMY_CALLBACK_MSG      (SIR_LIM_ITC_MSG_TYPES_BEGIN + 0xA)
/* Message from SCH when the STA is ready to be deleted */
#define SIR_LIM_SCH_CLEAN_MSG              (SIR_LIM_ITC_MSG_TYPES_BEGIN + 0xB)
/* Message from ISR upon Radar Detection */
#define SIR_LIM_RADAR_DETECT_IND           (SIR_LIM_ITC_MSG_TYPES_BEGIN + 0xC)
/* Message id 0xD available */

/* Message from Hal to send out a DEL-TS indication */
#define SIR_LIM_DEL_TS_IND                  (SIR_LIM_ITC_MSG_TYPES_BEGIN + 0xE)
/* Indication from HAL to delete Station context */
#define SIR_LIM_DELETE_STA_CONTEXT_IND      (SIR_LIM_ITC_MSG_TYPES_BEGIN + 0x11)
/* Indication from HAL to delete BA */
#define SIR_LIM_UPDATE_BEACON               (SIR_LIM_ITC_MSG_TYPES_BEGIN + 0x13)

/* LIM Timeout messages */
#define SIR_LIM_TIMEOUT_MSG_START      ((SIR_LIM_MODULE_ID << 8) + 0xD0)
#define SIR_LIM_JOIN_FAIL_TIMEOUT      (SIR_LIM_TIMEOUT_MSG_START + 2)
#define SIR_LIM_AUTH_FAIL_TIMEOUT      (SIR_LIM_TIMEOUT_MSG_START + 3)
#define SIR_LIM_AUTH_RSP_TIMEOUT       (SIR_LIM_TIMEOUT_MSG_START + 4)
#define SIR_LIM_ASSOC_FAIL_TIMEOUT     (SIR_LIM_TIMEOUT_MSG_START + 5)
#define SIR_LIM_REASSOC_FAIL_TIMEOUT   (SIR_LIM_TIMEOUT_MSG_START + 6)
#define SIR_LIM_HEART_BEAT_TIMEOUT     (SIR_LIM_TIMEOUT_MSG_START + 7)
/* currently unused                    SIR_LIM_TIMEOUT_MSG_START + 0x8 */
/* Link Monitoring Messages */
#define SIR_LIM_PROBE_HB_FAILURE_TIMEOUT (SIR_LIM_TIMEOUT_MSG_START + 0xB)
#define SIR_LIM_ADDTS_RSP_TIMEOUT        (SIR_LIM_TIMEOUT_MSG_START + 0xC)
#define SIR_LIM_LINK_TEST_DURATION_TIMEOUT (SIR_LIM_TIMEOUT_MSG_START + 0x13)
#define SIR_LIM_CNF_WAIT_TIMEOUT         (SIR_LIM_TIMEOUT_MSG_START + 0x17)
/* currently unused			(SIR_LIM_TIMEOUT_MSG_START + 0x18) */
#define SIR_LIM_UPDATE_OLBC_CACHEL_TIMEOUT (SIR_LIM_TIMEOUT_MSG_START + 0x19)
#define SIR_LIM_CHANNEL_SWITCH_TIMEOUT   (SIR_LIM_TIMEOUT_MSG_START + 0x1A)
#define SIR_LIM_QUIET_TIMEOUT            (SIR_LIM_TIMEOUT_MSG_START + 0x1B)
#define SIR_LIM_QUIET_BSS_TIMEOUT        (SIR_LIM_TIMEOUT_MSG_START + 0x1C)

#define SIR_LIM_WPS_OVERLAP_TIMEOUT      (SIR_LIM_TIMEOUT_MSG_START + 0x1D)
#define SIR_LIM_FT_PREAUTH_RSP_TIMEOUT   (SIR_LIM_TIMEOUT_MSG_START + 0x1E)
#define SIR_LIM_REMAIN_CHN_TIMEOUT       (SIR_LIM_TIMEOUT_MSG_START + 0x1F)
#define SIR_LIM_INSERT_SINGLESHOT_NOA_TIMEOUT (SIR_LIM_TIMEOUT_MSG_START + 0x20)

#define SIR_LIM_BEACON_GEN_IND          (SIR_LIM_TIMEOUT_MSG_START + 0x23)
#define SIR_LIM_PERIODIC_PROBE_REQ_TIMEOUT    (SIR_LIM_TIMEOUT_MSG_START + 0x24)

/* currently unused                     (SIR_LIM_TIMEOUT_MSG_START + 0x25) */

#define SIR_LIM_DISASSOC_ACK_TIMEOUT       (SIR_LIM_TIMEOUT_MSG_START + 0x26)
#define SIR_LIM_DEAUTH_ACK_TIMEOUT       (SIR_LIM_TIMEOUT_MSG_START + 0x27)
#define SIR_LIM_PERIODIC_JOIN_PROBE_REQ_TIMEOUT \
					 (SIR_LIM_TIMEOUT_MSG_START + 0x28)

#define SIR_LIM_CONVERT_ACTIVE_CHANNEL_TO_PASSIVE \
					 (SIR_LIM_TIMEOUT_MSG_START + 0x2C)
#define SIR_LIM_AUTH_RETRY_TIMEOUT     (SIR_LIM_TIMEOUT_MSG_START + 0x2D)

#define SIR_LIM_MSG_TYPES_END            (SIR_LIM_MSG_TYPES_BEGIN+0xFF)

/* SCH message types */
#define SIR_SCH_MSG_TYPES_BEGIN        (SIR_SCH_MODULE_ID << 8)
#define SIR_SCH_CHANNEL_SWITCH_REQUEST (SIR_SCH_MSG_TYPES_BEGIN)
#define SIR_SCH_START_SCAN_REQ         (SIR_SCH_MSG_TYPES_BEGIN + 1)
#define SIR_SCH_START_SCAN_RSP         (SIR_SCH_MSG_TYPES_BEGIN + 2)
#define SIR_SCH_END_SCAN_NTF           (SIR_SCH_MSG_TYPES_BEGIN + 3)
#define SIR_SCH_MSG_TYPES_END          (SIR_SCH_MSG_TYPES_BEGIN+0xFF)

/* PMM message types */
#define SIR_PMM_MSG_TYPES_BEGIN        (SIR_PMM_MODULE_ID << 8)
#define SIR_PMM_CHANGE_PM_MODE         (SIR_PMM_MSG_TYPES_BEGIN)
#define SIR_PMM_MSG_TYPES_END          (SIR_PMM_MSG_TYPES_BEGIN+0xFF)

/* MNT message types */
#define SIR_MNT_MSG_TYPES_BEGIN        (SIR_MNT_MODULE_ID << 8)
#define SIR_MNT_RELEASE_BD             (SIR_MNT_MSG_TYPES_BEGIN + 0)
#define SIR_MNT_MSG_TYPES_END          (SIR_MNT_MSG_TYPES_BEGIN + 0xFF)

/* PTT message types */
#define SIR_PTT_MSG_TYPES_BEGIN            0x3000
#define SIR_PTT_MSG_TYPES_END              0x3300

/* ****************************************** *
*                                            *
*         EVENT TYPE Defintions              *
*                                            *
* ****************************************** */

/* MMH Events that are used in other modules to post events to MMH */
#define SIR_HSTEMUL_TXMB_DONE_EVT         0x00000100
#define SIR_HSTEMUL_RXMB_READY_EVT        0x00000200
#define SIR_HSTEMUL_MSGQ_NE_EVT           0x00000400

#define SIR_TST_XMIT_MSG_QS_EMPTY_EVT     0x00000080

/* Param Change Bitmap sent to HAL */
#define PARAM_BCN_INTERVAL_CHANGED                      (1 << 0)
#define PARAM_SHORT_PREAMBLE_CHANGED                 (1 << 1)
#define PARAM_SHORT_SLOT_TIME_CHANGED                 (1 << 2)
#define PARAM_llACOEXIST_CHANGED                            (1 << 3)
#define PARAM_llBCOEXIST_CHANGED                            (1 << 4)
#define PARAM_llGCOEXIST_CHANGED                            (1 << 5)
#define PARAM_HT20MHZCOEXIST_CHANGED                  (1<<6)
#define PARAM_NON_GF_DEVICES_PRESENT_CHANGED (1<<7)
#define PARAM_RIFS_MODE_CHANGED                            (1<<8)
#define PARAM_LSIG_TXOP_FULL_SUPPORT_CHANGED   (1<<9)
#define PARAM_OBSS_MODE_CHANGED                               (1<<10)
#define PARAM_BEACON_UPDATE_MASK    (PARAM_BCN_INTERVAL_CHANGED | \
				     PARAM_SHORT_PREAMBLE_CHANGED | \
				     PARAM_SHORT_SLOT_TIME_CHANGED | \
				     PARAM_llACOEXIST_CHANGED | \
				     PARAM_llBCOEXIST_CHANGED | \
				     PARAM_llGCOEXIST_CHANGED | \
				     PARAM_HT20MHZCOEXIST_CHANGED | \
				     PARAM_NON_GF_DEVICES_PRESENT_CHANGED | \
				     PARAM_RIFS_MODE_CHANGED | \
				     PARAM_LSIG_TXOP_FULL_SUPPORT_CHANGED | \
				     PARAM_OBSS_MODE_CHANGED)

#endif<|MERGE_RESOLUTION|>--- conflicted
+++ resolved
@@ -700,10 +700,7 @@
 #define SIR_HAL_INVOKE_NEIGHBOR_REPORT      (SIR_HAL_ITC_MSG_TYPES_BEGIN + 391)
 #define SIR_HAL_NDP_SCH_UPDATE_IND          (SIR_HAL_ITC_MSG_TYPES_BEGIN + 392)
 #define SIR_HAL_GET_ROAM_SCAN_STATS         (SIR_HAL_ITC_MSG_TYPES_BEGIN + 393)
-<<<<<<< HEAD
-=======
 #define SIR_HAL_SEND_BCN_RSP                (SIR_HAL_ITC_MSG_TYPES_BEGIN + 394)
->>>>>>> e2d6f5af
 
 #define SIR_HAL_MSG_TYPES_END               (SIR_HAL_MSG_TYPES_BEGIN + 0x1FF)
 /* CFG message types */
