--- conflicted
+++ resolved
@@ -4401,13 +4401,8 @@
  * Return: 0 on success, error number otherwise
  */
 static int iw_get_name(struct net_device *dev,
-<<<<<<< HEAD
-			 struct iw_request_info *info,
-			 union iwreq_data *wrqu, char *extra)
-=======
 		       struct iw_request_info *info,
 		       union iwreq_data *wrqu, char *extra)
->>>>>>> e2d6f5af
 {
 	int ret;
 
