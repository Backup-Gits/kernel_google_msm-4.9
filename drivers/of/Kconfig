--- conflicted
+++ resolved
@@ -118,15 +118,13 @@
 config OF_NUMA
 	bool
 
-<<<<<<< HEAD
+config OF_DMA_DEFAULT_COHERENT
+	# arches should select this if DMA is coherent by default for OF devices
+	bool
+
 config OF_BATTERYDATA
 	def_bool y
 	help
 	  OpenFirmware BatteryData accessors
-=======
-config OF_DMA_DEFAULT_COHERENT
-	# arches should select this if DMA is coherent by default for OF devices
-	bool
->>>>>>> 7ce43926
 
 endif # OF