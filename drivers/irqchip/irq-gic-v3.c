--- conflicted
+++ resolved
@@ -228,23 +228,12 @@
 	void __iomem *base = gic_data.dist_base;
 	int reg, i;
 
-<<<<<<< HEAD
-=======
 	bitmap_zero(irqs_restore, MAX_IRQ);
 
->>>>>>> ae6c134c
 	for (reg = SAVED_ICFGR; reg < NUM_SAVED_GICD_REGS; reg++) {
 		for_each_spi_irq_word(i, reg) {
 			saved_spi_regs_start[reg][i] =
 				read_spi_word_offset(base, reg, i);
-<<<<<<< HEAD
-		}
-	}
-
-	for (i = 32; i < IRQ_NR_BOUND(gic_data.irq_nr); i++)
-		gic_data.saved_spi_router[i] =
-			gic_read_irouter(base + GICD_IROUTER + i * 8);
-=======
 			changed_spi_regs_start[reg][i] = 0;
 		}
 	}
@@ -254,7 +243,6 @@
 			gic_read_irouter(base + GICD_IROUTER + i * 8);
 		gic_data.changed_spi_router[i] = 0;
 	}
->>>>>>> ae6c134c
 }
 
 static void _gicd_check_reg(enum gicd_save_restore_reg reg)
@@ -353,11 +341,7 @@
 }
 
 #define _gic_v3_dist_restore_isenabler()		\
-<<<<<<< HEAD
-		_gic_v3_dist_restore_set_reg(GICD_ISENABLER)
-=======
 		_gic_v3_dist_restore_reg(SAVED_IS_ENABLER)
->>>>>>> ae6c134c
 
 #define _gic_v3_dist_restore_ispending()		\
 		_gic_v3_dist_restore_set_reg(GICD_ISPENDR)
@@ -435,11 +419,7 @@
  *
  * 5. Set pending for the interrupt.
  *
-<<<<<<< HEAD
- * 6. Enable interrupt and wait for its completion.
-=======
  * 6. Restore Enable bit of interrupt and wait for its completion.
->>>>>>> ae6c134c
  *
  */
 void gic_v3_dist_restore(void)
