/*
 * Copyright(c) 2013-2015 Intel Corporation. All rights reserved.
 *
 * This program is free software; you can redistribute it and/or modify
 * it under the terms of version 2 of the GNU General Public License as
 * published by the Free Software Foundation.
 *
 * This program is distributed in the hope that it will be useful, but
 * WITHOUT ANY WARRANTY; without even the implied warranty of
 * MERCHANTABILITY or FITNESS FOR A PARTICULAR PURPOSE.  See the GNU
 * General Public License for more details.
 */
#include <linux/list_sort.h>
#include <linux/libnvdimm.h>
#include <linux/module.h>
#include <linux/mutex.h>
#include <linux/ndctl.h>
#include <linux/sysfs.h>
#include <linux/delay.h>
#include <linux/list.h>
#include <linux/acpi.h>
#include <linux/sort.h>
#include <linux/pmem.h>
#include <linux/io.h>
#include <linux/nd.h>
#include <asm/cacheflush.h>
#include "nfit.h"

/*
 * For readq() and writeq() on 32-bit builds, the hi-lo, lo-hi order is
 * irrelevant.
 */
#include <linux/io-64-nonatomic-hi-lo.h>

static bool force_enable_dimms;
module_param(force_enable_dimms, bool, S_IRUGO|S_IWUSR);
MODULE_PARM_DESC(force_enable_dimms, "Ignore _STA (ACPI DIMM device) status");

static unsigned int scrub_timeout = NFIT_ARS_TIMEOUT;
module_param(scrub_timeout, uint, S_IRUGO|S_IWUSR);
MODULE_PARM_DESC(scrub_timeout, "Initial scrub timeout in seconds");

/* after three payloads of overflow, it's dead jim */
static unsigned int scrub_overflow_abort = 3;
module_param(scrub_overflow_abort, uint, S_IRUGO|S_IWUSR);
MODULE_PARM_DESC(scrub_overflow_abort,
		"Number of times we overflow ARS results before abort");

static bool disable_vendor_specific;
module_param(disable_vendor_specific, bool, S_IRUGO);
MODULE_PARM_DESC(disable_vendor_specific,
		"Limit commands to the publicly specified set\n");

LIST_HEAD(acpi_descs);
DEFINE_MUTEX(acpi_desc_lock);

static struct workqueue_struct *nfit_wq;

struct nfit_table_prev {
	struct list_head spas;
	struct list_head memdevs;
	struct list_head dcrs;
	struct list_head bdws;
	struct list_head idts;
	struct list_head flushes;
};

static u8 nfit_uuid[NFIT_UUID_MAX][16];

const u8 *to_nfit_uuid(enum nfit_uuids id)
{
	return nfit_uuid[id];
}
EXPORT_SYMBOL(to_nfit_uuid);

static struct acpi_nfit_desc *to_acpi_nfit_desc(
		struct nvdimm_bus_descriptor *nd_desc)
{
	return container_of(nd_desc, struct acpi_nfit_desc, nd_desc);
}

static struct acpi_device *to_acpi_dev(struct acpi_nfit_desc *acpi_desc)
{
	struct nvdimm_bus_descriptor *nd_desc = &acpi_desc->nd_desc;

	/*
	 * If provider == 'ACPI.NFIT' we can assume 'dev' is a struct
	 * acpi_device.
	 */
	if (!nd_desc->provider_name
			|| strcmp(nd_desc->provider_name, "ACPI.NFIT") != 0)
		return NULL;

	return to_acpi_device(acpi_desc->dev);
}

static int xlat_bus_status(void *buf, unsigned int cmd, u32 status)
{
	struct nd_cmd_clear_error *clear_err;
	struct nd_cmd_ars_status *ars_status;
	u16 flags;

	switch (cmd) {
	case ND_CMD_ARS_CAP:
		if ((status & 0xffff) == NFIT_ARS_CAP_NONE)
			return -ENOTTY;

		/* Command failed */
		if (status & 0xffff)
			return -EIO;

		/* No supported scan types for this range */
		flags = ND_ARS_PERSISTENT | ND_ARS_VOLATILE;
		if ((status >> 16 & flags) == 0)
			return -ENOTTY;
		return 0;
	case ND_CMD_ARS_START:
		/* ARS is in progress */
		if ((status & 0xffff) == NFIT_ARS_START_BUSY)
			return -EBUSY;

		/* Command failed */
		if (status & 0xffff)
			return -EIO;
		return 0;
	case ND_CMD_ARS_STATUS:
		ars_status = buf;
		/* Command failed */
		if (status & 0xffff)
			return -EIO;
		/* Check extended status (Upper two bytes) */
		if (status == NFIT_ARS_STATUS_DONE)
			return 0;

		/* ARS is in progress */
		if (status == NFIT_ARS_STATUS_BUSY)
			return -EBUSY;

		/* No ARS performed for the current boot */
		if (status == NFIT_ARS_STATUS_NONE)
			return -EAGAIN;

		/*
		 * ARS interrupted, either we overflowed or some other
		 * agent wants the scan to stop.  If we didn't overflow
		 * then just continue with the returned results.
		 */
		if (status == NFIT_ARS_STATUS_INTR) {
			if (ars_status->out_length >= 40 && (ars_status->flags
						& NFIT_ARS_F_OVERFLOW))
				return -ENOSPC;
			return 0;
		}

		/* Unknown status */
		if (status >> 16)
			return -EIO;
		return 0;
	case ND_CMD_CLEAR_ERROR:
		clear_err = buf;
		if (status & 0xffff)
			return -EIO;
		if (!clear_err->cleared)
			return -EIO;
		if (clear_err->length > clear_err->cleared)
			return clear_err->cleared;
		return 0;
	default:
		break;
	}

	/* all other non-zero status results in an error */
	if (status)
		return -EIO;
	return 0;
}

static int xlat_status(struct nvdimm *nvdimm, void *buf, unsigned int cmd,
		u32 status)
{
	if (!nvdimm)
		return xlat_bus_status(buf, cmd, status);
	if (status)
		return -EIO;
	return 0;
}

static int cmd_to_func(struct nfit_mem *nfit_mem, unsigned int cmd,
		struct nd_cmd_pkg *call_pkg)
{
	if (call_pkg) {
		int i;

		if (nfit_mem->family != call_pkg->nd_family)
			return -ENOTTY;

		for (i = 0; i < ARRAY_SIZE(call_pkg->nd_reserved2); i++)
			if (call_pkg->nd_reserved2[i])
				return -EINVAL;
		return call_pkg->nd_command;
	}

	/* Linux ND commands == NVDIMM_FAMILY_INTEL function numbers */
	if (nfit_mem->family == NVDIMM_FAMILY_INTEL)
		return cmd;

	/*
	 * Force function number validation to fail since 0 is never
	 * published as a valid function in dsm_mask.
	 */
	return 0;
}

int acpi_nfit_ctl(struct nvdimm_bus_descriptor *nd_desc, struct nvdimm *nvdimm,
		unsigned int cmd, void *buf, unsigned int buf_len, int *cmd_rc)
{
	struct acpi_nfit_desc *acpi_desc = to_acpi_nfit_desc(nd_desc);
	union acpi_object in_obj, in_buf, *out_obj;
	const struct nd_cmd_desc *desc = NULL;
	struct device *dev = acpi_desc->dev;
	struct nd_cmd_pkg *call_pkg = NULL;
	const char *cmd_name, *dimm_name;
	unsigned long cmd_mask, dsm_mask;
	u32 offset, fw_status = 0;
	acpi_handle handle;
	const u8 *uuid;
	int func, rc, i;

	if (cmd_rc)
		*cmd_rc = -EINVAL;
<<<<<<< HEAD
	func = cmd;
	if (cmd == ND_CMD_CALL) {
		call_pkg = buf;
		func = call_pkg->nd_command;
	}
=======
>>>>>>> 07d220e1

	if (nvdimm) {
		struct nfit_mem *nfit_mem = nvdimm_provider_data(nvdimm);
		struct acpi_device *adev = nfit_mem->adev;

		if (!adev)
			return -ENOTTY;

		if (cmd == ND_CMD_CALL)
			call_pkg = buf;
		func = cmd_to_func(nfit_mem, cmd, call_pkg);
		if (func < 0)
			return func;
		dimm_name = nvdimm_name(nvdimm);
		cmd_name = nvdimm_cmd_name(cmd);
		cmd_mask = nvdimm_cmd_mask(nvdimm);
		dsm_mask = nfit_mem->dsm_mask;
		desc = nd_cmd_dimm_desc(cmd);
		uuid = to_nfit_uuid(nfit_mem->family);
		handle = adev->handle;
	} else {
		struct acpi_device *adev = to_acpi_dev(acpi_desc);

		func = cmd;
		cmd_name = nvdimm_bus_cmd_name(cmd);
		cmd_mask = nd_desc->cmd_mask;
		dsm_mask = cmd_mask;
		desc = nd_cmd_bus_desc(cmd);
		uuid = to_nfit_uuid(NFIT_DEV_BUS);
		handle = adev->handle;
		dimm_name = "bus";
	}

	if (!desc || (cmd && (desc->out_num + desc->in_num == 0)))
		return -ENOTTY;

	/*
	 * Check for a valid command.  For ND_CMD_CALL, we also have to
	 * make sure that the DSM function is supported.
	 */
	if (cmd == ND_CMD_CALL && !test_bit(func, &dsm_mask))
		return -ENOTTY;
	else if (!test_bit(cmd, &cmd_mask))
		return -ENOTTY;

	in_obj.type = ACPI_TYPE_PACKAGE;
	in_obj.package.count = 1;
	in_obj.package.elements = &in_buf;
	in_buf.type = ACPI_TYPE_BUFFER;
	in_buf.buffer.pointer = buf;
	in_buf.buffer.length = 0;

	/* libnvdimm has already validated the input envelope */
	for (i = 0; i < desc->in_num; i++)
		in_buf.buffer.length += nd_cmd_in_size(nvdimm, cmd, desc,
				i, buf);

	if (call_pkg) {
		/* skip over package wrapper */
		in_buf.buffer.pointer = (void *) &call_pkg->nd_payload;
		in_buf.buffer.length = call_pkg->nd_size_in;
	}

	if (IS_ENABLED(CONFIG_ACPI_NFIT_DEBUG)) {
		dev_dbg(dev, "%s:%s cmd: %d: func: %d input length: %d\n",
				__func__, dimm_name, cmd, func,
				in_buf.buffer.length);
		print_hex_dump_debug("nvdimm in  ", DUMP_PREFIX_OFFSET, 4, 4,
			in_buf.buffer.pointer,
			min_t(u32, 256, in_buf.buffer.length), true);
	}

	out_obj = acpi_evaluate_dsm(handle, uuid, 1, func, &in_obj);
	if (!out_obj) {
		dev_dbg(dev, "%s:%s _DSM failed cmd: %s\n", __func__, dimm_name,
				cmd_name);
		return -EINVAL;
	}

	if (call_pkg) {
		call_pkg->nd_fw_size = out_obj->buffer.length;
		memcpy(call_pkg->nd_payload + call_pkg->nd_size_in,
			out_obj->buffer.pointer,
			min(call_pkg->nd_fw_size, call_pkg->nd_size_out));

		ACPI_FREE(out_obj);
		/*
		 * Need to support FW function w/o known size in advance.
		 * Caller can determine required size based upon nd_fw_size.
		 * If we return an error (like elsewhere) then caller wouldn't
		 * be able to rely upon data returned to make calculation.
		 */
		if (cmd_rc)
			*cmd_rc = 0;
		return 0;
	}

	if (out_obj->package.type != ACPI_TYPE_BUFFER) {
		dev_dbg(dev, "%s:%s unexpected output object type cmd: %s type: %d\n",
				__func__, dimm_name, cmd_name, out_obj->type);
		rc = -EINVAL;
		goto out;
	}

	if (IS_ENABLED(CONFIG_ACPI_NFIT_DEBUG)) {
		dev_dbg(dev, "%s:%s cmd: %s output length: %d\n", __func__,
				dimm_name, cmd_name, out_obj->buffer.length);
		print_hex_dump_debug(cmd_name, DUMP_PREFIX_OFFSET, 4,
				4, out_obj->buffer.pointer, min_t(u32, 128,
					out_obj->buffer.length), true);
	}

	for (i = 0, offset = 0; i < desc->out_num; i++) {
		u32 out_size = nd_cmd_out_size(nvdimm, cmd, desc, i, buf,
				(u32 *) out_obj->buffer.pointer,
				out_obj->buffer.length - offset);

		if (offset + out_size > out_obj->buffer.length) {
			dev_dbg(dev, "%s:%s output object underflow cmd: %s field: %d\n",
					__func__, dimm_name, cmd_name, i);
			break;
		}

		if (in_buf.buffer.length + offset + out_size > buf_len) {
			dev_dbg(dev, "%s:%s output overrun cmd: %s field: %d\n",
					__func__, dimm_name, cmd_name, i);
			rc = -ENXIO;
			goto out;
		}
		memcpy(buf + in_buf.buffer.length + offset,
				out_obj->buffer.pointer + offset, out_size);
		offset += out_size;
	}

	/*
	 * Set fw_status for all the commands with a known format to be
	 * later interpreted by xlat_status().
	 */
	if (i >= 1 && ((cmd >= ND_CMD_ARS_CAP && cmd <= ND_CMD_CLEAR_ERROR)
			|| (cmd >= ND_CMD_SMART && cmd <= ND_CMD_VENDOR)))
		fw_status = *(u32 *) out_obj->buffer.pointer;

	if (offset + in_buf.buffer.length < buf_len) {
		if (i >= 1) {
			/*
			 * status valid, return the number of bytes left
			 * unfilled in the output buffer
			 */
			rc = buf_len - offset - in_buf.buffer.length;
			if (cmd_rc)
				*cmd_rc = xlat_status(nvdimm, buf, cmd,
						fw_status);
		} else {
			dev_err(dev, "%s:%s underrun cmd: %s buf_len: %d out_len: %d\n",
					__func__, dimm_name, cmd_name, buf_len,
					offset);
			rc = -ENXIO;
		}
	} else {
		rc = 0;
		if (cmd_rc)
			*cmd_rc = xlat_status(nvdimm, buf, cmd, fw_status);
	}

 out:
	ACPI_FREE(out_obj);

	return rc;
}
EXPORT_SYMBOL_GPL(acpi_nfit_ctl);

static const char *spa_type_name(u16 type)
{
	static const char *to_name[] = {
		[NFIT_SPA_VOLATILE] = "volatile",
		[NFIT_SPA_PM] = "pmem",
		[NFIT_SPA_DCR] = "dimm-control-region",
		[NFIT_SPA_BDW] = "block-data-window",
		[NFIT_SPA_VDISK] = "volatile-disk",
		[NFIT_SPA_VCD] = "volatile-cd",
		[NFIT_SPA_PDISK] = "persistent-disk",
		[NFIT_SPA_PCD] = "persistent-cd",

	};

	if (type > NFIT_SPA_PCD)
		return "unknown";

	return to_name[type];
}

int nfit_spa_type(struct acpi_nfit_system_address *spa)
{
	int i;

	for (i = 0; i < NFIT_UUID_MAX; i++)
		if (memcmp(to_nfit_uuid(i), spa->range_guid, 16) == 0)
			return i;
	return -1;
}

static bool add_spa(struct acpi_nfit_desc *acpi_desc,
		struct nfit_table_prev *prev,
		struct acpi_nfit_system_address *spa)
{
	struct device *dev = acpi_desc->dev;
	struct nfit_spa *nfit_spa;

	if (spa->header.length != sizeof(*spa))
		return false;

	list_for_each_entry(nfit_spa, &prev->spas, list) {
		if (memcmp(nfit_spa->spa, spa, sizeof(*spa)) == 0) {
			list_move_tail(&nfit_spa->list, &acpi_desc->spas);
			return true;
		}
	}

	nfit_spa = devm_kzalloc(dev, sizeof(*nfit_spa) + sizeof(*spa),
			GFP_KERNEL);
	if (!nfit_spa)
		return false;
	INIT_LIST_HEAD(&nfit_spa->list);
	memcpy(nfit_spa->spa, spa, sizeof(*spa));
	list_add_tail(&nfit_spa->list, &acpi_desc->spas);
	dev_dbg(dev, "%s: spa index: %d type: %s\n", __func__,
			spa->range_index,
			spa_type_name(nfit_spa_type(spa)));
	return true;
}

static bool add_memdev(struct acpi_nfit_desc *acpi_desc,
		struct nfit_table_prev *prev,
		struct acpi_nfit_memory_map *memdev)
{
	struct device *dev = acpi_desc->dev;
	struct nfit_memdev *nfit_memdev;

	if (memdev->header.length != sizeof(*memdev))
		return false;

	list_for_each_entry(nfit_memdev, &prev->memdevs, list)
		if (memcmp(nfit_memdev->memdev, memdev, sizeof(*memdev)) == 0) {
			list_move_tail(&nfit_memdev->list, &acpi_desc->memdevs);
			return true;
		}

	nfit_memdev = devm_kzalloc(dev, sizeof(*nfit_memdev) + sizeof(*memdev),
			GFP_KERNEL);
	if (!nfit_memdev)
		return false;
	INIT_LIST_HEAD(&nfit_memdev->list);
	memcpy(nfit_memdev->memdev, memdev, sizeof(*memdev));
	list_add_tail(&nfit_memdev->list, &acpi_desc->memdevs);
	dev_dbg(dev, "%s: memdev handle: %#x spa: %d dcr: %d\n",
			__func__, memdev->device_handle, memdev->range_index,
			memdev->region_index);
	return true;
}

/*
 * An implementation may provide a truncated control region if no block windows
 * are defined.
 */
static size_t sizeof_dcr(struct acpi_nfit_control_region *dcr)
{
	if (dcr->header.length < offsetof(struct acpi_nfit_control_region,
				window_size))
		return 0;
	if (dcr->windows)
		return sizeof(*dcr);
	return offsetof(struct acpi_nfit_control_region, window_size);
}

static bool add_dcr(struct acpi_nfit_desc *acpi_desc,
		struct nfit_table_prev *prev,
		struct acpi_nfit_control_region *dcr)
{
	struct device *dev = acpi_desc->dev;
	struct nfit_dcr *nfit_dcr;

	if (!sizeof_dcr(dcr))
		return false;

	list_for_each_entry(nfit_dcr, &prev->dcrs, list)
		if (memcmp(nfit_dcr->dcr, dcr, sizeof_dcr(dcr)) == 0) {
			list_move_tail(&nfit_dcr->list, &acpi_desc->dcrs);
			return true;
		}

	nfit_dcr = devm_kzalloc(dev, sizeof(*nfit_dcr) + sizeof(*dcr),
			GFP_KERNEL);
	if (!nfit_dcr)
		return false;
	INIT_LIST_HEAD(&nfit_dcr->list);
	memcpy(nfit_dcr->dcr, dcr, sizeof_dcr(dcr));
	list_add_tail(&nfit_dcr->list, &acpi_desc->dcrs);
	dev_dbg(dev, "%s: dcr index: %d windows: %d\n", __func__,
			dcr->region_index, dcr->windows);
	return true;
}

static bool add_bdw(struct acpi_nfit_desc *acpi_desc,
		struct nfit_table_prev *prev,
		struct acpi_nfit_data_region *bdw)
{
	struct device *dev = acpi_desc->dev;
	struct nfit_bdw *nfit_bdw;

	if (bdw->header.length != sizeof(*bdw))
		return false;
	list_for_each_entry(nfit_bdw, &prev->bdws, list)
		if (memcmp(nfit_bdw->bdw, bdw, sizeof(*bdw)) == 0) {
			list_move_tail(&nfit_bdw->list, &acpi_desc->bdws);
			return true;
		}

	nfit_bdw = devm_kzalloc(dev, sizeof(*nfit_bdw) + sizeof(*bdw),
			GFP_KERNEL);
	if (!nfit_bdw)
		return false;
	INIT_LIST_HEAD(&nfit_bdw->list);
	memcpy(nfit_bdw->bdw, bdw, sizeof(*bdw));
	list_add_tail(&nfit_bdw->list, &acpi_desc->bdws);
	dev_dbg(dev, "%s: bdw dcr: %d windows: %d\n", __func__,
			bdw->region_index, bdw->windows);
	return true;
}

static size_t sizeof_idt(struct acpi_nfit_interleave *idt)
{
	if (idt->header.length < sizeof(*idt))
		return 0;
	return sizeof(*idt) + sizeof(u32) * (idt->line_count - 1);
}

static bool add_idt(struct acpi_nfit_desc *acpi_desc,
		struct nfit_table_prev *prev,
		struct acpi_nfit_interleave *idt)
{
	struct device *dev = acpi_desc->dev;
	struct nfit_idt *nfit_idt;

	if (!sizeof_idt(idt))
		return false;

	list_for_each_entry(nfit_idt, &prev->idts, list) {
		if (sizeof_idt(nfit_idt->idt) != sizeof_idt(idt))
			continue;

		if (memcmp(nfit_idt->idt, idt, sizeof_idt(idt)) == 0) {
			list_move_tail(&nfit_idt->list, &acpi_desc->idts);
			return true;
		}
	}

	nfit_idt = devm_kzalloc(dev, sizeof(*nfit_idt) + sizeof_idt(idt),
			GFP_KERNEL);
	if (!nfit_idt)
		return false;
	INIT_LIST_HEAD(&nfit_idt->list);
	memcpy(nfit_idt->idt, idt, sizeof_idt(idt));
	list_add_tail(&nfit_idt->list, &acpi_desc->idts);
	dev_dbg(dev, "%s: idt index: %d num_lines: %d\n", __func__,
			idt->interleave_index, idt->line_count);
	return true;
}

static size_t sizeof_flush(struct acpi_nfit_flush_address *flush)
{
	if (flush->header.length < sizeof(*flush))
		return 0;
	return sizeof(*flush) + sizeof(u64) * (flush->hint_count - 1);
}

static bool add_flush(struct acpi_nfit_desc *acpi_desc,
		struct nfit_table_prev *prev,
		struct acpi_nfit_flush_address *flush)
{
	struct device *dev = acpi_desc->dev;
	struct nfit_flush *nfit_flush;

	if (!sizeof_flush(flush))
		return false;

	list_for_each_entry(nfit_flush, &prev->flushes, list) {
		if (sizeof_flush(nfit_flush->flush) != sizeof_flush(flush))
			continue;

		if (memcmp(nfit_flush->flush, flush,
					sizeof_flush(flush)) == 0) {
			list_move_tail(&nfit_flush->list, &acpi_desc->flushes);
			return true;
		}
	}

	nfit_flush = devm_kzalloc(dev, sizeof(*nfit_flush)
			+ sizeof_flush(flush), GFP_KERNEL);
	if (!nfit_flush)
		return false;
	INIT_LIST_HEAD(&nfit_flush->list);
	memcpy(nfit_flush->flush, flush, sizeof_flush(flush));
	list_add_tail(&nfit_flush->list, &acpi_desc->flushes);
	dev_dbg(dev, "%s: nfit_flush handle: %d hint_count: %d\n", __func__,
			flush->device_handle, flush->hint_count);
	return true;
}

static void *add_table(struct acpi_nfit_desc *acpi_desc,
		struct nfit_table_prev *prev, void *table, const void *end)
{
	struct device *dev = acpi_desc->dev;
	struct acpi_nfit_header *hdr;
	void *err = ERR_PTR(-ENOMEM);

	if (table >= end)
		return NULL;

	hdr = table;
	if (!hdr->length) {
		dev_warn(dev, "found a zero length table '%d' parsing nfit\n",
			hdr->type);
		return NULL;
	}

	switch (hdr->type) {
	case ACPI_NFIT_TYPE_SYSTEM_ADDRESS:
		if (!add_spa(acpi_desc, prev, table))
			return err;
		break;
	case ACPI_NFIT_TYPE_MEMORY_MAP:
		if (!add_memdev(acpi_desc, prev, table))
			return err;
		break;
	case ACPI_NFIT_TYPE_CONTROL_REGION:
		if (!add_dcr(acpi_desc, prev, table))
			return err;
		break;
	case ACPI_NFIT_TYPE_DATA_REGION:
		if (!add_bdw(acpi_desc, prev, table))
			return err;
		break;
	case ACPI_NFIT_TYPE_INTERLEAVE:
		if (!add_idt(acpi_desc, prev, table))
			return err;
		break;
	case ACPI_NFIT_TYPE_FLUSH_ADDRESS:
		if (!add_flush(acpi_desc, prev, table))
			return err;
		break;
	case ACPI_NFIT_TYPE_SMBIOS:
		dev_dbg(dev, "%s: smbios\n", __func__);
		break;
	default:
		dev_err(dev, "unknown table '%d' parsing nfit\n", hdr->type);
		break;
	}

	return table + hdr->length;
}

static void nfit_mem_find_spa_bdw(struct acpi_nfit_desc *acpi_desc,
		struct nfit_mem *nfit_mem)
{
	u32 device_handle = __to_nfit_memdev(nfit_mem)->device_handle;
	u16 dcr = nfit_mem->dcr->region_index;
	struct nfit_spa *nfit_spa;

	list_for_each_entry(nfit_spa, &acpi_desc->spas, list) {
		u16 range_index = nfit_spa->spa->range_index;
		int type = nfit_spa_type(nfit_spa->spa);
		struct nfit_memdev *nfit_memdev;

		if (type != NFIT_SPA_BDW)
			continue;

		list_for_each_entry(nfit_memdev, &acpi_desc->memdevs, list) {
			if (nfit_memdev->memdev->range_index != range_index)
				continue;
			if (nfit_memdev->memdev->device_handle != device_handle)
				continue;
			if (nfit_memdev->memdev->region_index != dcr)
				continue;

			nfit_mem->spa_bdw = nfit_spa->spa;
			return;
		}
	}

	dev_dbg(acpi_desc->dev, "SPA-BDW not found for SPA-DCR %d\n",
			nfit_mem->spa_dcr->range_index);
	nfit_mem->bdw = NULL;
}

static void nfit_mem_init_bdw(struct acpi_nfit_desc *acpi_desc,
		struct nfit_mem *nfit_mem, struct acpi_nfit_system_address *spa)
{
	u16 dcr = __to_nfit_memdev(nfit_mem)->region_index;
	struct nfit_memdev *nfit_memdev;
	struct nfit_bdw *nfit_bdw;
	struct nfit_idt *nfit_idt;
	u16 idt_idx, range_index;

	list_for_each_entry(nfit_bdw, &acpi_desc->bdws, list) {
		if (nfit_bdw->bdw->region_index != dcr)
			continue;
		nfit_mem->bdw = nfit_bdw->bdw;
		break;
	}

	if (!nfit_mem->bdw)
		return;

	nfit_mem_find_spa_bdw(acpi_desc, nfit_mem);

	if (!nfit_mem->spa_bdw)
		return;

	range_index = nfit_mem->spa_bdw->range_index;
	list_for_each_entry(nfit_memdev, &acpi_desc->memdevs, list) {
		if (nfit_memdev->memdev->range_index != range_index ||
				nfit_memdev->memdev->region_index != dcr)
			continue;
		nfit_mem->memdev_bdw = nfit_memdev->memdev;
		idt_idx = nfit_memdev->memdev->interleave_index;
		list_for_each_entry(nfit_idt, &acpi_desc->idts, list) {
			if (nfit_idt->idt->interleave_index != idt_idx)
				continue;
			nfit_mem->idt_bdw = nfit_idt->idt;
			break;
		}
		break;
	}
}

static int nfit_mem_dcr_init(struct acpi_nfit_desc *acpi_desc,
		struct acpi_nfit_system_address *spa)
{
	struct nfit_mem *nfit_mem, *found;
	struct nfit_memdev *nfit_memdev;
	int type = nfit_spa_type(spa);

	switch (type) {
	case NFIT_SPA_DCR:
	case NFIT_SPA_PM:
		break;
	default:
		return 0;
	}

	list_for_each_entry(nfit_memdev, &acpi_desc->memdevs, list) {
		struct nfit_flush *nfit_flush;
		struct nfit_dcr *nfit_dcr;
		u32 device_handle;
		u16 dcr;

		if (nfit_memdev->memdev->range_index != spa->range_index)
			continue;
		found = NULL;
		dcr = nfit_memdev->memdev->region_index;
		device_handle = nfit_memdev->memdev->device_handle;
		list_for_each_entry(nfit_mem, &acpi_desc->dimms, list)
			if (__to_nfit_memdev(nfit_mem)->device_handle
					== device_handle) {
				found = nfit_mem;
				break;
			}

		if (found)
			nfit_mem = found;
		else {
			nfit_mem = devm_kzalloc(acpi_desc->dev,
					sizeof(*nfit_mem), GFP_KERNEL);
			if (!nfit_mem)
				return -ENOMEM;
			INIT_LIST_HEAD(&nfit_mem->list);
			nfit_mem->acpi_desc = acpi_desc;
			list_add(&nfit_mem->list, &acpi_desc->dimms);
		}

		list_for_each_entry(nfit_dcr, &acpi_desc->dcrs, list) {
			if (nfit_dcr->dcr->region_index != dcr)
				continue;
			/*
			 * Record the control region for the dimm.  For
			 * the ACPI 6.1 case, where there are separate
			 * control regions for the pmem vs blk
			 * interfaces, be sure to record the extended
			 * blk details.
			 */
			if (!nfit_mem->dcr)
				nfit_mem->dcr = nfit_dcr->dcr;
			else if (nfit_mem->dcr->windows == 0
					&& nfit_dcr->dcr->windows)
				nfit_mem->dcr = nfit_dcr->dcr;
			break;
		}

		list_for_each_entry(nfit_flush, &acpi_desc->flushes, list) {
			struct acpi_nfit_flush_address *flush;
			u16 i;

			if (nfit_flush->flush->device_handle != device_handle)
				continue;
			nfit_mem->nfit_flush = nfit_flush;
			flush = nfit_flush->flush;
			nfit_mem->flush_wpq = devm_kzalloc(acpi_desc->dev,
					flush->hint_count
					* sizeof(struct resource), GFP_KERNEL);
			if (!nfit_mem->flush_wpq)
				return -ENOMEM;
			for (i = 0; i < flush->hint_count; i++) {
				struct resource *res = &nfit_mem->flush_wpq[i];

				res->start = flush->hint_address[i];
				res->end = res->start + 8 - 1;
			}
			break;
		}

		if (dcr && !nfit_mem->dcr) {
			dev_err(acpi_desc->dev, "SPA %d missing DCR %d\n",
					spa->range_index, dcr);
			return -ENODEV;
		}

		if (type == NFIT_SPA_DCR) {
			struct nfit_idt *nfit_idt;
			u16 idt_idx;

			/* multiple dimms may share a SPA when interleaved */
			nfit_mem->spa_dcr = spa;
			nfit_mem->memdev_dcr = nfit_memdev->memdev;
			idt_idx = nfit_memdev->memdev->interleave_index;
			list_for_each_entry(nfit_idt, &acpi_desc->idts, list) {
				if (nfit_idt->idt->interleave_index != idt_idx)
					continue;
				nfit_mem->idt_dcr = nfit_idt->idt;
				break;
			}
			nfit_mem_init_bdw(acpi_desc, nfit_mem, spa);
		} else {
			/*
			 * A single dimm may belong to multiple SPA-PM
			 * ranges, record at least one in addition to
			 * any SPA-DCR range.
			 */
			nfit_mem->memdev_pmem = nfit_memdev->memdev;
		}
	}

	return 0;
}

static int nfit_mem_cmp(void *priv, struct list_head *_a, struct list_head *_b)
{
	struct nfit_mem *a = container_of(_a, typeof(*a), list);
	struct nfit_mem *b = container_of(_b, typeof(*b), list);
	u32 handleA, handleB;

	handleA = __to_nfit_memdev(a)->device_handle;
	handleB = __to_nfit_memdev(b)->device_handle;
	if (handleA < handleB)
		return -1;
	else if (handleA > handleB)
		return 1;
	return 0;
}

static int nfit_mem_init(struct acpi_nfit_desc *acpi_desc)
{
	struct nfit_spa *nfit_spa;

	/*
	 * For each SPA-DCR or SPA-PMEM address range find its
	 * corresponding MEMDEV(s).  From each MEMDEV find the
	 * corresponding DCR.  Then, if we're operating on a SPA-DCR,
	 * try to find a SPA-BDW and a corresponding BDW that references
	 * the DCR.  Throw it all into an nfit_mem object.  Note, that
	 * BDWs are optional.
	 */
	list_for_each_entry(nfit_spa, &acpi_desc->spas, list) {
		int rc;

		rc = nfit_mem_dcr_init(acpi_desc, nfit_spa->spa);
		if (rc)
			return rc;
	}

	list_sort(NULL, &acpi_desc->dimms, nfit_mem_cmp);

	return 0;
}

static ssize_t revision_show(struct device *dev,
		struct device_attribute *attr, char *buf)
{
	struct nvdimm_bus *nvdimm_bus = to_nvdimm_bus(dev);
	struct nvdimm_bus_descriptor *nd_desc = to_nd_desc(nvdimm_bus);
	struct acpi_nfit_desc *acpi_desc = to_acpi_desc(nd_desc);

	return sprintf(buf, "%d\n", acpi_desc->acpi_header.revision);
}
static DEVICE_ATTR_RO(revision);

static ssize_t hw_error_scrub_show(struct device *dev,
		struct device_attribute *attr, char *buf)
{
	struct nvdimm_bus *nvdimm_bus = to_nvdimm_bus(dev);
	struct nvdimm_bus_descriptor *nd_desc = to_nd_desc(nvdimm_bus);
	struct acpi_nfit_desc *acpi_desc = to_acpi_desc(nd_desc);

	return sprintf(buf, "%d\n", acpi_desc->scrub_mode);
}

/*
 * The 'hw_error_scrub' attribute can have the following values written to it:
 * '0': Switch to the default mode where an exception will only insert
 *      the address of the memory error into the poison and badblocks lists.
 * '1': Enable a full scrub to happen if an exception for a memory error is
 *      received.
 */
static ssize_t hw_error_scrub_store(struct device *dev,
		struct device_attribute *attr, const char *buf, size_t size)
{
	struct nvdimm_bus_descriptor *nd_desc;
	ssize_t rc;
	long val;

	rc = kstrtol(buf, 0, &val);
	if (rc)
		return rc;

	device_lock(dev);
	nd_desc = dev_get_drvdata(dev);
	if (nd_desc) {
		struct acpi_nfit_desc *acpi_desc = to_acpi_desc(nd_desc);

		switch (val) {
		case HW_ERROR_SCRUB_ON:
			acpi_desc->scrub_mode = HW_ERROR_SCRUB_ON;
			break;
		case HW_ERROR_SCRUB_OFF:
			acpi_desc->scrub_mode = HW_ERROR_SCRUB_OFF;
			break;
		default:
			rc = -EINVAL;
			break;
		}
	}
	device_unlock(dev);
	if (rc)
		return rc;
	return size;
}
static DEVICE_ATTR_RW(hw_error_scrub);

/*
 * This shows the number of full Address Range Scrubs that have been
 * completed since driver load time. Userspace can wait on this using
 * select/poll etc. A '+' at the end indicates an ARS is in progress
 */
static ssize_t scrub_show(struct device *dev,
		struct device_attribute *attr, char *buf)
{
	struct nvdimm_bus_descriptor *nd_desc;
	ssize_t rc = -ENXIO;

	device_lock(dev);
	nd_desc = dev_get_drvdata(dev);
	if (nd_desc) {
		struct acpi_nfit_desc *acpi_desc = to_acpi_desc(nd_desc);

		mutex_lock(&acpi_desc->init_mutex);
		rc = sprintf(buf, "%d%s", acpi_desc->scrub_count,
				work_busy(&acpi_desc->work)
				&& !acpi_desc->cancel ? "+\n" : "\n");
		mutex_unlock(&acpi_desc->init_mutex);
	}
	device_unlock(dev);
	return rc;
}

static ssize_t scrub_store(struct device *dev,
		struct device_attribute *attr, const char *buf, size_t size)
{
	struct nvdimm_bus_descriptor *nd_desc;
	ssize_t rc;
	long val;

	rc = kstrtol(buf, 0, &val);
	if (rc)
		return rc;
	if (val != 1)
		return -EINVAL;

	device_lock(dev);
	nd_desc = dev_get_drvdata(dev);
	if (nd_desc) {
		struct acpi_nfit_desc *acpi_desc = to_acpi_desc(nd_desc);

		rc = acpi_nfit_ars_rescan(acpi_desc);
	}
	device_unlock(dev);
	if (rc)
		return rc;
	return size;
}
static DEVICE_ATTR_RW(scrub);

static bool ars_supported(struct nvdimm_bus *nvdimm_bus)
{
	struct nvdimm_bus_descriptor *nd_desc = to_nd_desc(nvdimm_bus);
	const unsigned long mask = 1 << ND_CMD_ARS_CAP | 1 << ND_CMD_ARS_START
		| 1 << ND_CMD_ARS_STATUS;

	return (nd_desc->cmd_mask & mask) == mask;
}

static umode_t nfit_visible(struct kobject *kobj, struct attribute *a, int n)
{
	struct device *dev = container_of(kobj, struct device, kobj);
	struct nvdimm_bus *nvdimm_bus = to_nvdimm_bus(dev);

	if (a == &dev_attr_scrub.attr && !ars_supported(nvdimm_bus))
		return 0;
	return a->mode;
}

static struct attribute *acpi_nfit_attributes[] = {
	&dev_attr_revision.attr,
	&dev_attr_scrub.attr,
	&dev_attr_hw_error_scrub.attr,
	NULL,
};

static struct attribute_group acpi_nfit_attribute_group = {
	.name = "nfit",
	.attrs = acpi_nfit_attributes,
	.is_visible = nfit_visible,
};

static const struct attribute_group *acpi_nfit_attribute_groups[] = {
	&nvdimm_bus_attribute_group,
	&acpi_nfit_attribute_group,
	NULL,
};

static struct acpi_nfit_memory_map *to_nfit_memdev(struct device *dev)
{
	struct nvdimm *nvdimm = to_nvdimm(dev);
	struct nfit_mem *nfit_mem = nvdimm_provider_data(nvdimm);

	return __to_nfit_memdev(nfit_mem);
}

static struct acpi_nfit_control_region *to_nfit_dcr(struct device *dev)
{
	struct nvdimm *nvdimm = to_nvdimm(dev);
	struct nfit_mem *nfit_mem = nvdimm_provider_data(nvdimm);

	return nfit_mem->dcr;
}

static ssize_t handle_show(struct device *dev,
		struct device_attribute *attr, char *buf)
{
	struct acpi_nfit_memory_map *memdev = to_nfit_memdev(dev);

	return sprintf(buf, "%#x\n", memdev->device_handle);
}
static DEVICE_ATTR_RO(handle);

static ssize_t phys_id_show(struct device *dev,
		struct device_attribute *attr, char *buf)
{
	struct acpi_nfit_memory_map *memdev = to_nfit_memdev(dev);

	return sprintf(buf, "%#x\n", memdev->physical_id);
}
static DEVICE_ATTR_RO(phys_id);

static ssize_t vendor_show(struct device *dev,
		struct device_attribute *attr, char *buf)
{
	struct acpi_nfit_control_region *dcr = to_nfit_dcr(dev);

	return sprintf(buf, "0x%04x\n", be16_to_cpu(dcr->vendor_id));
}
static DEVICE_ATTR_RO(vendor);

static ssize_t rev_id_show(struct device *dev,
		struct device_attribute *attr, char *buf)
{
	struct acpi_nfit_control_region *dcr = to_nfit_dcr(dev);

	return sprintf(buf, "0x%04x\n", be16_to_cpu(dcr->revision_id));
}
static DEVICE_ATTR_RO(rev_id);

static ssize_t device_show(struct device *dev,
		struct device_attribute *attr, char *buf)
{
	struct acpi_nfit_control_region *dcr = to_nfit_dcr(dev);

	return sprintf(buf, "0x%04x\n", be16_to_cpu(dcr->device_id));
}
static DEVICE_ATTR_RO(device);

static ssize_t subsystem_vendor_show(struct device *dev,
		struct device_attribute *attr, char *buf)
{
	struct acpi_nfit_control_region *dcr = to_nfit_dcr(dev);

	return sprintf(buf, "0x%04x\n", be16_to_cpu(dcr->subsystem_vendor_id));
}
static DEVICE_ATTR_RO(subsystem_vendor);

static ssize_t subsystem_rev_id_show(struct device *dev,
		struct device_attribute *attr, char *buf)
{
	struct acpi_nfit_control_region *dcr = to_nfit_dcr(dev);

	return sprintf(buf, "0x%04x\n",
			be16_to_cpu(dcr->subsystem_revision_id));
}
static DEVICE_ATTR_RO(subsystem_rev_id);

static ssize_t subsystem_device_show(struct device *dev,
		struct device_attribute *attr, char *buf)
{
	struct acpi_nfit_control_region *dcr = to_nfit_dcr(dev);

	return sprintf(buf, "0x%04x\n", be16_to_cpu(dcr->subsystem_device_id));
}
static DEVICE_ATTR_RO(subsystem_device);

static int num_nvdimm_formats(struct nvdimm *nvdimm)
{
	struct nfit_mem *nfit_mem = nvdimm_provider_data(nvdimm);
	int formats = 0;

	if (nfit_mem->memdev_pmem)
		formats++;
	if (nfit_mem->memdev_bdw)
		formats++;
	return formats;
}

static ssize_t format_show(struct device *dev,
		struct device_attribute *attr, char *buf)
{
	struct acpi_nfit_control_region *dcr = to_nfit_dcr(dev);

	return sprintf(buf, "0x%04x\n", le16_to_cpu(dcr->code));
}
static DEVICE_ATTR_RO(format);

static ssize_t format1_show(struct device *dev,
		struct device_attribute *attr, char *buf)
{
	u32 handle;
	ssize_t rc = -ENXIO;
	struct nfit_mem *nfit_mem;
	struct nfit_memdev *nfit_memdev;
	struct acpi_nfit_desc *acpi_desc;
	struct nvdimm *nvdimm = to_nvdimm(dev);
	struct acpi_nfit_control_region *dcr = to_nfit_dcr(dev);

	nfit_mem = nvdimm_provider_data(nvdimm);
	acpi_desc = nfit_mem->acpi_desc;
	handle = to_nfit_memdev(dev)->device_handle;

	/* assumes DIMMs have at most 2 published interface codes */
	mutex_lock(&acpi_desc->init_mutex);
	list_for_each_entry(nfit_memdev, &acpi_desc->memdevs, list) {
		struct acpi_nfit_memory_map *memdev = nfit_memdev->memdev;
		struct nfit_dcr *nfit_dcr;

		if (memdev->device_handle != handle)
			continue;

		list_for_each_entry(nfit_dcr, &acpi_desc->dcrs, list) {
			if (nfit_dcr->dcr->region_index != memdev->region_index)
				continue;
			if (nfit_dcr->dcr->code == dcr->code)
				continue;
			rc = sprintf(buf, "0x%04x\n",
					le16_to_cpu(nfit_dcr->dcr->code));
			break;
		}
		if (rc != ENXIO)
			break;
	}
	mutex_unlock(&acpi_desc->init_mutex);
	return rc;
}
static DEVICE_ATTR_RO(format1);

static ssize_t formats_show(struct device *dev,
		struct device_attribute *attr, char *buf)
{
	struct nvdimm *nvdimm = to_nvdimm(dev);

	return sprintf(buf, "%d\n", num_nvdimm_formats(nvdimm));
}
static DEVICE_ATTR_RO(formats);

static ssize_t serial_show(struct device *dev,
		struct device_attribute *attr, char *buf)
{
	struct acpi_nfit_control_region *dcr = to_nfit_dcr(dev);

	return sprintf(buf, "0x%08x\n", be32_to_cpu(dcr->serial_number));
}
static DEVICE_ATTR_RO(serial);

static ssize_t family_show(struct device *dev,
		struct device_attribute *attr, char *buf)
{
	struct nvdimm *nvdimm = to_nvdimm(dev);
	struct nfit_mem *nfit_mem = nvdimm_provider_data(nvdimm);

	if (nfit_mem->family < 0)
		return -ENXIO;
	return sprintf(buf, "%d\n", nfit_mem->family);
}
static DEVICE_ATTR_RO(family);

static ssize_t dsm_mask_show(struct device *dev,
		struct device_attribute *attr, char *buf)
{
	struct nvdimm *nvdimm = to_nvdimm(dev);
	struct nfit_mem *nfit_mem = nvdimm_provider_data(nvdimm);

	if (nfit_mem->family < 0)
		return -ENXIO;
	return sprintf(buf, "%#lx\n", nfit_mem->dsm_mask);
}
static DEVICE_ATTR_RO(dsm_mask);

static ssize_t flags_show(struct device *dev,
		struct device_attribute *attr, char *buf)
{
	u16 flags = to_nfit_memdev(dev)->flags;

	return sprintf(buf, "%s%s%s%s%s\n",
		flags & ACPI_NFIT_MEM_SAVE_FAILED ? "save_fail " : "",
		flags & ACPI_NFIT_MEM_RESTORE_FAILED ? "restore_fail " : "",
		flags & ACPI_NFIT_MEM_FLUSH_FAILED ? "flush_fail " : "",
		flags & ACPI_NFIT_MEM_NOT_ARMED ? "not_armed " : "",
		flags & ACPI_NFIT_MEM_HEALTH_OBSERVED ? "smart_event " : "");
}
static DEVICE_ATTR_RO(flags);

static ssize_t id_show(struct device *dev,
		struct device_attribute *attr, char *buf)
{
	struct acpi_nfit_control_region *dcr = to_nfit_dcr(dev);

	if (dcr->valid_fields & ACPI_NFIT_CONTROL_MFG_INFO_VALID)
		return sprintf(buf, "%04x-%02x-%04x-%08x\n",
				be16_to_cpu(dcr->vendor_id),
				dcr->manufacturing_location,
				be16_to_cpu(dcr->manufacturing_date),
				be32_to_cpu(dcr->serial_number));
	else
		return sprintf(buf, "%04x-%08x\n",
				be16_to_cpu(dcr->vendor_id),
				be32_to_cpu(dcr->serial_number));
}
static DEVICE_ATTR_RO(id);

static struct attribute *acpi_nfit_dimm_attributes[] = {
	&dev_attr_handle.attr,
	&dev_attr_phys_id.attr,
	&dev_attr_vendor.attr,
	&dev_attr_device.attr,
	&dev_attr_rev_id.attr,
	&dev_attr_subsystem_vendor.attr,
	&dev_attr_subsystem_device.attr,
	&dev_attr_subsystem_rev_id.attr,
	&dev_attr_format.attr,
	&dev_attr_formats.attr,
	&dev_attr_format1.attr,
	&dev_attr_serial.attr,
	&dev_attr_flags.attr,
	&dev_attr_id.attr,
	&dev_attr_family.attr,
	&dev_attr_dsm_mask.attr,
	NULL,
};

static umode_t acpi_nfit_dimm_attr_visible(struct kobject *kobj,
		struct attribute *a, int n)
{
	struct device *dev = container_of(kobj, struct device, kobj);
	struct nvdimm *nvdimm = to_nvdimm(dev);

	if (!to_nfit_dcr(dev))
		return 0;
	if (a == &dev_attr_format1.attr && num_nvdimm_formats(nvdimm) <= 1)
		return 0;
	return a->mode;
}

static struct attribute_group acpi_nfit_dimm_attribute_group = {
	.name = "nfit",
	.attrs = acpi_nfit_dimm_attributes,
	.is_visible = acpi_nfit_dimm_attr_visible,
};

static const struct attribute_group *acpi_nfit_dimm_attribute_groups[] = {
	&nvdimm_attribute_group,
	&nd_device_attribute_group,
	&acpi_nfit_dimm_attribute_group,
	NULL,
};

static struct nvdimm *acpi_nfit_dimm_by_handle(struct acpi_nfit_desc *acpi_desc,
		u32 device_handle)
{
	struct nfit_mem *nfit_mem;

	list_for_each_entry(nfit_mem, &acpi_desc->dimms, list)
		if (__to_nfit_memdev(nfit_mem)->device_handle == device_handle)
			return nfit_mem->nvdimm;

	return NULL;
}

void __acpi_nvdimm_notify(struct device *dev, u32 event)
{
	struct nfit_mem *nfit_mem;
	struct acpi_nfit_desc *acpi_desc;

	dev_dbg(dev->parent, "%s: %s: event: %d\n", dev_name(dev), __func__,
			event);

	if (event != NFIT_NOTIFY_DIMM_HEALTH) {
		dev_dbg(dev->parent, "%s: unknown event: %d\n", dev_name(dev),
				event);
		return;
	}

	acpi_desc = dev_get_drvdata(dev->parent);
	if (!acpi_desc)
		return;

	/*
	 * If we successfully retrieved acpi_desc, then we know nfit_mem data
	 * is still valid.
	 */
	nfit_mem = dev_get_drvdata(dev);
	if (nfit_mem && nfit_mem->flags_attr)
		sysfs_notify_dirent(nfit_mem->flags_attr);
}
EXPORT_SYMBOL_GPL(__acpi_nvdimm_notify);

static void acpi_nvdimm_notify(acpi_handle handle, u32 event, void *data)
{
	struct acpi_device *adev = data;
	struct device *dev = &adev->dev;

	device_lock(dev->parent);
	__acpi_nvdimm_notify(dev, event);
	device_unlock(dev->parent);
}

static int acpi_nfit_add_dimm(struct acpi_nfit_desc *acpi_desc,
		struct nfit_mem *nfit_mem, u32 device_handle)
{
	struct acpi_device *adev, *adev_dimm;
	struct device *dev = acpi_desc->dev;
	unsigned long dsm_mask;
	const u8 *uuid;
	int i;

	/* nfit test assumes 1:1 relationship between commands and dsms */
	nfit_mem->dsm_mask = acpi_desc->dimm_cmd_force_en;
	nfit_mem->family = NVDIMM_FAMILY_INTEL;
	adev = to_acpi_dev(acpi_desc);
	if (!adev)
		return 0;

	adev_dimm = acpi_find_child_device(adev, device_handle, false);
	nfit_mem->adev = adev_dimm;
	if (!adev_dimm) {
		dev_err(dev, "no ACPI.NFIT device with _ADR %#x, disabling...\n",
				device_handle);
		return force_enable_dimms ? 0 : -ENODEV;
	}

	if (ACPI_FAILURE(acpi_install_notify_handler(adev_dimm->handle,
		ACPI_DEVICE_NOTIFY, acpi_nvdimm_notify, adev_dimm))) {
		dev_err(dev, "%s: notification registration failed\n",
				dev_name(&adev_dimm->dev));
		return -ENXIO;
	}
	/*
	 * Record nfit_mem for the notification path to track back to
	 * the nfit sysfs attributes for this dimm device object.
	 */
	dev_set_drvdata(&adev_dimm->dev, nfit_mem);

	/*
	 * Until standardization materializes we need to consider 4
	 * different command sets.  Note, that checking for function0 (bit0)
	 * tells us if any commands are reachable through this uuid.
	 */
	for (i = NVDIMM_FAMILY_INTEL; i <= NVDIMM_FAMILY_MSFT; i++)
		if (acpi_check_dsm(adev_dimm->handle, to_nfit_uuid(i), 1, 1))
			break;

	/* limit the supported commands to those that are publicly documented */
	nfit_mem->family = i;
	if (nfit_mem->family == NVDIMM_FAMILY_INTEL) {
		dsm_mask = 0x3fe;
		if (disable_vendor_specific)
			dsm_mask &= ~(1 << ND_CMD_VENDOR);
	} else if (nfit_mem->family == NVDIMM_FAMILY_HPE1) {
		dsm_mask = 0x1c3c76;
	} else if (nfit_mem->family == NVDIMM_FAMILY_HPE2) {
		dsm_mask = 0x1fe;
		if (disable_vendor_specific)
			dsm_mask &= ~(1 << 8);
	} else if (nfit_mem->family == NVDIMM_FAMILY_MSFT) {
		dsm_mask = 0xffffffff;
	} else {
		dev_dbg(dev, "unknown dimm command family\n");
		nfit_mem->family = -1;
		/* DSMs are optional, continue loading the driver... */
		return 0;
	}

	/*
	 * Function 0 is the command interrogation function, don't
	 * export it to potential userspace use, and enable it to be
	 * used as an error value in acpi_nfit_ctl().
	 */
	dsm_mask &= ~1UL;

	uuid = to_nfit_uuid(nfit_mem->family);
	for_each_set_bit(i, &dsm_mask, BITS_PER_LONG)
		if (acpi_check_dsm(adev_dimm->handle, uuid, 1, 1ULL << i))
			set_bit(i, &nfit_mem->dsm_mask);

	return 0;
}

static void shutdown_dimm_notify(void *data)
{
	struct acpi_nfit_desc *acpi_desc = data;
	struct nfit_mem *nfit_mem;

	mutex_lock(&acpi_desc->init_mutex);
	/*
	 * Clear out the nfit_mem->flags_attr and shut down dimm event
	 * notifications.
	 */
	list_for_each_entry(nfit_mem, &acpi_desc->dimms, list) {
		struct acpi_device *adev_dimm = nfit_mem->adev;

		if (nfit_mem->flags_attr) {
			sysfs_put(nfit_mem->flags_attr);
			nfit_mem->flags_attr = NULL;
		}
		if (adev_dimm) {
			acpi_remove_notify_handler(adev_dimm->handle,
					ACPI_DEVICE_NOTIFY, acpi_nvdimm_notify);
			dev_set_drvdata(&adev_dimm->dev, NULL);
		}
	}
	mutex_unlock(&acpi_desc->init_mutex);
}

static int acpi_nfit_register_dimms(struct acpi_nfit_desc *acpi_desc)
{
	struct nfit_mem *nfit_mem;
	int dimm_count = 0, rc;
	struct nvdimm *nvdimm;

	list_for_each_entry(nfit_mem, &acpi_desc->dimms, list) {
		struct acpi_nfit_flush_address *flush;
		unsigned long flags = 0, cmd_mask;
		u32 device_handle;
		u16 mem_flags;

		device_handle = __to_nfit_memdev(nfit_mem)->device_handle;
		nvdimm = acpi_nfit_dimm_by_handle(acpi_desc, device_handle);
		if (nvdimm) {
			dimm_count++;
			continue;
		}

		if (nfit_mem->bdw && nfit_mem->memdev_pmem)
			flags |= NDD_ALIASING;

		mem_flags = __to_nfit_memdev(nfit_mem)->flags;
		if (mem_flags & ACPI_NFIT_MEM_NOT_ARMED)
			flags |= NDD_UNARMED;

		rc = acpi_nfit_add_dimm(acpi_desc, nfit_mem, device_handle);
		if (rc)
			continue;

		/*
		 * TODO: provide translation for non-NVDIMM_FAMILY_INTEL
		 * devices (i.e. from nd_cmd to acpi_dsm) to standardize the
		 * userspace interface.
		 */
		cmd_mask = 1UL << ND_CMD_CALL;
		if (nfit_mem->family == NVDIMM_FAMILY_INTEL)
			cmd_mask |= nfit_mem->dsm_mask;

		flush = nfit_mem->nfit_flush ? nfit_mem->nfit_flush->flush
			: NULL;
		nvdimm = nvdimm_create(acpi_desc->nvdimm_bus, nfit_mem,
				acpi_nfit_dimm_attribute_groups,
				flags, cmd_mask, flush ? flush->hint_count : 0,
				nfit_mem->flush_wpq);
		if (!nvdimm)
			return -ENOMEM;

		nfit_mem->nvdimm = nvdimm;
		dimm_count++;

		if ((mem_flags & ACPI_NFIT_MEM_FAILED_MASK) == 0)
			continue;

		dev_info(acpi_desc->dev, "%s flags:%s%s%s%s\n",
				nvdimm_name(nvdimm),
		  mem_flags & ACPI_NFIT_MEM_SAVE_FAILED ? " save_fail" : "",
		  mem_flags & ACPI_NFIT_MEM_RESTORE_FAILED ? " restore_fail":"",
		  mem_flags & ACPI_NFIT_MEM_FLUSH_FAILED ? " flush_fail" : "",
		  mem_flags & ACPI_NFIT_MEM_NOT_ARMED ? " not_armed" : "");

	}

	rc = nvdimm_bus_check_dimm_count(acpi_desc->nvdimm_bus, dimm_count);
	if (rc)
		return rc;

	/*
	 * Now that dimms are successfully registered, and async registration
	 * is flushed, attempt to enable event notification.
	 */
	list_for_each_entry(nfit_mem, &acpi_desc->dimms, list) {
		struct kernfs_node *nfit_kernfs;

		nvdimm = nfit_mem->nvdimm;
		if (!nvdimm)
			continue;

		nfit_kernfs = sysfs_get_dirent(nvdimm_kobj(nvdimm)->sd, "nfit");
		if (nfit_kernfs)
			nfit_mem->flags_attr = sysfs_get_dirent(nfit_kernfs,
					"flags");
		sysfs_put(nfit_kernfs);
		if (!nfit_mem->flags_attr)
			dev_warn(acpi_desc->dev, "%s: notifications disabled\n",
					nvdimm_name(nvdimm));
	}

	return devm_add_action_or_reset(acpi_desc->dev, shutdown_dimm_notify,
			acpi_desc);
}

static void acpi_nfit_init_dsms(struct acpi_nfit_desc *acpi_desc)
{
	struct nvdimm_bus_descriptor *nd_desc = &acpi_desc->nd_desc;
	const u8 *uuid = to_nfit_uuid(NFIT_DEV_BUS);
	struct acpi_device *adev;
	int i;

	nd_desc->cmd_mask = acpi_desc->bus_cmd_force_en;
	adev = to_acpi_dev(acpi_desc);
	if (!adev)
		return;

	for (i = ND_CMD_ARS_CAP; i <= ND_CMD_CLEAR_ERROR; i++)
		if (acpi_check_dsm(adev->handle, uuid, 1, 1ULL << i))
			set_bit(i, &nd_desc->cmd_mask);
}

static ssize_t range_index_show(struct device *dev,
		struct device_attribute *attr, char *buf)
{
	struct nd_region *nd_region = to_nd_region(dev);
	struct nfit_spa *nfit_spa = nd_region_provider_data(nd_region);

	return sprintf(buf, "%d\n", nfit_spa->spa->range_index);
}
static DEVICE_ATTR_RO(range_index);

static struct attribute *acpi_nfit_region_attributes[] = {
	&dev_attr_range_index.attr,
	NULL,
};

static struct attribute_group acpi_nfit_region_attribute_group = {
	.name = "nfit",
	.attrs = acpi_nfit_region_attributes,
};

static const struct attribute_group *acpi_nfit_region_attribute_groups[] = {
	&nd_region_attribute_group,
	&nd_mapping_attribute_group,
	&nd_device_attribute_group,
	&nd_numa_attribute_group,
	&acpi_nfit_region_attribute_group,
	NULL,
};

/* enough info to uniquely specify an interleave set */
struct nfit_set_info {
	struct nfit_set_info_map {
		u64 region_offset;
		u32 serial_number;
		u32 pad;
	} mapping[0];
};

static size_t sizeof_nfit_set_info(int num_mappings)
{
	return sizeof(struct nfit_set_info)
		+ num_mappings * sizeof(struct nfit_set_info_map);
}

static int cmp_map_compat(const void *m0, const void *m1)
{
	const struct nfit_set_info_map *map0 = m0;
	const struct nfit_set_info_map *map1 = m1;

	return memcmp(&map0->region_offset, &map1->region_offset,
			sizeof(u64));
}

static int cmp_map(const void *m0, const void *m1)
{
	const struct nfit_set_info_map *map0 = m0;
	const struct nfit_set_info_map *map1 = m1;

	if (map0->region_offset < map1->region_offset)
		return -1;
	else if (map0->region_offset > map1->region_offset)
		return 1;
	return 0;
}

/* Retrieve the nth entry referencing this spa */
static struct acpi_nfit_memory_map *memdev_from_spa(
		struct acpi_nfit_desc *acpi_desc, u16 range_index, int n)
{
	struct nfit_memdev *nfit_memdev;

	list_for_each_entry(nfit_memdev, &acpi_desc->memdevs, list)
		if (nfit_memdev->memdev->range_index == range_index)
			if (n-- == 0)
				return nfit_memdev->memdev;
	return NULL;
}

static int acpi_nfit_init_interleave_set(struct acpi_nfit_desc *acpi_desc,
		struct nd_region_desc *ndr_desc,
		struct acpi_nfit_system_address *spa)
{
	int i, spa_type = nfit_spa_type(spa);
	struct device *dev = acpi_desc->dev;
	struct nd_interleave_set *nd_set;
	u16 nr = ndr_desc->num_mappings;
	struct nfit_set_info *info;

	if (spa_type == NFIT_SPA_PM || spa_type == NFIT_SPA_VOLATILE)
		/* pass */;
	else
		return 0;

	nd_set = devm_kzalloc(dev, sizeof(*nd_set), GFP_KERNEL);
	if (!nd_set)
		return -ENOMEM;

	info = devm_kzalloc(dev, sizeof_nfit_set_info(nr), GFP_KERNEL);
	if (!info)
		return -ENOMEM;
	for (i = 0; i < nr; i++) {
		struct nd_mapping_desc *mapping = &ndr_desc->mapping[i];
		struct nfit_set_info_map *map = &info->mapping[i];
		struct nvdimm *nvdimm = mapping->nvdimm;
		struct nfit_mem *nfit_mem = nvdimm_provider_data(nvdimm);
		struct acpi_nfit_memory_map *memdev = memdev_from_spa(acpi_desc,
				spa->range_index, i);

		if (!memdev || !nfit_mem->dcr) {
			dev_err(dev, "%s: failed to find DCR\n", __func__);
			return -ENODEV;
		}

		map->region_offset = memdev->region_offset;
		map->serial_number = nfit_mem->dcr->serial_number;
	}

	sort(&info->mapping[0], nr, sizeof(struct nfit_set_info_map),
			cmp_map, NULL);
	nd_set->cookie = nd_fletcher64(info, sizeof_nfit_set_info(nr), 0);

	/* support namespaces created with the wrong sort order */
	sort(&info->mapping[0], nr, sizeof(struct nfit_set_info_map),
			cmp_map_compat, NULL);
	nd_set->altcookie = nd_fletcher64(info, sizeof_nfit_set_info(nr), 0);

	ndr_desc->nd_set = nd_set;
	devm_kfree(dev, info);

	return 0;
}

static u64 to_interleave_offset(u64 offset, struct nfit_blk_mmio *mmio)
{
	struct acpi_nfit_interleave *idt = mmio->idt;
	u32 sub_line_offset, line_index, line_offset;
	u64 line_no, table_skip_count, table_offset;

	line_no = div_u64_rem(offset, mmio->line_size, &sub_line_offset);
	table_skip_count = div_u64_rem(line_no, mmio->num_lines, &line_index);
	line_offset = idt->line_offset[line_index]
		* mmio->line_size;
	table_offset = table_skip_count * mmio->table_size;

	return mmio->base_offset + line_offset + table_offset + sub_line_offset;
}

static u32 read_blk_stat(struct nfit_blk *nfit_blk, unsigned int bw)
{
	struct nfit_blk_mmio *mmio = &nfit_blk->mmio[DCR];
	u64 offset = nfit_blk->stat_offset + mmio->size * bw;
	const u32 STATUS_MASK = 0x80000037;

	if (mmio->num_lines)
		offset = to_interleave_offset(offset, mmio);

	return readl(mmio->addr.base + offset) & STATUS_MASK;
}

static void write_blk_ctl(struct nfit_blk *nfit_blk, unsigned int bw,
		resource_size_t dpa, unsigned int len, unsigned int write)
{
	u64 cmd, offset;
	struct nfit_blk_mmio *mmio = &nfit_blk->mmio[DCR];

	enum {
		BCW_OFFSET_MASK = (1ULL << 48)-1,
		BCW_LEN_SHIFT = 48,
		BCW_LEN_MASK = (1ULL << 8) - 1,
		BCW_CMD_SHIFT = 56,
	};

	cmd = (dpa >> L1_CACHE_SHIFT) & BCW_OFFSET_MASK;
	len = len >> L1_CACHE_SHIFT;
	cmd |= ((u64) len & BCW_LEN_MASK) << BCW_LEN_SHIFT;
	cmd |= ((u64) write) << BCW_CMD_SHIFT;

	offset = nfit_blk->cmd_offset + mmio->size * bw;
	if (mmio->num_lines)
		offset = to_interleave_offset(offset, mmio);

	writeq(cmd, mmio->addr.base + offset);
	nvdimm_flush(nfit_blk->nd_region);

	if (nfit_blk->dimm_flags & NFIT_BLK_DCR_LATCH)
		readq(mmio->addr.base + offset);
}

static int acpi_nfit_blk_single_io(struct nfit_blk *nfit_blk,
		resource_size_t dpa, void *iobuf, size_t len, int rw,
		unsigned int lane)
{
	struct nfit_blk_mmio *mmio = &nfit_blk->mmio[BDW];
	unsigned int copied = 0;
	u64 base_offset;
	int rc;

	base_offset = nfit_blk->bdw_offset + dpa % L1_CACHE_BYTES
		+ lane * mmio->size;
	write_blk_ctl(nfit_blk, lane, dpa, len, rw);
	while (len) {
		unsigned int c;
		u64 offset;

		if (mmio->num_lines) {
			u32 line_offset;

			offset = to_interleave_offset(base_offset + copied,
					mmio);
			div_u64_rem(offset, mmio->line_size, &line_offset);
			c = min_t(size_t, len, mmio->line_size - line_offset);
		} else {
			offset = base_offset + nfit_blk->bdw_offset;
			c = len;
		}

		if (rw)
			memcpy_to_pmem(mmio->addr.aperture + offset,
					iobuf + copied, c);
		else {
			if (nfit_blk->dimm_flags & NFIT_BLK_READ_FLUSH)
				mmio_flush_range((void __force *)
					mmio->addr.aperture + offset, c);

			memcpy_from_pmem(iobuf + copied,
					mmio->addr.aperture + offset, c);
		}

		copied += c;
		len -= c;
	}

	if (rw)
		nvdimm_flush(nfit_blk->nd_region);

	rc = read_blk_stat(nfit_blk, lane) ? -EIO : 0;
	return rc;
}

static int acpi_nfit_blk_region_do_io(struct nd_blk_region *ndbr,
		resource_size_t dpa, void *iobuf, u64 len, int rw)
{
	struct nfit_blk *nfit_blk = nd_blk_region_provider_data(ndbr);
	struct nfit_blk_mmio *mmio = &nfit_blk->mmio[BDW];
	struct nd_region *nd_region = nfit_blk->nd_region;
	unsigned int lane, copied = 0;
	int rc = 0;

	lane = nd_region_acquire_lane(nd_region);
	while (len) {
		u64 c = min(len, mmio->size);

		rc = acpi_nfit_blk_single_io(nfit_blk, dpa + copied,
				iobuf + copied, c, rw, lane);
		if (rc)
			break;

		copied += c;
		len -= c;
	}
	nd_region_release_lane(nd_region, lane);

	return rc;
}

static int nfit_blk_init_interleave(struct nfit_blk_mmio *mmio,
		struct acpi_nfit_interleave *idt, u16 interleave_ways)
{
	if (idt) {
		mmio->num_lines = idt->line_count;
		mmio->line_size = idt->line_size;
		if (interleave_ways == 0)
			return -ENXIO;
		mmio->table_size = mmio->num_lines * interleave_ways
			* mmio->line_size;
	}

	return 0;
}

static int acpi_nfit_blk_get_flags(struct nvdimm_bus_descriptor *nd_desc,
		struct nvdimm *nvdimm, struct nfit_blk *nfit_blk)
{
	struct nd_cmd_dimm_flags flags;
	int rc;

	memset(&flags, 0, sizeof(flags));
	rc = nd_desc->ndctl(nd_desc, nvdimm, ND_CMD_DIMM_FLAGS, &flags,
			sizeof(flags), NULL);

	if (rc >= 0 && flags.status == 0)
		nfit_blk->dimm_flags = flags.flags;
	else if (rc == -ENOTTY) {
		/* fall back to a conservative default */
		nfit_blk->dimm_flags = NFIT_BLK_DCR_LATCH | NFIT_BLK_READ_FLUSH;
		rc = 0;
	} else
		rc = -ENXIO;

	return rc;
}

static int acpi_nfit_blk_region_enable(struct nvdimm_bus *nvdimm_bus,
		struct device *dev)
{
	struct nvdimm_bus_descriptor *nd_desc = to_nd_desc(nvdimm_bus);
	struct nd_blk_region *ndbr = to_nd_blk_region(dev);
	struct nfit_blk_mmio *mmio;
	struct nfit_blk *nfit_blk;
	struct nfit_mem *nfit_mem;
	struct nvdimm *nvdimm;
	int rc;

	nvdimm = nd_blk_region_to_dimm(ndbr);
	nfit_mem = nvdimm_provider_data(nvdimm);
	if (!nfit_mem || !nfit_mem->dcr || !nfit_mem->bdw) {
		dev_dbg(dev, "%s: missing%s%s%s\n", __func__,
				nfit_mem ? "" : " nfit_mem",
				(nfit_mem && nfit_mem->dcr) ? "" : " dcr",
				(nfit_mem && nfit_mem->bdw) ? "" : " bdw");
		return -ENXIO;
	}

	nfit_blk = devm_kzalloc(dev, sizeof(*nfit_blk), GFP_KERNEL);
	if (!nfit_blk)
		return -ENOMEM;
	nd_blk_region_set_provider_data(ndbr, nfit_blk);
	nfit_blk->nd_region = to_nd_region(dev);

	/* map block aperture memory */
	nfit_blk->bdw_offset = nfit_mem->bdw->offset;
	mmio = &nfit_blk->mmio[BDW];
	mmio->addr.base = devm_nvdimm_memremap(dev, nfit_mem->spa_bdw->address,
                        nfit_mem->spa_bdw->length, ARCH_MEMREMAP_PMEM);
	if (!mmio->addr.base) {
		dev_dbg(dev, "%s: %s failed to map bdw\n", __func__,
				nvdimm_name(nvdimm));
		return -ENOMEM;
	}
	mmio->size = nfit_mem->bdw->size;
	mmio->base_offset = nfit_mem->memdev_bdw->region_offset;
	mmio->idt = nfit_mem->idt_bdw;
	mmio->spa = nfit_mem->spa_bdw;
	rc = nfit_blk_init_interleave(mmio, nfit_mem->idt_bdw,
			nfit_mem->memdev_bdw->interleave_ways);
	if (rc) {
		dev_dbg(dev, "%s: %s failed to init bdw interleave\n",
				__func__, nvdimm_name(nvdimm));
		return rc;
	}

	/* map block control memory */
	nfit_blk->cmd_offset = nfit_mem->dcr->command_offset;
	nfit_blk->stat_offset = nfit_mem->dcr->status_offset;
	mmio = &nfit_blk->mmio[DCR];
	mmio->addr.base = devm_nvdimm_ioremap(dev, nfit_mem->spa_dcr->address,
			nfit_mem->spa_dcr->length);
	if (!mmio->addr.base) {
		dev_dbg(dev, "%s: %s failed to map dcr\n", __func__,
				nvdimm_name(nvdimm));
		return -ENOMEM;
	}
	mmio->size = nfit_mem->dcr->window_size;
	mmio->base_offset = nfit_mem->memdev_dcr->region_offset;
	mmio->idt = nfit_mem->idt_dcr;
	mmio->spa = nfit_mem->spa_dcr;
	rc = nfit_blk_init_interleave(mmio, nfit_mem->idt_dcr,
			nfit_mem->memdev_dcr->interleave_ways);
	if (rc) {
		dev_dbg(dev, "%s: %s failed to init dcr interleave\n",
				__func__, nvdimm_name(nvdimm));
		return rc;
	}

	rc = acpi_nfit_blk_get_flags(nd_desc, nvdimm, nfit_blk);
	if (rc < 0) {
		dev_dbg(dev, "%s: %s failed get DIMM flags\n",
				__func__, nvdimm_name(nvdimm));
		return rc;
	}

	if (nvdimm_has_flush(nfit_blk->nd_region) < 0)
		dev_warn(dev, "unable to guarantee persistence of writes\n");

	if (mmio->line_size == 0)
		return 0;

	if ((u32) nfit_blk->cmd_offset % mmio->line_size
			+ 8 > mmio->line_size) {
		dev_dbg(dev, "cmd_offset crosses interleave boundary\n");
		return -ENXIO;
	} else if ((u32) nfit_blk->stat_offset % mmio->line_size
			+ 8 > mmio->line_size) {
		dev_dbg(dev, "stat_offset crosses interleave boundary\n");
		return -ENXIO;
	}

	return 0;
}

static int ars_get_cap(struct acpi_nfit_desc *acpi_desc,
		struct nd_cmd_ars_cap *cmd, struct nfit_spa *nfit_spa)
{
	struct nvdimm_bus_descriptor *nd_desc = &acpi_desc->nd_desc;
	struct acpi_nfit_system_address *spa = nfit_spa->spa;
	int cmd_rc, rc;

	cmd->address = spa->address;
	cmd->length = spa->length;
	rc = nd_desc->ndctl(nd_desc, NULL, ND_CMD_ARS_CAP, cmd,
			sizeof(*cmd), &cmd_rc);
	if (rc < 0)
		return rc;
	return cmd_rc;
}

static int ars_start(struct acpi_nfit_desc *acpi_desc, struct nfit_spa *nfit_spa)
{
	int rc;
	int cmd_rc;
	struct nd_cmd_ars_start ars_start;
	struct acpi_nfit_system_address *spa = nfit_spa->spa;
	struct nvdimm_bus_descriptor *nd_desc = &acpi_desc->nd_desc;

	memset(&ars_start, 0, sizeof(ars_start));
	ars_start.address = spa->address;
	ars_start.length = spa->length;
	if (nfit_spa_type(spa) == NFIT_SPA_PM)
		ars_start.type = ND_ARS_PERSISTENT;
	else if (nfit_spa_type(spa) == NFIT_SPA_VOLATILE)
		ars_start.type = ND_ARS_VOLATILE;
	else
		return -ENOTTY;

	rc = nd_desc->ndctl(nd_desc, NULL, ND_CMD_ARS_START, &ars_start,
			sizeof(ars_start), &cmd_rc);

	if (rc < 0)
		return rc;
	return cmd_rc;
}

static int ars_continue(struct acpi_nfit_desc *acpi_desc)
{
	int rc, cmd_rc;
	struct nd_cmd_ars_start ars_start;
	struct nvdimm_bus_descriptor *nd_desc = &acpi_desc->nd_desc;
	struct nd_cmd_ars_status *ars_status = acpi_desc->ars_status;

	memset(&ars_start, 0, sizeof(ars_start));
	ars_start.address = ars_status->restart_address;
	ars_start.length = ars_status->restart_length;
	ars_start.type = ars_status->type;
	rc = nd_desc->ndctl(nd_desc, NULL, ND_CMD_ARS_START, &ars_start,
			sizeof(ars_start), &cmd_rc);
	if (rc < 0)
		return rc;
	return cmd_rc;
}

static int ars_get_status(struct acpi_nfit_desc *acpi_desc)
{
	struct nvdimm_bus_descriptor *nd_desc = &acpi_desc->nd_desc;
	struct nd_cmd_ars_status *ars_status = acpi_desc->ars_status;
	int rc, cmd_rc;

	rc = nd_desc->ndctl(nd_desc, NULL, ND_CMD_ARS_STATUS, ars_status,
			acpi_desc->ars_status_size, &cmd_rc);
	if (rc < 0)
		return rc;
	return cmd_rc;
}

static int ars_status_process_records(struct acpi_nfit_desc *acpi_desc,
		struct nd_cmd_ars_status *ars_status)
{
	struct nvdimm_bus *nvdimm_bus = acpi_desc->nvdimm_bus;
	int rc;
	u32 i;

	/*
	 * First record starts at 44 byte offset from the start of the
	 * payload.
	 */
	if (ars_status->out_length < 44)
		return 0;
	for (i = 0; i < ars_status->num_records; i++) {
		/* only process full records */
		if (ars_status->out_length
				< 44 + sizeof(struct nd_ars_record) * (i + 1))
			break;
		rc = nvdimm_bus_add_poison(nvdimm_bus,
				ars_status->records[i].err_address,
				ars_status->records[i].length);
		if (rc)
			return rc;
	}
	if (i < ars_status->num_records)
		dev_warn(acpi_desc->dev, "detected truncated ars results\n");

	return 0;
}

static void acpi_nfit_remove_resource(void *data)
{
	struct resource *res = data;

	remove_resource(res);
}

static int acpi_nfit_insert_resource(struct acpi_nfit_desc *acpi_desc,
		struct nd_region_desc *ndr_desc)
{
	struct resource *res, *nd_res = ndr_desc->res;
	int is_pmem, ret;

	/* No operation if the region is already registered as PMEM */
	is_pmem = region_intersects(nd_res->start, resource_size(nd_res),
				IORESOURCE_MEM, IORES_DESC_PERSISTENT_MEMORY);
	if (is_pmem == REGION_INTERSECTS)
		return 0;

	res = devm_kzalloc(acpi_desc->dev, sizeof(*res), GFP_KERNEL);
	if (!res)
		return -ENOMEM;

	res->name = "Persistent Memory";
	res->start = nd_res->start;
	res->end = nd_res->end;
	res->flags = IORESOURCE_MEM;
	res->desc = IORES_DESC_PERSISTENT_MEMORY;

	ret = insert_resource(&iomem_resource, res);
	if (ret)
		return ret;

	ret = devm_add_action_or_reset(acpi_desc->dev,
					acpi_nfit_remove_resource,
					res);
	if (ret)
		return ret;

	return 0;
}

static int acpi_nfit_init_mapping(struct acpi_nfit_desc *acpi_desc,
		struct nd_mapping_desc *mapping, struct nd_region_desc *ndr_desc,
		struct acpi_nfit_memory_map *memdev,
		struct nfit_spa *nfit_spa)
{
	struct nvdimm *nvdimm = acpi_nfit_dimm_by_handle(acpi_desc,
			memdev->device_handle);
	struct acpi_nfit_system_address *spa = nfit_spa->spa;
	struct nd_blk_region_desc *ndbr_desc;
	struct nfit_mem *nfit_mem;
	int blk_valid = 0;

	if (!nvdimm) {
		dev_err(acpi_desc->dev, "spa%d dimm: %#x not found\n",
				spa->range_index, memdev->device_handle);
		return -ENODEV;
	}

	mapping->nvdimm = nvdimm;
	switch (nfit_spa_type(spa)) {
	case NFIT_SPA_PM:
	case NFIT_SPA_VOLATILE:
		mapping->start = memdev->address;
		mapping->size = memdev->region_size;
		break;
	case NFIT_SPA_DCR:
		nfit_mem = nvdimm_provider_data(nvdimm);
		if (!nfit_mem || !nfit_mem->bdw) {
			dev_dbg(acpi_desc->dev, "spa%d %s missing bdw\n",
					spa->range_index, nvdimm_name(nvdimm));
		} else {
			mapping->size = nfit_mem->bdw->capacity;
			mapping->start = nfit_mem->bdw->start_address;
			ndr_desc->num_lanes = nfit_mem->bdw->windows;
			blk_valid = 1;
		}

		ndr_desc->mapping = mapping;
		ndr_desc->num_mappings = blk_valid;
		ndbr_desc = to_blk_region_desc(ndr_desc);
		ndbr_desc->enable = acpi_nfit_blk_region_enable;
		ndbr_desc->do_io = acpi_desc->blk_do_io;
		nfit_spa->nd_region = nvdimm_blk_region_create(acpi_desc->nvdimm_bus,
				ndr_desc);
		if (!nfit_spa->nd_region)
			return -ENOMEM;
		break;
	}

	return 0;
}

static bool nfit_spa_is_virtual(struct acpi_nfit_system_address *spa)
{
	return (nfit_spa_type(spa) == NFIT_SPA_VDISK ||
		nfit_spa_type(spa) == NFIT_SPA_VCD   ||
		nfit_spa_type(spa) == NFIT_SPA_PDISK ||
		nfit_spa_type(spa) == NFIT_SPA_PCD);
}

static int acpi_nfit_register_region(struct acpi_nfit_desc *acpi_desc,
		struct nfit_spa *nfit_spa)
{
	static struct nd_mapping_desc mappings[ND_MAX_MAPPINGS];
	struct acpi_nfit_system_address *spa = nfit_spa->spa;
	struct nd_blk_region_desc ndbr_desc;
	struct nd_region_desc *ndr_desc;
	struct nfit_memdev *nfit_memdev;
	struct nvdimm_bus *nvdimm_bus;
	struct resource res;
	int count = 0, rc;

	if (nfit_spa->nd_region)
		return 0;

	if (spa->range_index == 0 && !nfit_spa_is_virtual(spa)) {
		dev_dbg(acpi_desc->dev, "%s: detected invalid spa index\n",
				__func__);
		return 0;
	}

	memset(&res, 0, sizeof(res));
	memset(&mappings, 0, sizeof(mappings));
	memset(&ndbr_desc, 0, sizeof(ndbr_desc));
	res.start = spa->address;
	res.end = res.start + spa->length - 1;
	ndr_desc = &ndbr_desc.ndr_desc;
	ndr_desc->res = &res;
	ndr_desc->provider_data = nfit_spa;
	ndr_desc->attr_groups = acpi_nfit_region_attribute_groups;
	if (spa->flags & ACPI_NFIT_PROXIMITY_VALID)
		ndr_desc->numa_node = acpi_map_pxm_to_online_node(
						spa->proximity_domain);
	else
		ndr_desc->numa_node = NUMA_NO_NODE;

	list_for_each_entry(nfit_memdev, &acpi_desc->memdevs, list) {
		struct acpi_nfit_memory_map *memdev = nfit_memdev->memdev;
		struct nd_mapping_desc *mapping;

		if (memdev->range_index != spa->range_index)
			continue;
		if (count >= ND_MAX_MAPPINGS) {
			dev_err(acpi_desc->dev, "spa%d exceeds max mappings %d\n",
					spa->range_index, ND_MAX_MAPPINGS);
			return -ENXIO;
		}
		mapping = &mappings[count++];
		rc = acpi_nfit_init_mapping(acpi_desc, mapping, ndr_desc,
				memdev, nfit_spa);
		if (rc)
			goto out;
	}

	ndr_desc->mapping = mappings;
	ndr_desc->num_mappings = count;
	rc = acpi_nfit_init_interleave_set(acpi_desc, ndr_desc, spa);
	if (rc)
		goto out;

	nvdimm_bus = acpi_desc->nvdimm_bus;
	if (nfit_spa_type(spa) == NFIT_SPA_PM) {
		rc = acpi_nfit_insert_resource(acpi_desc, ndr_desc);
		if (rc) {
			dev_warn(acpi_desc->dev,
				"failed to insert pmem resource to iomem: %d\n",
				rc);
			goto out;
		}

		nfit_spa->nd_region = nvdimm_pmem_region_create(nvdimm_bus,
				ndr_desc);
		if (!nfit_spa->nd_region)
			rc = -ENOMEM;
	} else if (nfit_spa_type(spa) == NFIT_SPA_VOLATILE) {
		nfit_spa->nd_region = nvdimm_volatile_region_create(nvdimm_bus,
				ndr_desc);
		if (!nfit_spa->nd_region)
			rc = -ENOMEM;
	} else if (nfit_spa_is_virtual(spa)) {
		nfit_spa->nd_region = nvdimm_pmem_region_create(nvdimm_bus,
				ndr_desc);
		if (!nfit_spa->nd_region)
			rc = -ENOMEM;
	}

 out:
	if (rc)
		dev_err(acpi_desc->dev, "failed to register spa range %d\n",
				nfit_spa->spa->range_index);
	return rc;
}

static int ars_status_alloc(struct acpi_nfit_desc *acpi_desc,
		u32 max_ars)
{
	struct device *dev = acpi_desc->dev;
	struct nd_cmd_ars_status *ars_status;

	if (acpi_desc->ars_status && acpi_desc->ars_status_size >= max_ars) {
		memset(acpi_desc->ars_status, 0, acpi_desc->ars_status_size);
		return 0;
	}

	if (acpi_desc->ars_status)
		devm_kfree(dev, acpi_desc->ars_status);
	acpi_desc->ars_status = NULL;
	ars_status = devm_kzalloc(dev, max_ars, GFP_KERNEL);
	if (!ars_status)
		return -ENOMEM;
	acpi_desc->ars_status = ars_status;
	acpi_desc->ars_status_size = max_ars;
	return 0;
}

static int acpi_nfit_query_poison(struct acpi_nfit_desc *acpi_desc,
		struct nfit_spa *nfit_spa)
{
	struct acpi_nfit_system_address *spa = nfit_spa->spa;
	int rc;

	if (!nfit_spa->max_ars) {
		struct nd_cmd_ars_cap ars_cap;

		memset(&ars_cap, 0, sizeof(ars_cap));
		rc = ars_get_cap(acpi_desc, &ars_cap, nfit_spa);
		if (rc < 0)
			return rc;
		nfit_spa->max_ars = ars_cap.max_ars_out;
		nfit_spa->clear_err_unit = ars_cap.clear_err_unit;
		/* check that the supported scrub types match the spa type */
		if (nfit_spa_type(spa) == NFIT_SPA_VOLATILE &&
				((ars_cap.status >> 16) & ND_ARS_VOLATILE) == 0)
			return -ENOTTY;
		else if (nfit_spa_type(spa) == NFIT_SPA_PM &&
				((ars_cap.status >> 16) & ND_ARS_PERSISTENT) == 0)
			return -ENOTTY;
	}

	if (ars_status_alloc(acpi_desc, nfit_spa->max_ars))
		return -ENOMEM;

	rc = ars_get_status(acpi_desc);
	if (rc < 0 && rc != -ENOSPC)
		return rc;

	if (ars_status_process_records(acpi_desc, acpi_desc->ars_status))
		return -ENOMEM;

	return 0;
}

static void acpi_nfit_async_scrub(struct acpi_nfit_desc *acpi_desc,
		struct nfit_spa *nfit_spa)
{
	struct acpi_nfit_system_address *spa = nfit_spa->spa;
	unsigned int overflow_retry = scrub_overflow_abort;
	u64 init_ars_start = 0, init_ars_len = 0;
	struct device *dev = acpi_desc->dev;
	unsigned int tmo = scrub_timeout;
	int rc;

	if (!nfit_spa->ars_required || !nfit_spa->nd_region)
		return;

	rc = ars_start(acpi_desc, nfit_spa);
	/*
	 * If we timed out the initial scan we'll still be busy here,
	 * and will wait another timeout before giving up permanently.
	 */
	if (rc < 0 && rc != -EBUSY)
		return;

	do {
		u64 ars_start, ars_len;

		if (acpi_desc->cancel)
			break;
		rc = acpi_nfit_query_poison(acpi_desc, nfit_spa);
		if (rc == -ENOTTY)
			break;
		if (rc == -EBUSY && !tmo) {
			dev_warn(dev, "range %d ars timeout, aborting\n",
					spa->range_index);
			break;
		}

		if (rc == -EBUSY) {
			/*
			 * Note, entries may be appended to the list
			 * while the lock is dropped, but the workqueue
			 * being active prevents entries being deleted /
			 * freed.
			 */
			mutex_unlock(&acpi_desc->init_mutex);
			ssleep(1);
			tmo--;
			mutex_lock(&acpi_desc->init_mutex);
			continue;
		}

		/* we got some results, but there are more pending... */
		if (rc == -ENOSPC && overflow_retry--) {
			if (!init_ars_len) {
				init_ars_len = acpi_desc->ars_status->length;
				init_ars_start = acpi_desc->ars_status->address;
			}
			rc = ars_continue(acpi_desc);
		}

		if (rc < 0) {
			dev_warn(dev, "range %d ars continuation failed\n",
					spa->range_index);
			break;
		}

		if (init_ars_len) {
			ars_start = init_ars_start;
			ars_len = init_ars_len;
		} else {
			ars_start = acpi_desc->ars_status->address;
			ars_len = acpi_desc->ars_status->length;
		}
		dev_dbg(dev, "spa range: %d ars from %#llx + %#llx complete\n",
				spa->range_index, ars_start, ars_len);
		/* notify the region about new poison entries */
		nvdimm_region_notify(nfit_spa->nd_region,
				NVDIMM_REVALIDATE_POISON);
		break;
	} while (1);
}

static void acpi_nfit_scrub(struct work_struct *work)
{
	struct device *dev;
	u64 init_scrub_length = 0;
	struct nfit_spa *nfit_spa;
	u64 init_scrub_address = 0;
	bool init_ars_done = false;
	struct acpi_nfit_desc *acpi_desc;
	unsigned int tmo = scrub_timeout;
	unsigned int overflow_retry = scrub_overflow_abort;

	acpi_desc = container_of(work, typeof(*acpi_desc), work);
	dev = acpi_desc->dev;

	/*
	 * We scrub in 2 phases.  The first phase waits for any platform
	 * firmware initiated scrubs to complete and then we go search for the
	 * affected spa regions to mark them scanned.  In the second phase we
	 * initiate a directed scrub for every range that was not scrubbed in
	 * phase 1. If we're called for a 'rescan', we harmlessly pass through
	 * the first phase, but really only care about running phase 2, where
	 * regions can be notified of new poison.
	 */

	/* process platform firmware initiated scrubs */
 retry:
	mutex_lock(&acpi_desc->init_mutex);
	list_for_each_entry(nfit_spa, &acpi_desc->spas, list) {
		struct nd_cmd_ars_status *ars_status;
		struct acpi_nfit_system_address *spa;
		u64 ars_start, ars_len;
		int rc;

		if (acpi_desc->cancel)
			break;

		if (nfit_spa->nd_region)
			continue;

		if (init_ars_done) {
			/*
			 * No need to re-query, we're now just
			 * reconciling all the ranges covered by the
			 * initial scrub
			 */
			rc = 0;
		} else
			rc = acpi_nfit_query_poison(acpi_desc, nfit_spa);

		if (rc == -ENOTTY) {
			/* no ars capability, just register spa and move on */
			acpi_nfit_register_region(acpi_desc, nfit_spa);
			continue;
		}

		if (rc == -EBUSY && !tmo) {
			/* fallthrough to directed scrub in phase 2 */
			dev_warn(dev, "timeout awaiting ars results, continuing...\n");
			break;
		} else if (rc == -EBUSY) {
			mutex_unlock(&acpi_desc->init_mutex);
			ssleep(1);
			tmo--;
			goto retry;
		}

		/* we got some results, but there are more pending... */
		if (rc == -ENOSPC && overflow_retry--) {
			ars_status = acpi_desc->ars_status;
			/*
			 * Record the original scrub range, so that we
			 * can recall all the ranges impacted by the
			 * initial scrub.
			 */
			if (!init_scrub_length) {
				init_scrub_length = ars_status->length;
				init_scrub_address = ars_status->address;
			}
			rc = ars_continue(acpi_desc);
			if (rc == 0) {
				mutex_unlock(&acpi_desc->init_mutex);
				goto retry;
			}
		}

		if (rc < 0) {
			/*
			 * Initial scrub failed, we'll give it one more
			 * try below...
			 */
			break;
		}

		/* We got some final results, record completed ranges */
		ars_status = acpi_desc->ars_status;
		if (init_scrub_length) {
			ars_start = init_scrub_address;
			ars_len = ars_start + init_scrub_length;
		} else {
			ars_start = ars_status->address;
			ars_len = ars_status->length;
		}
		spa = nfit_spa->spa;

		if (!init_ars_done) {
			init_ars_done = true;
			dev_dbg(dev, "init scrub %#llx + %#llx complete\n",
					ars_start, ars_len);
		}
		if (ars_start <= spa->address && ars_start + ars_len
				>= spa->address + spa->length)
			acpi_nfit_register_region(acpi_desc, nfit_spa);
	}

	/*
	 * For all the ranges not covered by an initial scrub we still
	 * want to see if there are errors, but it's ok to discover them
	 * asynchronously.
	 */
	list_for_each_entry(nfit_spa, &acpi_desc->spas, list) {
		/*
		 * Flag all the ranges that still need scrubbing, but
		 * register them now to make data available.
		 */
		if (!nfit_spa->nd_region) {
			nfit_spa->ars_required = 1;
			acpi_nfit_register_region(acpi_desc, nfit_spa);
		}
	}

	list_for_each_entry(nfit_spa, &acpi_desc->spas, list)
		acpi_nfit_async_scrub(acpi_desc, nfit_spa);
	acpi_desc->scrub_count++;
	if (acpi_desc->scrub_count_state)
		sysfs_notify_dirent(acpi_desc->scrub_count_state);
	mutex_unlock(&acpi_desc->init_mutex);
}

static int acpi_nfit_register_regions(struct acpi_nfit_desc *acpi_desc)
{
	struct nfit_spa *nfit_spa;

	list_for_each_entry(nfit_spa, &acpi_desc->spas, list) {
		int rc, type = nfit_spa_type(nfit_spa->spa);

		/* PMEM and VMEM will be registered by the ARS workqueue */
		if (type == NFIT_SPA_PM || type == NFIT_SPA_VOLATILE)
			continue;
		/* BLK apertures belong to BLK region registration below */
		if (type == NFIT_SPA_BDW)
			continue;
		/* BLK regions don't need to wait for ARS results */
		rc = acpi_nfit_register_region(acpi_desc, nfit_spa);
		if (rc)
			return rc;
	}

	queue_work(nfit_wq, &acpi_desc->work);
	return 0;
}

static int acpi_nfit_check_deletions(struct acpi_nfit_desc *acpi_desc,
		struct nfit_table_prev *prev)
{
	struct device *dev = acpi_desc->dev;

	if (!list_empty(&prev->spas) ||
			!list_empty(&prev->memdevs) ||
			!list_empty(&prev->dcrs) ||
			!list_empty(&prev->bdws) ||
			!list_empty(&prev->idts) ||
			!list_empty(&prev->flushes)) {
		dev_err(dev, "new nfit deletes entries (unsupported)\n");
		return -ENXIO;
	}
	return 0;
}

static int acpi_nfit_desc_init_scrub_attr(struct acpi_nfit_desc *acpi_desc)
{
	struct device *dev = acpi_desc->dev;
	struct kernfs_node *nfit;
	struct device *bus_dev;

	if (!ars_supported(acpi_desc->nvdimm_bus))
		return 0;

	bus_dev = to_nvdimm_bus_dev(acpi_desc->nvdimm_bus);
	nfit = sysfs_get_dirent(bus_dev->kobj.sd, "nfit");
	if (!nfit) {
		dev_err(dev, "sysfs_get_dirent 'nfit' failed\n");
		return -ENODEV;
	}
	acpi_desc->scrub_count_state = sysfs_get_dirent(nfit, "scrub");
	sysfs_put(nfit);
	if (!acpi_desc->scrub_count_state) {
		dev_err(dev, "sysfs_get_dirent 'scrub' failed\n");
		return -ENODEV;
	}

	return 0;
}

static void acpi_nfit_destruct(void *data)
{
	struct acpi_nfit_desc *acpi_desc = data;
	struct device *bus_dev = to_nvdimm_bus_dev(acpi_desc->nvdimm_bus);

	/*
	 * Destruct under acpi_desc_lock so that nfit_handle_mce does not
	 * race teardown
	 */
	mutex_lock(&acpi_desc_lock);
	acpi_desc->cancel = 1;
	/*
	 * Bounce the nvdimm bus lock to make sure any in-flight
	 * acpi_nfit_ars_rescan() submissions have had a chance to
	 * either submit or see ->cancel set.
	 */
	device_lock(bus_dev);
	device_unlock(bus_dev);

	flush_workqueue(nfit_wq);
	if (acpi_desc->scrub_count_state)
		sysfs_put(acpi_desc->scrub_count_state);
	nvdimm_bus_unregister(acpi_desc->nvdimm_bus);
	acpi_desc->nvdimm_bus = NULL;
	list_del(&acpi_desc->list);
	mutex_unlock(&acpi_desc_lock);
}

int acpi_nfit_init(struct acpi_nfit_desc *acpi_desc, void *data, acpi_size sz)
{
	struct device *dev = acpi_desc->dev;
	struct nfit_table_prev prev;
	const void *end;
	int rc;

	if (!acpi_desc->nvdimm_bus) {
		acpi_nfit_init_dsms(acpi_desc);

		acpi_desc->nvdimm_bus = nvdimm_bus_register(dev,
				&acpi_desc->nd_desc);
		if (!acpi_desc->nvdimm_bus)
			return -ENOMEM;

		rc = devm_add_action_or_reset(dev, acpi_nfit_destruct,
				acpi_desc);
		if (rc)
			return rc;

		rc = acpi_nfit_desc_init_scrub_attr(acpi_desc);
		if (rc)
			return rc;

		/* register this acpi_desc for mce notifications */
		mutex_lock(&acpi_desc_lock);
		list_add_tail(&acpi_desc->list, &acpi_descs);
		mutex_unlock(&acpi_desc_lock);
	}

	mutex_lock(&acpi_desc->init_mutex);

	INIT_LIST_HEAD(&prev.spas);
	INIT_LIST_HEAD(&prev.memdevs);
	INIT_LIST_HEAD(&prev.dcrs);
	INIT_LIST_HEAD(&prev.bdws);
	INIT_LIST_HEAD(&prev.idts);
	INIT_LIST_HEAD(&prev.flushes);

	list_cut_position(&prev.spas, &acpi_desc->spas,
				acpi_desc->spas.prev);
	list_cut_position(&prev.memdevs, &acpi_desc->memdevs,
				acpi_desc->memdevs.prev);
	list_cut_position(&prev.dcrs, &acpi_desc->dcrs,
				acpi_desc->dcrs.prev);
	list_cut_position(&prev.bdws, &acpi_desc->bdws,
				acpi_desc->bdws.prev);
	list_cut_position(&prev.idts, &acpi_desc->idts,
				acpi_desc->idts.prev);
	list_cut_position(&prev.flushes, &acpi_desc->flushes,
				acpi_desc->flushes.prev);

	end = data + sz;
	while (!IS_ERR_OR_NULL(data))
		data = add_table(acpi_desc, &prev, data, end);

	if (IS_ERR(data)) {
		dev_dbg(dev, "%s: nfit table parsing error: %ld\n", __func__,
				PTR_ERR(data));
		rc = PTR_ERR(data);
		goto out_unlock;
	}

	rc = acpi_nfit_check_deletions(acpi_desc, &prev);
	if (rc)
		goto out_unlock;

	rc = nfit_mem_init(acpi_desc);
	if (rc)
		goto out_unlock;

	rc = acpi_nfit_register_dimms(acpi_desc);
	if (rc)
		goto out_unlock;

	rc = acpi_nfit_register_regions(acpi_desc);

 out_unlock:
	mutex_unlock(&acpi_desc->init_mutex);
	return rc;
}
EXPORT_SYMBOL_GPL(acpi_nfit_init);

struct acpi_nfit_flush_work {
	struct work_struct work;
	struct completion cmp;
};

static void flush_probe(struct work_struct *work)
{
	struct acpi_nfit_flush_work *flush;

	flush = container_of(work, typeof(*flush), work);
	complete(&flush->cmp);
}

static int acpi_nfit_flush_probe(struct nvdimm_bus_descriptor *nd_desc)
{
	struct acpi_nfit_desc *acpi_desc = to_acpi_nfit_desc(nd_desc);
	struct device *dev = acpi_desc->dev;
	struct acpi_nfit_flush_work flush;
	int rc;

	/* bounce the device lock to flush acpi_nfit_add / acpi_nfit_notify */
	device_lock(dev);
	device_unlock(dev);

	/*
	 * Scrub work could take 10s of seconds, userspace may give up so we
	 * need to be interruptible while waiting.
	 */
	INIT_WORK_ONSTACK(&flush.work, flush_probe);
	COMPLETION_INITIALIZER_ONSTACK(flush.cmp);
	queue_work(nfit_wq, &flush.work);

	rc = wait_for_completion_interruptible(&flush.cmp);
	cancel_work_sync(&flush.work);
	return rc;
}

static int acpi_nfit_clear_to_send(struct nvdimm_bus_descriptor *nd_desc,
		struct nvdimm *nvdimm, unsigned int cmd)
{
	struct acpi_nfit_desc *acpi_desc = to_acpi_nfit_desc(nd_desc);

	if (nvdimm)
		return 0;
	if (cmd != ND_CMD_ARS_START)
		return 0;

	/*
	 * The kernel and userspace may race to initiate a scrub, but
	 * the scrub thread is prepared to lose that initial race.  It
	 * just needs guarantees that any ars it initiates are not
	 * interrupted by any intervening start reqeusts from userspace.
	 */
	if (work_busy(&acpi_desc->work))
		return -EBUSY;

	return 0;
}

int acpi_nfit_ars_rescan(struct acpi_nfit_desc *acpi_desc)
{
	struct device *dev = acpi_desc->dev;
	struct nfit_spa *nfit_spa;

	if (work_busy(&acpi_desc->work))
		return -EBUSY;

	if (acpi_desc->cancel)
		return 0;

	mutex_lock(&acpi_desc->init_mutex);
	list_for_each_entry(nfit_spa, &acpi_desc->spas, list) {
		struct acpi_nfit_system_address *spa = nfit_spa->spa;

		if (nfit_spa_type(spa) != NFIT_SPA_PM)
			continue;

		nfit_spa->ars_required = 1;
	}
	queue_work(nfit_wq, &acpi_desc->work);
	dev_dbg(dev, "%s: ars_scan triggered\n", __func__);
	mutex_unlock(&acpi_desc->init_mutex);

	return 0;
}

void acpi_nfit_desc_init(struct acpi_nfit_desc *acpi_desc, struct device *dev)
{
	struct nvdimm_bus_descriptor *nd_desc;

	dev_set_drvdata(dev, acpi_desc);
	acpi_desc->dev = dev;
	acpi_desc->blk_do_io = acpi_nfit_blk_region_do_io;
	nd_desc = &acpi_desc->nd_desc;
	nd_desc->provider_name = "ACPI.NFIT";
	nd_desc->module = THIS_MODULE;
	nd_desc->ndctl = acpi_nfit_ctl;
	nd_desc->flush_probe = acpi_nfit_flush_probe;
	nd_desc->clear_to_send = acpi_nfit_clear_to_send;
	nd_desc->attr_groups = acpi_nfit_attribute_groups;

	INIT_LIST_HEAD(&acpi_desc->spas);
	INIT_LIST_HEAD(&acpi_desc->dcrs);
	INIT_LIST_HEAD(&acpi_desc->bdws);
	INIT_LIST_HEAD(&acpi_desc->idts);
	INIT_LIST_HEAD(&acpi_desc->flushes);
	INIT_LIST_HEAD(&acpi_desc->memdevs);
	INIT_LIST_HEAD(&acpi_desc->dimms);
	INIT_LIST_HEAD(&acpi_desc->list);
	mutex_init(&acpi_desc->init_mutex);
	INIT_WORK(&acpi_desc->work, acpi_nfit_scrub);
}
EXPORT_SYMBOL_GPL(acpi_nfit_desc_init);

static int acpi_nfit_add(struct acpi_device *adev)
{
	struct acpi_buffer buf = { ACPI_ALLOCATE_BUFFER, NULL };
	struct acpi_nfit_desc *acpi_desc;
	struct device *dev = &adev->dev;
	struct acpi_table_header *tbl;
	acpi_status status = AE_OK;
	acpi_size sz;
	int rc = 0;

	status = acpi_get_table_with_size(ACPI_SIG_NFIT, 0, &tbl, &sz);
	if (ACPI_FAILURE(status)) {
		/* This is ok, we could have an nvdimm hotplugged later */
		dev_dbg(dev, "failed to find NFIT at startup\n");
		return 0;
	}

	acpi_desc = devm_kzalloc(dev, sizeof(*acpi_desc), GFP_KERNEL);
	if (!acpi_desc)
		return -ENOMEM;
	acpi_nfit_desc_init(acpi_desc, &adev->dev);

	/* Save the acpi header for exporting the revision via sysfs */
	acpi_desc->acpi_header = *tbl;

	/* Evaluate _FIT and override with that if present */
	status = acpi_evaluate_object(adev->handle, "_FIT", NULL, &buf);
	if (ACPI_SUCCESS(status) && buf.length > 0) {
		union acpi_object *obj = buf.pointer;

		if (obj->type == ACPI_TYPE_BUFFER)
			rc = acpi_nfit_init(acpi_desc, obj->buffer.pointer,
					obj->buffer.length);
		else
			dev_dbg(dev, "%s invalid type %d, ignoring _FIT\n",
				 __func__, (int) obj->type);
		kfree(buf.pointer);
	} else
		/* skip over the lead-in header table */
		rc = acpi_nfit_init(acpi_desc, (void *) tbl
				+ sizeof(struct acpi_table_nfit),
				sz - sizeof(struct acpi_table_nfit));
	return rc;
}

static int acpi_nfit_remove(struct acpi_device *adev)
{
	/* see acpi_nfit_destruct */
	return 0;
}

void __acpi_nfit_notify(struct device *dev, acpi_handle handle, u32 event)
{
	struct acpi_nfit_desc *acpi_desc = dev_get_drvdata(dev);
	struct acpi_buffer buf = { ACPI_ALLOCATE_BUFFER, NULL };
	union acpi_object *obj;
	acpi_status status;
	int ret;

	dev_dbg(dev, "%s: event: %d\n", __func__, event);

	if (event != NFIT_NOTIFY_UPDATE)
		return;

	if (!dev->driver) {
		/* dev->driver may be null if we're being removed */
		dev_dbg(dev, "%s: no driver found for dev\n", __func__);
		return;
	}

	if (!acpi_desc) {
		acpi_desc = devm_kzalloc(dev, sizeof(*acpi_desc), GFP_KERNEL);
		if (!acpi_desc)
			return;
		acpi_nfit_desc_init(acpi_desc, dev);
	} else {
		/*
		 * Finish previous registration before considering new
		 * regions.
		 */
		flush_workqueue(nfit_wq);
	}

	/* Evaluate _FIT */
	status = acpi_evaluate_object(handle, "_FIT", NULL, &buf);
	if (ACPI_FAILURE(status)) {
		dev_err(dev, "failed to evaluate _FIT\n");
		return;
	}

	obj = buf.pointer;
	if (obj->type == ACPI_TYPE_BUFFER) {
		ret = acpi_nfit_init(acpi_desc, obj->buffer.pointer,
				obj->buffer.length);
		if (ret)
			dev_err(dev, "failed to merge updated NFIT\n");
	} else
		dev_err(dev, "Invalid _FIT\n");
	kfree(buf.pointer);
}
EXPORT_SYMBOL_GPL(__acpi_nfit_notify);

static void acpi_nfit_notify(struct acpi_device *adev, u32 event)
{
	device_lock(&adev->dev);
	__acpi_nfit_notify(&adev->dev, adev->handle, event);
	device_unlock(&adev->dev);
}

static const struct acpi_device_id acpi_nfit_ids[] = {
	{ "ACPI0012", 0 },
	{ "", 0 },
};
MODULE_DEVICE_TABLE(acpi, acpi_nfit_ids);

static struct acpi_driver acpi_nfit_driver = {
	.name = KBUILD_MODNAME,
	.ids = acpi_nfit_ids,
	.ops = {
		.add = acpi_nfit_add,
		.remove = acpi_nfit_remove,
		.notify = acpi_nfit_notify,
	},
};

static __init int nfit_init(void)
{
	int ret;

	BUILD_BUG_ON(sizeof(struct acpi_table_nfit) != 40);
	BUILD_BUG_ON(sizeof(struct acpi_nfit_system_address) != 56);
	BUILD_BUG_ON(sizeof(struct acpi_nfit_memory_map) != 48);
	BUILD_BUG_ON(sizeof(struct acpi_nfit_interleave) != 20);
	BUILD_BUG_ON(sizeof(struct acpi_nfit_smbios) != 9);
	BUILD_BUG_ON(sizeof(struct acpi_nfit_control_region) != 80);
	BUILD_BUG_ON(sizeof(struct acpi_nfit_data_region) != 40);

	acpi_str_to_uuid(UUID_VOLATILE_MEMORY, nfit_uuid[NFIT_SPA_VOLATILE]);
	acpi_str_to_uuid(UUID_PERSISTENT_MEMORY, nfit_uuid[NFIT_SPA_PM]);
	acpi_str_to_uuid(UUID_CONTROL_REGION, nfit_uuid[NFIT_SPA_DCR]);
	acpi_str_to_uuid(UUID_DATA_REGION, nfit_uuid[NFIT_SPA_BDW]);
	acpi_str_to_uuid(UUID_VOLATILE_VIRTUAL_DISK, nfit_uuid[NFIT_SPA_VDISK]);
	acpi_str_to_uuid(UUID_VOLATILE_VIRTUAL_CD, nfit_uuid[NFIT_SPA_VCD]);
	acpi_str_to_uuid(UUID_PERSISTENT_VIRTUAL_DISK, nfit_uuid[NFIT_SPA_PDISK]);
	acpi_str_to_uuid(UUID_PERSISTENT_VIRTUAL_CD, nfit_uuid[NFIT_SPA_PCD]);
	acpi_str_to_uuid(UUID_NFIT_BUS, nfit_uuid[NFIT_DEV_BUS]);
	acpi_str_to_uuid(UUID_NFIT_DIMM, nfit_uuid[NFIT_DEV_DIMM]);
	acpi_str_to_uuid(UUID_NFIT_DIMM_N_HPE1, nfit_uuid[NFIT_DEV_DIMM_N_HPE1]);
	acpi_str_to_uuid(UUID_NFIT_DIMM_N_HPE2, nfit_uuid[NFIT_DEV_DIMM_N_HPE2]);
	acpi_str_to_uuid(UUID_NFIT_DIMM_N_MSFT, nfit_uuid[NFIT_DEV_DIMM_N_MSFT]);

	nfit_wq = create_singlethread_workqueue("nfit");
	if (!nfit_wq)
		return -ENOMEM;

	nfit_mce_register();
	ret = acpi_bus_register_driver(&acpi_nfit_driver);
	if (ret) {
		nfit_mce_unregister();
		destroy_workqueue(nfit_wq);
	}

	return ret;

}

static __exit void nfit_exit(void)
{
	nfit_mce_unregister();
	acpi_bus_unregister_driver(&acpi_nfit_driver);
	destroy_workqueue(nfit_wq);
	WARN_ON(!list_empty(&acpi_descs));
}

module_init(nfit_init);
module_exit(nfit_exit);
MODULE_LICENSE("GPL v2");
MODULE_AUTHOR("Intel Corporation");<|MERGE_RESOLUTION|>--- conflicted
+++ resolved
@@ -228,14 +228,6 @@
 
 	if (cmd_rc)
 		*cmd_rc = -EINVAL;
-<<<<<<< HEAD
-	func = cmd;
-	if (cmd == ND_CMD_CALL) {
-		call_pkg = buf;
-		func = call_pkg->nd_command;
-	}
-=======
->>>>>>> 07d220e1
 
 	if (nvdimm) {
 		struct nfit_mem *nfit_mem = nvdimm_provider_data(nvdimm);
