/*
 *  HID support for Linux
 *
 *  Copyright (c) 1999 Andreas Gal
 *  Copyright (c) 2000-2005 Vojtech Pavlik <vojtech@suse.cz>
 *  Copyright (c) 2005 Michael Haboustak <mike-@cinci.rr.com> for Concept2, Inc
 *  Copyright (c) 2006-2012 Jiri Kosina
 */

/*
 * This program is free software; you can redistribute it and/or modify it
 * under the terms of the GNU General Public License as published by the Free
 * Software Foundation; either version 2 of the License, or (at your option)
 * any later version.
 */

#define pr_fmt(fmt) KBUILD_MODNAME ": " fmt

#include <linux/module.h>
#include <linux/slab.h>
#include <linux/init.h>
#include <linux/kernel.h>
#include <linux/list.h>
#include <linux/mm.h>
#include <linux/spinlock.h>
#include <asm/unaligned.h>
#include <asm/byteorder.h>
#include <linux/input.h>
#include <linux/wait.h>
#include <linux/vmalloc.h>
#include <linux/sched.h>
#include <linux/semaphore.h>

#include <linux/hid.h>
#include <linux/hiddev.h>
#include <linux/hid-debug.h>
#include <linux/hidraw.h>

#include "hid-ids.h"

/*
 * Version Information
 */

#define DRIVER_DESC "HID core driver"
#define DRIVER_LICENSE "GPL"

int hid_debug = 0;
module_param_named(debug, hid_debug, int, 0600);
MODULE_PARM_DESC(debug, "toggle HID debugging messages");
EXPORT_SYMBOL_GPL(hid_debug);

static int hid_ignore_special_drivers = 0;
module_param_named(ignore_special_drivers, hid_ignore_special_drivers, int, 0600);
MODULE_PARM_DESC(ignore_special_drivers, "Ignore any special drivers and handle all devices by generic driver");

/*
 * Register a new report for a device.
 */

struct hid_report *hid_register_report(struct hid_device *device, unsigned type, unsigned id)
{
	struct hid_report_enum *report_enum = device->report_enum + type;
	struct hid_report *report;

	if (id >= HID_MAX_IDS)
		return NULL;
	if (report_enum->report_id_hash[id])
		return report_enum->report_id_hash[id];

	report = kzalloc(sizeof(struct hid_report), GFP_KERNEL);
	if (!report)
		return NULL;

	if (id != 0)
		report_enum->numbered = 1;

	report->id = id;
	report->type = type;
	report->size = 0;
	report->device = device;
	report_enum->report_id_hash[id] = report;

	list_add_tail(&report->list, &report_enum->report_list);

	return report;
}
EXPORT_SYMBOL_GPL(hid_register_report);

/*
 * Register a new field for this report.
 */

static struct hid_field *hid_register_field(struct hid_report *report, unsigned usages, unsigned values)
{
	struct hid_field *field;

	if (report->maxfield == HID_MAX_FIELDS) {
		hid_err(report->device, "too many fields in report\n");
		return NULL;
	}

	field = kzalloc((sizeof(struct hid_field) +
			 usages * sizeof(struct hid_usage) +
			 values * sizeof(unsigned)), GFP_KERNEL);
	if (!field)
		return NULL;

	field->index = report->maxfield++;
	report->field[field->index] = field;
	field->usage = (struct hid_usage *)(field + 1);
	field->value = (s32 *)(field->usage + usages);
	field->report = report;

	return field;
}

/*
 * Open a collection. The type/usage is pushed on the stack.
 */

static int open_collection(struct hid_parser *parser, unsigned type)
{
	struct hid_collection *collection;
	unsigned usage;

	usage = parser->local.usage[0];

	if (parser->collection_stack_ptr == HID_COLLECTION_STACK_SIZE) {
		hid_err(parser->device, "collection stack overflow\n");
		return -EINVAL;
	}

	if (parser->device->maxcollection == parser->device->collection_size) {
		collection = kmalloc(sizeof(struct hid_collection) *
				parser->device->collection_size * 2, GFP_KERNEL);
		if (collection == NULL) {
			hid_err(parser->device, "failed to reallocate collection array\n");
			return -ENOMEM;
		}
		memcpy(collection, parser->device->collection,
			sizeof(struct hid_collection) *
			parser->device->collection_size);
		memset(collection + parser->device->collection_size, 0,
			sizeof(struct hid_collection) *
			parser->device->collection_size);
		kfree(parser->device->collection);
		parser->device->collection = collection;
		parser->device->collection_size *= 2;
	}

	parser->collection_stack[parser->collection_stack_ptr++] =
		parser->device->maxcollection;

	collection = parser->device->collection +
		parser->device->maxcollection++;
	collection->type = type;
	collection->usage = usage;
	collection->level = parser->collection_stack_ptr - 1;

	if (type == HID_COLLECTION_APPLICATION)
		parser->device->maxapplication++;

	return 0;
}

/*
 * Close a collection.
 */

static int close_collection(struct hid_parser *parser)
{
	if (!parser->collection_stack_ptr) {
		hid_err(parser->device, "collection stack underflow\n");
		return -EINVAL;
	}
	parser->collection_stack_ptr--;
	return 0;
}

/*
 * Climb up the stack, search for the specified collection type
 * and return the usage.
 */

static unsigned hid_lookup_collection(struct hid_parser *parser, unsigned type)
{
	struct hid_collection *collection = parser->device->collection;
	int n;

	for (n = parser->collection_stack_ptr - 1; n >= 0; n--) {
		unsigned index = parser->collection_stack[n];
		if (collection[index].type == type)
			return collection[index].usage;
	}
	return 0; /* we know nothing about this usage type */
}

/*
 * Concatenate usage which defines 16 bits or less with the
 * currently defined usage page to form a 32 bit usage
 */

static void complete_usage(struct hid_parser *parser, unsigned int index)
{
	parser->local.usage[index] &= 0xFFFF;
	parser->local.usage[index] |=
		(parser->global.usage_page & 0xFFFF) << 16;
}

/*
 * Add a usage to the temporary parser table.
 */

static int hid_add_usage(struct hid_parser *parser, unsigned usage, u8 size)
{
	if (parser->local.usage_index >= HID_MAX_USAGES) {
		hid_err(parser->device, "usage index exceeded\n");
		return -1;
	}
	parser->local.usage[parser->local.usage_index] = usage;
<<<<<<< HEAD

	/*
	 * If Usage item only includes usage id, concatenate it with
	 * currently defined usage page
	 */
	if (size <= 2)
		complete_usage(parser, parser->local.usage_index);

=======
>>>>>>> 2def8b88
	parser->local.usage_size[parser->local.usage_index] = size;
	parser->local.collection_index[parser->local.usage_index] =
		parser->collection_stack_ptr ?
		parser->collection_stack[parser->collection_stack_ptr - 1] : 0;
	parser->local.usage_index++;
	return 0;
}

/*
 * Register a new field for this report.
 */

static int hid_add_field(struct hid_parser *parser, unsigned report_type, unsigned flags)
{
	struct hid_report *report;
	struct hid_field *field;
	unsigned usages;
	unsigned offset;
	unsigned i;

	report = hid_register_report(parser->device, report_type, parser->global.report_id);
	if (!report) {
		hid_err(parser->device, "hid_register_report failed\n");
		return -1;
	}

	/* Handle both signed and unsigned cases properly */
	if ((parser->global.logical_minimum < 0 &&
		parser->global.logical_maximum <
		parser->global.logical_minimum) ||
		(parser->global.logical_minimum >= 0 &&
		(__u32)parser->global.logical_maximum <
		(__u32)parser->global.logical_minimum)) {
		dbg_hid("logical range invalid 0x%x 0x%x\n",
			parser->global.logical_minimum,
			parser->global.logical_maximum);
		return -1;
	}

	offset = report->size;
	report->size += parser->global.report_size * parser->global.report_count;

	if (!parser->local.usage_index) /* Ignore padding fields */
		return 0;

	usages = max_t(unsigned, parser->local.usage_index,
				 parser->global.report_count);

	field = hid_register_field(report, usages, parser->global.report_count);
	if (!field)
		return 0;

	field->physical = hid_lookup_collection(parser, HID_COLLECTION_PHYSICAL);
	field->logical = hid_lookup_collection(parser, HID_COLLECTION_LOGICAL);
	field->application = hid_lookup_collection(parser, HID_COLLECTION_APPLICATION);

	for (i = 0; i < usages; i++) {
		unsigned j = i;
		/* Duplicate the last usage we parsed if we have excess values */
		if (i >= parser->local.usage_index)
			j = parser->local.usage_index - 1;
		field->usage[i].hid = parser->local.usage[j];
		field->usage[i].collection_index =
			parser->local.collection_index[j];
		field->usage[i].usage_index = i;
	}

	field->maxusage = usages;
	field->flags = flags;
	field->report_offset = offset;
	field->report_type = report_type;
	field->report_size = parser->global.report_size;
	field->report_count = parser->global.report_count;
	field->logical_minimum = parser->global.logical_minimum;
	field->logical_maximum = parser->global.logical_maximum;
	field->physical_minimum = parser->global.physical_minimum;
	field->physical_maximum = parser->global.physical_maximum;
	field->unit_exponent = parser->global.unit_exponent;
	field->unit = parser->global.unit;

	return 0;
}

/*
 * Read data value from item.
 */

static u32 item_udata(struct hid_item *item)
{
	switch (item->size) {
	case 1: return item->data.u8;
	case 2: return item->data.u16;
	case 4: return item->data.u32;
	}
	return 0;
}

static s32 item_sdata(struct hid_item *item)
{
	switch (item->size) {
	case 1: return item->data.s8;
	case 2: return item->data.s16;
	case 4: return item->data.s32;
	}
	return 0;
}

/*
 * Process a global item.
 */

static int hid_parser_global(struct hid_parser *parser, struct hid_item *item)
{
	__s32 raw_value;
	switch (item->tag) {
	case HID_GLOBAL_ITEM_TAG_PUSH:

		if (parser->global_stack_ptr == HID_GLOBAL_STACK_SIZE) {
			hid_err(parser->device, "global environment stack overflow\n");
			return -1;
		}

		memcpy(parser->global_stack + parser->global_stack_ptr++,
			&parser->global, sizeof(struct hid_global));
		return 0;

	case HID_GLOBAL_ITEM_TAG_POP:

		if (!parser->global_stack_ptr) {
			hid_err(parser->device, "global environment stack underflow\n");
			return -1;
		}

		memcpy(&parser->global, parser->global_stack +
			--parser->global_stack_ptr, sizeof(struct hid_global));
		return 0;

	case HID_GLOBAL_ITEM_TAG_USAGE_PAGE:
		parser->global.usage_page = item_udata(item);
		return 0;

	case HID_GLOBAL_ITEM_TAG_LOGICAL_MINIMUM:
		parser->global.logical_minimum = item_sdata(item);
		return 0;

	case HID_GLOBAL_ITEM_TAG_LOGICAL_MAXIMUM:
		if (parser->global.logical_minimum < 0)
			parser->global.logical_maximum = item_sdata(item);
		else
			parser->global.logical_maximum = item_udata(item);
		return 0;

	case HID_GLOBAL_ITEM_TAG_PHYSICAL_MINIMUM:
		parser->global.physical_minimum = item_sdata(item);
		return 0;

	case HID_GLOBAL_ITEM_TAG_PHYSICAL_MAXIMUM:
		if (parser->global.physical_minimum < 0)
			parser->global.physical_maximum = item_sdata(item);
		else
			parser->global.physical_maximum = item_udata(item);
		return 0;

	case HID_GLOBAL_ITEM_TAG_UNIT_EXPONENT:
		/* Many devices provide unit exponent as a two's complement
		 * nibble due to the common misunderstanding of HID
		 * specification 1.11, 6.2.2.7 Global Items. Attempt to handle
		 * both this and the standard encoding. */
		raw_value = item_sdata(item);
		if (!(raw_value & 0xfffffff0))
			parser->global.unit_exponent = hid_snto32(raw_value, 4);
		else
			parser->global.unit_exponent = raw_value;
		return 0;

	case HID_GLOBAL_ITEM_TAG_UNIT:
		parser->global.unit = item_udata(item);
		return 0;

	case HID_GLOBAL_ITEM_TAG_REPORT_SIZE:
		parser->global.report_size = item_udata(item);
		if (parser->global.report_size > 128) {
			hid_err(parser->device, "invalid report_size %d\n",
					parser->global.report_size);
			return -1;
		}
		return 0;

	case HID_GLOBAL_ITEM_TAG_REPORT_COUNT:
		parser->global.report_count = item_udata(item);
		if (parser->global.report_count > HID_MAX_USAGES) {
			hid_err(parser->device, "invalid report_count %d\n",
					parser->global.report_count);
			return -1;
		}
		return 0;

	case HID_GLOBAL_ITEM_TAG_REPORT_ID:
		parser->global.report_id = item_udata(item);
		if (parser->global.report_id == 0 ||
		    parser->global.report_id >= HID_MAX_IDS) {
			hid_err(parser->device, "report_id %u is invalid\n",
				parser->global.report_id);
			return -1;
		}
		return 0;

	default:
		hid_err(parser->device, "unknown global tag 0x%x\n", item->tag);
		return -1;
	}
}

/*
 * Process a local item.
 */

static int hid_parser_local(struct hid_parser *parser, struct hid_item *item)
{
	__u32 data;
	unsigned n;
	__u32 count;

	data = item_udata(item);

	switch (item->tag) {
	case HID_LOCAL_ITEM_TAG_DELIMITER:

		if (data) {
			/*
			 * We treat items before the first delimiter
			 * as global to all usage sets (branch 0).
			 * In the moment we process only these global
			 * items and the first delimiter set.
			 */
			if (parser->local.delimiter_depth != 0) {
				hid_err(parser->device, "nested delimiters\n");
				return -1;
			}
			parser->local.delimiter_depth++;
			parser->local.delimiter_branch++;
		} else {
			if (parser->local.delimiter_depth < 1) {
				hid_err(parser->device, "bogus close delimiter\n");
				return -1;
			}
			parser->local.delimiter_depth--;
		}
		return 0;

	case HID_LOCAL_ITEM_TAG_USAGE:

		if (parser->local.delimiter_branch > 1) {
			dbg_hid("alternative usage ignored\n");
			return 0;
		}

		return hid_add_usage(parser, data, item->size);

	case HID_LOCAL_ITEM_TAG_USAGE_MINIMUM:

		if (parser->local.delimiter_branch > 1) {
			dbg_hid("alternative usage ignored\n");
			return 0;
		}

		parser->local.usage_minimum = data;
		return 0;

	case HID_LOCAL_ITEM_TAG_USAGE_MAXIMUM:

		if (parser->local.delimiter_branch > 1) {
			dbg_hid("alternative usage ignored\n");
			return 0;
		}

		count = data - parser->local.usage_minimum;
		if (count + parser->local.usage_index >= HID_MAX_USAGES) {
			/*
			 * We do not warn if the name is not set, we are
			 * actually pre-scanning the device.
			 */
			if (dev_name(&parser->device->dev))
				hid_warn(parser->device,
					 "ignoring exceeding usage max\n");
			data = HID_MAX_USAGES - parser->local.usage_index +
				parser->local.usage_minimum - 1;
			if (data <= 0) {
				hid_err(parser->device,
					"no more usage index available\n");
				return -1;
			}
		}

		for (n = parser->local.usage_minimum; n <= data; n++)
			if (hid_add_usage(parser, n, item->size)) {
				dbg_hid("hid_add_usage failed\n");
				return -1;
			}
		return 0;

	default:

		dbg_hid("unknown local item tag 0x%x\n", item->tag);
		return 0;
	}
	return 0;
}

/*
 * Concatenate Usage Pages into Usages where relevant:
 * As per specification, 6.2.2.8: "When the parser encounters a main item it
 * concatenates the last declared Usage Page with a Usage to form a complete
 * usage value."
 */

<<<<<<< HEAD
static void hid_concatenate_last_usage_page(struct hid_parser *parser)
{
	int i;
	unsigned int usage_page;
	unsigned int current_page;

	if (!parser->local.usage_index)
		return;

	usage_page = parser->global.usage_page;

	/*
	 * Concatenate usage page again only if last declared Usage Page
	 * has not been already used in previous usages concatenation
	 */
	for (i = parser->local.usage_index - 1; i >= 0; i--) {
		if (parser->local.usage_size[i] > 2)
			/* Ignore extended usages */
			continue;

		current_page = parser->local.usage[i] >> 16;
		if (current_page == usage_page)
			break;

		complete_usage(parser, i);
	}
=======
static void hid_concatenate_usage_page(struct hid_parser *parser)
{
	int i;

	for (i = 0; i < parser->local.usage_index; i++)
		if (parser->local.usage_size[i] <= 2)
			parser->local.usage[i] += parser->global.usage_page << 16;
>>>>>>> 2def8b88
}

/*
 * Process a main item.
 */

static int hid_parser_main(struct hid_parser *parser, struct hid_item *item)
{
	__u32 data;
	int ret;

<<<<<<< HEAD
	hid_concatenate_last_usage_page(parser);
=======
	hid_concatenate_usage_page(parser);
>>>>>>> 2def8b88

	data = item_udata(item);

	switch (item->tag) {
	case HID_MAIN_ITEM_TAG_BEGIN_COLLECTION:
		ret = open_collection(parser, data & 0xff);
		break;
	case HID_MAIN_ITEM_TAG_END_COLLECTION:
		ret = close_collection(parser);
		break;
	case HID_MAIN_ITEM_TAG_INPUT:
		ret = hid_add_field(parser, HID_INPUT_REPORT, data);
		break;
	case HID_MAIN_ITEM_TAG_OUTPUT:
		ret = hid_add_field(parser, HID_OUTPUT_REPORT, data);
		break;
	case HID_MAIN_ITEM_TAG_FEATURE:
		ret = hid_add_field(parser, HID_FEATURE_REPORT, data);
		break;
	default:
		hid_err(parser->device, "unknown main item tag 0x%x\n", item->tag);
		ret = 0;
	}

	memset(&parser->local, 0, sizeof(parser->local));	/* Reset the local parser environment */

	return ret;
}

/*
 * Process a reserved item.
 */

static int hid_parser_reserved(struct hid_parser *parser, struct hid_item *item)
{
	dbg_hid("reserved item type, tag 0x%x\n", item->tag);
	return 0;
}

/*
 * Free a report and all registered fields. The field->usage and
 * field->value table's are allocated behind the field, so we need
 * only to free(field) itself.
 */

static void hid_free_report(struct hid_report *report)
{
	unsigned n;

	for (n = 0; n < report->maxfield; n++)
		kfree(report->field[n]);
	kfree(report);
}

/*
 * Close report. This function returns the device
 * state to the point prior to hid_open_report().
 */
static void hid_close_report(struct hid_device *device)
{
	unsigned i, j;

	for (i = 0; i < HID_REPORT_TYPES; i++) {
		struct hid_report_enum *report_enum = device->report_enum + i;

		for (j = 0; j < HID_MAX_IDS; j++) {
			struct hid_report *report = report_enum->report_id_hash[j];
			if (report)
				hid_free_report(report);
		}
		memset(report_enum, 0, sizeof(*report_enum));
		INIT_LIST_HEAD(&report_enum->report_list);
	}

	kfree(device->rdesc);
	device->rdesc = NULL;
	device->rsize = 0;

	kfree(device->collection);
	device->collection = NULL;
	device->collection_size = 0;
	device->maxcollection = 0;
	device->maxapplication = 0;

	device->status &= ~HID_STAT_PARSED;
}

/*
 * Free a device structure, all reports, and all fields.
 */

static void hid_device_release(struct device *dev)
{
	struct hid_device *hid = to_hid_device(dev);

	hid_close_report(hid);
	kfree(hid->dev_rdesc);
	kfree(hid);
}

/*
 * Fetch a report description item from the data stream. We support long
 * items, though they are not used yet.
 */

static u8 *fetch_item(__u8 *start, __u8 *end, struct hid_item *item)
{
	u8 b;

	if ((end - start) <= 0)
		return NULL;

	b = *start++;

	item->type = (b >> 2) & 3;
	item->tag  = (b >> 4) & 15;

	if (item->tag == HID_ITEM_TAG_LONG) {

		item->format = HID_ITEM_FORMAT_LONG;

		if ((end - start) < 2)
			return NULL;

		item->size = *start++;
		item->tag  = *start++;

		if ((end - start) < item->size)
			return NULL;

		item->data.longdata = start;
		start += item->size;
		return start;
	}

	item->format = HID_ITEM_FORMAT_SHORT;
	item->size = b & 3;

	switch (item->size) {
	case 0:
		return start;

	case 1:
		if ((end - start) < 1)
			return NULL;
		item->data.u8 = *start++;
		return start;

	case 2:
		if ((end - start) < 2)
			return NULL;
		item->data.u16 = get_unaligned_le16(start);
		start = (__u8 *)((__le16 *)start + 1);
		return start;

	case 3:
		item->size++;
		if ((end - start) < 4)
			return NULL;
		item->data.u32 = get_unaligned_le32(start);
		start = (__u8 *)((__le32 *)start + 1);
		return start;
	}

	return NULL;
}

static void hid_scan_input_usage(struct hid_parser *parser, u32 usage)
{
	struct hid_device *hid = parser->device;

	if (usage == HID_DG_CONTACTID)
		hid->group = HID_GROUP_MULTITOUCH;
}

static void hid_scan_feature_usage(struct hid_parser *parser, u32 usage)
{
	if (usage == 0xff0000c5 && parser->global.report_count == 256 &&
	    parser->global.report_size == 8)
		parser->scan_flags |= HID_SCAN_FLAG_MT_WIN_8;
}

static void hid_scan_collection(struct hid_parser *parser, unsigned type)
{
	struct hid_device *hid = parser->device;
	int i;

	if (((parser->global.usage_page << 16) == HID_UP_SENSOR) &&
	    type == HID_COLLECTION_PHYSICAL)
		hid->group = HID_GROUP_SENSOR_HUB;

	if (hid->vendor == USB_VENDOR_ID_MICROSOFT &&
	    (hid->product == USB_DEVICE_ID_MS_TYPE_COVER_PRO_3 ||
	     hid->product == USB_DEVICE_ID_MS_TYPE_COVER_PRO_3_2 ||
	     hid->product == USB_DEVICE_ID_MS_TYPE_COVER_PRO_3_JP ||
	     hid->product == USB_DEVICE_ID_MS_TYPE_COVER_PRO_4_JP ||
	     hid->product == USB_DEVICE_ID_MS_POWER_COVER) &&
	    hid->group == HID_GROUP_MULTITOUCH)
		hid->group = HID_GROUP_GENERIC;

	if ((parser->global.usage_page << 16) == HID_UP_GENDESK)
		for (i = 0; i < parser->local.usage_index; i++)
			if (parser->local.usage[i] == HID_GD_POINTER)
				parser->scan_flags |= HID_SCAN_FLAG_GD_POINTER;

	if ((parser->global.usage_page << 16) >= HID_UP_MSVENDOR)
		parser->scan_flags |= HID_SCAN_FLAG_VENDOR_SPECIFIC;
}

static int hid_scan_main(struct hid_parser *parser, struct hid_item *item)
{
	__u32 data;
	int i;

<<<<<<< HEAD
	hid_concatenate_last_usage_page(parser);
=======
	hid_concatenate_usage_page(parser);
>>>>>>> 2def8b88

	data = item_udata(item);

	switch (item->tag) {
	case HID_MAIN_ITEM_TAG_BEGIN_COLLECTION:
		hid_scan_collection(parser, data & 0xff);
		break;
	case HID_MAIN_ITEM_TAG_END_COLLECTION:
		break;
	case HID_MAIN_ITEM_TAG_INPUT:
		/* ignore constant inputs, they will be ignored by hid-input */
		if (data & HID_MAIN_ITEM_CONSTANT)
			break;
		for (i = 0; i < parser->local.usage_index; i++)
			hid_scan_input_usage(parser, parser->local.usage[i]);
		break;
	case HID_MAIN_ITEM_TAG_OUTPUT:
		break;
	case HID_MAIN_ITEM_TAG_FEATURE:
		for (i = 0; i < parser->local.usage_index; i++)
			hid_scan_feature_usage(parser, parser->local.usage[i]);
		break;
	}

	/* Reset the local parser environment */
	memset(&parser->local, 0, sizeof(parser->local));

	return 0;
}

/*
 * Scan a report descriptor before the device is added to the bus.
 * Sets device groups and other properties that determine what driver
 * to load.
 */
static int hid_scan_report(struct hid_device *hid)
{
	struct hid_parser *parser;
	struct hid_item item;
	__u8 *start = hid->dev_rdesc;
	__u8 *end = start + hid->dev_rsize;
	static int (*dispatch_type[])(struct hid_parser *parser,
				      struct hid_item *item) = {
		hid_scan_main,
		hid_parser_global,
		hid_parser_local,
		hid_parser_reserved
	};

	parser = vzalloc(sizeof(struct hid_parser));
	if (!parser)
		return -ENOMEM;

	parser->device = hid;
	hid->group = HID_GROUP_GENERIC;

	/*
	 * The parsing is simpler than the one in hid_open_report() as we should
	 * be robust against hid errors. Those errors will be raised by
	 * hid_open_report() anyway.
	 */
	while ((start = fetch_item(start, end, &item)) != NULL)
		dispatch_type[item.type](parser, &item);

	/*
	 * Handle special flags set during scanning.
	 */
	if ((parser->scan_flags & HID_SCAN_FLAG_MT_WIN_8) &&
	    (hid->group == HID_GROUP_MULTITOUCH))
		hid->group = HID_GROUP_MULTITOUCH_WIN_8;

	/*
	 * Vendor specific handlings
	 */
	switch (hid->vendor) {
	case USB_VENDOR_ID_WACOM:
		hid->group = HID_GROUP_WACOM;
		break;
	case USB_VENDOR_ID_SYNAPTICS:
		if (hid->group == HID_GROUP_GENERIC)
			if ((parser->scan_flags & HID_SCAN_FLAG_VENDOR_SPECIFIC)
			    && (parser->scan_flags & HID_SCAN_FLAG_GD_POINTER))
				/*
				 * hid-rmi should take care of them,
				 * not hid-generic
				 */
				hid->group = HID_GROUP_RMI;
		break;
	}

	vfree(parser);
	return 0;
}

/**
 * hid_parse_report - parse device report
 *
 * @device: hid device
 * @start: report start
 * @size: report size
 *
 * Allocate the device report as read by the bus driver. This function should
 * only be called from parse() in ll drivers.
 */
int hid_parse_report(struct hid_device *hid, __u8 *start, unsigned size)
{
	hid->dev_rdesc = kmemdup(start, size, GFP_KERNEL);
	if (!hid->dev_rdesc)
		return -ENOMEM;
	hid->dev_rsize = size;
	return 0;
}
EXPORT_SYMBOL_GPL(hid_parse_report);

static const char * const hid_report_names[] = {
	"HID_INPUT_REPORT",
	"HID_OUTPUT_REPORT",
	"HID_FEATURE_REPORT",
};
/**
 * hid_validate_values - validate existing device report's value indexes
 *
 * @device: hid device
 * @type: which report type to examine
 * @id: which report ID to examine (0 for first)
 * @field_index: which report field to examine
 * @report_counts: expected number of values
 *
 * Validate the number of values in a given field of a given report, after
 * parsing.
 */
struct hid_report *hid_validate_values(struct hid_device *hid,
				       unsigned int type, unsigned int id,
				       unsigned int field_index,
				       unsigned int report_counts)
{
	struct hid_report *report;

	if (type > HID_FEATURE_REPORT) {
		hid_err(hid, "invalid HID report type %u\n", type);
		return NULL;
	}

	if (id >= HID_MAX_IDS) {
		hid_err(hid, "invalid HID report id %u\n", id);
		return NULL;
	}

	/*
	 * Explicitly not using hid_get_report() here since it depends on
	 * ->numbered being checked, which may not always be the case when
	 * drivers go to access report values.
	 */
	if (id == 0) {
		/*
		 * Validating on id 0 means we should examine the first
		 * report in the list.
		 */
		report = list_entry(
				hid->report_enum[type].report_list.next,
				struct hid_report, list);
	} else {
		report = hid->report_enum[type].report_id_hash[id];
	}
	if (!report) {
		hid_err(hid, "missing %s %u\n", hid_report_names[type], id);
		return NULL;
	}
	if (report->maxfield <= field_index) {
		hid_err(hid, "not enough fields in %s %u\n",
			hid_report_names[type], id);
		return NULL;
	}
	if (report->field[field_index]->report_count < report_counts) {
		hid_err(hid, "not enough values in %s %u field %u\n",
			hid_report_names[type], id, field_index);
		return NULL;
	}
	return report;
}
EXPORT_SYMBOL_GPL(hid_validate_values);

/**
 * hid_open_report - open a driver-specific device report
 *
 * @device: hid device
 *
 * Parse a report description into a hid_device structure. Reports are
 * enumerated, fields are attached to these reports.
 * 0 returned on success, otherwise nonzero error value.
 *
 * This function (or the equivalent hid_parse() macro) should only be
 * called from probe() in drivers, before starting the device.
 */
int hid_open_report(struct hid_device *device)
{
	struct hid_parser *parser;
	struct hid_item item;
	unsigned int size;
	__u8 *start;
	__u8 *buf;
	__u8 *end;
	__u8 *next;
	int ret;
	static int (*dispatch_type[])(struct hid_parser *parser,
				      struct hid_item *item) = {
		hid_parser_main,
		hid_parser_global,
		hid_parser_local,
		hid_parser_reserved
	};

	if (WARN_ON(device->status & HID_STAT_PARSED))
		return -EBUSY;

	start = device->dev_rdesc;
	if (WARN_ON(!start))
		return -ENODEV;
	size = device->dev_rsize;

	buf = kmemdup(start, size, GFP_KERNEL);
	if (buf == NULL)
		return -ENOMEM;

	if (device->driver->report_fixup)
		start = device->driver->report_fixup(device, buf, &size);
	else
		start = buf;

	start = kmemdup(start, size, GFP_KERNEL);
	kfree(buf);
	if (start == NULL)
		return -ENOMEM;

	device->rdesc = start;
	device->rsize = size;

	parser = vzalloc(sizeof(struct hid_parser));
	if (!parser) {
		ret = -ENOMEM;
		goto err;
	}

	parser->device = device;

	end = start + size;

	device->collection = kcalloc(HID_DEFAULT_NUM_COLLECTIONS,
				     sizeof(struct hid_collection), GFP_KERNEL);
	if (!device->collection) {
		ret = -ENOMEM;
		goto err;
	}
	device->collection_size = HID_DEFAULT_NUM_COLLECTIONS;

	ret = -EINVAL;
	while ((next = fetch_item(start, end, &item)) != NULL) {
		start = next;

		if (item.format != HID_ITEM_FORMAT_SHORT) {
			hid_err(device, "unexpected long global item\n");
			goto err;
		}

		if (dispatch_type[item.type](parser, &item)) {
			hid_err(device, "item %u %u %u %u parsing failed\n",
				item.format, (unsigned)item.size,
				(unsigned)item.type, (unsigned)item.tag);
			goto err;
		}

		if (start == end) {
			if (parser->collection_stack_ptr) {
				hid_err(device, "unbalanced collection at end of report description\n");
				goto err;
			}
			if (parser->local.delimiter_depth) {
				hid_err(device, "unbalanced delimiter at end of report description\n");
				goto err;
			}
			vfree(parser);
			device->status |= HID_STAT_PARSED;
			return 0;
		}
	}

	hid_err(device, "item fetching failed at offset %u/%u\n",
		size - (unsigned int)(end - start), size);
err:
	vfree(parser);
	hid_close_report(device);
	return ret;
}
EXPORT_SYMBOL_GPL(hid_open_report);

/*
 * Convert a signed n-bit integer to signed 32-bit integer. Common
 * cases are done through the compiler, the screwed things has to be
 * done by hand.
 */

static s32 snto32(__u32 value, unsigned n)
{
	switch (n) {
	case 8:  return ((__s8)value);
	case 16: return ((__s16)value);
	case 32: return ((__s32)value);
	}
	return value & (1 << (n - 1)) ? value | (-1 << n) : value;
}

s32 hid_snto32(__u32 value, unsigned n)
{
	return snto32(value, n);
}
EXPORT_SYMBOL_GPL(hid_snto32);

/*
 * Convert a signed 32-bit integer to a signed n-bit integer.
 */

static u32 s32ton(__s32 value, unsigned n)
{
	s32 a = value >> (n - 1);
	if (a && a != -1)
		return value < 0 ? 1 << (n - 1) : (1 << (n - 1)) - 1;
	return value & ((1 << n) - 1);
}

/*
 * Extract/implement a data field from/to a little endian report (bit array).
 *
 * Code sort-of follows HID spec:
 *     http://www.usb.org/developers/hidpage/HID1_11.pdf
 *
 * While the USB HID spec allows unlimited length bit fields in "report
 * descriptors", most devices never use more than 16 bits.
 * One model of UPS is claimed to report "LINEV" as a 32-bit field.
 * Search linux-kernel and linux-usb-devel archives for "hid-core extract".
 */

static u32 __extract(u8 *report, unsigned offset, int n)
{
	unsigned int idx = offset / 8;
	unsigned int bit_nr = 0;
	unsigned int bit_shift = offset % 8;
	int bits_to_copy = 8 - bit_shift;
	u32 value = 0;
	u32 mask = n < 32 ? (1U << n) - 1 : ~0U;

	while (n > 0) {
		value |= ((u32)report[idx] >> bit_shift) << bit_nr;
		n -= bits_to_copy;
		bit_nr += bits_to_copy;
		bits_to_copy = 8;
		bit_shift = 0;
		idx++;
	}

	return value & mask;
}

u32 hid_field_extract(const struct hid_device *hid, u8 *report,
			unsigned offset, unsigned n)
{
	if (n > 32) {
		hid_warn(hid, "hid_field_extract() called with n (%d) > 32! (%s)\n",
			 n, current->comm);
		n = 32;
	}

	return __extract(report, offset, n);
}
EXPORT_SYMBOL_GPL(hid_field_extract);

/*
 * "implement" : set bits in a little endian bit stream.
 * Same concepts as "extract" (see comments above).
 * The data mangled in the bit stream remains in little endian
 * order the whole time. It make more sense to talk about
 * endianness of register values by considering a register
 * a "cached" copy of the little endian bit stream.
 */

static void __implement(u8 *report, unsigned offset, int n, u32 value)
{
	unsigned int idx = offset / 8;
	unsigned int bit_shift = offset % 8;
	int bits_to_set = 8 - bit_shift;

	while (n - bits_to_set >= 0) {
		report[idx] &= ~(0xff << bit_shift);
		report[idx] |= value << bit_shift;
		value >>= bits_to_set;
		n -= bits_to_set;
		bits_to_set = 8;
		bit_shift = 0;
		idx++;
	}

	/* last nibble */
	if (n) {
		u8 bit_mask = ((1U << n) - 1);
		report[idx] &= ~(bit_mask << bit_shift);
		report[idx] |= value << bit_shift;
	}
}

static void implement(const struct hid_device *hid, u8 *report,
		      unsigned offset, unsigned n, u32 value)
{
	if (unlikely(n > 32)) {
		hid_warn(hid, "%s() called with n (%d) > 32! (%s)\n",
			 __func__, n, current->comm);
		n = 32;
	} else if (n < 32) {
		u32 m = (1U << n) - 1;

		if (unlikely(value > m)) {
			hid_warn(hid,
				 "%s() called with too large value %d (n: %d)! (%s)\n",
				 __func__, value, n, current->comm);
			WARN_ON(1);
			value &= m;
		}
	}

	__implement(report, offset, n, value);
}

/*
 * Search an array for a value.
 */

static int search(__s32 *array, __s32 value, unsigned n)
{
	while (n--) {
		if (*array++ == value)
			return 0;
	}
	return -1;
}

/**
 * hid_match_report - check if driver's raw_event should be called
 *
 * @hid: hid device
 * @report_type: type to match against
 *
 * compare hid->driver->report_table->report_type to report->type
 */
static int hid_match_report(struct hid_device *hid, struct hid_report *report)
{
	const struct hid_report_id *id = hid->driver->report_table;

	if (!id) /* NULL means all */
		return 1;

	for (; id->report_type != HID_TERMINATOR; id++)
		if (id->report_type == HID_ANY_ID ||
				id->report_type == report->type)
			return 1;
	return 0;
}

/**
 * hid_match_usage - check if driver's event should be called
 *
 * @hid: hid device
 * @usage: usage to match against
 *
 * compare hid->driver->usage_table->usage_{type,code} to
 * usage->usage_{type,code}
 */
static int hid_match_usage(struct hid_device *hid, struct hid_usage *usage)
{
	const struct hid_usage_id *id = hid->driver->usage_table;

	if (!id) /* NULL means all */
		return 1;

	for (; id->usage_type != HID_ANY_ID - 1; id++)
		if ((id->usage_hid == HID_ANY_ID ||
				id->usage_hid == usage->hid) &&
				(id->usage_type == HID_ANY_ID ||
				id->usage_type == usage->type) &&
				(id->usage_code == HID_ANY_ID ||
				 id->usage_code == usage->code))
			return 1;
	return 0;
}

static void hid_process_event(struct hid_device *hid, struct hid_field *field,
		struct hid_usage *usage, __s32 value, int interrupt)
{
	struct hid_driver *hdrv = hid->driver;
	int ret;

	if (!list_empty(&hid->debug_list))
		hid_dump_input(hid, usage, value);

	if (hdrv && hdrv->event && hid_match_usage(hid, usage)) {
		ret = hdrv->event(hid, field, usage, value);
		if (ret != 0) {
			if (ret < 0)
				hid_err(hid, "%s's event failed with %d\n",
						hdrv->name, ret);
			return;
		}
	}

	if (hid->claimed & HID_CLAIMED_INPUT)
		hidinput_hid_event(hid, field, usage, value);
	if (hid->claimed & HID_CLAIMED_HIDDEV && interrupt && hid->hiddev_hid_event)
		hid->hiddev_hid_event(hid, field, usage, value);
}

/*
 * Analyse a received field, and fetch the data from it. The field
 * content is stored for next report processing (we do differential
 * reporting to the layer).
 */

static void hid_input_field(struct hid_device *hid, struct hid_field *field,
			    __u8 *data, int interrupt)
{
	unsigned n;
	unsigned count = field->report_count;
	unsigned offset = field->report_offset;
	unsigned size = field->report_size;
	__s32 min = field->logical_minimum;
	__s32 max = field->logical_maximum;
	__s32 *value;

	value = kmalloc(sizeof(__s32) * count, GFP_ATOMIC);
	if (!value)
		return;

	for (n = 0; n < count; n++) {

		value[n] = min < 0 ?
			snto32(hid_field_extract(hid, data, offset + n * size,
			       size), size) :
			hid_field_extract(hid, data, offset + n * size, size);

		/* Ignore report if ErrorRollOver */
		if (!(field->flags & HID_MAIN_ITEM_VARIABLE) &&
		    value[n] >= min && value[n] <= max &&
		    value[n] - min < field->maxusage &&
		    field->usage[value[n] - min].hid == HID_UP_KEYBOARD + 1)
			goto exit;
	}

	for (n = 0; n < count; n++) {

		if (HID_MAIN_ITEM_VARIABLE & field->flags) {
			hid_process_event(hid, field, &field->usage[n], value[n], interrupt);
			continue;
		}

		if (field->value[n] >= min && field->value[n] <= max
			&& field->value[n] - min < field->maxusage
			&& field->usage[field->value[n] - min].hid
			&& search(value, field->value[n], count))
				hid_process_event(hid, field, &field->usage[field->value[n] - min], 0, interrupt);

		if (value[n] >= min && value[n] <= max
			&& value[n] - min < field->maxusage
			&& field->usage[value[n] - min].hid
			&& search(field->value, value[n], count))
				hid_process_event(hid, field, &field->usage[value[n] - min], 1, interrupt);
	}

	memcpy(field->value, value, count * sizeof(__s32));
exit:
	kfree(value);
}

/*
 * Output the field into the report.
 */

static void hid_output_field(const struct hid_device *hid,
			     struct hid_field *field, __u8 *data)
{
	unsigned count = field->report_count;
	unsigned offset = field->report_offset;
	unsigned size = field->report_size;
	unsigned n;

	for (n = 0; n < count; n++) {
		if (field->logical_minimum < 0)	/* signed values */
			implement(hid, data, offset + n * size, size,
				  s32ton(field->value[n], size));
		else				/* unsigned values */
			implement(hid, data, offset + n * size, size,
				  field->value[n]);
	}
}

/*
 * Create a report. 'data' has to be allocated using
 * hid_alloc_report_buf() so that it has proper size.
 */

void hid_output_report(struct hid_report *report, __u8 *data)
{
	unsigned n;

	if (report->id > 0)
		*data++ = report->id;

	memset(data, 0, ((report->size - 1) >> 3) + 1);
	for (n = 0; n < report->maxfield; n++)
		hid_output_field(report->device, report->field[n], data);
}
EXPORT_SYMBOL_GPL(hid_output_report);

/*
 * Allocator for buffer that is going to be passed to hid_output_report()
 */
u8 *hid_alloc_report_buf(struct hid_report *report, gfp_t flags)
{
	/*
	 * 7 extra bytes are necessary to achieve proper functionality
	 * of implement() working on 8 byte chunks
	 */

	u32 len = hid_report_len(report) + 7;

	return kmalloc(len, flags);
}
EXPORT_SYMBOL_GPL(hid_alloc_report_buf);

/*
 * Set a field value. The report this field belongs to has to be
 * created and transferred to the device, to set this value in the
 * device.
 */

int hid_set_field(struct hid_field *field, unsigned offset, __s32 value)
{
	unsigned size;

	if (!field)
		return -1;

	size = field->report_size;

	hid_dump_input(field->report->device, field->usage + offset, value);

	if (offset >= field->report_count) {
		hid_err(field->report->device, "offset (%d) exceeds report_count (%d)\n",
				offset, field->report_count);
		return -1;
	}
	if (field->logical_minimum < 0) {
		if (value != snto32(s32ton(value, size), size)) {
			hid_err(field->report->device, "value %d is out of range\n", value);
			return -1;
		}
	}
	field->value[offset] = value;
	return 0;
}
EXPORT_SYMBOL_GPL(hid_set_field);

static struct hid_report *hid_get_report(struct hid_report_enum *report_enum,
		const u8 *data)
{
	struct hid_report *report;
	unsigned int n = 0;	/* Normally report number is 0 */

	/* Device uses numbered reports, data[0] is report number */
	if (report_enum->numbered)
		n = *data;

	report = report_enum->report_id_hash[n];
	if (report == NULL)
		dbg_hid("undefined report_id %u received\n", n);

	return report;
}

/*
 * Implement a generic .request() callback, using .raw_request()
 * DO NOT USE in hid drivers directly, but through hid_hw_request instead.
 */
void __hid_request(struct hid_device *hid, struct hid_report *report,
		int reqtype)
{
	char *buf;
	int ret;
	u32 len;

	buf = hid_alloc_report_buf(report, GFP_KERNEL);
	if (!buf)
		return;

	len = hid_report_len(report);

	if (reqtype == HID_REQ_SET_REPORT)
		hid_output_report(report, buf);

	ret = hid->ll_driver->raw_request(hid, report->id, buf, len,
					  report->type, reqtype);
	if (ret < 0) {
		dbg_hid("unable to complete request: %d\n", ret);
		goto out;
	}

	if (reqtype == HID_REQ_GET_REPORT)
		hid_input_report(hid, report->type, buf, ret, 0);

out:
	kfree(buf);
}
EXPORT_SYMBOL_GPL(__hid_request);

int hid_report_raw_event(struct hid_device *hid, int type, u8 *data, u32 size,
		int interrupt)
{
	struct hid_report_enum *report_enum = hid->report_enum + type;
	struct hid_report *report;
	struct hid_driver *hdrv;
	unsigned int a;
	u32 rsize, csize = size;
	u8 *cdata = data;
	int ret = 0;

	report = hid_get_report(report_enum, data);
	if (!report)
		goto out;

	if (report_enum->numbered) {
		cdata++;
		csize--;
	}

	rsize = ((report->size - 1) >> 3) + 1;

	if (rsize > HID_MAX_BUFFER_SIZE)
		rsize = HID_MAX_BUFFER_SIZE;

	if (csize < rsize) {
		dbg_hid("report %d is too short, (%d < %d)\n", report->id,
				csize, rsize);
		memset(cdata + csize, 0, rsize - csize);
	}

	if ((hid->claimed & HID_CLAIMED_HIDDEV) && hid->hiddev_report_event)
		hid->hiddev_report_event(hid, report);
	if (hid->claimed & HID_CLAIMED_HIDRAW) {
		ret = hidraw_report_event(hid, data, size);
		if (ret)
			goto out;
	}

	if (hid->claimed != HID_CLAIMED_HIDRAW && report->maxfield) {
		for (a = 0; a < report->maxfield; a++)
			hid_input_field(hid, report->field[a], cdata, interrupt);
		hdrv = hid->driver;
		if (hdrv && hdrv->report)
			hdrv->report(hid, report);
	}

	if (hid->claimed & HID_CLAIMED_INPUT)
		hidinput_report_event(hid, report);
out:
	return ret;
}
EXPORT_SYMBOL_GPL(hid_report_raw_event);

/**
 * hid_input_report - report data from lower layer (usb, bt...)
 *
 * @hid: hid device
 * @type: HID report type (HID_*_REPORT)
 * @data: report contents
 * @size: size of data parameter
 * @interrupt: distinguish between interrupt and control transfers
 *
 * This is data entry for lower layers.
 */
int hid_input_report(struct hid_device *hid, int type, u8 *data, u32 size, int interrupt)
{
	struct hid_report_enum *report_enum;
	struct hid_driver *hdrv;
	struct hid_report *report;
	int ret = 0;

	if (!hid)
		return -ENODEV;

	if (down_trylock(&hid->driver_input_lock))
		return -EBUSY;

	if (!hid->driver) {
		ret = -ENODEV;
		goto unlock;
	}
	report_enum = hid->report_enum + type;
	hdrv = hid->driver;

	if (!size) {
		dbg_hid("empty report\n");
		ret = -1;
		goto unlock;
	}

	/* Avoid unnecessary overhead if debugfs is disabled */
	if (!list_empty(&hid->debug_list))
		hid_dump_report(hid, type, data, size);

	report = hid_get_report(report_enum, data);

	if (!report) {
		ret = -1;
		goto unlock;
	}

	if (hdrv && hdrv->raw_event && hid_match_report(hid, report)) {
		ret = hdrv->raw_event(hid, report, data, size);
		if (ret < 0)
			goto unlock;
	}

	ret = hid_report_raw_event(hid, type, data, size, interrupt);

unlock:
	up(&hid->driver_input_lock);
	return ret;
}
EXPORT_SYMBOL_GPL(hid_input_report);

static bool hid_match_one_id(struct hid_device *hdev,
		const struct hid_device_id *id)
{
	return (id->bus == HID_BUS_ANY || id->bus == hdev->bus) &&
		(id->group == HID_GROUP_ANY || id->group == hdev->group) &&
		(id->vendor == HID_ANY_ID || id->vendor == hdev->vendor) &&
		(id->product == HID_ANY_ID || id->product == hdev->product);
}

const struct hid_device_id *hid_match_id(struct hid_device *hdev,
		const struct hid_device_id *id)
{
	for (; id->bus; id++)
		if (hid_match_one_id(hdev, id))
			return id;

	return NULL;
}

static const struct hid_device_id hid_hiddev_list[] = {
	{ HID_USB_DEVICE(USB_VENDOR_ID_MGE, USB_DEVICE_ID_MGE_UPS) },
	{ HID_USB_DEVICE(USB_VENDOR_ID_MGE, USB_DEVICE_ID_MGE_UPS1) },
	{ }
};

static bool hid_hiddev(struct hid_device *hdev)
{
	return !!hid_match_id(hdev, hid_hiddev_list);
}


static ssize_t
read_report_descriptor(struct file *filp, struct kobject *kobj,
		struct bin_attribute *attr,
		char *buf, loff_t off, size_t count)
{
	struct device *dev = kobj_to_dev(kobj);
	struct hid_device *hdev = to_hid_device(dev);

	if (off >= hdev->rsize)
		return 0;

	if (off + count > hdev->rsize)
		count = hdev->rsize - off;

	memcpy(buf, hdev->rdesc + off, count);

	return count;
}

static ssize_t
show_country(struct device *dev, struct device_attribute *attr,
		char *buf)
{
	struct hid_device *hdev = to_hid_device(dev);

	return sprintf(buf, "%02x\n", hdev->country & 0xff);
}

static struct bin_attribute dev_bin_attr_report_desc = {
	.attr = { .name = "report_descriptor", .mode = 0444 },
	.read = read_report_descriptor,
	.size = HID_MAX_DESCRIPTOR_SIZE,
};

static struct device_attribute dev_attr_country = {
	.attr = { .name = "country", .mode = 0444 },
	.show = show_country,
};

int hid_connect(struct hid_device *hdev, unsigned int connect_mask)
{
	static const char *types[] = { "Device", "Pointer", "Mouse", "Device",
		"Joystick", "Gamepad", "Keyboard", "Keypad",
		"Multi-Axis Controller"
	};
	const char *type, *bus;
	char buf[64] = "";
	unsigned int i;
	int len;
	int ret;

	if (hdev->quirks & HID_QUIRK_HIDDEV_FORCE)
		connect_mask |= (HID_CONNECT_HIDDEV_FORCE | HID_CONNECT_HIDDEV);
	if (hdev->quirks & HID_QUIRK_HIDINPUT_FORCE)
		connect_mask |= HID_CONNECT_HIDINPUT_FORCE;
	if (hdev->bus != BUS_USB)
		connect_mask &= ~HID_CONNECT_HIDDEV;
	if (hid_hiddev(hdev))
		connect_mask |= HID_CONNECT_HIDDEV_FORCE;

	if ((connect_mask & HID_CONNECT_HIDINPUT) && !hidinput_connect(hdev,
				connect_mask & HID_CONNECT_HIDINPUT_FORCE))
		hdev->claimed |= HID_CLAIMED_INPUT;

	if ((connect_mask & HID_CONNECT_HIDDEV) && hdev->hiddev_connect &&
			!hdev->hiddev_connect(hdev,
				connect_mask & HID_CONNECT_HIDDEV_FORCE))
		hdev->claimed |= HID_CLAIMED_HIDDEV;
	if ((connect_mask & HID_CONNECT_HIDRAW) && !hidraw_connect(hdev))
		hdev->claimed |= HID_CLAIMED_HIDRAW;

	if (connect_mask & HID_CONNECT_DRIVER)
		hdev->claimed |= HID_CLAIMED_DRIVER;

	/* Drivers with the ->raw_event callback set are not required to connect
	 * to any other listener. */
	if (!hdev->claimed && !hdev->driver->raw_event) {
		hid_err(hdev, "device has no listeners, quitting\n");
		return -ENODEV;
	}

	if ((hdev->claimed & HID_CLAIMED_INPUT) &&
			(connect_mask & HID_CONNECT_FF) && hdev->ff_init)
		hdev->ff_init(hdev);

	len = 0;
	if (hdev->claimed & HID_CLAIMED_INPUT)
		len += sprintf(buf + len, "input");
	if (hdev->claimed & HID_CLAIMED_HIDDEV)
		len += sprintf(buf + len, "%shiddev%d", len ? "," : "",
				hdev->minor);
	if (hdev->claimed & HID_CLAIMED_HIDRAW)
		len += sprintf(buf + len, "%shidraw%d", len ? "," : "",
				((struct hidraw *)hdev->hidraw)->minor);

	type = "Device";
	for (i = 0; i < hdev->maxcollection; i++) {
		struct hid_collection *col = &hdev->collection[i];
		if (col->type == HID_COLLECTION_APPLICATION &&
		   (col->usage & HID_USAGE_PAGE) == HID_UP_GENDESK &&
		   (col->usage & 0xffff) < ARRAY_SIZE(types)) {
			type = types[col->usage & 0xffff];
			break;
		}
	}

	switch (hdev->bus) {
	case BUS_USB:
		bus = "USB";
		break;
	case BUS_BLUETOOTH:
		bus = "BLUETOOTH";
		break;
	case BUS_I2C:
		bus = "I2C";
		break;
	default:
		bus = "<UNKNOWN>";
	}

	ret = device_create_file(&hdev->dev, &dev_attr_country);
	if (ret)
		hid_warn(hdev,
			 "can't create sysfs country code attribute err: %d\n", ret);

	hid_info(hdev, "%s: %s HID v%x.%02x %s [%s] on %s\n",
		 buf, bus, hdev->version >> 8, hdev->version & 0xff,
		 type, hdev->name, hdev->phys);

	return 0;
}
EXPORT_SYMBOL_GPL(hid_connect);

void hid_disconnect(struct hid_device *hdev)
{
	device_remove_file(&hdev->dev, &dev_attr_country);
	if (hdev->claimed & HID_CLAIMED_INPUT)
		hidinput_disconnect(hdev);
	if (hdev->claimed & HID_CLAIMED_HIDDEV)
		hdev->hiddev_disconnect(hdev);
	if (hdev->claimed & HID_CLAIMED_HIDRAW)
		hidraw_disconnect(hdev);
	hdev->claimed = 0;
}
EXPORT_SYMBOL_GPL(hid_disconnect);

/*
 * A list of devices for which there is a specialized driver on HID bus.
 *
 * Please note that for multitouch devices (driven by hid-multitouch driver),
 * there is a proper autodetection and autoloading in place (based on presence
 * of HID_DG_CONTACTID), so those devices don't need to be added to this list,
 * as we are doing the right thing in hid_scan_usage().
 *
 * Autodetection for (USB) HID sensor hubs exists too. If a collection of type
 * physical is found inside a usage page of type sensor, hid-sensor-hub will be
 * used as a driver. See hid_scan_report().
 */
static const struct hid_device_id hid_have_special_driver[] = {
	{ HID_USB_DEVICE(USB_VENDOR_ID_A4TECH, USB_DEVICE_ID_A4TECH_WCP32PU) },
	{ HID_USB_DEVICE(USB_VENDOR_ID_A4TECH, USB_DEVICE_ID_A4TECH_X5_005D) },
	{ HID_USB_DEVICE(USB_VENDOR_ID_A4TECH, USB_DEVICE_ID_A4TECH_RP_649) },
	{ HID_USB_DEVICE(USB_VENDOR_ID_ACRUX, 0x0802) },
	{ HID_USB_DEVICE(USB_VENDOR_ID_ACRUX, 0xf705) },
	{ HID_DEVICE(HID_BUS_ANY, HID_GROUP_ANY, USB_VENDOR_ID_ALPS_JP, HID_DEVICE_ID_ALPS_U1_DUAL) },
	{ HID_USB_DEVICE(USB_VENDOR_ID_APPLE, USB_DEVICE_ID_APPLE_MIGHTYMOUSE) },
	{ HID_BLUETOOTH_DEVICE(USB_VENDOR_ID_APPLE, USB_DEVICE_ID_APPLE_MAGICMOUSE) },
	{ HID_BLUETOOTH_DEVICE(USB_VENDOR_ID_APPLE, USB_DEVICE_ID_APPLE_MAGICTRACKPAD) },
	{ HID_USB_DEVICE(USB_VENDOR_ID_APPLE, USB_DEVICE_ID_APPLE_FOUNTAIN_ANSI) },
	{ HID_USB_DEVICE(USB_VENDOR_ID_APPLE, USB_DEVICE_ID_APPLE_FOUNTAIN_ISO) },
	{ HID_USB_DEVICE(USB_VENDOR_ID_APPLE, USB_DEVICE_ID_APPLE_GEYSER_ANSI) },
	{ HID_USB_DEVICE(USB_VENDOR_ID_APPLE, USB_DEVICE_ID_APPLE_GEYSER_ISO) },
	{ HID_USB_DEVICE(USB_VENDOR_ID_APPLE, USB_DEVICE_ID_APPLE_GEYSER_JIS) },
	{ HID_USB_DEVICE(USB_VENDOR_ID_APPLE, USB_DEVICE_ID_APPLE_GEYSER3_ANSI) },
	{ HID_USB_DEVICE(USB_VENDOR_ID_APPLE, USB_DEVICE_ID_APPLE_GEYSER3_ISO) },
	{ HID_USB_DEVICE(USB_VENDOR_ID_APPLE, USB_DEVICE_ID_APPLE_GEYSER3_JIS) },
	{ HID_USB_DEVICE(USB_VENDOR_ID_APPLE, USB_DEVICE_ID_APPLE_GEYSER4_ANSI) },
	{ HID_USB_DEVICE(USB_VENDOR_ID_APPLE, USB_DEVICE_ID_APPLE_GEYSER4_ISO) },
	{ HID_USB_DEVICE(USB_VENDOR_ID_APPLE, USB_DEVICE_ID_APPLE_GEYSER4_JIS) },
	{ HID_USB_DEVICE(USB_VENDOR_ID_APPLE, USB_DEVICE_ID_APPLE_ALU_MINI_ANSI) },
	{ HID_USB_DEVICE(USB_VENDOR_ID_APPLE, USB_DEVICE_ID_APPLE_ALU_MINI_ISO) },
	{ HID_USB_DEVICE(USB_VENDOR_ID_APPLE, USB_DEVICE_ID_APPLE_ALU_MINI_JIS) },
	{ HID_USB_DEVICE(USB_VENDOR_ID_APPLE, USB_DEVICE_ID_APPLE_ALU_ANSI) },
	{ HID_BLUETOOTH_DEVICE(USB_VENDOR_ID_APPLE,
		USB_DEVICE_ID_APPLE_ALU_ANSI) },
	{ HID_USB_DEVICE(USB_VENDOR_ID_APPLE, USB_DEVICE_ID_APPLE_ALU_ISO) },
	{ HID_USB_DEVICE(USB_VENDOR_ID_APPLE, USB_DEVICE_ID_APPLE_ALU_JIS) },
	{ HID_USB_DEVICE(USB_VENDOR_ID_APPLE, USB_DEVICE_ID_APPLE_GEYSER4_HF_ANSI) },
	{ HID_USB_DEVICE(USB_VENDOR_ID_APPLE, USB_DEVICE_ID_APPLE_GEYSER4_HF_ISO) },
	{ HID_USB_DEVICE(USB_VENDOR_ID_APPLE, USB_DEVICE_ID_APPLE_GEYSER4_HF_JIS) },
	{ HID_USB_DEVICE(USB_VENDOR_ID_APPLE, USB_DEVICE_ID_APPLE_IRCONTROL) },
	{ HID_USB_DEVICE(USB_VENDOR_ID_APPLE, USB_DEVICE_ID_APPLE_IRCONTROL2) },
	{ HID_USB_DEVICE(USB_VENDOR_ID_APPLE, USB_DEVICE_ID_APPLE_IRCONTROL3) },
	{ HID_USB_DEVICE(USB_VENDOR_ID_APPLE, USB_DEVICE_ID_APPLE_IRCONTROL4) },
	{ HID_USB_DEVICE(USB_VENDOR_ID_APPLE, USB_DEVICE_ID_APPLE_IRCONTROL5) },
	{ HID_BLUETOOTH_DEVICE(USB_VENDOR_ID_APPLE, USB_DEVICE_ID_APPLE_ALU_WIRELESS_ANSI) },
	{ HID_BLUETOOTH_DEVICE(USB_VENDOR_ID_APPLE, USB_DEVICE_ID_APPLE_ALU_WIRELESS_ISO) },
	{ HID_BLUETOOTH_DEVICE(USB_VENDOR_ID_APPLE, USB_DEVICE_ID_APPLE_ALU_WIRELESS_JIS) },
	{ HID_USB_DEVICE(USB_VENDOR_ID_APPLE, USB_DEVICE_ID_APPLE_WELLSPRING_ANSI) },
	{ HID_USB_DEVICE(USB_VENDOR_ID_APPLE, USB_DEVICE_ID_APPLE_WELLSPRING_ISO) },
	{ HID_USB_DEVICE(USB_VENDOR_ID_APPLE, USB_DEVICE_ID_APPLE_WELLSPRING_JIS) },
	{ HID_USB_DEVICE(USB_VENDOR_ID_APPLE, USB_DEVICE_ID_APPLE_WELLSPRING2_ANSI) },
	{ HID_USB_DEVICE(USB_VENDOR_ID_APPLE, USB_DEVICE_ID_APPLE_WELLSPRING2_ISO) },
	{ HID_USB_DEVICE(USB_VENDOR_ID_APPLE, USB_DEVICE_ID_APPLE_WELLSPRING2_JIS) },
	{ HID_USB_DEVICE(USB_VENDOR_ID_APPLE, USB_DEVICE_ID_APPLE_WELLSPRING3_ANSI) },
	{ HID_USB_DEVICE(USB_VENDOR_ID_APPLE, USB_DEVICE_ID_APPLE_WELLSPRING3_ISO) },
	{ HID_USB_DEVICE(USB_VENDOR_ID_APPLE, USB_DEVICE_ID_APPLE_WELLSPRING3_JIS) },
	{ HID_USB_DEVICE(USB_VENDOR_ID_APPLE, USB_DEVICE_ID_APPLE_WELLSPRING4_ANSI) },
	{ HID_USB_DEVICE(USB_VENDOR_ID_APPLE, USB_DEVICE_ID_APPLE_WELLSPRING4_ISO) },
	{ HID_USB_DEVICE(USB_VENDOR_ID_APPLE, USB_DEVICE_ID_APPLE_WELLSPRING4_JIS) },
	{ HID_USB_DEVICE(USB_VENDOR_ID_APPLE, USB_DEVICE_ID_APPLE_WELLSPRING4A_ANSI) },
	{ HID_USB_DEVICE(USB_VENDOR_ID_APPLE, USB_DEVICE_ID_APPLE_WELLSPRING4A_ISO) },
	{ HID_USB_DEVICE(USB_VENDOR_ID_APPLE, USB_DEVICE_ID_APPLE_WELLSPRING4A_JIS) },
	{ HID_USB_DEVICE(USB_VENDOR_ID_APPLE, USB_DEVICE_ID_APPLE_WELLSPRING5_ANSI) },
	{ HID_USB_DEVICE(USB_VENDOR_ID_APPLE, USB_DEVICE_ID_APPLE_WELLSPRING5_ISO) },
	{ HID_USB_DEVICE(USB_VENDOR_ID_APPLE, USB_DEVICE_ID_APPLE_WELLSPRING5_JIS) },
	{ HID_USB_DEVICE(USB_VENDOR_ID_APPLE, USB_DEVICE_ID_APPLE_WELLSPRING5A_ANSI) },
	{ HID_USB_DEVICE(USB_VENDOR_ID_APPLE, USB_DEVICE_ID_APPLE_WELLSPRING5A_ISO) },
	{ HID_USB_DEVICE(USB_VENDOR_ID_APPLE, USB_DEVICE_ID_APPLE_WELLSPRING5A_JIS) },
	{ HID_USB_DEVICE(USB_VENDOR_ID_APPLE, USB_DEVICE_ID_APPLE_ALU_REVB_ANSI) },
	{ HID_USB_DEVICE(USB_VENDOR_ID_APPLE, USB_DEVICE_ID_APPLE_ALU_REVB_ISO) },
	{ HID_USB_DEVICE(USB_VENDOR_ID_APPLE, USB_DEVICE_ID_APPLE_ALU_REVB_JIS) },
	{ HID_USB_DEVICE(USB_VENDOR_ID_APPLE, USB_DEVICE_ID_APPLE_WELLSPRING6_ANSI) },
	{ HID_USB_DEVICE(USB_VENDOR_ID_APPLE, USB_DEVICE_ID_APPLE_WELLSPRING6_ISO) },
	{ HID_USB_DEVICE(USB_VENDOR_ID_APPLE, USB_DEVICE_ID_APPLE_WELLSPRING6_JIS) },
	{ HID_USB_DEVICE(USB_VENDOR_ID_APPLE, USB_DEVICE_ID_APPLE_WELLSPRING6A_ANSI) },
	{ HID_USB_DEVICE(USB_VENDOR_ID_APPLE, USB_DEVICE_ID_APPLE_WELLSPRING6A_ISO) },
	{ HID_USB_DEVICE(USB_VENDOR_ID_APPLE, USB_DEVICE_ID_APPLE_WELLSPRING6A_JIS) },
	{ HID_USB_DEVICE(USB_VENDOR_ID_APPLE, USB_DEVICE_ID_APPLE_WELLSPRING7_ANSI) },
	{ HID_USB_DEVICE(USB_VENDOR_ID_APPLE, USB_DEVICE_ID_APPLE_WELLSPRING7_ISO) },
	{ HID_USB_DEVICE(USB_VENDOR_ID_APPLE, USB_DEVICE_ID_APPLE_WELLSPRING7_JIS) },
	{ HID_USB_DEVICE(USB_VENDOR_ID_APPLE, USB_DEVICE_ID_APPLE_WELLSPRING7A_ANSI) },
	{ HID_USB_DEVICE(USB_VENDOR_ID_APPLE, USB_DEVICE_ID_APPLE_WELLSPRING7A_ISO) },
	{ HID_USB_DEVICE(USB_VENDOR_ID_APPLE, USB_DEVICE_ID_APPLE_WELLSPRING7A_JIS) },
	{ HID_USB_DEVICE(USB_VENDOR_ID_APPLE, USB_DEVICE_ID_APPLE_WELLSPRING8_ANSI) },
	{ HID_USB_DEVICE(USB_VENDOR_ID_APPLE, USB_DEVICE_ID_APPLE_WELLSPRING8_ISO) },
	{ HID_USB_DEVICE(USB_VENDOR_ID_APPLE, USB_DEVICE_ID_APPLE_WELLSPRING8_JIS) },
	{ HID_USB_DEVICE(USB_VENDOR_ID_APPLE, USB_DEVICE_ID_APPLE_WELLSPRING9_ANSI) },
	{ HID_USB_DEVICE(USB_VENDOR_ID_APPLE, USB_DEVICE_ID_APPLE_WELLSPRING9_ISO) },
	{ HID_USB_DEVICE(USB_VENDOR_ID_APPLE, USB_DEVICE_ID_APPLE_WELLSPRING9_JIS) },
	{ HID_BLUETOOTH_DEVICE(USB_VENDOR_ID_APPLE, USB_DEVICE_ID_APPLE_ALU_WIRELESS_2009_ANSI) },
	{ HID_BLUETOOTH_DEVICE(USB_VENDOR_ID_APPLE, USB_DEVICE_ID_APPLE_ALU_WIRELESS_2009_ISO) },
	{ HID_BLUETOOTH_DEVICE(USB_VENDOR_ID_APPLE, USB_DEVICE_ID_APPLE_ALU_WIRELESS_2009_JIS) },
	{ HID_BLUETOOTH_DEVICE(USB_VENDOR_ID_APPLE, USB_DEVICE_ID_APPLE_ALU_WIRELESS_2011_ANSI) },
	{ HID_BLUETOOTH_DEVICE(USB_VENDOR_ID_APPLE, USB_DEVICE_ID_APPLE_ALU_WIRELESS_2011_ISO) },
	{ HID_BLUETOOTH_DEVICE(USB_VENDOR_ID_APPLE, USB_DEVICE_ID_APPLE_ALU_WIRELESS_2011_JIS) },
	{ HID_USB_DEVICE(USB_VENDOR_ID_APPLE, USB_DEVICE_ID_APPLE_MAGIC_KEYBOARD_ANSI) },
	{ HID_BLUETOOTH_DEVICE(BT_VENDOR_ID_APPLE, USB_DEVICE_ID_APPLE_MAGIC_KEYBOARD_ANSI) },
	{ HID_USB_DEVICE(USB_VENDOR_ID_APPLE, USB_DEVICE_ID_APPLE_MAGIC_KEYBOARD_NUMPAD_ANSI) },
	{ HID_BLUETOOTH_DEVICE(BT_VENDOR_ID_APPLE, USB_DEVICE_ID_APPLE_MAGIC_KEYBOARD_NUMPAD_ANSI) },
	{ HID_USB_DEVICE(USB_VENDOR_ID_APPLE, USB_DEVICE_ID_APPLE_FOUNTAIN_TP_ONLY) },
	{ HID_USB_DEVICE(USB_VENDOR_ID_APPLE, USB_DEVICE_ID_APPLE_GEYSER1_TP_ONLY) },
	{ HID_I2C_DEVICE(USB_VENDOR_ID_ASUSTEK, USB_DEVICE_ID_ASUSTEK_NOTEBOOK_KEYBOARD) },
	{ HID_BLUETOOTH_DEVICE(USB_VENDOR_ID_ASUSTEK, USB_DEVICE_ID_ASUSTEK_GAMEPAD) },
	{ HID_USB_DEVICE(USB_VENDOR_ID_AUREAL, USB_DEVICE_ID_AUREAL_W01RN) },
	{ HID_USB_DEVICE(USB_VENDOR_ID_BELKIN, USB_DEVICE_ID_FLIP_KVM) },
	{ HID_USB_DEVICE(USB_VENDOR_ID_BETOP_2185BFM, 0x2208) },
	{ HID_USB_DEVICE(USB_VENDOR_ID_BETOP_2185PC, 0x5506) },
	{ HID_USB_DEVICE(USB_VENDOR_ID_BETOP_2185V2PC, 0x1850) },
	{ HID_USB_DEVICE(USB_VENDOR_ID_BETOP_2185V2BFM, 0x5500) },
	{ HID_USB_DEVICE(USB_VENDOR_ID_BTC, USB_DEVICE_ID_BTC_EMPREX_REMOTE) },
	{ HID_USB_DEVICE(USB_VENDOR_ID_BTC, USB_DEVICE_ID_BTC_EMPREX_REMOTE_2) },
	{ HID_USB_DEVICE(USB_VENDOR_ID_CHERRY, USB_DEVICE_ID_CHERRY_CYMOTION) },
	{ HID_USB_DEVICE(USB_VENDOR_ID_CHERRY, USB_DEVICE_ID_CHERRY_CYMOTION_SOLAR) },
	{ HID_USB_DEVICE(USB_VENDOR_ID_CHICONY, USB_DEVICE_ID_CHICONY_TACTICAL_PAD) },
	{ HID_USB_DEVICE(USB_VENDOR_ID_CHICONY, USB_DEVICE_ID_CHICONY_WIRELESS) },
	{ HID_USB_DEVICE(USB_VENDOR_ID_CHICONY, USB_DEVICE_ID_CHICONY_WIRELESS2) },
	{ HID_USB_DEVICE(USB_VENDOR_ID_CHICONY, USB_DEVICE_ID_CHICONY_AK1D) },
	{ HID_USB_DEVICE(USB_VENDOR_ID_CHICONY, USB_DEVICE_ID_CHICONY_ACER_SWITCH12) },
	{ HID_USB_DEVICE(USB_VENDOR_ID_CORSAIR, USB_DEVICE_ID_CORSAIR_K90) },
	{ HID_USB_DEVICE(USB_VENDOR_ID_CORSAIR, USB_DEVICE_ID_CORSAIR_SCIMITAR_PRO_RGB) },
	{ HID_USB_DEVICE(USB_VENDOR_ID_CREATIVELABS, USB_DEVICE_ID_PRODIKEYS_PCMIDI) },
	{ HID_USB_DEVICE(USB_VENDOR_ID_CYGNAL, USB_DEVICE_ID_CYGNAL_CP2112) },
	{ HID_USB_DEVICE(USB_VENDOR_ID_CYPRESS, USB_DEVICE_ID_CYPRESS_BARCODE_1) },
	{ HID_USB_DEVICE(USB_VENDOR_ID_CYPRESS, USB_DEVICE_ID_CYPRESS_BARCODE_2) },
	{ HID_USB_DEVICE(USB_VENDOR_ID_CYPRESS, USB_DEVICE_ID_CYPRESS_BARCODE_3) },
	{ HID_USB_DEVICE(USB_VENDOR_ID_CYPRESS, USB_DEVICE_ID_CYPRESS_BARCODE_4) },
	{ HID_USB_DEVICE(USB_VENDOR_ID_CYPRESS, USB_DEVICE_ID_CYPRESS_MOUSE) },
	{ HID_USB_DEVICE(USB_VENDOR_ID_DELCOM, USB_DEVICE_ID_DELCOM_VISUAL_IND) },
	{ HID_USB_DEVICE(USB_VENDOR_ID_DRAGONRISE, 0x0006) },
	{ HID_USB_DEVICE(USB_VENDOR_ID_DRAGONRISE, 0x0011) },
	{ HID_USB_DEVICE(USB_VENDOR_ID_DREAM_CHEEKY, USB_DEVICE_ID_DREAM_CHEEKY_WN) },
	{ HID_USB_DEVICE(USB_VENDOR_ID_DREAM_CHEEKY, USB_DEVICE_ID_DREAM_CHEEKY_FA) },
	{ HID_BLUETOOTH_DEVICE(USB_VENDOR_ID_ELECOM, USB_DEVICE_ID_ELECOM_BM084) },
	{ HID_USB_DEVICE(USB_VENDOR_ID_ELO, 0x0009) },
	{ HID_USB_DEVICE(USB_VENDOR_ID_ELO, 0x0030) },
	{ HID_USB_DEVICE(USB_VENDOR_ID_EMS, USB_DEVICE_ID_EMS_TRIO_LINKER_PLUS_II) },
	{ HID_USB_DEVICE(USB_VENDOR_ID_EZKEY, USB_DEVICE_ID_BTC_8193) },
	{ HID_USB_DEVICE(USB_VENDOR_ID_GAMERON, USB_DEVICE_ID_GAMERON_DUAL_PSX_ADAPTOR) },
	{ HID_USB_DEVICE(USB_VENDOR_ID_GAMERON, USB_DEVICE_ID_GAMERON_DUAL_PCS_ADAPTOR) },
	{ HID_USB_DEVICE(USB_VENDOR_ID_GEMBIRD, USB_DEVICE_ID_GEMBIRD_JPD_DUALFORCE2) },
	{ HID_USB_DEVICE(USB_VENDOR_ID_GREENASIA, 0x0003) },
	{ HID_USB_DEVICE(USB_VENDOR_ID_GREENASIA, 0x0012) },
	{ HID_USB_DEVICE(USB_VENDOR_ID_GYRATION, USB_DEVICE_ID_GYRATION_REMOTE) },
	{ HID_USB_DEVICE(USB_VENDOR_ID_GYRATION, USB_DEVICE_ID_GYRATION_REMOTE_2) },
	{ HID_USB_DEVICE(USB_VENDOR_ID_GYRATION, USB_DEVICE_ID_GYRATION_REMOTE_3) },
	{ HID_USB_DEVICE(USB_VENDOR_ID_HOLTEK, USB_DEVICE_ID_HOLTEK_ON_LINE_GRIP) },
	{ HID_USB_DEVICE(USB_VENDOR_ID_HOLTEK_ALT, USB_DEVICE_ID_HOLTEK_ALT_KEYBOARD) },
	{ HID_USB_DEVICE(USB_VENDOR_ID_HOLTEK_ALT, USB_DEVICE_ID_HOLTEK_ALT_MOUSE_A04A) },
	{ HID_USB_DEVICE(USB_VENDOR_ID_HOLTEK_ALT, USB_DEVICE_ID_HOLTEK_ALT_MOUSE_A067) },
	{ HID_USB_DEVICE(USB_VENDOR_ID_HOLTEK_ALT, USB_DEVICE_ID_HOLTEK_ALT_MOUSE_A070) },
	{ HID_USB_DEVICE(USB_VENDOR_ID_HOLTEK_ALT, USB_DEVICE_ID_HOLTEK_ALT_MOUSE_A072) },
	{ HID_USB_DEVICE(USB_VENDOR_ID_HOLTEK_ALT, USB_DEVICE_ID_HOLTEK_ALT_MOUSE_A081) },
	{ HID_USB_DEVICE(USB_VENDOR_ID_HOLTEK_ALT, USB_DEVICE_ID_HOLTEK_ALT_MOUSE_A0C2) },
	{ HID_USB_DEVICE(USB_VENDOR_ID_HUION, USB_DEVICE_ID_HUION_TABLET) },
	{ HID_USB_DEVICE(USB_VENDOR_ID_JESS, USB_DEVICE_ID_JESS_ZEN_AIO_KBD) },
	{ HID_USB_DEVICE(USB_VENDOR_ID_JESS2, USB_DEVICE_ID_JESS2_COLOR_RUMBLE_PAD) },
	{ HID_BLUETOOTH_DEVICE(USB_VENDOR_ID_ION, USB_DEVICE_ID_ICADE) },
	{ HID_USB_DEVICE(USB_VENDOR_ID_KENSINGTON, USB_DEVICE_ID_KS_SLIMBLADE) },
	{ HID_USB_DEVICE(USB_VENDOR_ID_KEYTOUCH, USB_DEVICE_ID_KEYTOUCH_IEC) },
	{ HID_USB_DEVICE(USB_VENDOR_ID_KYE, USB_DEVICE_ID_GENIUS_GILA_GAMING_MOUSE) },
	{ HID_USB_DEVICE(USB_VENDOR_ID_KYE, USB_DEVICE_ID_GENIUS_MANTICORE) },
	{ HID_USB_DEVICE(USB_VENDOR_ID_KYE, USB_DEVICE_ID_GENIUS_GX_IMPERATOR) },
	{ HID_USB_DEVICE(USB_VENDOR_ID_KYE, USB_DEVICE_ID_KYE_ERGO_525V) },
	{ HID_USB_DEVICE(USB_VENDOR_ID_KYE, USB_DEVICE_ID_KYE_EASYPEN_I405X) },
	{ HID_USB_DEVICE(USB_VENDOR_ID_KYE, USB_DEVICE_ID_KYE_MOUSEPEN_I608X) },
	{ HID_USB_DEVICE(USB_VENDOR_ID_KYE, USB_DEVICE_ID_KYE_MOUSEPEN_I608X_V2) },
	{ HID_USB_DEVICE(USB_VENDOR_ID_KYE, USB_DEVICE_ID_KYE_EASYPEN_M610X) },
	{ HID_USB_DEVICE(USB_VENDOR_ID_KYE, USB_DEVICE_ID_KYE_PENSKETCH_M912) },
	{ HID_USB_DEVICE(USB_VENDOR_ID_LABTEC, USB_DEVICE_ID_LABTEC_WIRELESS_KEYBOARD) },
	{ HID_USB_DEVICE(USB_VENDOR_ID_LCPOWER, USB_DEVICE_ID_LCPOWER_LC1000 ) },
#if IS_ENABLED(CONFIG_HID_LENOVO)
	{ HID_USB_DEVICE(USB_VENDOR_ID_LENOVO, USB_DEVICE_ID_LENOVO_TPKBD) },
	{ HID_USB_DEVICE(USB_VENDOR_ID_LENOVO, USB_DEVICE_ID_LENOVO_CUSBKBD) },
	{ HID_BLUETOOTH_DEVICE(USB_VENDOR_ID_LENOVO, USB_DEVICE_ID_LENOVO_CBTKBD) },
	{ HID_USB_DEVICE(USB_VENDOR_ID_LENOVO, USB_DEVICE_ID_LENOVO_TPPRODOCK) },
#endif
	{ HID_USB_DEVICE(USB_VENDOR_ID_LOGITECH, USB_DEVICE_ID_MX3000_RECEIVER) },
	{ HID_USB_DEVICE(USB_VENDOR_ID_LOGITECH, USB_DEVICE_ID_S510_RECEIVER) },
	{ HID_USB_DEVICE(USB_VENDOR_ID_LOGITECH, USB_DEVICE_ID_S510_RECEIVER_2) },
	{ HID_USB_DEVICE(USB_VENDOR_ID_LOGITECH, USB_DEVICE_ID_LOGITECH_RECEIVER) },
	{ HID_BLUETOOTH_DEVICE(USB_VENDOR_ID_LOGITECH, USB_DEVICE_ID_LOGITECH_HARMONY_PS3) },
	{ HID_BLUETOOTH_DEVICE(USB_VENDOR_ID_LOGITECH, USB_DEVICE_ID_LOGITECH_T651) },
	{ HID_USB_DEVICE(USB_VENDOR_ID_LOGITECH, USB_DEVICE_ID_DINOVO_DESKTOP) },
	{ HID_USB_DEVICE(USB_VENDOR_ID_LOGITECH, USB_DEVICE_ID_DINOVO_EDGE) },
	{ HID_USB_DEVICE(USB_VENDOR_ID_LOGITECH, USB_DEVICE_ID_DINOVO_MINI) },
	{ HID_USB_DEVICE(USB_VENDOR_ID_LOGITECH, USB_DEVICE_ID_LOGITECH_ELITE_KBD) },
	{ HID_USB_DEVICE(USB_VENDOR_ID_LOGITECH, USB_DEVICE_ID_LOGITECH_CORDLESS_DESKTOP_LX500) },
	{ HID_USB_DEVICE(USB_VENDOR_ID_LOGITECH, USB_DEVICE_ID_LOGITECH_EXTREME_3D) },
	{ HID_USB_DEVICE(USB_VENDOR_ID_LOGITECH, USB_DEVICE_ID_LOGITECH_DUAL_ACTION) },
	{ HID_USB_DEVICE(USB_VENDOR_ID_LOGITECH, USB_DEVICE_ID_LOGITECH_WHEEL) },
	{ HID_USB_DEVICE(USB_VENDOR_ID_LOGITECH, USB_DEVICE_ID_LOGITECH_RUMBLEPAD_CORD) },
	{ HID_USB_DEVICE(USB_VENDOR_ID_LOGITECH, USB_DEVICE_ID_LOGITECH_RUMBLEPAD) },
	{ HID_USB_DEVICE(USB_VENDOR_ID_LOGITECH, USB_DEVICE_ID_LOGITECH_RUMBLEPAD2_2) },
	{ HID_USB_DEVICE(USB_VENDOR_ID_LOGITECH, USB_DEVICE_ID_LOGITECH_G29_WHEEL) },
	{ HID_USB_DEVICE(USB_VENDOR_ID_LOGITECH, USB_DEVICE_ID_LOGITECH_G920_WHEEL) },
	{ HID_USB_DEVICE(USB_VENDOR_ID_LOGITECH, USB_DEVICE_ID_LOGITECH_WINGMAN_F3D) },
	{ HID_USB_DEVICE(USB_VENDOR_ID_LOGITECH, USB_DEVICE_ID_LOGITECH_WINGMAN_FFG ) },
	{ HID_USB_DEVICE(USB_VENDOR_ID_LOGITECH, USB_DEVICE_ID_LOGITECH_FORCE3D_PRO) },
	{ HID_USB_DEVICE(USB_VENDOR_ID_LOGITECH, USB_DEVICE_ID_LOGITECH_FLIGHT_SYSTEM_G940) },
	{ HID_USB_DEVICE(USB_VENDOR_ID_LOGITECH, USB_DEVICE_ID_LOGITECH_MOMO_WHEEL) },
	{ HID_USB_DEVICE(USB_VENDOR_ID_LOGITECH, USB_DEVICE_ID_LOGITECH_MOMO_WHEEL2) },
	{ HID_USB_DEVICE(USB_VENDOR_ID_LOGITECH, USB_DEVICE_ID_LOGITECH_VIBRATION_WHEEL) },
	{ HID_USB_DEVICE(USB_VENDOR_ID_LOGITECH, USB_DEVICE_ID_LOGITECH_DFP_WHEEL) },
	{ HID_USB_DEVICE(USB_VENDOR_ID_LOGITECH, USB_DEVICE_ID_LOGITECH_DFGT_WHEEL) },
	{ HID_USB_DEVICE(USB_VENDOR_ID_LOGITECH, USB_DEVICE_ID_LOGITECH_G25_WHEEL) },
	{ HID_USB_DEVICE(USB_VENDOR_ID_LOGITECH, USB_DEVICE_ID_LOGITECH_G27_WHEEL) },
#if IS_ENABLED(CONFIG_HID_LOGITECH_DJ)
	{ HID_USB_DEVICE(USB_VENDOR_ID_LOGITECH, USB_DEVICE_ID_LOGITECH_UNIFYING_RECEIVER) },
	{ HID_USB_DEVICE(USB_VENDOR_ID_LOGITECH, USB_DEVICE_ID_LOGITECH_UNIFYING_RECEIVER_2) },
#endif
	{ HID_USB_DEVICE(USB_VENDOR_ID_LOGITECH, USB_DEVICE_ID_LOGITECH_WII_WHEEL) },
	{ HID_USB_DEVICE(USB_VENDOR_ID_LOGITECH, USB_DEVICE_ID_LOGITECH_RUMBLEPAD2) },
	{ HID_USB_DEVICE(USB_VENDOR_ID_LOGITECH, USB_DEVICE_ID_SPACETRAVELLER) },
	{ HID_USB_DEVICE(USB_VENDOR_ID_LOGITECH, USB_DEVICE_ID_SPACENAVIGATOR) },
	{ HID_USB_DEVICE(USB_VENDOR_ID_MICROCHIP, USB_DEVICE_ID_PICOLCD) },
	{ HID_USB_DEVICE(USB_VENDOR_ID_MICROCHIP, USB_DEVICE_ID_PICOLCD_BOOTLOADER) },
	{ HID_USB_DEVICE(USB_VENDOR_ID_MICROCHIP, USB_DEVICE_ID_LUXAFOR) },
	{ HID_USB_DEVICE(USB_VENDOR_ID_MICROSOFT, USB_DEVICE_ID_MS_COMFORT_MOUSE_4500) },
	{ HID_USB_DEVICE(USB_VENDOR_ID_MICROSOFT, USB_DEVICE_ID_MS_COMFORT_KEYBOARD) },
	{ HID_USB_DEVICE(USB_VENDOR_ID_MICROSOFT, USB_DEVICE_ID_SIDEWINDER_GV) },
	{ HID_USB_DEVICE(USB_VENDOR_ID_MICROSOFT, USB_DEVICE_ID_MS_NE4K) },
	{ HID_USB_DEVICE(USB_VENDOR_ID_MICROSOFT, USB_DEVICE_ID_MS_NE4K_JP) },
	{ HID_USB_DEVICE(USB_VENDOR_ID_MICROSOFT, USB_DEVICE_ID_MS_NE7K) },
	{ HID_USB_DEVICE(USB_VENDOR_ID_MICROSOFT, USB_DEVICE_ID_MS_LK6K) },
	{ HID_USB_DEVICE(USB_VENDOR_ID_MICROSOFT, USB_DEVICE_ID_MS_PRESENTER_8K_USB) },
	{ HID_USB_DEVICE(USB_VENDOR_ID_MICROSOFT, USB_DEVICE_ID_MS_DIGITAL_MEDIA_3K) },
	{ HID_USB_DEVICE(USB_VENDOR_ID_MICROSOFT, USB_DEVICE_ID_WIRELESS_OPTICAL_DESKTOP_3_0) },
	{ HID_USB_DEVICE(USB_VENDOR_ID_MICROSOFT, USB_DEVICE_ID_MS_OFFICE_KB) },
	{ HID_USB_DEVICE(USB_VENDOR_ID_MICROSOFT, USB_DEVICE_ID_MS_TYPE_COVER_PRO_3) },
	{ HID_USB_DEVICE(USB_VENDOR_ID_MICROSOFT, USB_DEVICE_ID_MS_TYPE_COVER_PRO_3_2) },
	{ HID_USB_DEVICE(USB_VENDOR_ID_MICROSOFT, USB_DEVICE_ID_MS_TYPE_COVER_PRO_3_JP) },
	{ HID_USB_DEVICE(USB_VENDOR_ID_MICROSOFT, USB_DEVICE_ID_MS_TYPE_COVER_PRO_4_JP) },
	{ HID_USB_DEVICE(USB_VENDOR_ID_MICROSOFT, USB_DEVICE_ID_MS_DIGITAL_MEDIA_7K) },
	{ HID_USB_DEVICE(USB_VENDOR_ID_MICROSOFT, USB_DEVICE_ID_MS_DIGITAL_MEDIA_600) },
	{ HID_USB_DEVICE(USB_VENDOR_ID_MICROSOFT, USB_DEVICE_ID_MS_DIGITAL_MEDIA_3KV1) },
	{ HID_USB_DEVICE(USB_VENDOR_ID_MICROSOFT, USB_DEVICE_ID_MS_POWER_COVER) },
	{ HID_USB_DEVICE(USB_VENDOR_ID_MONTEREY, USB_DEVICE_ID_GENIUS_KB29E) },
	{ HID_USB_DEVICE(USB_VENDOR_ID_MSI, USB_DEVICE_ID_MSI_GT683R_LED_PANEL) },
	{ HID_USB_DEVICE(USB_VENDOR_ID_NTRIG, USB_DEVICE_ID_NTRIG_TOUCH_SCREEN) },
	{ HID_USB_DEVICE(USB_VENDOR_ID_NTRIG, USB_DEVICE_ID_NTRIG_TOUCH_SCREEN_1) },
	{ HID_USB_DEVICE(USB_VENDOR_ID_NTRIG, USB_DEVICE_ID_NTRIG_TOUCH_SCREEN_2) },
	{ HID_USB_DEVICE(USB_VENDOR_ID_NTRIG, USB_DEVICE_ID_NTRIG_TOUCH_SCREEN_3) },
	{ HID_USB_DEVICE(USB_VENDOR_ID_NTRIG, USB_DEVICE_ID_NTRIG_TOUCH_SCREEN_4) },
	{ HID_USB_DEVICE(USB_VENDOR_ID_NTRIG, USB_DEVICE_ID_NTRIG_TOUCH_SCREEN_5) },
	{ HID_USB_DEVICE(USB_VENDOR_ID_NTRIG, USB_DEVICE_ID_NTRIG_TOUCH_SCREEN_6) },
	{ HID_USB_DEVICE(USB_VENDOR_ID_NTRIG, USB_DEVICE_ID_NTRIG_TOUCH_SCREEN_7) },
	{ HID_USB_DEVICE(USB_VENDOR_ID_NTRIG, USB_DEVICE_ID_NTRIG_TOUCH_SCREEN_8) },
	{ HID_USB_DEVICE(USB_VENDOR_ID_NTRIG, USB_DEVICE_ID_NTRIG_TOUCH_SCREEN_9) },
	{ HID_USB_DEVICE(USB_VENDOR_ID_NTRIG, USB_DEVICE_ID_NTRIG_TOUCH_SCREEN_10) },
	{ HID_USB_DEVICE(USB_VENDOR_ID_NTRIG, USB_DEVICE_ID_NTRIG_TOUCH_SCREEN_11) },
	{ HID_USB_DEVICE(USB_VENDOR_ID_NTRIG, USB_DEVICE_ID_NTRIG_TOUCH_SCREEN_12) },
	{ HID_USB_DEVICE(USB_VENDOR_ID_NTRIG, USB_DEVICE_ID_NTRIG_TOUCH_SCREEN_13) },
	{ HID_USB_DEVICE(USB_VENDOR_ID_NTRIG, USB_DEVICE_ID_NTRIG_TOUCH_SCREEN_14) },
	{ HID_USB_DEVICE(USB_VENDOR_ID_NTRIG, USB_DEVICE_ID_NTRIG_TOUCH_SCREEN_15) },
	{ HID_USB_DEVICE(USB_VENDOR_ID_NTRIG, USB_DEVICE_ID_NTRIG_TOUCH_SCREEN_16) },
	{ HID_USB_DEVICE(USB_VENDOR_ID_NTRIG, USB_DEVICE_ID_NTRIG_TOUCH_SCREEN_17) },
	{ HID_USB_DEVICE(USB_VENDOR_ID_NTRIG, USB_DEVICE_ID_NTRIG_TOUCH_SCREEN_18) },
	{ HID_USB_DEVICE(USB_VENDOR_ID_ORTEK, USB_DEVICE_ID_ORTEK_PKB1700) },
	{ HID_USB_DEVICE(USB_VENDOR_ID_ORTEK, USB_DEVICE_ID_ORTEK_WKB2000) },
	{ HID_USB_DEVICE(USB_VENDOR_ID_PENMOUNT, USB_DEVICE_ID_PENMOUNT_6000) },
	{ HID_USB_DEVICE(USB_VENDOR_ID_PETALYNX, USB_DEVICE_ID_PETALYNX_MAXTER_REMOTE) },
	{ HID_USB_DEVICE(USB_VENDOR_ID_PLANTRONICS, HID_ANY_ID) },
	{ HID_USB_DEVICE(USB_VENDOR_ID_PRIMAX, USB_DEVICE_ID_PRIMAX_KEYBOARD) },
	{ HID_USB_DEVICE(USB_VENDOR_ID_RISO_KAGAKU, USB_DEVICE_ID_RI_KA_WEBMAIL) },
#if IS_ENABLED(CONFIG_HID_ROCCAT)
	{ HID_USB_DEVICE(USB_VENDOR_ID_ROCCAT, USB_DEVICE_ID_ROCCAT_ARVO) },
	{ HID_USB_DEVICE(USB_VENDOR_ID_ROCCAT, USB_DEVICE_ID_ROCCAT_ISKU) },
	{ HID_USB_DEVICE(USB_VENDOR_ID_ROCCAT, USB_DEVICE_ID_ROCCAT_ISKUFX) },
	{ HID_USB_DEVICE(USB_VENDOR_ID_ROCCAT, USB_DEVICE_ID_ROCCAT_KONE) },
	{ HID_USB_DEVICE(USB_VENDOR_ID_ROCCAT, USB_DEVICE_ID_ROCCAT_KONEPLUS) },
	{ HID_USB_DEVICE(USB_VENDOR_ID_ROCCAT, USB_DEVICE_ID_ROCCAT_KONEPURE) },
	{ HID_USB_DEVICE(USB_VENDOR_ID_ROCCAT, USB_DEVICE_ID_ROCCAT_KONEPURE_OPTICAL) },
	{ HID_USB_DEVICE(USB_VENDOR_ID_ROCCAT, USB_DEVICE_ID_ROCCAT_KONEXTD) },
	{ HID_USB_DEVICE(USB_VENDOR_ID_ROCCAT, USB_DEVICE_ID_ROCCAT_KOVAPLUS) },
	{ HID_USB_DEVICE(USB_VENDOR_ID_ROCCAT, USB_DEVICE_ID_ROCCAT_LUA) },
	{ HID_USB_DEVICE(USB_VENDOR_ID_ROCCAT, USB_DEVICE_ID_ROCCAT_PYRA_WIRED) },
	{ HID_USB_DEVICE(USB_VENDOR_ID_ROCCAT, USB_DEVICE_ID_ROCCAT_PYRA_WIRELESS) },
	{ HID_USB_DEVICE(USB_VENDOR_ID_ROCCAT, USB_DEVICE_ID_ROCCAT_RYOS_MK) },
	{ HID_USB_DEVICE(USB_VENDOR_ID_ROCCAT, USB_DEVICE_ID_ROCCAT_RYOS_MK_GLOW) },
	{ HID_USB_DEVICE(USB_VENDOR_ID_ROCCAT, USB_DEVICE_ID_ROCCAT_RYOS_MK_PRO) },
	{ HID_USB_DEVICE(USB_VENDOR_ID_ROCCAT, USB_DEVICE_ID_ROCCAT_SAVU) },
#endif
#if IS_ENABLED(CONFIG_HID_SAITEK)
	{ HID_USB_DEVICE(USB_VENDOR_ID_SAITEK, USB_DEVICE_ID_SAITEK_PS1000) },
	{ HID_USB_DEVICE(USB_VENDOR_ID_SAITEK, USB_DEVICE_ID_SAITEK_RAT7_OLD) },
	{ HID_USB_DEVICE(USB_VENDOR_ID_SAITEK, USB_DEVICE_ID_SAITEK_RAT7) },
	{ HID_USB_DEVICE(USB_VENDOR_ID_SAITEK, USB_DEVICE_ID_SAITEK_RAT9) },
	{ HID_USB_DEVICE(USB_VENDOR_ID_SAITEK, USB_DEVICE_ID_SAITEK_MMO7) },
	{ HID_USB_DEVICE(USB_VENDOR_ID_MADCATZ, USB_DEVICE_ID_MADCATZ_RAT5) },
	{ HID_USB_DEVICE(USB_VENDOR_ID_MADCATZ, USB_DEVICE_ID_MADCATZ_RAT9) },
#endif
	{ HID_USB_DEVICE(USB_VENDOR_ID_SAMSUNG, USB_DEVICE_ID_SAMSUNG_IR_REMOTE) },
	{ HID_USB_DEVICE(USB_VENDOR_ID_SAMSUNG, USB_DEVICE_ID_SAMSUNG_WIRELESS_KBD_MOUSE) },
	{ HID_USB_DEVICE(USB_VENDOR_ID_SKYCABLE, USB_DEVICE_ID_SKYCABLE_WIRELESS_PRESENTER) },
	{ HID_BLUETOOTH_DEVICE(USB_VENDOR_ID_SMK, USB_DEVICE_ID_SMK_PS3_BDREMOTE) },
	{ HID_USB_DEVICE(USB_VENDOR_ID_SONY, USB_DEVICE_ID_SONY_BUZZ_CONTROLLER) },
	{ HID_USB_DEVICE(USB_VENDOR_ID_SONY, USB_DEVICE_ID_SONY_WIRELESS_BUZZ_CONTROLLER) },
	{ HID_USB_DEVICE(USB_VENDOR_ID_SONY, USB_DEVICE_ID_SONY_MOTION_CONTROLLER) },
	{ HID_BLUETOOTH_DEVICE(USB_VENDOR_ID_SONY, USB_DEVICE_ID_SONY_MOTION_CONTROLLER) },
	{ HID_USB_DEVICE(USB_VENDOR_ID_SONY, USB_DEVICE_ID_SONY_NAVIGATION_CONTROLLER) },
	{ HID_BLUETOOTH_DEVICE(USB_VENDOR_ID_SONY, USB_DEVICE_ID_SONY_NAVIGATION_CONTROLLER) },
	{ HID_BLUETOOTH_DEVICE(USB_VENDOR_ID_SONY, USB_DEVICE_ID_SONY_PS3_BDREMOTE) },
	{ HID_USB_DEVICE(USB_VENDOR_ID_SONY, USB_DEVICE_ID_SONY_PS3_CONTROLLER) },
	{ HID_BLUETOOTH_DEVICE(USB_VENDOR_ID_SONY, USB_DEVICE_ID_SONY_PS3_CONTROLLER) },
	{ HID_USB_DEVICE(USB_VENDOR_ID_SONY, USB_DEVICE_ID_SONY_PS4_CONTROLLER) },
	{ HID_BLUETOOTH_DEVICE(USB_VENDOR_ID_SONY, USB_DEVICE_ID_SONY_PS4_CONTROLLER) },
	{ HID_USB_DEVICE(USB_VENDOR_ID_SONY, USB_DEVICE_ID_SONY_PS4_CONTROLLER_2) },
	{ HID_BLUETOOTH_DEVICE(USB_VENDOR_ID_SONY, USB_DEVICE_ID_SONY_PS4_CONTROLLER_2) },
	{ HID_USB_DEVICE(USB_VENDOR_ID_SONY, USB_DEVICE_ID_SONY_PS4_CONTROLLER_DONGLE) },
	{ HID_USB_DEVICE(USB_VENDOR_ID_SONY, USB_DEVICE_ID_SONY_VAIO_VGX_MOUSE) },
	{ HID_USB_DEVICE(USB_VENDOR_ID_SONY, USB_DEVICE_ID_SONY_VAIO_VGP_MOUSE) },
	{ HID_USB_DEVICE(USB_VENDOR_ID_SINO_LITE, USB_DEVICE_ID_SINO_LITE_CONTROLLER) },
	{ HID_USB_DEVICE(USB_VENDOR_ID_STEELSERIES, USB_DEVICE_ID_STEELSERIES_SRWS1) },
	{ HID_USB_DEVICE(USB_VENDOR_ID_SUNPLUS, USB_DEVICE_ID_SUNPLUS_WDESKTOP) },
	{ HID_USB_DEVICE(USB_VENDOR_ID_THINGM, USB_DEVICE_ID_BLINK1) },
	{ HID_USB_DEVICE(USB_VENDOR_ID_THRUSTMASTER, 0xb300) },
	{ HID_USB_DEVICE(USB_VENDOR_ID_THRUSTMASTER, 0xb304) },
	{ HID_USB_DEVICE(USB_VENDOR_ID_THRUSTMASTER, 0xb323) },
	{ HID_USB_DEVICE(USB_VENDOR_ID_THRUSTMASTER, 0xb324) },
	{ HID_USB_DEVICE(USB_VENDOR_ID_THRUSTMASTER, 0xb651) },
	{ HID_USB_DEVICE(USB_VENDOR_ID_THRUSTMASTER, 0xb653) },
	{ HID_USB_DEVICE(USB_VENDOR_ID_THRUSTMASTER, 0xb654) },
	{ HID_USB_DEVICE(USB_VENDOR_ID_THRUSTMASTER, 0xb65a) },
	{ HID_BLUETOOTH_DEVICE(USB_VENDOR_ID_TIVO, USB_DEVICE_ID_TIVO_SLIDE_BT) },
	{ HID_USB_DEVICE(USB_VENDOR_ID_TIVO, USB_DEVICE_ID_TIVO_SLIDE) },
	{ HID_USB_DEVICE(USB_VENDOR_ID_TIVO, USB_DEVICE_ID_TIVO_SLIDE_PRO) },
	{ HID_USB_DEVICE(USB_VENDOR_ID_TOPSEED, USB_DEVICE_ID_TOPSEED_CYBERLINK) },
	{ HID_USB_DEVICE(USB_VENDOR_ID_TOPSEED2, USB_DEVICE_ID_TOPSEED2_RF_COMBO) },
	{ HID_USB_DEVICE(USB_VENDOR_ID_TWINHAN, USB_DEVICE_ID_TWINHAN_IR_REMOTE) },
	{ HID_USB_DEVICE(USB_VENDOR_ID_UCLOGIC, USB_DEVICE_ID_UCLOGIC_TABLET_PF1209) },
	{ HID_USB_DEVICE(USB_VENDOR_ID_UCLOGIC, USB_DEVICE_ID_UCLOGIC_TABLET_WP4030U) },
	{ HID_USB_DEVICE(USB_VENDOR_ID_UCLOGIC, USB_DEVICE_ID_UCLOGIC_TABLET_WP5540U) },
	{ HID_USB_DEVICE(USB_VENDOR_ID_UCLOGIC, USB_DEVICE_ID_UCLOGIC_TABLET_WP8060U) },
	{ HID_USB_DEVICE(USB_VENDOR_ID_UCLOGIC, USB_DEVICE_ID_UCLOGIC_TABLET_WP1062) },
	{ HID_USB_DEVICE(USB_VENDOR_ID_UCLOGIC, USB_DEVICE_ID_UCLOGIC_WIRELESS_TABLET_TWHL850) },
	{ HID_USB_DEVICE(USB_VENDOR_ID_UCLOGIC, USB_DEVICE_ID_UCLOGIC_TABLET_TWHA60) },
	{ HID_USB_DEVICE(USB_VENDOR_ID_UCLOGIC, USB_DEVICE_ID_YIYNOVA_TABLET) },
	{ HID_USB_DEVICE(USB_VENDOR_ID_UCLOGIC, USB_DEVICE_ID_UGEE_TABLET_81) },
	{ HID_USB_DEVICE(USB_VENDOR_ID_UCLOGIC, USB_DEVICE_ID_UGEE_TABLET_45) },
	{ HID_USB_DEVICE(USB_VENDOR_ID_UCLOGIC, USB_DEVICE_ID_UCLOGIC_DRAWIMAGE_G3) },
	{ HID_USB_DEVICE(USB_VENDOR_ID_UGTIZER, USB_DEVICE_ID_UGTIZER_TABLET_GP0610) },
	{ HID_USB_DEVICE(USB_VENDOR_ID_WISEGROUP, USB_DEVICE_ID_SMARTJOY_PLUS) },
	{ HID_USB_DEVICE(USB_VENDOR_ID_WISEGROUP, USB_DEVICE_ID_SUPER_JOY_BOX_3) },
	{ HID_USB_DEVICE(USB_VENDOR_ID_WISEGROUP, USB_DEVICE_ID_DUAL_USB_JOYPAD) },
	{ HID_USB_DEVICE(USB_VENDOR_ID_WISEGROUP_LTD, USB_DEVICE_ID_SUPER_JOY_BOX_3_PRO) },
	{ HID_USB_DEVICE(USB_VENDOR_ID_WISEGROUP_LTD, USB_DEVICE_ID_SUPER_DUAL_BOX_PRO) },
	{ HID_USB_DEVICE(USB_VENDOR_ID_WISEGROUP_LTD, USB_DEVICE_ID_SUPER_JOY_BOX_5_PRO) },
	{ HID_USB_DEVICE(USB_VENDOR_ID_PLAYDOTCOM, USB_DEVICE_ID_PLAYDOTCOM_EMS_USBII) },
	{ HID_USB_DEVICE(USB_VENDOR_ID_WALTOP, USB_DEVICE_ID_WALTOP_SLIM_TABLET_5_8_INCH) },
	{ HID_USB_DEVICE(USB_VENDOR_ID_WALTOP, USB_DEVICE_ID_WALTOP_SLIM_TABLET_12_1_INCH) },
	{ HID_USB_DEVICE(USB_VENDOR_ID_WALTOP, USB_DEVICE_ID_WALTOP_Q_PAD) },
	{ HID_USB_DEVICE(USB_VENDOR_ID_WALTOP, USB_DEVICE_ID_WALTOP_PID_0038) },
	{ HID_USB_DEVICE(USB_VENDOR_ID_WALTOP, USB_DEVICE_ID_WALTOP_MEDIA_TABLET_10_6_INCH) },
	{ HID_USB_DEVICE(USB_VENDOR_ID_WALTOP, USB_DEVICE_ID_WALTOP_MEDIA_TABLET_14_1_INCH) },
	{ HID_USB_DEVICE(USB_VENDOR_ID_WALTOP, USB_DEVICE_ID_WALTOP_SIRIUS_BATTERY_FREE_TABLET) },
	{ HID_USB_DEVICE(USB_VENDOR_ID_X_TENSIONS, USB_DEVICE_ID_SPEEDLINK_VAD_CEZANNE) },
	{ HID_USB_DEVICE(USB_VENDOR_ID_XIN_MO, USB_DEVICE_ID_XIN_MO_DUAL_ARCADE) },
	{ HID_USB_DEVICE(USB_VENDOR_ID_XIN_MO, USB_DEVICE_ID_THT_2P_ARCADE) },
	{ HID_USB_DEVICE(USB_VENDOR_ID_ZEROPLUS, 0x0005) },
	{ HID_USB_DEVICE(USB_VENDOR_ID_ZEROPLUS, 0x0030) },
	{ HID_USB_DEVICE(USB_VENDOR_ID_ZYDACRON, USB_DEVICE_ID_ZYDACRON_REMOTE_CONTROL) },

	{ HID_BLUETOOTH_DEVICE(USB_VENDOR_ID_MICROSOFT, USB_DEVICE_ID_MS_PRESENTER_8K_BT) },
	{ HID_BLUETOOTH_DEVICE(USB_VENDOR_ID_NINTENDO, USB_DEVICE_ID_NINTENDO_WIIMOTE) },
	{ HID_BLUETOOTH_DEVICE(USB_VENDOR_ID_NINTENDO, USB_DEVICE_ID_NINTENDO_WIIMOTE2) },
	{ HID_USB_DEVICE(USB_VENDOR_ID_RAZER, USB_DEVICE_ID_RAZER_BLADE_14) },
	{ HID_USB_DEVICE(USB_VENDOR_ID_CMEDIA, USB_DEVICE_ID_CM6533) },
	{ }
};

struct hid_dynid {
	struct list_head list;
	struct hid_device_id id;
};

/**
 * store_new_id - add a new HID device ID to this driver and re-probe devices
 * @driver: target device driver
 * @buf: buffer for scanning device ID data
 * @count: input size
 *
 * Adds a new dynamic hid device ID to this driver,
 * and causes the driver to probe for all devices again.
 */
static ssize_t store_new_id(struct device_driver *drv, const char *buf,
		size_t count)
{
	struct hid_driver *hdrv = to_hid_driver(drv);
	struct hid_dynid *dynid;
	__u32 bus, vendor, product;
	unsigned long driver_data = 0;
	int ret;

	ret = sscanf(buf, "%x %x %x %lx",
			&bus, &vendor, &product, &driver_data);
	if (ret < 3)
		return -EINVAL;

	dynid = kzalloc(sizeof(*dynid), GFP_KERNEL);
	if (!dynid)
		return -ENOMEM;

	dynid->id.bus = bus;
	dynid->id.group = HID_GROUP_ANY;
	dynid->id.vendor = vendor;
	dynid->id.product = product;
	dynid->id.driver_data = driver_data;

	spin_lock(&hdrv->dyn_lock);
	list_add_tail(&dynid->list, &hdrv->dyn_list);
	spin_unlock(&hdrv->dyn_lock);

	ret = driver_attach(&hdrv->driver);

	return ret ? : count;
}
static DRIVER_ATTR(new_id, S_IWUSR, NULL, store_new_id);

static void hid_free_dynids(struct hid_driver *hdrv)
{
	struct hid_dynid *dynid, *n;

	spin_lock(&hdrv->dyn_lock);
	list_for_each_entry_safe(dynid, n, &hdrv->dyn_list, list) {
		list_del(&dynid->list);
		kfree(dynid);
	}
	spin_unlock(&hdrv->dyn_lock);
}

static const struct hid_device_id *hid_match_device(struct hid_device *hdev,
		struct hid_driver *hdrv)
{
	struct hid_dynid *dynid;

	spin_lock(&hdrv->dyn_lock);
	list_for_each_entry(dynid, &hdrv->dyn_list, list) {
		if (hid_match_one_id(hdev, &dynid->id)) {
			spin_unlock(&hdrv->dyn_lock);
			return &dynid->id;
		}
	}
	spin_unlock(&hdrv->dyn_lock);

	return hid_match_id(hdev, hdrv->id_table);
}

static int hid_bus_match(struct device *dev, struct device_driver *drv)
{
	struct hid_driver *hdrv = to_hid_driver(drv);
	struct hid_device *hdev = to_hid_device(dev);

	return hid_match_device(hdev, hdrv) != NULL;
}

static int hid_device_probe(struct device *dev)
{
	struct hid_driver *hdrv = to_hid_driver(dev->driver);
	struct hid_device *hdev = to_hid_device(dev);
	const struct hid_device_id *id;
	int ret = 0;

	if (down_interruptible(&hdev->driver_lock))
		return -EINTR;
	if (down_interruptible(&hdev->driver_input_lock)) {
		ret = -EINTR;
		goto unlock_driver_lock;
	}
	hdev->io_started = false;

	if (!hdev->driver) {
		id = hid_match_device(hdev, hdrv);
		if (id == NULL) {
			ret = -ENODEV;
			goto unlock;
		}

		hdev->driver = hdrv;
		if (hdrv->probe) {
			ret = hdrv->probe(hdev, id);
		} else { /* default probe */
			ret = hid_open_report(hdev);
			if (!ret)
				ret = hid_hw_start(hdev, HID_CONNECT_DEFAULT);
		}
		if (ret) {
			hid_close_report(hdev);
			hdev->driver = NULL;
		}
	}
unlock:
	if (!hdev->io_started)
		up(&hdev->driver_input_lock);
unlock_driver_lock:
	up(&hdev->driver_lock);
	return ret;
}

static int hid_device_remove(struct device *dev)
{
	struct hid_device *hdev = to_hid_device(dev);
	struct hid_driver *hdrv;
	int ret = 0;

	if (down_interruptible(&hdev->driver_lock))
		return -EINTR;
	if (down_interruptible(&hdev->driver_input_lock)) {
		ret = -EINTR;
		goto unlock_driver_lock;
	}
	hdev->io_started = false;

	hdrv = hdev->driver;
	if (hdrv) {
		if (hdrv->remove)
			hdrv->remove(hdev);
		else /* default remove */
			hid_hw_stop(hdev);
		hid_close_report(hdev);
		hdev->driver = NULL;
	}

	if (!hdev->io_started)
		up(&hdev->driver_input_lock);
unlock_driver_lock:
	up(&hdev->driver_lock);
	return ret;
}

static ssize_t modalias_show(struct device *dev, struct device_attribute *a,
			     char *buf)
{
	struct hid_device *hdev = container_of(dev, struct hid_device, dev);

	return scnprintf(buf, PAGE_SIZE, "hid:b%04Xg%04Xv%08Xp%08X\n",
			 hdev->bus, hdev->group, hdev->vendor, hdev->product);
}
static DEVICE_ATTR_RO(modalias);

static struct attribute *hid_dev_attrs[] = {
	&dev_attr_modalias.attr,
	NULL,
};
static struct bin_attribute *hid_dev_bin_attrs[] = {
	&dev_bin_attr_report_desc,
	NULL
};
static const struct attribute_group hid_dev_group = {
	.attrs = hid_dev_attrs,
	.bin_attrs = hid_dev_bin_attrs,
};
__ATTRIBUTE_GROUPS(hid_dev);

static int hid_uevent(struct device *dev, struct kobj_uevent_env *env)
{
	struct hid_device *hdev = to_hid_device(dev);	

	if (add_uevent_var(env, "HID_ID=%04X:%08X:%08X",
			hdev->bus, hdev->vendor, hdev->product))
		return -ENOMEM;

	if (add_uevent_var(env, "HID_NAME=%s", hdev->name))
		return -ENOMEM;

	if (add_uevent_var(env, "HID_PHYS=%s", hdev->phys))
		return -ENOMEM;

	if (add_uevent_var(env, "HID_UNIQ=%s", hdev->uniq))
		return -ENOMEM;

	if (add_uevent_var(env, "MODALIAS=hid:b%04Xg%04Xv%08Xp%08X",
			   hdev->bus, hdev->group, hdev->vendor, hdev->product))
		return -ENOMEM;

	return 0;
}

static struct bus_type hid_bus_type = {
	.name		= "hid",
	.dev_groups	= hid_dev_groups,
	.match		= hid_bus_match,
	.probe		= hid_device_probe,
	.remove		= hid_device_remove,
	.uevent		= hid_uevent,
};

/* a list of devices that shouldn't be handled by HID core at all */
static const struct hid_device_id hid_ignore_list[] = {
	{ HID_USB_DEVICE(USB_VENDOR_ID_ACECAD, USB_DEVICE_ID_ACECAD_FLAIR) },
	{ HID_USB_DEVICE(USB_VENDOR_ID_ACECAD, USB_DEVICE_ID_ACECAD_302) },
	{ HID_USB_DEVICE(USB_VENDOR_ID_ADS_TECH, USB_DEVICE_ID_ADS_TECH_RADIO_SI470X) },
	{ HID_USB_DEVICE(USB_VENDOR_ID_AIPTEK, USB_DEVICE_ID_AIPTEK_01) },
	{ HID_USB_DEVICE(USB_VENDOR_ID_AIPTEK, USB_DEVICE_ID_AIPTEK_10) },
	{ HID_USB_DEVICE(USB_VENDOR_ID_AIPTEK, USB_DEVICE_ID_AIPTEK_20) },
	{ HID_USB_DEVICE(USB_VENDOR_ID_AIPTEK, USB_DEVICE_ID_AIPTEK_21) },
	{ HID_USB_DEVICE(USB_VENDOR_ID_AIPTEK, USB_DEVICE_ID_AIPTEK_22) },
	{ HID_USB_DEVICE(USB_VENDOR_ID_AIPTEK, USB_DEVICE_ID_AIPTEK_23) },
	{ HID_USB_DEVICE(USB_VENDOR_ID_AIPTEK, USB_DEVICE_ID_AIPTEK_24) },
	{ HID_USB_DEVICE(USB_VENDOR_ID_AIRCABLE, USB_DEVICE_ID_AIRCABLE1) },
	{ HID_USB_DEVICE(USB_VENDOR_ID_ALCOR, USB_DEVICE_ID_ALCOR_USBRS232) },
	{ HID_USB_DEVICE(USB_VENDOR_ID_ASUSTEK, USB_DEVICE_ID_ASUSTEK_LCM)},
	{ HID_USB_DEVICE(USB_VENDOR_ID_ASUSTEK, USB_DEVICE_ID_ASUSTEK_LCM2)},
	{ HID_USB_DEVICE(USB_VENDOR_ID_AVERMEDIA, USB_DEVICE_ID_AVER_FM_MR800) },
	{ HID_USB_DEVICE(USB_VENDOR_ID_AXENTIA, USB_DEVICE_ID_AXENTIA_FM_RADIO) },
	{ HID_USB_DEVICE(USB_VENDOR_ID_BERKSHIRE, USB_DEVICE_ID_BERKSHIRE_PCWD) },
	{ HID_USB_DEVICE(USB_VENDOR_ID_CIDC, 0x0103) },
	{ HID_USB_DEVICE(USB_VENDOR_ID_CYGNAL, USB_DEVICE_ID_CYGNAL_RADIO_SI470X) },
	{ HID_USB_DEVICE(USB_VENDOR_ID_CYGNAL, USB_DEVICE_ID_CYGNAL_RADIO_SI4713) },
	{ HID_USB_DEVICE(USB_VENDOR_ID_CMEDIA, USB_DEVICE_ID_CM109) },
	{ HID_USB_DEVICE(USB_VENDOR_ID_CYPRESS, USB_DEVICE_ID_CYPRESS_HIDCOM) },
	{ HID_USB_DEVICE(USB_VENDOR_ID_CYPRESS, USB_DEVICE_ID_CYPRESS_ULTRAMOUSE) },
	{ HID_USB_DEVICE(USB_VENDOR_ID_DEALEXTREAME, USB_DEVICE_ID_DEALEXTREAME_RADIO_SI4701) },
	{ HID_USB_DEVICE(USB_VENDOR_ID_DELORME, USB_DEVICE_ID_DELORME_EARTHMATE) },
	{ HID_USB_DEVICE(USB_VENDOR_ID_DELORME, USB_DEVICE_ID_DELORME_EM_LT20) },
	{ HID_I2C_DEVICE(USB_VENDOR_ID_ELAN, 0x0400) },
	{ HID_USB_DEVICE(USB_VENDOR_ID_ESSENTIAL_REALITY, USB_DEVICE_ID_ESSENTIAL_REALITY_P5) },
	{ HID_USB_DEVICE(USB_VENDOR_ID_ETT, USB_DEVICE_ID_TC5UH) },
	{ HID_USB_DEVICE(USB_VENDOR_ID_ETT, USB_DEVICE_ID_TC4UM) },
	{ HID_USB_DEVICE(USB_VENDOR_ID_GENERAL_TOUCH, 0x0001) },
	{ HID_USB_DEVICE(USB_VENDOR_ID_GENERAL_TOUCH, 0x0002) },
	{ HID_USB_DEVICE(USB_VENDOR_ID_GENERAL_TOUCH, 0x0004) },
	{ HID_USB_DEVICE(USB_VENDOR_ID_GOTOP, USB_DEVICE_ID_SUPER_Q2) },
	{ HID_USB_DEVICE(USB_VENDOR_ID_GOTOP, USB_DEVICE_ID_GOGOPEN) },
	{ HID_USB_DEVICE(USB_VENDOR_ID_GOTOP, USB_DEVICE_ID_PENPOWER) },
	{ HID_USB_DEVICE(USB_VENDOR_ID_GRETAGMACBETH, USB_DEVICE_ID_GRETAGMACBETH_HUEY) },
	{ HID_USB_DEVICE(USB_VENDOR_ID_GRIFFIN, USB_DEVICE_ID_POWERMATE) },
	{ HID_USB_DEVICE(USB_VENDOR_ID_GRIFFIN, USB_DEVICE_ID_SOUNDKNOB) },
	{ HID_USB_DEVICE(USB_VENDOR_ID_GRIFFIN, USB_DEVICE_ID_RADIOSHARK) },
	{ HID_USB_DEVICE(USB_VENDOR_ID_GTCO, USB_DEVICE_ID_GTCO_90) },
	{ HID_USB_DEVICE(USB_VENDOR_ID_GTCO, USB_DEVICE_ID_GTCO_100) },
	{ HID_USB_DEVICE(USB_VENDOR_ID_GTCO, USB_DEVICE_ID_GTCO_101) },
	{ HID_USB_DEVICE(USB_VENDOR_ID_GTCO, USB_DEVICE_ID_GTCO_103) },
	{ HID_USB_DEVICE(USB_VENDOR_ID_GTCO, USB_DEVICE_ID_GTCO_104) },
	{ HID_USB_DEVICE(USB_VENDOR_ID_GTCO, USB_DEVICE_ID_GTCO_105) },
	{ HID_USB_DEVICE(USB_VENDOR_ID_GTCO, USB_DEVICE_ID_GTCO_106) },
	{ HID_USB_DEVICE(USB_VENDOR_ID_GTCO, USB_DEVICE_ID_GTCO_107) },
	{ HID_USB_DEVICE(USB_VENDOR_ID_GTCO, USB_DEVICE_ID_GTCO_108) },
	{ HID_USB_DEVICE(USB_VENDOR_ID_GTCO, USB_DEVICE_ID_GTCO_200) },
	{ HID_USB_DEVICE(USB_VENDOR_ID_GTCO, USB_DEVICE_ID_GTCO_201) },
	{ HID_USB_DEVICE(USB_VENDOR_ID_GTCO, USB_DEVICE_ID_GTCO_202) },
	{ HID_USB_DEVICE(USB_VENDOR_ID_GTCO, USB_DEVICE_ID_GTCO_203) },
	{ HID_USB_DEVICE(USB_VENDOR_ID_GTCO, USB_DEVICE_ID_GTCO_204) },
	{ HID_USB_DEVICE(USB_VENDOR_ID_GTCO, USB_DEVICE_ID_GTCO_205) },
	{ HID_USB_DEVICE(USB_VENDOR_ID_GTCO, USB_DEVICE_ID_GTCO_206) },
	{ HID_USB_DEVICE(USB_VENDOR_ID_GTCO, USB_DEVICE_ID_GTCO_207) },
	{ HID_USB_DEVICE(USB_VENDOR_ID_GTCO, USB_DEVICE_ID_GTCO_300) },
	{ HID_USB_DEVICE(USB_VENDOR_ID_GTCO, USB_DEVICE_ID_GTCO_301) },
	{ HID_USB_DEVICE(USB_VENDOR_ID_GTCO, USB_DEVICE_ID_GTCO_302) },
	{ HID_USB_DEVICE(USB_VENDOR_ID_GTCO, USB_DEVICE_ID_GTCO_303) },
	{ HID_USB_DEVICE(USB_VENDOR_ID_GTCO, USB_DEVICE_ID_GTCO_304) },
	{ HID_USB_DEVICE(USB_VENDOR_ID_GTCO, USB_DEVICE_ID_GTCO_305) },
	{ HID_USB_DEVICE(USB_VENDOR_ID_GTCO, USB_DEVICE_ID_GTCO_306) },
	{ HID_USB_DEVICE(USB_VENDOR_ID_GTCO, USB_DEVICE_ID_GTCO_307) },
	{ HID_USB_DEVICE(USB_VENDOR_ID_GTCO, USB_DEVICE_ID_GTCO_308) },
	{ HID_USB_DEVICE(USB_VENDOR_ID_GTCO, USB_DEVICE_ID_GTCO_309) },
	{ HID_USB_DEVICE(USB_VENDOR_ID_GTCO, USB_DEVICE_ID_GTCO_400) },
	{ HID_USB_DEVICE(USB_VENDOR_ID_GTCO, USB_DEVICE_ID_GTCO_401) },
	{ HID_USB_DEVICE(USB_VENDOR_ID_GTCO, USB_DEVICE_ID_GTCO_402) },
	{ HID_USB_DEVICE(USB_VENDOR_ID_GTCO, USB_DEVICE_ID_GTCO_403) },
	{ HID_USB_DEVICE(USB_VENDOR_ID_GTCO, USB_DEVICE_ID_GTCO_404) },
	{ HID_USB_DEVICE(USB_VENDOR_ID_GTCO, USB_DEVICE_ID_GTCO_405) },
	{ HID_USB_DEVICE(USB_VENDOR_ID_GTCO, USB_DEVICE_ID_GTCO_500) },
	{ HID_USB_DEVICE(USB_VENDOR_ID_GTCO, USB_DEVICE_ID_GTCO_501) },
	{ HID_USB_DEVICE(USB_VENDOR_ID_GTCO, USB_DEVICE_ID_GTCO_502) },
	{ HID_USB_DEVICE(USB_VENDOR_ID_GTCO, USB_DEVICE_ID_GTCO_503) },
	{ HID_USB_DEVICE(USB_VENDOR_ID_GTCO, USB_DEVICE_ID_GTCO_504) },
	{ HID_USB_DEVICE(USB_VENDOR_ID_GTCO, USB_DEVICE_ID_GTCO_1000) },
	{ HID_USB_DEVICE(USB_VENDOR_ID_GTCO, USB_DEVICE_ID_GTCO_1001) },
	{ HID_USB_DEVICE(USB_VENDOR_ID_GTCO, USB_DEVICE_ID_GTCO_1002) },
	{ HID_USB_DEVICE(USB_VENDOR_ID_GTCO, USB_DEVICE_ID_GTCO_1003) },
	{ HID_USB_DEVICE(USB_VENDOR_ID_GTCO, USB_DEVICE_ID_GTCO_1004) },
	{ HID_USB_DEVICE(USB_VENDOR_ID_GTCO, USB_DEVICE_ID_GTCO_1005) },
	{ HID_USB_DEVICE(USB_VENDOR_ID_GTCO, USB_DEVICE_ID_GTCO_1006) },
	{ HID_USB_DEVICE(USB_VENDOR_ID_GTCO, USB_DEVICE_ID_GTCO_1007) },
	{ HID_USB_DEVICE(USB_VENDOR_ID_IMATION, USB_DEVICE_ID_DISC_STAKKA) },
	{ HID_USB_DEVICE(USB_VENDOR_ID_JABRA, USB_DEVICE_ID_JABRA_SPEAK_410) },
	{ HID_USB_DEVICE(USB_VENDOR_ID_JABRA, USB_DEVICE_ID_JABRA_SPEAK_510) },
	{ HID_USB_DEVICE(USB_VENDOR_ID_JABRA, USB_DEVICE_ID_JABRA_GN9350E) },
	{ HID_USB_DEVICE(USB_VENDOR_ID_KBGEAR, USB_DEVICE_ID_KBGEAR_JAMSTUDIO) },
	{ HID_USB_DEVICE(USB_VENDOR_ID_KWORLD, USB_DEVICE_ID_KWORLD_RADIO_FM700) },
	{ HID_USB_DEVICE(USB_VENDOR_ID_KYE, USB_DEVICE_ID_KYE_GPEN_560) },
	{ HID_BLUETOOTH_DEVICE(USB_VENDOR_ID_KYE, 0x0058) },
	{ HID_USB_DEVICE(USB_VENDOR_ID_LD, USB_DEVICE_ID_LD_CASSY) },
	{ HID_USB_DEVICE(USB_VENDOR_ID_LD, USB_DEVICE_ID_LD_CASSY2) },
	{ HID_USB_DEVICE(USB_VENDOR_ID_LD, USB_DEVICE_ID_LD_POCKETCASSY) },
	{ HID_USB_DEVICE(USB_VENDOR_ID_LD, USB_DEVICE_ID_LD_POCKETCASSY2) },
	{ HID_USB_DEVICE(USB_VENDOR_ID_LD, USB_DEVICE_ID_LD_MOBILECASSY) },
	{ HID_USB_DEVICE(USB_VENDOR_ID_LD, USB_DEVICE_ID_LD_MOBILECASSY2) },
	{ HID_USB_DEVICE(USB_VENDOR_ID_LD, USB_DEVICE_ID_LD_MICROCASSYVOLTAGE) },
	{ HID_USB_DEVICE(USB_VENDOR_ID_LD, USB_DEVICE_ID_LD_MICROCASSYCURRENT) },
	{ HID_USB_DEVICE(USB_VENDOR_ID_LD, USB_DEVICE_ID_LD_MICROCASSYTIME) },
	{ HID_USB_DEVICE(USB_VENDOR_ID_LD, USB_DEVICE_ID_LD_MICROCASSYTEMPERATURE) },
	{ HID_USB_DEVICE(USB_VENDOR_ID_LD, USB_DEVICE_ID_LD_MICROCASSYPH) },
	{ HID_USB_DEVICE(USB_VENDOR_ID_LD, USB_DEVICE_ID_LD_POWERANALYSERCASSY) },
	{ HID_USB_DEVICE(USB_VENDOR_ID_LD, USB_DEVICE_ID_LD_CONVERTERCONTROLLERCASSY) },
	{ HID_USB_DEVICE(USB_VENDOR_ID_LD, USB_DEVICE_ID_LD_MACHINETESTCASSY) },
	{ HID_USB_DEVICE(USB_VENDOR_ID_LD, USB_DEVICE_ID_LD_JWM) },
	{ HID_USB_DEVICE(USB_VENDOR_ID_LD, USB_DEVICE_ID_LD_DMMP) },
	{ HID_USB_DEVICE(USB_VENDOR_ID_LD, USB_DEVICE_ID_LD_UMIP) },
	{ HID_USB_DEVICE(USB_VENDOR_ID_LD, USB_DEVICE_ID_LD_UMIC) },
	{ HID_USB_DEVICE(USB_VENDOR_ID_LD, USB_DEVICE_ID_LD_UMIB) },
	{ HID_USB_DEVICE(USB_VENDOR_ID_LD, USB_DEVICE_ID_LD_XRAY) },
	{ HID_USB_DEVICE(USB_VENDOR_ID_LD, USB_DEVICE_ID_LD_XRAY2) },
	{ HID_USB_DEVICE(USB_VENDOR_ID_LD, USB_DEVICE_ID_LD_VIDEOCOM) },
	{ HID_USB_DEVICE(USB_VENDOR_ID_LD, USB_DEVICE_ID_LD_MOTOR) },
	{ HID_USB_DEVICE(USB_VENDOR_ID_LD, USB_DEVICE_ID_LD_COM3LAB) },
	{ HID_USB_DEVICE(USB_VENDOR_ID_LD, USB_DEVICE_ID_LD_TELEPORT) },
	{ HID_USB_DEVICE(USB_VENDOR_ID_LD, USB_DEVICE_ID_LD_NETWORKANALYSER) },
	{ HID_USB_DEVICE(USB_VENDOR_ID_LD, USB_DEVICE_ID_LD_POWERCONTROL) },
	{ HID_USB_DEVICE(USB_VENDOR_ID_LD, USB_DEVICE_ID_LD_MACHINETEST) },
	{ HID_USB_DEVICE(USB_VENDOR_ID_LD, USB_DEVICE_ID_LD_MOSTANALYSER) },
	{ HID_USB_DEVICE(USB_VENDOR_ID_LD, USB_DEVICE_ID_LD_MOSTANALYSER2) },
	{ HID_USB_DEVICE(USB_VENDOR_ID_LD, USB_DEVICE_ID_LD_ABSESP) },
	{ HID_USB_DEVICE(USB_VENDOR_ID_LD, USB_DEVICE_ID_LD_AUTODATABUS) },
	{ HID_USB_DEVICE(USB_VENDOR_ID_LD, USB_DEVICE_ID_LD_MCT) },
	{ HID_USB_DEVICE(USB_VENDOR_ID_LD, USB_DEVICE_ID_LD_HYBRID) },
	{ HID_USB_DEVICE(USB_VENDOR_ID_LD, USB_DEVICE_ID_LD_HEATCONTROL) },
	{ HID_USB_DEVICE(USB_VENDOR_ID_MADCATZ, USB_DEVICE_ID_MADCATZ_BEATPAD) },
	{ HID_USB_DEVICE(USB_VENDOR_ID_MCC, USB_DEVICE_ID_MCC_PMD1024LS) },
	{ HID_USB_DEVICE(USB_VENDOR_ID_MCC, USB_DEVICE_ID_MCC_PMD1208LS) },
	{ HID_USB_DEVICE(USB_VENDOR_ID_MICROCHIP, USB_DEVICE_ID_PICKIT1) },
	{ HID_USB_DEVICE(USB_VENDOR_ID_MICROCHIP, USB_DEVICE_ID_PICKIT2) },
	{ HID_USB_DEVICE(USB_VENDOR_ID_MICROCHIP, USB_DEVICE_ID_PICK16F1454) },
	{ HID_USB_DEVICE(USB_VENDOR_ID_MICROCHIP, USB_DEVICE_ID_PICK16F1454_V2) },
	{ HID_USB_DEVICE(USB_VENDOR_ID_NATIONAL_SEMICONDUCTOR, USB_DEVICE_ID_N_S_HARMONY) },
	{ HID_USB_DEVICE(USB_VENDOR_ID_ONTRAK, USB_DEVICE_ID_ONTRAK_ADU100) },
	{ HID_USB_DEVICE(USB_VENDOR_ID_ONTRAK, USB_DEVICE_ID_ONTRAK_ADU100 + 20) },
	{ HID_USB_DEVICE(USB_VENDOR_ID_ONTRAK, USB_DEVICE_ID_ONTRAK_ADU100 + 30) },
	{ HID_USB_DEVICE(USB_VENDOR_ID_ONTRAK, USB_DEVICE_ID_ONTRAK_ADU100 + 100) },
	{ HID_USB_DEVICE(USB_VENDOR_ID_ONTRAK, USB_DEVICE_ID_ONTRAK_ADU100 + 108) },
	{ HID_USB_DEVICE(USB_VENDOR_ID_ONTRAK, USB_DEVICE_ID_ONTRAK_ADU100 + 118) },
	{ HID_USB_DEVICE(USB_VENDOR_ID_ONTRAK, USB_DEVICE_ID_ONTRAK_ADU100 + 200) },
	{ HID_USB_DEVICE(USB_VENDOR_ID_ONTRAK, USB_DEVICE_ID_ONTRAK_ADU100 + 300) },
	{ HID_USB_DEVICE(USB_VENDOR_ID_ONTRAK, USB_DEVICE_ID_ONTRAK_ADU100 + 400) },
	{ HID_USB_DEVICE(USB_VENDOR_ID_ONTRAK, USB_DEVICE_ID_ONTRAK_ADU100 + 500) },
	{ HID_USB_DEVICE(USB_VENDOR_ID_PANJIT, 0x0001) },
	{ HID_USB_DEVICE(USB_VENDOR_ID_PANJIT, 0x0002) },
	{ HID_USB_DEVICE(USB_VENDOR_ID_PANJIT, 0x0003) },
	{ HID_USB_DEVICE(USB_VENDOR_ID_PANJIT, 0x0004) },
	{ HID_USB_DEVICE(USB_VENDOR_ID_PETZL, USB_DEVICE_ID_PETZL_HEADLAMP) },
	{ HID_USB_DEVICE(USB_VENDOR_ID_PHILIPS, USB_DEVICE_ID_PHILIPS_IEEE802154_DONGLE) },
	{ HID_USB_DEVICE(USB_VENDOR_ID_POWERCOM, USB_DEVICE_ID_POWERCOM_UPS) },
#if IS_ENABLED(CONFIG_MOUSE_SYNAPTICS_USB)
	{ HID_USB_DEVICE(USB_VENDOR_ID_SYNAPTICS, USB_DEVICE_ID_SYNAPTICS_TP) },
	{ HID_USB_DEVICE(USB_VENDOR_ID_SYNAPTICS, USB_DEVICE_ID_SYNAPTICS_INT_TP) },
	{ HID_USB_DEVICE(USB_VENDOR_ID_SYNAPTICS, USB_DEVICE_ID_SYNAPTICS_CPAD) },
	{ HID_USB_DEVICE(USB_VENDOR_ID_SYNAPTICS, USB_DEVICE_ID_SYNAPTICS_STICK) },
	{ HID_USB_DEVICE(USB_VENDOR_ID_SYNAPTICS, USB_DEVICE_ID_SYNAPTICS_WP) },
	{ HID_USB_DEVICE(USB_VENDOR_ID_SYNAPTICS, USB_DEVICE_ID_SYNAPTICS_COMP_TP) },
	{ HID_USB_DEVICE(USB_VENDOR_ID_SYNAPTICS, USB_DEVICE_ID_SYNAPTICS_WTP) },
	{ HID_USB_DEVICE(USB_VENDOR_ID_SYNAPTICS, USB_DEVICE_ID_SYNAPTICS_DPAD) },
#endif
	{ HID_USB_DEVICE(USB_VENDOR_ID_YEALINK, USB_DEVICE_ID_YEALINK_P1K_P4K_B2K) },
	{ }
};

/**
 * hid_mouse_ignore_list - mouse devices which should not be handled by the hid layer
 *
 * There are composite devices for which we want to ignore only a certain
 * interface. This is a list of devices for which only the mouse interface will
 * be ignored. This allows a dedicated driver to take care of the interface.
 */
static const struct hid_device_id hid_mouse_ignore_list[] = {
	/* appletouch driver */
	{ HID_USB_DEVICE(USB_VENDOR_ID_APPLE, USB_DEVICE_ID_APPLE_FOUNTAIN_ANSI) },
	{ HID_USB_DEVICE(USB_VENDOR_ID_APPLE, USB_DEVICE_ID_APPLE_FOUNTAIN_ISO) },
	{ HID_USB_DEVICE(USB_VENDOR_ID_APPLE, USB_DEVICE_ID_APPLE_GEYSER_ANSI) },
	{ HID_USB_DEVICE(USB_VENDOR_ID_APPLE, USB_DEVICE_ID_APPLE_GEYSER_ISO) },
	{ HID_USB_DEVICE(USB_VENDOR_ID_APPLE, USB_DEVICE_ID_APPLE_GEYSER_JIS) },
	{ HID_USB_DEVICE(USB_VENDOR_ID_APPLE, USB_DEVICE_ID_APPLE_GEYSER3_ANSI) },
	{ HID_USB_DEVICE(USB_VENDOR_ID_APPLE, USB_DEVICE_ID_APPLE_GEYSER3_ISO) },
	{ HID_USB_DEVICE(USB_VENDOR_ID_APPLE, USB_DEVICE_ID_APPLE_GEYSER3_JIS) },
	{ HID_USB_DEVICE(USB_VENDOR_ID_APPLE, USB_DEVICE_ID_APPLE_GEYSER4_ANSI) },
	{ HID_USB_DEVICE(USB_VENDOR_ID_APPLE, USB_DEVICE_ID_APPLE_GEYSER4_ISO) },
	{ HID_USB_DEVICE(USB_VENDOR_ID_APPLE, USB_DEVICE_ID_APPLE_GEYSER4_JIS) },
	{ HID_USB_DEVICE(USB_VENDOR_ID_APPLE, USB_DEVICE_ID_APPLE_GEYSER4_HF_ANSI) },
	{ HID_USB_DEVICE(USB_VENDOR_ID_APPLE, USB_DEVICE_ID_APPLE_GEYSER4_HF_ISO) },
	{ HID_USB_DEVICE(USB_VENDOR_ID_APPLE, USB_DEVICE_ID_APPLE_GEYSER4_HF_JIS) },
	{ HID_USB_DEVICE(USB_VENDOR_ID_APPLE, USB_DEVICE_ID_APPLE_WELLSPRING_ANSI) },
	{ HID_USB_DEVICE(USB_VENDOR_ID_APPLE, USB_DEVICE_ID_APPLE_WELLSPRING_ISO) },
	{ HID_USB_DEVICE(USB_VENDOR_ID_APPLE, USB_DEVICE_ID_APPLE_WELLSPRING_JIS) },
	{ HID_USB_DEVICE(USB_VENDOR_ID_APPLE, USB_DEVICE_ID_APPLE_WELLSPRING2_ANSI) },
	{ HID_USB_DEVICE(USB_VENDOR_ID_APPLE, USB_DEVICE_ID_APPLE_WELLSPRING2_ISO) },
	{ HID_USB_DEVICE(USB_VENDOR_ID_APPLE, USB_DEVICE_ID_APPLE_WELLSPRING2_JIS) },
	{ HID_USB_DEVICE(USB_VENDOR_ID_APPLE, USB_DEVICE_ID_APPLE_WELLSPRING3_ANSI) },
	{ HID_USB_DEVICE(USB_VENDOR_ID_APPLE, USB_DEVICE_ID_APPLE_WELLSPRING3_ISO) },
	{ HID_USB_DEVICE(USB_VENDOR_ID_APPLE, USB_DEVICE_ID_APPLE_WELLSPRING3_JIS) },
	{ HID_USB_DEVICE(USB_VENDOR_ID_APPLE, USB_DEVICE_ID_APPLE_WELLSPRING4_ANSI) },
	{ HID_USB_DEVICE(USB_VENDOR_ID_APPLE, USB_DEVICE_ID_APPLE_WELLSPRING4_ISO) },
	{ HID_USB_DEVICE(USB_VENDOR_ID_APPLE, USB_DEVICE_ID_APPLE_WELLSPRING4_JIS) },
	{ HID_USB_DEVICE(USB_VENDOR_ID_APPLE, USB_DEVICE_ID_APPLE_WELLSPRING4A_ANSI) },
	{ HID_USB_DEVICE(USB_VENDOR_ID_APPLE, USB_DEVICE_ID_APPLE_WELLSPRING4A_ISO) },
	{ HID_USB_DEVICE(USB_VENDOR_ID_APPLE, USB_DEVICE_ID_APPLE_WELLSPRING4A_JIS) },
	{ HID_USB_DEVICE(USB_VENDOR_ID_APPLE, USB_DEVICE_ID_APPLE_WELLSPRING5_ANSI) },
	{ HID_USB_DEVICE(USB_VENDOR_ID_APPLE, USB_DEVICE_ID_APPLE_WELLSPRING5_ISO) },
	{ HID_USB_DEVICE(USB_VENDOR_ID_APPLE, USB_DEVICE_ID_APPLE_WELLSPRING5_JIS) },
	{ HID_USB_DEVICE(USB_VENDOR_ID_APPLE, USB_DEVICE_ID_APPLE_WELLSPRING5A_ANSI) },
	{ HID_USB_DEVICE(USB_VENDOR_ID_APPLE, USB_DEVICE_ID_APPLE_WELLSPRING5A_ISO) },
	{ HID_USB_DEVICE(USB_VENDOR_ID_APPLE, USB_DEVICE_ID_APPLE_WELLSPRING5A_JIS) },
	{ HID_USB_DEVICE(USB_VENDOR_ID_APPLE, USB_DEVICE_ID_APPLE_WELLSPRING6_ANSI) },
	{ HID_USB_DEVICE(USB_VENDOR_ID_APPLE, USB_DEVICE_ID_APPLE_WELLSPRING6_ISO) },
	{ HID_USB_DEVICE(USB_VENDOR_ID_APPLE, USB_DEVICE_ID_APPLE_WELLSPRING6_JIS) },
	{ HID_USB_DEVICE(USB_VENDOR_ID_APPLE, USB_DEVICE_ID_APPLE_WELLSPRING6A_ANSI) },
	{ HID_USB_DEVICE(USB_VENDOR_ID_APPLE, USB_DEVICE_ID_APPLE_WELLSPRING6A_ISO) },
	{ HID_USB_DEVICE(USB_VENDOR_ID_APPLE, USB_DEVICE_ID_APPLE_WELLSPRING6A_JIS) },
	{ HID_USB_DEVICE(USB_VENDOR_ID_APPLE, USB_DEVICE_ID_APPLE_WELLSPRING7_ANSI) },
	{ HID_USB_DEVICE(USB_VENDOR_ID_APPLE, USB_DEVICE_ID_APPLE_WELLSPRING7_ISO) },
	{ HID_USB_DEVICE(USB_VENDOR_ID_APPLE, USB_DEVICE_ID_APPLE_WELLSPRING7_JIS) },
	{ HID_USB_DEVICE(USB_VENDOR_ID_APPLE, USB_DEVICE_ID_APPLE_WELLSPRING7A_ANSI) },
	{ HID_USB_DEVICE(USB_VENDOR_ID_APPLE, USB_DEVICE_ID_APPLE_WELLSPRING7A_ISO) },
	{ HID_USB_DEVICE(USB_VENDOR_ID_APPLE, USB_DEVICE_ID_APPLE_WELLSPRING7A_JIS) },
	{ HID_USB_DEVICE(USB_VENDOR_ID_APPLE, USB_DEVICE_ID_APPLE_WELLSPRING8_ANSI) },
	{ HID_USB_DEVICE(USB_VENDOR_ID_APPLE, USB_DEVICE_ID_APPLE_WELLSPRING8_ISO) },
	{ HID_USB_DEVICE(USB_VENDOR_ID_APPLE, USB_DEVICE_ID_APPLE_WELLSPRING8_JIS) },
	{ HID_USB_DEVICE(USB_VENDOR_ID_APPLE, USB_DEVICE_ID_APPLE_WELLSPRING9_ANSI) },
	{ HID_USB_DEVICE(USB_VENDOR_ID_APPLE, USB_DEVICE_ID_APPLE_WELLSPRING9_ISO) },
	{ HID_USB_DEVICE(USB_VENDOR_ID_APPLE, USB_DEVICE_ID_APPLE_WELLSPRING9_JIS) },
	{ HID_USB_DEVICE(USB_VENDOR_ID_APPLE, USB_DEVICE_ID_APPLE_FOUNTAIN_TP_ONLY) },
	{ HID_USB_DEVICE(USB_VENDOR_ID_APPLE, USB_DEVICE_ID_APPLE_GEYSER1_TP_ONLY) },
	{ }
};

bool hid_ignore(struct hid_device *hdev)
{
	if (hdev->quirks & HID_QUIRK_NO_IGNORE)
		return false;
	if (hdev->quirks & HID_QUIRK_IGNORE)
		return true;

	switch (hdev->vendor) {
	case USB_VENDOR_ID_CODEMERCS:
		/* ignore all Code Mercenaries IOWarrior devices */
		if (hdev->product >= USB_DEVICE_ID_CODEMERCS_IOW_FIRST &&
				hdev->product <= USB_DEVICE_ID_CODEMERCS_IOW_LAST)
			return true;
		break;
	case USB_VENDOR_ID_LOGITECH:
		if (hdev->product >= USB_DEVICE_ID_LOGITECH_HARMONY_FIRST &&
				hdev->product <= USB_DEVICE_ID_LOGITECH_HARMONY_LAST)
			return true;
		/*
		 * The Keene FM transmitter USB device has the same USB ID as
		 * the Logitech AudioHub Speaker, but it should ignore the hid.
		 * Check if the name is that of the Keene device.
		 * For reference: the name of the AudioHub is
		 * "HOLTEK  AudioHub Speaker".
		 */
		if (hdev->product == USB_DEVICE_ID_LOGITECH_AUDIOHUB &&
			!strcmp(hdev->name, "HOLTEK  B-LINK USB Audio  "))
				return true;
		break;
	case USB_VENDOR_ID_SOUNDGRAPH:
		if (hdev->product >= USB_DEVICE_ID_SOUNDGRAPH_IMON_FIRST &&
		    hdev->product <= USB_DEVICE_ID_SOUNDGRAPH_IMON_LAST)
			return true;
		break;
	case USB_VENDOR_ID_HANWANG:
		if (hdev->product >= USB_DEVICE_ID_HANWANG_TABLET_FIRST &&
		    hdev->product <= USB_DEVICE_ID_HANWANG_TABLET_LAST)
			return true;
		break;
	case USB_VENDOR_ID_JESS:
		if (hdev->product == USB_DEVICE_ID_JESS_YUREX &&
				hdev->type == HID_TYPE_USBNONE)
			return true;
		break;
	case USB_VENDOR_ID_VELLEMAN:
		/* These are not HID devices.  They are handled by comedi. */
		if ((hdev->product >= USB_DEVICE_ID_VELLEMAN_K8055_FIRST &&
		     hdev->product <= USB_DEVICE_ID_VELLEMAN_K8055_LAST) ||
		    (hdev->product >= USB_DEVICE_ID_VELLEMAN_K8061_FIRST &&
		     hdev->product <= USB_DEVICE_ID_VELLEMAN_K8061_LAST))
			return true;
		break;
	case USB_VENDOR_ID_ATMEL_V_USB:
		/* Masterkit MA901 usb radio based on Atmel tiny85 chip and
		 * it has the same USB ID as many Atmel V-USB devices. This
		 * usb radio is handled by radio-ma901.c driver so we want
		 * ignore the hid. Check the name, bus, product and ignore
		 * if we have MA901 usb radio.
		 */
		if (hdev->product == USB_DEVICE_ID_ATMEL_V_USB &&
			hdev->bus == BUS_USB &&
			strncmp(hdev->name, "www.masterkit.ru MA901", 22) == 0)
			return true;
		break;
	case USB_VENDOR_ID_ELAN:
		/*
		 * Many Elan devices have a product id of 0x0401 and are handled
		 * by the elan_i2c input driver. But the ACPI HID ELAN0800 dev
		 * is not (and cannot be) handled by that driver ->
		 * Ignore all 0x0401 devs except for the ELAN0800 dev.
		 */
		if (hdev->product == 0x0401 &&
		    strncmp(hdev->name, "ELAN0800", 8) != 0)
			return true;
		break;
	}

	if (hdev->type == HID_TYPE_USBMOUSE &&
			hid_match_id(hdev, hid_mouse_ignore_list))
		return true;

	return !!hid_match_id(hdev, hid_ignore_list);
}
EXPORT_SYMBOL_GPL(hid_ignore);

int hid_add_device(struct hid_device *hdev)
{
	static atomic_t id = ATOMIC_INIT(0);
	int ret;

	if (WARN_ON(hdev->status & HID_STAT_ADDED))
		return -EBUSY;

	/* we need to kill them here, otherwise they will stay allocated to
	 * wait for coming driver */
	if (hid_ignore(hdev))
		return -ENODEV;

	/*
	 * Check for the mandatory transport channel.
	 */
	 if (!hdev->ll_driver->raw_request) {
		hid_err(hdev, "transport driver missing .raw_request()\n");
		return -EINVAL;
	 }

	/*
	 * Read the device report descriptor once and use as template
	 * for the driver-specific modifications.
	 */
	ret = hdev->ll_driver->parse(hdev);
	if (ret)
		return ret;
	if (!hdev->dev_rdesc)
		return -ENODEV;

	/*
	 * Scan generic devices for group information
	 */
	if (hid_ignore_special_drivers) {
		hdev->group = HID_GROUP_GENERIC;
	} else if (!hdev->group &&
		   !hid_match_id(hdev, hid_have_special_driver)) {
		ret = hid_scan_report(hdev);
		if (ret)
			hid_warn(hdev, "bad device descriptor (%d)\n", ret);
	}

	/* XXX hack, any other cleaner solution after the driver core
	 * is converted to allow more than 20 bytes as the device name? */
	dev_set_name(&hdev->dev, "%04X:%04X:%04X.%04X", hdev->bus,
		     hdev->vendor, hdev->product, atomic_inc_return(&id));

	hid_debug_register(hdev, dev_name(&hdev->dev));
	ret = device_add(&hdev->dev);
	if (!ret)
		hdev->status |= HID_STAT_ADDED;
	else
		hid_debug_unregister(hdev);

	return ret;
}
EXPORT_SYMBOL_GPL(hid_add_device);

/**
 * hid_allocate_device - allocate new hid device descriptor
 *
 * Allocate and initialize hid device, so that hid_destroy_device might be
 * used to free it.
 *
 * New hid_device pointer is returned on success, otherwise ERR_PTR encoded
 * error value.
 */
struct hid_device *hid_allocate_device(void)
{
	struct hid_device *hdev;
	int ret = -ENOMEM;

	hdev = kzalloc(sizeof(*hdev), GFP_KERNEL);
	if (hdev == NULL)
		return ERR_PTR(ret);

	device_initialize(&hdev->dev);
	hdev->dev.release = hid_device_release;
	hdev->dev.bus = &hid_bus_type;
	device_enable_async_suspend(&hdev->dev);

	hid_close_report(hdev);

	init_waitqueue_head(&hdev->debug_wait);
	INIT_LIST_HEAD(&hdev->debug_list);
	spin_lock_init(&hdev->debug_list_lock);
	sema_init(&hdev->driver_lock, 1);
	sema_init(&hdev->driver_input_lock, 1);

	return hdev;
}
EXPORT_SYMBOL_GPL(hid_allocate_device);

static void hid_remove_device(struct hid_device *hdev)
{
	if (hdev->status & HID_STAT_ADDED) {
		device_del(&hdev->dev);
		hid_debug_unregister(hdev);
		hdev->status &= ~HID_STAT_ADDED;
	}
	kfree(hdev->dev_rdesc);
	hdev->dev_rdesc = NULL;
	hdev->dev_rsize = 0;
}

/**
 * hid_destroy_device - free previously allocated device
 *
 * @hdev: hid device
 *
 * If you allocate hid_device through hid_allocate_device, you should ever
 * free by this function.
 */
void hid_destroy_device(struct hid_device *hdev)
{
	hid_remove_device(hdev);
	put_device(&hdev->dev);
}
EXPORT_SYMBOL_GPL(hid_destroy_device);

int __hid_register_driver(struct hid_driver *hdrv, struct module *owner,
		const char *mod_name)
{
	int ret;

	hdrv->driver.name = hdrv->name;
	hdrv->driver.bus = &hid_bus_type;
	hdrv->driver.owner = owner;
	hdrv->driver.mod_name = mod_name;

	INIT_LIST_HEAD(&hdrv->dyn_list);
	spin_lock_init(&hdrv->dyn_lock);

	ret = driver_register(&hdrv->driver);
	if (ret)
		return ret;

	ret = driver_create_file(&hdrv->driver, &driver_attr_new_id);
	if (ret)
		driver_unregister(&hdrv->driver);

	return ret;
}
EXPORT_SYMBOL_GPL(__hid_register_driver);

void hid_unregister_driver(struct hid_driver *hdrv)
{
	driver_remove_file(&hdrv->driver, &driver_attr_new_id);
	driver_unregister(&hdrv->driver);
	hid_free_dynids(hdrv);
}
EXPORT_SYMBOL_GPL(hid_unregister_driver);

int hid_check_keys_pressed(struct hid_device *hid)
{
	struct hid_input *hidinput;
	int i;

	if (!(hid->claimed & HID_CLAIMED_INPUT))
		return 0;

	list_for_each_entry(hidinput, &hid->inputs, list) {
		for (i = 0; i < BITS_TO_LONGS(KEY_MAX); i++)
			if (hidinput->input->key[i])
				return 1;
	}

	return 0;
}

EXPORT_SYMBOL_GPL(hid_check_keys_pressed);

static int __init hid_init(void)
{
	int ret;

	if (hid_debug)
		pr_warn("hid_debug is now used solely for parser and driver debugging.\n"
			"debugfs is now used for inspecting the device (report descriptor, reports)\n");

	ret = bus_register(&hid_bus_type);
	if (ret) {
		pr_err("can't register hid bus\n");
		goto err;
	}

	ret = hidraw_init();
	if (ret)
		goto err_bus;

	hid_debug_init();

	return 0;
err_bus:
	bus_unregister(&hid_bus_type);
err:
	return ret;
}

static void __exit hid_exit(void)
{
	hid_debug_exit();
	hidraw_exit();
	bus_unregister(&hid_bus_type);
}

module_init(hid_init);
module_exit(hid_exit);

MODULE_AUTHOR("Andreas Gal");
MODULE_AUTHOR("Vojtech Pavlik");
MODULE_AUTHOR("Jiri Kosina");
MODULE_LICENSE(DRIVER_LICENSE);
<|MERGE_RESOLUTION|>--- conflicted
+++ resolved
@@ -219,7 +219,6 @@
 		return -1;
 	}
 	parser->local.usage[parser->local.usage_index] = usage;
-<<<<<<< HEAD
 
 	/*
 	 * If Usage item only includes usage id, concatenate it with
@@ -228,8 +227,6 @@
 	if (size <= 2)
 		complete_usage(parser, parser->local.usage_index);
 
-=======
->>>>>>> 2def8b88
 	parser->local.usage_size[parser->local.usage_index] = size;
 	parser->local.collection_index[parser->local.usage_index] =
 		parser->collection_stack_ptr ?
@@ -546,7 +543,6 @@
  * usage value."
  */
 
-<<<<<<< HEAD
 static void hid_concatenate_last_usage_page(struct hid_parser *parser)
 {
 	int i;
@@ -573,15 +569,6 @@
 
 		complete_usage(parser, i);
 	}
-=======
-static void hid_concatenate_usage_page(struct hid_parser *parser)
-{
-	int i;
-
-	for (i = 0; i < parser->local.usage_index; i++)
-		if (parser->local.usage_size[i] <= 2)
-			parser->local.usage[i] += parser->global.usage_page << 16;
->>>>>>> 2def8b88
 }
 
 /*
@@ -593,11 +580,7 @@
 	__u32 data;
 	int ret;
 
-<<<<<<< HEAD
 	hid_concatenate_last_usage_page(parser);
-=======
-	hid_concatenate_usage_page(parser);
->>>>>>> 2def8b88
 
 	data = item_udata(item);
 
@@ -812,11 +795,7 @@
 	__u32 data;
 	int i;
 
-<<<<<<< HEAD
 	hid_concatenate_last_usage_page(parser);
-=======
-	hid_concatenate_usage_page(parser);
->>>>>>> 2def8b88
 
 	data = item_udata(item);
 
