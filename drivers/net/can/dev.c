--- conflicted
+++ resolved
@@ -456,11 +456,6 @@
 struct sk_buff *__can_get_echo_skb(struct net_device *dev, unsigned int idx, u8 *len_ptr)
 {
 	struct can_priv *priv = netdev_priv(dev);
-<<<<<<< HEAD
-	struct sk_buff *skb = priv->echo_skb[idx];
-	struct canfd_frame *cf;
-=======
->>>>>>> 07d220e1
 
 	if (idx >= priv->echo_skb_max) {
 		netdev_err(dev, "%s: BUG! Trying to access can_priv::echo_skb out of bounds (%u/max %u)\n",
@@ -468,22 +463,6 @@
 		return NULL;
 	}
 
-<<<<<<< HEAD
-	if (!skb) {
-		netdev_err(dev, "%s: BUG! Trying to echo non existing skb: can_priv::echo_skb[%u]\n",
-			   __func__, idx);
-		return NULL;
-	}
-
-	/* Using "struct canfd_frame::len" for the frame
-	 * length is supported on both CAN and CANFD frames.
-	 */
-	cf = (struct canfd_frame *)skb->data;
-	*len_ptr = cf->len;
-	priv->echo_skb[idx] = NULL;
-
-	return skb;
-=======
 	if (priv->echo_skb[idx]) {
 		/* Using "struct canfd_frame::len" for the frame
 		 * length is supported on both CAN and CANFD frames.
@@ -499,7 +478,6 @@
 	}
 
 	return NULL;
->>>>>>> 07d220e1
 }
 
 /*
