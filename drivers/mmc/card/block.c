--- conflicted
+++ resolved
@@ -3714,15 +3714,6 @@
 		}
 		goto out;
 	}
-<<<<<<< HEAD
-	/*
-	 * In case of error CMDQ is expected to be either in halted
-	 * or disable state so cannot receive any completion of
-	 * other requests.
-	 */
-	WARN_ON(test_bit(CMDQ_STATE_ERR, &ctx_info->curr_state));
-=======
->>>>>>> 766ebbc8
 
 	/* clear pending request */
 	BUG_ON(!test_and_clear_bit(cmdq_req->tag,
@@ -3756,11 +3747,7 @@
 out:
 
 	mmc_cmdq_clk_scaling_stop_busy(host, true, is_dcmd);
-<<<<<<< HEAD
-	if (!(err || cmdq_req->resp_err)) {
-=======
 	if (err_rwsem && !(err || cmdq_req->resp_err)) {
->>>>>>> 766ebbc8
 		mmc_host_clk_release(host);
 		wake_up(&ctx_info->wait);
 		host->last_completed_rq_time = ktime_get();
