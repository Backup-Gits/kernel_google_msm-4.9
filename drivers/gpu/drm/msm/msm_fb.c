--- conflicted
+++ resolved
@@ -1,9 +1,5 @@
 /*
-<<<<<<< HEAD
- * Copyright (c) 2016-2017, The Linux Foundation. All rights reserved.
-=======
  * Copyright (c) 2016-2018, The Linux Foundation. All rights reserved.
->>>>>>> ae6c134c
  * Copyright (C) 2013 Red Hat
  * Author: Rob Clark <robdclark@gmail.com>
  *
@@ -68,12 +64,6 @@
 		DRM_ERROR("from:%pS null fb\n", __builtin_return_address(0));
 		return;
 	}
-<<<<<<< HEAD
-
-	msm_fb = to_msm_framebuffer(fb);
-	n = drm_format_num_planes(fb->pixel_format);
-=======
->>>>>>> ae6c134c
 
 	msm_fb = to_msm_framebuffer(fb);
 	n = drm_format_num_planes(fb->pixel_format);
