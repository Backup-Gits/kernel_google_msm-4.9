/*
 * Copyright (C) 2013 Red Hat
 * Author: Rob Clark <robdclark@gmail.com>
 *
 * This program is free software; you can redistribute it and/or modify it
 * under the terms of the GNU General Public License version 2 as published by
 * the Free Software Foundation.
 *
 * This program is distributed in the hope that it will be useful, but WITHOUT
 * ANY WARRANTY; without even the implied warranty of MERCHANTABILITY or
 * FITNESS FOR A PARTICULAR PURPOSE.  See the GNU General Public License for
 * more details.
 *
 * You should have received a copy of the GNU General Public License along with
 * this program.  If not, see <http://www.gnu.org/licenses/>.
 */

#include <linux/spinlock.h>
#include <linux/shmem_fs.h>
#include <linux/dma-buf.h>
#include <linux/pfn_t.h>

#include "msm_drv.h"
#include "msm_fence.h"
#include "msm_gem.h"
#include "msm_gpu.h"
#include "msm_mmu.h"

static void *get_dmabuf_ptr(struct drm_gem_object *obj)
{
	return (obj && obj->import_attach) ? obj->import_attach->dmabuf : NULL;
}

static dma_addr_t physaddr(struct drm_gem_object *obj)
{
	struct msm_gem_object *msm_obj = to_msm_bo(obj);
	struct msm_drm_private *priv = obj->dev->dev_private;
	return (((dma_addr_t)msm_obj->vram_node->start) << PAGE_SHIFT) +
			priv->vram.paddr;
}

static bool use_pages(struct drm_gem_object *obj)
{
	struct msm_gem_object *msm_obj = to_msm_bo(obj);
	return !msm_obj->vram_node;
}

/*
 * Cache sync.. this is a bit over-complicated, to fit dma-mapping
 * API.  Really GPU cache is out of scope here (handled on cmdstream)
 * and all we need to do is invalidate newly allocated pages before
 * mapping to CPU as uncached/writecombine.
 *
 * On top of this, we have the added headache, that depending on
 * display generation, the display's iommu may be wired up to either
 * the toplevel drm device (mdss), or to the mdp sub-node, meaning
 * that here we either have dma-direct or iommu ops.
 *
 * Let this be a cautionary tail of abstraction gone wrong.
 */

static void sync_for_device(struct msm_gem_object *msm_obj)
{
	struct device *dev = msm_obj->base.dev->dev;

	if (get_dma_ops(dev)) {
		dma_sync_sg_for_device(dev, msm_obj->sgt->sgl,
			msm_obj->sgt->nents, DMA_BIDIRECTIONAL);
	} else {
		dma_map_sg(dev, msm_obj->sgt->sgl,
			msm_obj->sgt->nents, DMA_BIDIRECTIONAL);
	}
}

static void sync_for_cpu(struct msm_gem_object *msm_obj)
{
	struct device *dev = msm_obj->base.dev->dev;

	if (get_dma_ops(dev)) {
		dma_sync_sg_for_cpu(dev, msm_obj->sgt->sgl,
			msm_obj->sgt->nents, DMA_BIDIRECTIONAL);
	} else {
		dma_unmap_sg(dev, msm_obj->sgt->sgl,
			msm_obj->sgt->nents, DMA_BIDIRECTIONAL);
	}
}

/* allocate pages from VRAM carveout, used when no IOMMU: */
static struct page **get_pages_vram(struct drm_gem_object *obj,
		int npages)
{
	struct msm_gem_object *msm_obj = to_msm_bo(obj);
	struct msm_drm_private *priv = obj->dev->dev_private;
	dma_addr_t paddr;
	struct page **p;
	int ret, i;

	p = drm_malloc_ab(npages, sizeof(struct page *));
	if (!p)
		return ERR_PTR(-ENOMEM);

	ret = drm_mm_insert_node(&priv->vram.mm, msm_obj->vram_node,
			npages, 0, DRM_MM_SEARCH_DEFAULT);
	if (ret) {
		drm_free_large(p);
		return ERR_PTR(ret);
	}

	paddr = physaddr(obj);
	for (i = 0; i < npages; i++) {
		p[i] = phys_to_page(paddr);
		paddr += PAGE_SIZE;
	}

	return p;
}

/* called with dev->struct_mutex held */
static struct page **get_pages(struct drm_gem_object *obj)
{
	struct msm_gem_object *msm_obj = to_msm_bo(obj);

	if (!msm_obj->pages) {
		struct drm_device *dev = obj->dev;
		struct page **p;
		int npages = obj->size >> PAGE_SHIFT;

		if (use_pages(obj))
			p = drm_gem_get_pages(obj);
		else
			p = get_pages_vram(obj, npages);

		if (IS_ERR(p)) {
			dev_err(dev->dev, "could not get pages: %ld\n",
					PTR_ERR(p));
			return p;
		}

		msm_obj->pages = p;

		msm_obj->sgt = drm_prime_pages_to_sg(p, npages);
		if (IS_ERR(msm_obj->sgt)) {
			void *ptr = ERR_CAST(msm_obj->sgt);

			dev_err(dev->dev, "failed to allocate sgt\n");
			msm_obj->sgt = NULL;
			return ptr;
		}

		/*
		 * Make sure to flush the CPU cache for newly allocated memory
		 * so we don't get ourselves into trouble with a dirty cache
		 */
		if (msm_obj->flags & (MSM_BO_WC|MSM_BO_UNCACHED))
<<<<<<< HEAD
			dma_sync_sg_for_device(dev->dev, msm_obj->sgt->sgl,
				msm_obj->sgt->nents, DMA_BIDIRECTIONAL);
=======
			sync_for_device(msm_obj);
>>>>>>> 6ee8be4d
	}

	return msm_obj->pages;
}

static void put_pages(struct drm_gem_object *obj)
{
	struct msm_gem_object *msm_obj = to_msm_bo(obj);

	if (msm_obj->pages) {
		if (msm_obj->sgt) {
<<<<<<< HEAD
=======
			/* For non-cached buffers, ensure the new
			 * pages are clean because display controller,
			 * GPU, etc. are not coherent:
			 */
			if (msm_obj->flags & (MSM_BO_WC|MSM_BO_UNCACHED))
				sync_for_cpu(msm_obj);

>>>>>>> 6ee8be4d
			sg_free_table(msm_obj->sgt);
			kfree(msm_obj->sgt);
		}

		if (use_pages(obj))
			drm_gem_put_pages(obj, msm_obj->pages, true, false);
		else {
			drm_mm_remove_node(msm_obj->vram_node);
			drm_free_large(msm_obj->pages);
		}

		msm_obj->pages = NULL;
	}
}

struct page **msm_gem_get_pages(struct drm_gem_object *obj)
{
	struct drm_device *dev = obj->dev;
	struct page **p;
	mutex_lock(&dev->struct_mutex);
	p = get_pages(obj);
	mutex_unlock(&dev->struct_mutex);
	return p;
}

void msm_gem_put_pages(struct drm_gem_object *obj)
{
	/* when we start tracking the pin count, then do something here */
}

void msm_gem_sync(struct drm_gem_object *obj)
{
	struct msm_gem_object *msm_obj;

	if (!obj)
		return;

	msm_obj = to_msm_bo(obj);

	/*
	 * dma_sync_sg_for_device synchronises a single contiguous or
	 * scatter/gather mapping for the CPU and device.
	 */
	dma_sync_sg_for_device(obj->dev->dev, msm_obj->sgt->sgl,
		       msm_obj->sgt->nents, DMA_BIDIRECTIONAL);
}


int msm_gem_mmap_obj(struct drm_gem_object *obj,
		struct vm_area_struct *vma)
{
	struct msm_gem_object *msm_obj = to_msm_bo(obj);

	vma->vm_flags &= ~VM_PFNMAP;
	vma->vm_flags |= VM_MIXEDMAP;

	if (msm_obj->flags & MSM_BO_WC) {
		vma->vm_page_prot = pgprot_writecombine(vm_get_page_prot(vma->vm_flags));
	} else if (msm_obj->flags & MSM_BO_UNCACHED) {
		vma->vm_page_prot = pgprot_noncached(vm_get_page_prot(vma->vm_flags));
	} else {
		/*
		 * Shunt off cached objs to shmem file so they have their own
		 * address_space (so unmap_mapping_range does what we want,
		 * in particular in the case of mmap'd dmabufs)
		 */
		fput(vma->vm_file);
		get_file(obj->filp);
		vma->vm_pgoff = 0;
		vma->vm_file  = obj->filp;

		vma->vm_page_prot = vm_get_page_prot(vma->vm_flags);
	}

	return 0;
}

int msm_gem_mmap(struct file *filp, struct vm_area_struct *vma)
{
	int ret;

	ret = drm_gem_mmap(filp, vma);
	if (ret) {
		DBG("mmap failed: %d", ret);
		return ret;
	}

	return msm_gem_mmap_obj(vma->vm_private_data, vma);
}

int msm_gem_fault(struct vm_area_struct *vma, struct vm_fault *vmf)
{
	struct drm_gem_object *obj = vma->vm_private_data;
	struct drm_device *dev = obj->dev;
	struct msm_drm_private *priv = dev->dev_private;
	struct page **pages;
	unsigned long pfn;
	pgoff_t pgoff;
	int ret;

	/* This should only happen if userspace tries to pass a mmap'd
	 * but unfaulted gem bo vaddr into submit ioctl, triggering
	 * a page fault while struct_mutex is already held.  This is
	 * not a valid use-case so just bail.
	 */
	if (priv->struct_mutex_task == current)
		return VM_FAULT_SIGBUS;

	/* Make sure we don't parallel update on a fault, nor move or remove
	 * something from beneath our feet
	 */
	ret = mutex_lock_interruptible(&dev->struct_mutex);
	if (ret)
		goto out;

	/* make sure we have pages attached now */
	pages = get_pages(obj);
	if (IS_ERR(pages)) {
		ret = PTR_ERR(pages);
		goto out_unlock;
	}

	/* We don't use vmf->pgoff since that has the fake offset: */
	pgoff = ((unsigned long)vmf->virtual_address -
			vma->vm_start) >> PAGE_SHIFT;

	pfn = page_to_pfn(pages[pgoff]);

	VERB("Inserting %pK pfn %lx, pa %lx", vmf->virtual_address,
			pfn, pfn << PAGE_SHIFT);

	ret = vm_insert_mixed(vma, (unsigned long)vmf->virtual_address,
			__pfn_to_pfn_t(pfn, PFN_DEV));

out_unlock:
	mutex_unlock(&dev->struct_mutex);
out:
	switch (ret) {
	case -EAGAIN:
	case 0:
	case -ERESTARTSYS:
	case -EINTR:
	case -EBUSY:
		/*
		 * EBUSY is ok: this just means that another thread
		 * already did the job.
		 */
		return VM_FAULT_NOPAGE;
	case -ENOMEM:
		return VM_FAULT_OOM;
	default:
		return VM_FAULT_SIGBUS;
	}
}

/** get mmap offset */
static uint64_t mmap_offset(struct drm_gem_object *obj)
{
	struct drm_device *dev = obj->dev;
	int ret;

	WARN_ON(!mutex_is_locked(&dev->struct_mutex));

	/* Make it mmapable */
	ret = drm_gem_create_mmap_offset(obj);

	if (ret) {
		dev_err(dev->dev, "could not allocate mmap offset\n");
		return 0;
	}

	return drm_vma_node_offset_addr(&obj->vma_node);
}

uint64_t msm_gem_mmap_offset(struct drm_gem_object *obj)
{
	uint64_t offset;
	mutex_lock(&obj->dev->struct_mutex);
	offset = mmap_offset(obj);
	mutex_unlock(&obj->dev->struct_mutex);
	return offset;
}

dma_addr_t msm_gem_get_dma_addr(struct drm_gem_object *obj)
{
	struct msm_gem_object *msm_obj = to_msm_bo(obj);
	struct drm_device *dev = obj->dev;

	if (IS_ERR_OR_NULL(msm_obj->sgt)) {
		dev_err(dev->dev, "invalid scatter/gather table\n");
		return 0;
	}

	return sg_dma_address(msm_obj->sgt->sgl);
}

static void obj_remove_domain(struct msm_gem_vma *domain)
{
	if (domain) {
		list_del(&domain->list);
		kfree(domain);
	}
}

static void put_iova(struct drm_gem_object *obj)
{
	struct drm_device *dev = obj->dev;
	struct msm_gem_object *msm_obj = to_msm_bo(obj);
	struct msm_gem_vma *domain, *tmp;

	WARN_ON(!mutex_is_locked(&dev->struct_mutex));

	list_for_each_entry_safe(domain, tmp, &msm_obj->domains, list) {
		if (iommu_present(&platform_bus_type)) {
			msm_gem_unmap_vma(domain->aspace, domain,
				msm_obj->sgt, get_dmabuf_ptr(obj));
		}

		/*
		 * put_iova removes the domain connected to the obj which makes
		 * the aspace inaccessible. Store the aspace, as it is used to
		 * update the active_list during gem_free_obj and gem_purege.
		 */
		msm_obj->aspace = domain->aspace;
		obj_remove_domain(domain);
	}
}

static struct msm_gem_vma *obj_add_domain(struct drm_gem_object *obj,
		struct msm_gem_address_space *aspace)
{
	struct msm_gem_object *msm_obj = to_msm_bo(obj);
	struct msm_gem_vma *domain = kzalloc(sizeof(*domain), GFP_KERNEL);

	if (!domain)
		return ERR_PTR(-ENOMEM);

	domain->aspace = aspace;

	list_add_tail(&domain->list, &msm_obj->domains);

	return domain;
}

static struct msm_gem_vma *obj_get_domain(struct drm_gem_object *obj,
		struct msm_gem_address_space *aspace)
{
	struct msm_gem_object *msm_obj = to_msm_bo(obj);
	struct msm_gem_vma *domain;

	list_for_each_entry(domain, &msm_obj->domains, list) {
		if (domain->aspace == aspace)
			return domain;
	}

	return NULL;
}

/* should be called under struct_mutex.. although it can be called
 * from atomic context without struct_mutex to acquire an extra
 * iova ref if you know one is already held.
 *
 * That means when I do eventually need to add support for unpinning
 * the refcnt counter needs to be atomic_t.
 */
int msm_gem_get_iova_locked(struct drm_gem_object *obj,
		struct msm_gem_address_space *aspace, uint32_t *iova)
{
	struct msm_gem_object *msm_obj = to_msm_bo(obj);
	struct page **pages;
	struct msm_gem_vma *domain;
	int ret = 0;

	if (!iommu_present(&platform_bus_type)) {
		pages = get_pages(obj);

		if (IS_ERR(pages))
			return PTR_ERR(pages);

		*iova = physaddr(obj);
		return 0;
	}

	domain = obj_get_domain(obj, aspace);

	if (!domain) {
		domain = obj_add_domain(obj, aspace);
		if (IS_ERR(domain))
			return PTR_ERR(domain);

		pages = get_pages(obj);
		if (IS_ERR(pages)) {
			obj_remove_domain(domain);
			return PTR_ERR(pages);
		}

		ret = msm_gem_map_vma(aspace, domain, msm_obj->sgt,
			get_dmabuf_ptr(obj),
			msm_obj->flags);
	}

	if (!ret && domain) {
		*iova = domain->iova;
		if (aspace && !msm_obj->in_active_list)
			msm_gem_add_obj_to_aspace_active_list(aspace, obj);
	} else {
		obj_remove_domain(domain);
	}

	return ret;
}

/* get iova, taking a reference.  Should have a matching put */
int msm_gem_get_iova(struct drm_gem_object *obj,
		struct msm_gem_address_space *aspace, uint32_t *iova)
{
	struct msm_gem_vma *domain;
	int ret;

	domain = obj_get_domain(obj, aspace);
	if (domain) {
		*iova = domain->iova;
		return 0;
	}

	mutex_lock(&obj->dev->struct_mutex);
	ret = msm_gem_get_iova_locked(obj, aspace, iova);
	mutex_unlock(&obj->dev->struct_mutex);
	return ret;
}

/* get iova without taking a reference, used in places where you have
 * already done a 'msm_gem_get_iova()'.
 */
uint32_t msm_gem_iova(struct drm_gem_object *obj,
		struct msm_gem_address_space *aspace)
{
	struct msm_gem_vma *domain = obj_get_domain(obj, aspace);

	WARN_ON(!domain);

	return domain ? domain->iova : 0;
}

void msm_gem_put_iova(struct drm_gem_object *obj,
		struct msm_gem_address_space *aspace)
{
	// XXX TODO ..
	// NOTE: probably don't need a _locked() version.. we wouldn't
	// normally unmap here, but instead just mark that it could be
	// unmapped (if the iova refcnt drops to zero), but then later
	// if another _get_iova_locked() fails we can start unmapping
	// things that are no longer needed..
}

void msm_gem_aspace_domain_attach_detach_update(
		struct msm_gem_address_space *aspace,
		bool is_detach)
{
	struct msm_gem_object *msm_obj;
	struct drm_gem_object *obj;
	struct aspace_client *aclient;
	int ret;
	uint32_t iova;

	if (!aspace)
		return;

	mutex_lock(&aspace->dev->struct_mutex);
	if (is_detach) {
		/* Indicate to clients domain is getting detached */
		list_for_each_entry(aclient, &aspace->clients, list) {
			if (aclient->cb)
				aclient->cb(aclient->cb_data,
						is_detach);
		}

		/**
		 * Unmap active buffers,
		 * typically clients should do this when the callback is called,
		 * but this needs to be done for the buffers which are not
		 * attached to any planes.
		 */
		list_for_each_entry(msm_obj, &aspace->active_list, iova_list) {
			obj = &msm_obj->base;
			if (obj->import_attach)
				put_iova(obj);
		}
	} else {
		/* map active buffers */
		list_for_each_entry(msm_obj, &aspace->active_list, iova_list) {
			obj = &msm_obj->base;
			ret = msm_gem_get_iova_locked(obj, aspace, &iova);
			if (ret) {
				mutex_unlock(&aspace->dev->struct_mutex);
				return;
			}
		}

		/* Indicate to clients domain is attached */
		list_for_each_entry(aclient, &aspace->clients, list) {
			if (aclient->cb)
				aclient->cb(aclient->cb_data,
						is_detach);
		}
	}
	mutex_unlock(&aspace->dev->struct_mutex);
}

int msm_gem_dumb_create(struct drm_file *file, struct drm_device *dev,
		struct drm_mode_create_dumb *args)
{
	args->pitch = align_pitch(args->width, args->bpp);
	args->size  = PAGE_ALIGN(args->pitch * args->height);
	return msm_gem_new_handle(dev, file, args->size,
			MSM_BO_SCANOUT | MSM_BO_WC, &args->handle);
}

int msm_gem_dumb_map_offset(struct drm_file *file, struct drm_device *dev,
		uint32_t handle, uint64_t *offset)
{
	struct drm_gem_object *obj;
	int ret = 0;

	/* GEM does all our handle to object mapping */
	obj = drm_gem_object_lookup(file, handle);
	if (obj == NULL) {
		ret = -ENOENT;
		goto fail;
	}

	*offset = msm_gem_mmap_offset(obj);

	drm_gem_object_unreference_unlocked(obj);

fail:
	return ret;
}

void *msm_gem_get_vaddr_locked(struct drm_gem_object *obj)
{
	struct msm_gem_object *msm_obj = to_msm_bo(obj);
	WARN_ON(!mutex_is_locked(&obj->dev->struct_mutex));
	if (!msm_obj->vaddr) {
		struct page **pages = get_pages(obj);
		if (IS_ERR(pages))
			return ERR_CAST(pages);
		msm_obj->vaddr = vmap(pages, obj->size >> PAGE_SHIFT,
				VM_MAP, pgprot_writecombine(PAGE_KERNEL));
		if (msm_obj->vaddr == NULL)
			return ERR_PTR(-ENOMEM);
	}
	msm_obj->vmap_count++;
	return msm_obj->vaddr;
}

void *msm_gem_get_vaddr(struct drm_gem_object *obj)
{
	void *ret;
	mutex_lock(&obj->dev->struct_mutex);
	ret = msm_gem_get_vaddr_locked(obj);
	mutex_unlock(&obj->dev->struct_mutex);
	return ret;
}

void msm_gem_put_vaddr_locked(struct drm_gem_object *obj)
{
	struct msm_gem_object *msm_obj = to_msm_bo(obj);
	WARN_ON(!mutex_is_locked(&obj->dev->struct_mutex));
	WARN_ON(msm_obj->vmap_count < 1);
	msm_obj->vmap_count--;
}

void msm_gem_put_vaddr(struct drm_gem_object *obj)
{
	mutex_lock(&obj->dev->struct_mutex);
	msm_gem_put_vaddr_locked(obj);
	mutex_unlock(&obj->dev->struct_mutex);
}

/* Update madvise status, returns true if not purged, else
 * false or -errno.
 */
int msm_gem_madvise(struct drm_gem_object *obj, unsigned madv)
{
	struct msm_gem_object *msm_obj = to_msm_bo(obj);

	WARN_ON(!mutex_is_locked(&obj->dev->struct_mutex));

	if (msm_obj->madv != __MSM_MADV_PURGED)
		msm_obj->madv = madv;

	return (msm_obj->madv != __MSM_MADV_PURGED);
}

void msm_gem_purge(struct drm_gem_object *obj)
{
	struct drm_device *dev = obj->dev;
	struct msm_gem_object *msm_obj = to_msm_bo(obj);

	WARN_ON(!mutex_is_locked(&dev->struct_mutex));
	WARN_ON(!is_purgeable(msm_obj));
	WARN_ON(obj->import_attach);

	put_iova(obj);
	msm_gem_remove_obj_from_aspace_active_list(msm_obj->aspace, obj);

	msm_gem_vunmap(obj);

	put_pages(obj);

	msm_obj->madv = __MSM_MADV_PURGED;

	drm_vma_node_unmap(&obj->vma_node, dev->anon_inode->i_mapping);
	drm_gem_free_mmap_offset(obj);

	/* Our goal here is to return as much of the memory as
	 * is possible back to the system as we are called from OOM.
	 * To do this we must instruct the shmfs to drop all of its
	 * backing pages, *now*.
	 */
	shmem_truncate_range(file_inode(obj->filp), 0, (loff_t)-1);

	invalidate_mapping_pages(file_inode(obj->filp)->i_mapping,
			0, (loff_t)-1);
}

void msm_gem_vunmap(struct drm_gem_object *obj)
{
	struct msm_gem_object *msm_obj = to_msm_bo(obj);

	if (!msm_obj->vaddr || WARN_ON(!is_vunmapable(msm_obj)))
		return;

	vunmap(msm_obj->vaddr);
	msm_obj->vaddr = NULL;
}

/* must be called before _move_to_active().. */
int msm_gem_sync_object(struct drm_gem_object *obj,
		struct msm_fence_context *fctx, bool exclusive)
{
	struct msm_gem_object *msm_obj = to_msm_bo(obj);
	struct reservation_object_list *fobj;
	struct fence *fence;
	int i, ret;

	if (!exclusive) {
		/* NOTE: _reserve_shared() must happen before _add_shared_fence(),
		 * which makes this a slightly strange place to call it.  OTOH this
		 * is a convenient can-fail point to hook it in.  (And similar to
		 * how etnaviv and nouveau handle this.)
		 */
		ret = reservation_object_reserve_shared(msm_obj->resv);
		if (ret)
			return ret;
	}

	fobj = reservation_object_get_list(msm_obj->resv);
	if (!fobj || (fobj->shared_count == 0)) {
		fence = reservation_object_get_excl(msm_obj->resv);
		/* don't need to wait on our own fences, since ring is fifo */
		if (fence && (fence->context != fctx->context)) {
			ret = fence_wait(fence, true);
			if (ret)
				return ret;
		}
	}

	if (!exclusive || !fobj)
		return 0;

	for (i = 0; i < fobj->shared_count; i++) {
		fence = rcu_dereference_protected(fobj->shared[i],
						reservation_object_held(msm_obj->resv));
		if (fence->context != fctx->context) {
			ret = fence_wait(fence, true);
			if (ret)
				return ret;
		}
	}

	return 0;
}

void msm_gem_move_to_active(struct drm_gem_object *obj,
		struct msm_gpu *gpu, bool exclusive, struct fence *fence)
{
	struct msm_gem_object *msm_obj = to_msm_bo(obj);
	WARN_ON(msm_obj->madv != MSM_MADV_WILLNEED);
	msm_obj->gpu = gpu;
	if (exclusive)
		reservation_object_add_excl_fence(msm_obj->resv, fence);
	else
		reservation_object_add_shared_fence(msm_obj->resv, fence);
	list_del_init(&msm_obj->mm_list);
	list_add_tail(&msm_obj->mm_list, &gpu->active_list);
}

void msm_gem_move_to_inactive(struct drm_gem_object *obj)
{
	struct drm_device *dev = obj->dev;
	struct msm_drm_private *priv = dev->dev_private;
	struct msm_gem_object *msm_obj = to_msm_bo(obj);

	WARN_ON(!mutex_is_locked(&dev->struct_mutex));

	msm_obj->gpu = NULL;
	list_del_init(&msm_obj->mm_list);
	list_add_tail(&msm_obj->mm_list, &priv->inactive_list);
}

int msm_gem_cpu_prep(struct drm_gem_object *obj, uint32_t op, ktime_t *timeout)
{
	struct msm_gem_object *msm_obj = to_msm_bo(obj);
	bool write = !!(op & MSM_PREP_WRITE);
	unsigned long remain =
		op & MSM_PREP_NOSYNC ? 0 : timeout_to_jiffies(timeout);
	long ret;

	ret = reservation_object_wait_timeout_rcu(msm_obj->resv, write,
						  true,  remain);
	if (ret == 0)
		return remain == 0 ? -EBUSY : -ETIMEDOUT;
	else if (ret < 0)
		return ret;

	/* TODO cache maintenance */

	return 0;
}

int msm_gem_cpu_fini(struct drm_gem_object *obj)
{
	/* TODO cache maintenance */
	return 0;
}

#ifdef CONFIG_DEBUG_FS
static void describe_fence(struct fence *fence, const char *type,
		struct seq_file *m)
{
	if (!fence_is_signaled(fence))
		seq_printf(m, "\t%9s: %s %s seq %u\n", type,
				fence->ops->get_driver_name(fence),
				fence->ops->get_timeline_name(fence),
				fence->seqno);
}

void msm_gem_describe(struct drm_gem_object *obj, struct seq_file *m)
{
	struct msm_gem_object *msm_obj = to_msm_bo(obj);
	struct msm_gem_vma *domain;
	struct reservation_object *robj = msm_obj->resv;
	struct reservation_object_list *fobj;
	struct fence *fence;
	uint64_t off = drm_vma_node_start(&obj->vma_node);
	const char *madv;

	WARN_ON(!mutex_is_locked(&obj->dev->struct_mutex));

	switch (msm_obj->madv) {
	case __MSM_MADV_PURGED:
		madv = " purged";
		break;
	case MSM_MADV_DONTNEED:
		madv = " purgeable";
		break;
	case MSM_MADV_WILLNEED:
	default:
		madv = "";
		break;
	}

	seq_printf(m, "%08x: %c %2d (%2d) %08llx %pK %zu%s\n",

			msm_obj->flags, is_active(msm_obj) ? 'A' : 'I',
			obj->name, obj->refcount.refcount.counter,
			off, msm_obj->vaddr, obj->size, madv);

	rcu_read_lock();
	fobj = rcu_dereference(robj->fence);
	if (fobj) {
		unsigned int i, shared_count = fobj->shared_count;

		for (i = 0; i < shared_count; i++) {
			fence = rcu_dereference(fobj->shared[i]);
			describe_fence(fence, "Shared", m);
		}
	}

	fence = rcu_dereference(robj->fence_excl);
	if (fence)
		describe_fence(fence, "Exclusive", m);
	rcu_read_unlock();

	/* FIXME: we need to print the address space here too */
	list_for_each_entry(domain, &msm_obj->domains, list)
		seq_printf(m, " %08llx", domain->iova);

	seq_puts(m, "\n");
}

void msm_gem_describe_objects(struct list_head *list, struct seq_file *m)
{
	struct msm_gem_object *msm_obj;
	int count = 0;
	size_t size = 0;

	list_for_each_entry(msm_obj, list, mm_list) {
		struct drm_gem_object *obj = &msm_obj->base;
		seq_printf(m, "   ");
		msm_gem_describe(obj, m);
		count++;
		size += obj->size;
	}

	seq_printf(m, "Total %d objects, %zu bytes\n", count, size);
}
#endif

void msm_gem_free_object(struct drm_gem_object *obj)
{
	struct drm_device *dev = obj->dev;
	struct msm_gem_object *msm_obj = to_msm_bo(obj);

	WARN_ON(!mutex_is_locked(&dev->struct_mutex));

	/* object should not be on active list: */
	WARN_ON(is_active(msm_obj));

	list_del(&msm_obj->mm_list);

	put_iova(obj);
	msm_gem_remove_obj_from_aspace_active_list(msm_obj->aspace, obj);

	if (obj->import_attach) {
		if (msm_obj->vaddr)
			dma_buf_vunmap(obj->import_attach->dmabuf,
				msm_obj->vaddr);

		/* Don't drop the pages for imported dmabuf, as they are not
		 * ours, just free the array we allocated:
		 */
		if (msm_obj->pages)
			drm_free_large(msm_obj->pages);

		drm_prime_gem_destroy(obj, msm_obj->sgt);
	} else {
		msm_gem_vunmap(obj);
		put_pages(obj);
	}

	if (msm_obj->resv == &msm_obj->_resv)
		reservation_object_fini(msm_obj->resv);

	drm_gem_object_release(obj);

	kfree(msm_obj);
}

/* convenience method to construct a GEM buffer object, and userspace handle */
int msm_gem_new_handle(struct drm_device *dev, struct drm_file *file,
		uint32_t size, uint32_t flags, uint32_t *handle)
{
	struct drm_gem_object *obj;
	int ret;

	ret = mutex_lock_interruptible(&dev->struct_mutex);
	if (ret)
		return ret;

	obj = msm_gem_new(dev, size, flags);

	mutex_unlock(&dev->struct_mutex);

	if (IS_ERR(obj))
		return PTR_ERR(obj);

	ret = drm_gem_handle_create(file, obj, handle);

	/* drop reference from allocate - handle holds it now */
	drm_gem_object_unreference_unlocked(obj);

	return ret;
}

static int msm_gem_new_impl(struct drm_device *dev,
		uint32_t size, uint32_t flags,
		struct reservation_object *resv,
		struct drm_gem_object **obj)
{
	struct msm_drm_private *priv = dev->dev_private;
	struct msm_gem_object *msm_obj;
	bool use_vram = false;

	switch (flags & MSM_BO_CACHE_MASK) {
	case MSM_BO_UNCACHED:
	case MSM_BO_CACHED:
	case MSM_BO_WC:
		break;
	default:
		dev_err(dev->dev, "invalid cache flag: %x\n",
				(flags & MSM_BO_CACHE_MASK));
		return -EINVAL;
	}

	WARN_ON(!mutex_is_locked(&dev->struct_mutex));

	if (!iommu_present(&platform_bus_type))
		use_vram = true;
	else if ((flags & MSM_BO_STOLEN) && priv->vram.size)
		use_vram = true;

	if (WARN_ON(use_vram && !priv->vram.size))
		return -EINVAL;

	msm_obj = kzalloc(sizeof(*msm_obj), GFP_KERNEL);
	if (!msm_obj)
		return -ENOMEM;

	if (use_vram) {
		struct msm_gem_vma *domain = obj_add_domain(&msm_obj->base,
				NULL);

		if (!IS_ERR(domain))
			msm_obj->vram_node = &domain->node;
	}

	msm_obj->flags = flags;
	msm_obj->madv = MSM_MADV_WILLNEED;

	if (resv) {
		msm_obj->resv = resv;
	} else {
		msm_obj->resv = &msm_obj->_resv;
		reservation_object_init(msm_obj->resv);
	}

	INIT_LIST_HEAD(&msm_obj->submit_entry);
	INIT_LIST_HEAD(&msm_obj->domains);
	INIT_LIST_HEAD(&msm_obj->iova_list);
	msm_obj->aspace = NULL;
	msm_obj->in_active_list = false;

	list_add_tail(&msm_obj->mm_list, &priv->inactive_list);

	*obj = &msm_obj->base;

	return 0;
}

struct drm_gem_object *msm_gem_new(struct drm_device *dev,
		uint32_t size, uint32_t flags)
{
	struct drm_gem_object *obj = NULL;
	int ret;

	WARN_ON(!mutex_is_locked(&dev->struct_mutex));

	size = PAGE_ALIGN(size);

	ret = msm_gem_new_impl(dev, size, flags, NULL, &obj);
	if (ret)
		goto fail;

	if (use_pages(obj)) {
		ret = drm_gem_object_init(dev, obj, size);
		if (ret)
			goto fail;
	} else {
		drm_gem_private_object_init(dev, obj, size);
	}

	return obj;

fail:
	drm_gem_object_unreference(obj);
	return ERR_PTR(ret);
}

struct drm_gem_object *msm_gem_import(struct drm_device *dev,
		struct dma_buf *dmabuf, struct sg_table *sgt)
{
	struct msm_gem_object *msm_obj;
	struct drm_gem_object *obj = NULL;
	uint32_t size;
	int ret, npages;

	/* if we don't have IOMMU, don't bother pretending we can import: */
	if (!iommu_present(&platform_bus_type)) {
		dev_err(dev->dev, "cannot import without IOMMU\n");
		return ERR_PTR(-EINVAL);
	}

	size = PAGE_ALIGN(dmabuf->size);

	ret = mutex_lock_interruptible(&dev->struct_mutex);
	if (ret)
		return ERR_PTR(ret);

	ret = msm_gem_new_impl(dev, size, MSM_BO_WC, dmabuf->resv, &obj);
	mutex_unlock(&dev->struct_mutex);
	if (ret)
		goto fail;

	drm_gem_private_object_init(dev, obj, size);

	npages = size / PAGE_SIZE;

	msm_obj = to_msm_bo(obj);
	msm_obj->sgt = sgt;
	msm_obj->pages = drm_malloc_ab(npages, sizeof(struct page *));
	if (!msm_obj->pages) {
		ret = -ENOMEM;
		goto fail;
	}

	ret = drm_prime_sg_to_page_addr_arrays(sgt, msm_obj->pages, NULL, npages);
	if (ret)
		goto fail;

	return obj;

fail:
	drm_gem_object_unreference_unlocked(obj);
	return ERR_PTR(ret);
}<|MERGE_RESOLUTION|>--- conflicted
+++ resolved
@@ -152,12 +152,7 @@
 		 * so we don't get ourselves into trouble with a dirty cache
 		 */
 		if (msm_obj->flags & (MSM_BO_WC|MSM_BO_UNCACHED))
-<<<<<<< HEAD
-			dma_sync_sg_for_device(dev->dev, msm_obj->sgt->sgl,
-				msm_obj->sgt->nents, DMA_BIDIRECTIONAL);
-=======
 			sync_for_device(msm_obj);
->>>>>>> 6ee8be4d
 	}
 
 	return msm_obj->pages;
@@ -169,8 +164,6 @@
 
 	if (msm_obj->pages) {
 		if (msm_obj->sgt) {
-<<<<<<< HEAD
-=======
 			/* For non-cached buffers, ensure the new
 			 * pages are clean because display controller,
 			 * GPU, etc. are not coherent:
@@ -178,7 +171,6 @@
 			if (msm_obj->flags & (MSM_BO_WC|MSM_BO_UNCACHED))
 				sync_for_cpu(msm_obj);
 
->>>>>>> 6ee8be4d
 			sg_free_table(msm_obj->sgt);
 			kfree(msm_obj->sgt);
 		}
