/*
 * Copyright (C) 2013 Red Hat
 * Author: Rob Clark <robdclark@gmail.com>
 *
 * This program is free software; you can redistribute it and/or modify it
 * under the terms of the GNU General Public License version 2 as published by
 * the Free Software Foundation.
 *
 * This program is distributed in the hope that it will be useful, but WITHOUT
 * ANY WARRANTY; without even the implied warranty of MERCHANTABILITY or
 * FITNESS FOR A PARTICULAR PURPOSE.  See the GNU General Public License for
 * more details.
 *
 * You should have received a copy of the GNU General Public License along with
 * this program.  If not, see <http://www.gnu.org/licenses/>.
 */

#include <linux/spinlock.h>
#include <linux/shmem_fs.h>
#include <linux/dma-buf.h>
#include <linux/pfn_t.h>

#include "msm_drv.h"
#include "msm_fence.h"
#include "msm_gem.h"
#include "msm_gpu.h"
#include "msm_mmu.h"

static void *get_dmabuf_ptr(struct drm_gem_object *obj)
{
	return (obj && obj->import_attach) ? obj->import_attach->dmabuf : NULL;
}

static dma_addr_t physaddr(struct drm_gem_object *obj)
{
	struct msm_gem_object *msm_obj = to_msm_bo(obj);
	struct msm_drm_private *priv = obj->dev->dev_private;
	return (((dma_addr_t)msm_obj->vram_node->start) << PAGE_SHIFT) +
			priv->vram.paddr;
}

static bool use_pages(struct drm_gem_object *obj)
{
	struct msm_gem_object *msm_obj = to_msm_bo(obj);
	return !msm_obj->vram_node;
}

/* allocate pages from VRAM carveout, used when no IOMMU: */
static struct page **get_pages_vram(struct drm_gem_object *obj,
		int npages)
{
	struct msm_gem_object *msm_obj = to_msm_bo(obj);
	struct msm_drm_private *priv = obj->dev->dev_private;
	dma_addr_t paddr;
	struct page **p;
	int ret, i;

	p = drm_malloc_ab(npages, sizeof(struct page *));
	if (!p)
		return ERR_PTR(-ENOMEM);

	ret = drm_mm_insert_node(&priv->vram.mm, msm_obj->vram_node,
			npages, 0, DRM_MM_SEARCH_DEFAULT);
	if (ret) {
		drm_free_large(p);
		return ERR_PTR(ret);
	}

	paddr = physaddr(obj);
	for (i = 0; i < npages; i++) {
		p[i] = phys_to_page(paddr);
		paddr += PAGE_SIZE;
	}

	return p;
}

/* called with dev->struct_mutex held */
static struct page **get_pages(struct drm_gem_object *obj)
{
	struct msm_gem_object *msm_obj = to_msm_bo(obj);

	if (!msm_obj->pages) {
		struct drm_device *dev = obj->dev;
		struct page **p;
		int npages = obj->size >> PAGE_SHIFT;

		if (use_pages(obj))
			p = drm_gem_get_pages(obj);
		else
			p = get_pages_vram(obj, npages);

		if (IS_ERR(p)) {
			dev_err(dev->dev, "could not get pages: %ld\n",
					PTR_ERR(p));
			return p;
		}

		msm_obj->pages = p;

		msm_obj->sgt = drm_prime_pages_to_sg(p, npages);
		if (IS_ERR(msm_obj->sgt)) {
			void *ptr = ERR_CAST(msm_obj->sgt);

			dev_err(dev->dev, "failed to allocate sgt\n");
			msm_obj->sgt = NULL;
			return ptr;
		}

		/*
		 * Make sure to flush the CPU cache for newly allocated memory
		 * so we don't get ourselves into trouble with a dirty cache
		 */
		if (msm_obj->flags & (MSM_BO_WC|MSM_BO_UNCACHED))
			dma_sync_sg_for_device(dev->dev, msm_obj->sgt->sgl,
				msm_obj->sgt->nents, DMA_BIDIRECTIONAL);
	}

	return msm_obj->pages;
}

static void put_pages(struct drm_gem_object *obj)
{
	struct msm_gem_object *msm_obj = to_msm_bo(obj);

	if (msm_obj->pages) {
		if (msm_obj->sgt) {
			sg_free_table(msm_obj->sgt);
			kfree(msm_obj->sgt);
		}

		if (use_pages(obj))
			drm_gem_put_pages(obj, msm_obj->pages, true, false);
		else {
			drm_mm_remove_node(msm_obj->vram_node);
			drm_free_large(msm_obj->pages);
		}

		msm_obj->pages = NULL;
	}
}

struct page **msm_gem_get_pages(struct drm_gem_object *obj)
{
	struct drm_device *dev = obj->dev;
	struct page **p;
	mutex_lock(&dev->struct_mutex);
	p = get_pages(obj);
	mutex_unlock(&dev->struct_mutex);
	return p;
}

void msm_gem_put_pages(struct drm_gem_object *obj)
{
	/* when we start tracking the pin count, then do something here */
}

void msm_gem_sync(struct drm_gem_object *obj)
{
	struct msm_gem_object *msm_obj;

	if (!obj)
		return;

	msm_obj = to_msm_bo(obj);

	/*
	 * dma_sync_sg_for_device synchronises a single contiguous or
	 * scatter/gather mapping for the CPU and device.
	 */
	dma_sync_sg_for_device(obj->dev->dev, msm_obj->sgt->sgl,
		       msm_obj->sgt->nents, DMA_BIDIRECTIONAL);
}


int msm_gem_mmap_obj(struct drm_gem_object *obj,
		struct vm_area_struct *vma)
{
	struct msm_gem_object *msm_obj = to_msm_bo(obj);

	vma->vm_flags &= ~VM_PFNMAP;
	vma->vm_flags |= VM_MIXEDMAP;

	if (msm_obj->flags & MSM_BO_WC) {
		vma->vm_page_prot = pgprot_writecombine(vm_get_page_prot(vma->vm_flags));
	} else if (msm_obj->flags & MSM_BO_UNCACHED) {
		vma->vm_page_prot = pgprot_noncached(vm_get_page_prot(vma->vm_flags));
	} else {
		/*
		 * Shunt off cached objs to shmem file so they have their own
		 * address_space (so unmap_mapping_range does what we want,
		 * in particular in the case of mmap'd dmabufs)
		 */
		fput(vma->vm_file);
		get_file(obj->filp);
		vma->vm_pgoff = 0;
		vma->vm_file  = obj->filp;

		vma->vm_page_prot = vm_get_page_prot(vma->vm_flags);
	}

	return 0;
}

int msm_gem_mmap(struct file *filp, struct vm_area_struct *vma)
{
	int ret;

	ret = drm_gem_mmap(filp, vma);
	if (ret) {
		DBG("mmap failed: %d", ret);
		return ret;
	}

	return msm_gem_mmap_obj(vma->vm_private_data, vma);
}

int msm_gem_fault(struct vm_area_struct *vma, struct vm_fault *vmf)
{
	struct drm_gem_object *obj = vma->vm_private_data;
	struct drm_device *dev = obj->dev;
	struct msm_drm_private *priv = dev->dev_private;
	struct page **pages;
	unsigned long pfn;
	pgoff_t pgoff;
	int ret;

	/* This should only happen if userspace tries to pass a mmap'd
	 * but unfaulted gem bo vaddr into submit ioctl, triggering
	 * a page fault while struct_mutex is already held.  This is
	 * not a valid use-case so just bail.
	 */
	if (priv->struct_mutex_task == current)
		return VM_FAULT_SIGBUS;

	/* Make sure we don't parallel update on a fault, nor move or remove
	 * something from beneath our feet
	 */
	ret = mutex_lock_interruptible(&dev->struct_mutex);
	if (ret)
		goto out;

	/* make sure we have pages attached now */
	pages = get_pages(obj);
	if (IS_ERR(pages)) {
		ret = PTR_ERR(pages);
		goto out_unlock;
	}

	/* We don't use vmf->pgoff since that has the fake offset: */
	pgoff = ((unsigned long)vmf->virtual_address -
			vma->vm_start) >> PAGE_SHIFT;

	pfn = page_to_pfn(pages[pgoff]);

	VERB("Inserting %pK pfn %lx, pa %lx", vmf->virtual_address,
			pfn, pfn << PAGE_SHIFT);

	ret = vm_insert_mixed(vma, (unsigned long)vmf->virtual_address,
			__pfn_to_pfn_t(pfn, PFN_DEV));

out_unlock:
	mutex_unlock(&dev->struct_mutex);
out:
	switch (ret) {
	case -EAGAIN:
	case 0:
	case -ERESTARTSYS:
	case -EINTR:
	case -EBUSY:
		/*
		 * EBUSY is ok: this just means that another thread
		 * already did the job.
		 */
		return VM_FAULT_NOPAGE;
	case -ENOMEM:
		return VM_FAULT_OOM;
	default:
		return VM_FAULT_SIGBUS;
	}
}

/** get mmap offset */
static uint64_t mmap_offset(struct drm_gem_object *obj)
{
	struct drm_device *dev = obj->dev;
	int ret;

	WARN_ON(!mutex_is_locked(&dev->struct_mutex));

	/* Make it mmapable */
	ret = drm_gem_create_mmap_offset(obj);

	if (ret) {
		dev_err(dev->dev, "could not allocate mmap offset\n");
		return 0;
	}

	return drm_vma_node_offset_addr(&obj->vma_node);
}

uint64_t msm_gem_mmap_offset(struct drm_gem_object *obj)
{
	uint64_t offset;
	mutex_lock(&obj->dev->struct_mutex);
	offset = mmap_offset(obj);
	mutex_unlock(&obj->dev->struct_mutex);
	return offset;
}

dma_addr_t msm_gem_get_dma_addr(struct drm_gem_object *obj)
{
	struct msm_gem_object *msm_obj = to_msm_bo(obj);
	struct drm_device *dev = obj->dev;

	if (IS_ERR_OR_NULL(msm_obj->sgt)) {
		dev_err(dev->dev, "invalid scatter/gather table\n");
		return 0;
	}

	return sg_dma_address(msm_obj->sgt->sgl);
}

static void obj_remove_domain(struct msm_gem_vma *domain)
{
	if (domain) {
		list_del(&domain->list);
		kfree(domain);
	}
}

static void put_iova(struct drm_gem_object *obj)
{
	struct drm_device *dev = obj->dev;
	struct msm_gem_object *msm_obj = to_msm_bo(obj);
	struct msm_gem_vma *domain, *tmp;

	WARN_ON(!mutex_is_locked(&dev->struct_mutex));

	list_for_each_entry_safe(domain, tmp, &msm_obj->domains, list) {
		if (iommu_present(&platform_bus_type)) {
			msm_gem_unmap_vma(domain->aspace, domain,
				msm_obj->sgt, get_dmabuf_ptr(obj));
		}

		/*
		 * put_iova removes the domain connected to the obj which makes
		 * the aspace inaccessible. Store the aspace, as it is used to
		 * update the active_list during gem_free_obj and gem_purege.
		 */
		msm_obj->aspace = domain->aspace;
		obj_remove_domain(domain);
	}
}

static struct msm_gem_vma *obj_add_domain(struct drm_gem_object *obj,
		struct msm_gem_address_space *aspace)
{
	struct msm_gem_object *msm_obj = to_msm_bo(obj);
	struct msm_gem_vma *domain = kzalloc(sizeof(*domain), GFP_KERNEL);

	if (!domain)
		return ERR_PTR(-ENOMEM);

	domain->aspace = aspace;

	list_add_tail(&domain->list, &msm_obj->domains);

	return domain;
}

static struct msm_gem_vma *obj_get_domain(struct drm_gem_object *obj,
		struct msm_gem_address_space *aspace)
{
	struct msm_gem_object *msm_obj = to_msm_bo(obj);
	struct msm_gem_vma *domain;

	list_for_each_entry(domain, &msm_obj->domains, list) {
		if (domain->aspace == aspace)
			return domain;
	}

	return NULL;
}

/* should be called under struct_mutex.. although it can be called
 * from atomic context without struct_mutex to acquire an extra
 * iova ref if you know one is already held.
 *
 * That means when I do eventually need to add support for unpinning
 * the refcnt counter needs to be atomic_t.
 */
int msm_gem_get_iova_locked(struct drm_gem_object *obj,
		struct msm_gem_address_space *aspace, uint32_t *iova)
{
	struct msm_gem_object *msm_obj = to_msm_bo(obj);
	struct page **pages;
	struct msm_gem_vma *domain;
	int ret = 0;

	if (!iommu_present(&platform_bus_type)) {
		pages = get_pages(obj);

		if (IS_ERR(pages))
			return PTR_ERR(pages);

		*iova = physaddr(obj);
		return 0;
	}

	domain = obj_get_domain(obj, aspace);

	if (!domain) {
		domain = obj_add_domain(obj, aspace);
		if (IS_ERR(domain))
			return PTR_ERR(domain);

		pages = get_pages(obj);
		if (IS_ERR(pages)) {
			obj_remove_domain(domain);
			return PTR_ERR(pages);
		}

		ret = msm_gem_map_vma(aspace, domain, msm_obj->sgt,
			get_dmabuf_ptr(obj),
			msm_obj->flags);
	}

	if (!ret && domain) {
		*iova = domain->iova;
		if (aspace && !msm_obj->in_active_list)
			msm_gem_add_obj_to_aspace_active_list(aspace, obj);
	} else {
		obj_remove_domain(domain);
	}

	return ret;
}

/* get iova, taking a reference.  Should have a matching put */
int msm_gem_get_iova(struct drm_gem_object *obj,
		struct msm_gem_address_space *aspace, uint32_t *iova)
{
	struct msm_gem_vma *domain;
	int ret;

	domain = obj_get_domain(obj, aspace);
	if (domain) {
		*iova = domain->iova;
		return 0;
	}

	mutex_lock(&obj->dev->struct_mutex);
	ret = msm_gem_get_iova_locked(obj, aspace, iova);
	mutex_unlock(&obj->dev->struct_mutex);
	return ret;
}

/* get iova without taking a reference, used in places where you have
 * already done a 'msm_gem_get_iova()'.
 */
uint32_t msm_gem_iova(struct drm_gem_object *obj,
		struct msm_gem_address_space *aspace)
{
	struct msm_gem_vma *domain = obj_get_domain(obj, aspace);

	WARN_ON(!domain);

	return domain ? domain->iova : 0;
}

void msm_gem_put_iova(struct drm_gem_object *obj,
		struct msm_gem_address_space *aspace)
{
	// XXX TODO ..
	// NOTE: probably don't need a _locked() version.. we wouldn't
	// normally unmap here, but instead just mark that it could be
	// unmapped (if the iova refcnt drops to zero), but then later
	// if another _get_iova_locked() fails we can start unmapping
	// things that are no longer needed..
}

void msm_gem_aspace_domain_attach_detach_update(
		struct msm_gem_address_space *aspace,
		bool is_detach)
{
	struct msm_gem_object *msm_obj;
	struct drm_gem_object *obj;
	struct aspace_client *aclient;
	int ret;
	uint32_t iova;

	if (!aspace)
		return;

	mutex_lock(&aspace->dev->struct_mutex);
	if (is_detach) {
		/* Indicate to clients domain is getting detached */
		list_for_each_entry(aclient, &aspace->clients, list) {
			if (aclient->cb)
				aclient->cb(aclient->cb_data,
						is_detach);
		}

		/**
		 * Unmap active buffers,
		 * typically clients should do this when the callback is called,
		 * but this needs to be done for the buffers which are not
		 * attached to any planes.
		 */
		list_for_each_entry(msm_obj, &aspace->active_list, iova_list) {
			obj = &msm_obj->base;
			if (obj->import_attach)
				put_iova(obj);
		}
	} else {
		/* map active buffers */
		list_for_each_entry(msm_obj, &aspace->active_list, iova_list) {
			obj = &msm_obj->base;
			ret = msm_gem_get_iova_locked(obj, aspace, &iova);
			if (ret) {
				mutex_unlock(&aspace->dev->struct_mutex);
				return;
			}
		}

		/* Indicate to clients domain is attached */
		list_for_each_entry(aclient, &aspace->clients, list) {
			if (aclient->cb)
				aclient->cb(aclient->cb_data,
						is_detach);
		}
	}
	mutex_unlock(&aspace->dev->struct_mutex);
}

int msm_gem_dumb_create(struct drm_file *file, struct drm_device *dev,
		struct drm_mode_create_dumb *args)
{
	args->pitch = align_pitch(args->width, args->bpp);
	args->size  = PAGE_ALIGN(args->pitch * args->height);
	return msm_gem_new_handle(dev, file, args->size,
			MSM_BO_SCANOUT | MSM_BO_WC, &args->handle);
}

int msm_gem_dumb_map_offset(struct drm_file *file, struct drm_device *dev,
		uint32_t handle, uint64_t *offset)
{
	struct drm_gem_object *obj;
	int ret = 0;

	/* GEM does all our handle to object mapping */
	obj = drm_gem_object_lookup(file, handle);
	if (obj == NULL) {
		ret = -ENOENT;
		goto fail;
	}

	*offset = msm_gem_mmap_offset(obj);

	drm_gem_object_unreference_unlocked(obj);

fail:
	return ret;
}

void *msm_gem_get_vaddr_locked(struct drm_gem_object *obj)
{
	struct msm_gem_object *msm_obj = to_msm_bo(obj);
	WARN_ON(!mutex_is_locked(&obj->dev->struct_mutex));
	if (!msm_obj->vaddr) {
		struct page **pages = get_pages(obj);
		if (IS_ERR(pages))
			return ERR_CAST(pages);
		msm_obj->vaddr = vmap(pages, obj->size >> PAGE_SHIFT,
				VM_MAP, pgprot_writecombine(PAGE_KERNEL));
		if (msm_obj->vaddr == NULL)
			return ERR_PTR(-ENOMEM);
	}
	msm_obj->vmap_count++;
	return msm_obj->vaddr;
}

void *msm_gem_get_vaddr(struct drm_gem_object *obj)
{
	void *ret;
	mutex_lock(&obj->dev->struct_mutex);
	ret = msm_gem_get_vaddr_locked(obj);
	mutex_unlock(&obj->dev->struct_mutex);
	return ret;
}

void msm_gem_put_vaddr_locked(struct drm_gem_object *obj)
{
	struct msm_gem_object *msm_obj = to_msm_bo(obj);
	WARN_ON(!mutex_is_locked(&obj->dev->struct_mutex));
	WARN_ON(msm_obj->vmap_count < 1);
	msm_obj->vmap_count--;
}

void msm_gem_put_vaddr(struct drm_gem_object *obj)
{
	mutex_lock(&obj->dev->struct_mutex);
	msm_gem_put_vaddr_locked(obj);
	mutex_unlock(&obj->dev->struct_mutex);
}

/* Update madvise status, returns true if not purged, else
 * false or -errno.
 */
int msm_gem_madvise(struct drm_gem_object *obj, unsigned madv)
{
	struct msm_gem_object *msm_obj = to_msm_bo(obj);

	WARN_ON(!mutex_is_locked(&obj->dev->struct_mutex));

	if (msm_obj->madv != __MSM_MADV_PURGED)
		msm_obj->madv = madv;

	return (msm_obj->madv != __MSM_MADV_PURGED);
}

void msm_gem_purge(struct drm_gem_object *obj)
{
	struct drm_device *dev = obj->dev;
	struct msm_gem_object *msm_obj = to_msm_bo(obj);

	WARN_ON(!mutex_is_locked(&dev->struct_mutex));
	WARN_ON(!is_purgeable(msm_obj));
	WARN_ON(obj->import_attach);

	put_iova(obj);
	msm_gem_remove_obj_from_aspace_active_list(msm_obj->aspace, obj);

	msm_gem_vunmap(obj);

	put_pages(obj);

	msm_obj->madv = __MSM_MADV_PURGED;

	drm_vma_node_unmap(&obj->vma_node, dev->anon_inode->i_mapping);
	drm_gem_free_mmap_offset(obj);

	/* Our goal here is to return as much of the memory as
	 * is possible back to the system as we are called from OOM.
	 * To do this we must instruct the shmfs to drop all of its
	 * backing pages, *now*.
	 */
	shmem_truncate_range(file_inode(obj->filp), 0, (loff_t)-1);

	invalidate_mapping_pages(file_inode(obj->filp)->i_mapping,
			0, (loff_t)-1);
}

void msm_gem_vunmap(struct drm_gem_object *obj)
{
	struct msm_gem_object *msm_obj = to_msm_bo(obj);

	if (!msm_obj->vaddr || WARN_ON(!is_vunmapable(msm_obj)))
		return;

	vunmap(msm_obj->vaddr);
	msm_obj->vaddr = NULL;
}

/* must be called before _move_to_active().. */
int msm_gem_sync_object(struct drm_gem_object *obj,
		struct msm_fence_context *fctx, bool exclusive)
{
	struct msm_gem_object *msm_obj = to_msm_bo(obj);
	struct reservation_object_list *fobj;
	struct fence *fence;
	int i, ret;

	if (!exclusive) {
		/* NOTE: _reserve_shared() must happen before _add_shared_fence(),
		 * which makes this a slightly strange place to call it.  OTOH this
		 * is a convenient can-fail point to hook it in.  (And similar to
		 * how etnaviv and nouveau handle this.)
		 */
		ret = reservation_object_reserve_shared(msm_obj->resv);
		if (ret)
			return ret;
	}

	fobj = reservation_object_get_list(msm_obj->resv);
	if (!fobj || (fobj->shared_count == 0)) {
		fence = reservation_object_get_excl(msm_obj->resv);
		/* don't need to wait on our own fences, since ring is fifo */
		if (fence && (fence->context != fctx->context)) {
			ret = fence_wait(fence, true);
			if (ret)
				return ret;
		}
	}

	if (!exclusive || !fobj)
		return 0;

	for (i = 0; i < fobj->shared_count; i++) {
		fence = rcu_dereference_protected(fobj->shared[i],
						reservation_object_held(msm_obj->resv));
		if (fence->context != fctx->context) {
			ret = fence_wait(fence, true);
			if (ret)
				return ret;
		}
	}

	return 0;
}

void msm_gem_move_to_active(struct drm_gem_object *obj,
		struct msm_gpu *gpu, bool exclusive, struct fence *fence)
{
	struct msm_gem_object *msm_obj = to_msm_bo(obj);
	WARN_ON(msm_obj->madv != MSM_MADV_WILLNEED);
	msm_obj->gpu = gpu;
	if (exclusive)
		reservation_object_add_excl_fence(msm_obj->resv, fence);
	else
		reservation_object_add_shared_fence(msm_obj->resv, fence);
	list_del_init(&msm_obj->mm_list);
	list_add_tail(&msm_obj->mm_list, &gpu->active_list);
}

void msm_gem_move_to_inactive(struct drm_gem_object *obj)
{
	struct drm_device *dev = obj->dev;
	struct msm_drm_private *priv = dev->dev_private;
	struct msm_gem_object *msm_obj = to_msm_bo(obj);

	WARN_ON(!mutex_is_locked(&dev->struct_mutex));

	msm_obj->gpu = NULL;
	list_del_init(&msm_obj->mm_list);
	list_add_tail(&msm_obj->mm_list, &priv->inactive_list);
}

int msm_gem_cpu_prep(struct drm_gem_object *obj, uint32_t op, ktime_t *timeout)
{
	struct msm_gem_object *msm_obj = to_msm_bo(obj);
	bool write = !!(op & MSM_PREP_WRITE);
	unsigned long remain =
		op & MSM_PREP_NOSYNC ? 0 : timeout_to_jiffies(timeout);
	long ret;

	ret = reservation_object_wait_timeout_rcu(msm_obj->resv, write,
						  true,  remain);
	if (ret == 0)
		return remain == 0 ? -EBUSY : -ETIMEDOUT;
	else if (ret < 0)
		return ret;

	/* TODO cache maintenance */

	return 0;
}

int msm_gem_cpu_fini(struct drm_gem_object *obj)
{
	/* TODO cache maintenance */
	return 0;
}

#ifdef CONFIG_DEBUG_FS
static void describe_fence(struct fence *fence, const char *type,
		struct seq_file *m)
{
	if (!fence_is_signaled(fence))
		seq_printf(m, "\t%9s: %s %s seq %u\n", type,
				fence->ops->get_driver_name(fence),
				fence->ops->get_timeline_name(fence),
				fence->seqno);
}

void msm_gem_describe(struct drm_gem_object *obj, struct seq_file *m)
{
	struct msm_gem_object *msm_obj = to_msm_bo(obj);
	struct msm_gem_vma *domain;
	struct reservation_object *robj = msm_obj->resv;
	struct reservation_object_list *fobj;
	struct fence *fence;
	uint64_t off = drm_vma_node_start(&obj->vma_node);
	const char *madv;

	WARN_ON(!mutex_is_locked(&obj->dev->struct_mutex));

	switch (msm_obj->madv) {
	case __MSM_MADV_PURGED:
		madv = " purged";
		break;
	case MSM_MADV_DONTNEED:
		madv = " purgeable";
		break;
	case MSM_MADV_WILLNEED:
	default:
		madv = "";
		break;
	}

<<<<<<< HEAD
	seq_printf(m, "%08x: %c %2d (%2d) %08llx %p %zu%s\n",
=======
	seq_printf(m, "%08x: %c %2d (%2d) %08llx %pK %zu%s\n",
>>>>>>> ae6c134c

			msm_obj->flags, is_active(msm_obj) ? 'A' : 'I',
			obj->name, obj->refcount.refcount.counter,
			off, msm_obj->vaddr, obj->size, madv);

	rcu_read_lock();
	fobj = rcu_dereference(robj->fence);
	if (fobj) {
		unsigned int i, shared_count = fobj->shared_count;

		for (i = 0; i < shared_count; i++) {
			fence = rcu_dereference(fobj->shared[i]);
			describe_fence(fence, "Shared", m);
		}
	}

	fence = rcu_dereference(robj->fence_excl);
	if (fence)
		describe_fence(fence, "Exclusive", m);
	rcu_read_unlock();

	/* FIXME: we need to print the address space here too */
	list_for_each_entry(domain, &msm_obj->domains, list)
		seq_printf(m, " %08llx", domain->iova);

	seq_puts(m, "\n");
}

void msm_gem_describe_objects(struct list_head *list, struct seq_file *m)
{
	struct msm_gem_object *msm_obj;
	int count = 0;
	size_t size = 0;

	list_for_each_entry(msm_obj, list, mm_list) {
		struct drm_gem_object *obj = &msm_obj->base;
		seq_printf(m, "   ");
		msm_gem_describe(obj, m);
		count++;
		size += obj->size;
	}

	seq_printf(m, "Total %d objects, %zu bytes\n", count, size);
}
#endif

void msm_gem_free_object(struct drm_gem_object *obj)
{
	struct drm_device *dev = obj->dev;
	struct msm_gem_object *msm_obj = to_msm_bo(obj);

	WARN_ON(!mutex_is_locked(&dev->struct_mutex));

	/* object should not be on active list: */
	WARN_ON(is_active(msm_obj));

	list_del(&msm_obj->mm_list);

	put_iova(obj);
	msm_gem_remove_obj_from_aspace_active_list(msm_obj->aspace, obj);

	if (obj->import_attach) {
		if (msm_obj->vaddr)
			dma_buf_vunmap(obj->import_attach->dmabuf,
				msm_obj->vaddr);

		/* Don't drop the pages for imported dmabuf, as they are not
		 * ours, just free the array we allocated:
		 */
		if (msm_obj->pages)
			drm_free_large(msm_obj->pages);

		drm_prime_gem_destroy(obj, msm_obj->sgt);
	} else {
		msm_gem_vunmap(obj);
		put_pages(obj);
	}

	if (msm_obj->resv == &msm_obj->_resv)
		reservation_object_fini(msm_obj->resv);

	drm_gem_object_release(obj);

	kfree(msm_obj);
}

/* convenience method to construct a GEM buffer object, and userspace handle */
int msm_gem_new_handle(struct drm_device *dev, struct drm_file *file,
		uint32_t size, uint32_t flags, uint32_t *handle)
{
	struct drm_gem_object *obj;
	int ret;

	ret = mutex_lock_interruptible(&dev->struct_mutex);
	if (ret)
		return ret;

	obj = msm_gem_new(dev, size, flags);

	mutex_unlock(&dev->struct_mutex);

	if (IS_ERR(obj))
		return PTR_ERR(obj);

	ret = drm_gem_handle_create(file, obj, handle);

	/* drop reference from allocate - handle holds it now */
	drm_gem_object_unreference_unlocked(obj);

	return ret;
}

static int msm_gem_new_impl(struct drm_device *dev,
		uint32_t size, uint32_t flags,
		struct reservation_object *resv,
		struct drm_gem_object **obj)
{
	struct msm_drm_private *priv = dev->dev_private;
	struct msm_gem_object *msm_obj;
	bool use_vram = false;

	switch (flags & MSM_BO_CACHE_MASK) {
	case MSM_BO_UNCACHED:
	case MSM_BO_CACHED:
	case MSM_BO_WC:
		break;
	default:
		dev_err(dev->dev, "invalid cache flag: %x\n",
				(flags & MSM_BO_CACHE_MASK));
		return -EINVAL;
	}

	WARN_ON(!mutex_is_locked(&dev->struct_mutex));

	if (!iommu_present(&platform_bus_type))
		use_vram = true;
	else if ((flags & MSM_BO_STOLEN) && priv->vram.size)
		use_vram = true;

	if (WARN_ON(use_vram && !priv->vram.size))
		return -EINVAL;

	msm_obj = kzalloc(sizeof(*msm_obj), GFP_KERNEL);
	if (!msm_obj)
		return -ENOMEM;

	if (use_vram) {
		struct msm_gem_vma *domain = obj_add_domain(&msm_obj->base,
				NULL);

		if (!IS_ERR(domain))
			msm_obj->vram_node = &domain->node;
	}

	msm_obj->flags = flags;
	msm_obj->madv = MSM_MADV_WILLNEED;

	if (resv) {
		msm_obj->resv = resv;
	} else {
		msm_obj->resv = &msm_obj->_resv;
		reservation_object_init(msm_obj->resv);
	}

	INIT_LIST_HEAD(&msm_obj->submit_entry);
	INIT_LIST_HEAD(&msm_obj->domains);
	INIT_LIST_HEAD(&msm_obj->iova_list);
	msm_obj->aspace = NULL;
	msm_obj->in_active_list = false;

	list_add_tail(&msm_obj->mm_list, &priv->inactive_list);

	*obj = &msm_obj->base;

	return 0;
}

struct drm_gem_object *msm_gem_new(struct drm_device *dev,
		uint32_t size, uint32_t flags)
{
	struct drm_gem_object *obj = NULL;
	int ret;

	WARN_ON(!mutex_is_locked(&dev->struct_mutex));

	size = PAGE_ALIGN(size);

	ret = msm_gem_new_impl(dev, size, flags, NULL, &obj);
	if (ret)
		goto fail;

	if (use_pages(obj)) {
		ret = drm_gem_object_init(dev, obj, size);
		if (ret)
			goto fail;
	} else {
		drm_gem_private_object_init(dev, obj, size);
	}

	return obj;

fail:
	drm_gem_object_unreference(obj);
	return ERR_PTR(ret);
}

struct drm_gem_object *msm_gem_import(struct drm_device *dev,
		struct dma_buf *dmabuf, struct sg_table *sgt)
{
	struct msm_gem_object *msm_obj;
	struct drm_gem_object *obj = NULL;
	uint32_t size;
	int ret, npages;

	/* if we don't have IOMMU, don't bother pretending we can import: */
	if (!iommu_present(&platform_bus_type)) {
		dev_err(dev->dev, "cannot import without IOMMU\n");
		return ERR_PTR(-EINVAL);
	}

	size = PAGE_ALIGN(dmabuf->size);

	ret = mutex_lock_interruptible(&dev->struct_mutex);
	if (ret)
		return ERR_PTR(ret);

	ret = msm_gem_new_impl(dev, size, MSM_BO_WC, dmabuf->resv, &obj);
	mutex_unlock(&dev->struct_mutex);
	if (ret)
		goto fail;

	drm_gem_private_object_init(dev, obj, size);

	npages = size / PAGE_SIZE;

	msm_obj = to_msm_bo(obj);
	msm_obj->sgt = sgt;
	msm_obj->pages = drm_malloc_ab(npages, sizeof(struct page *));
	if (!msm_obj->pages) {
		ret = -ENOMEM;
		goto fail;
	}

	ret = drm_prime_sg_to_page_addr_arrays(sgt, msm_obj->pages, NULL, npages);
	if (ret)
		goto fail;

	return obj;

fail:
	drm_gem_object_unreference_unlocked(obj);
	return ERR_PTR(ret);
}<|MERGE_RESOLUTION|>--- conflicted
+++ resolved
@@ -125,6 +125,15 @@
 
 	if (msm_obj->pages) {
 		if (msm_obj->sgt) {
+			/* For non-cached buffers, ensure the new
+			 * pages are clean because display controller,
+			 * GPU, etc. are not coherent:
+			 */
+			if (msm_obj->flags & (MSM_BO_WC|MSM_BO_UNCACHED))
+				dma_unmap_sg(obj->dev->dev, msm_obj->sgt->sgl,
+					     msm_obj->sgt->nents,
+					     DMA_BIDIRECTIONAL);
+
 			sg_free_table(msm_obj->sgt);
 			kfree(msm_obj->sgt);
 		}
@@ -799,11 +808,7 @@
 		break;
 	}
 
-<<<<<<< HEAD
-	seq_printf(m, "%08x: %c %2d (%2d) %08llx %p %zu%s\n",
-=======
 	seq_printf(m, "%08x: %c %2d (%2d) %08llx %pK %zu%s\n",
->>>>>>> ae6c134c
 
 			msm_obj->flags, is_active(msm_obj) ? 'A' : 'I',
 			obj->name, obj->refcount.refcount.counter,
