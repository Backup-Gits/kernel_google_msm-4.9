/*
 * Copyright (c) 2017, The Linux Foundation. All rights reserved.
 *
 * This program is free software; you can redistribute it and/or modify
 * it under the terms of the GNU General Public License version 2 and
 * only version 2 as published by the Free Software Foundation.
 *
 * This program is distributed in the hope that it will be useful,
 * but WITHOUT ANY WARRANTY; without even the implied warranty of
 * MERCHANTABILITY or FITNESS FOR A PARTICULAR PURPOSE.  See the
 * GNU General Public License for more details.
 *
 */

#define pr_fmt(fmt)	"[drm-dp] %s: " fmt, __func__

#include <linux/module.h>
#include <linux/slab.h>
#include <linux/uaccess.h>
#include <linux/debugfs.h>
#include <linux/component.h>
#include <linux/of_irq.h>
#include <linux/hdcp_qseecom.h>

#include "msm_drv.h"
#include "dp_usbpd.h"
#include "dp_parser.h"
#include "dp_power.h"
#include "dp_catalog.h"
#include "dp_aux.h"
#include "dp_link.h"
#include "dp_panel.h"
#include "dp_ctrl.h"
#include "dp_audio.h"
#include "dp_display.h"
#include "sde_hdcp.h"
#include "dp_debug.h"

static struct dp_display *g_dp_display;
#define HPD_STRING_SIZE 30

struct dp_hdcp {
	void *data;
	struct sde_hdcp_ops *ops;

	void *hdcp1;
	void *hdcp2;

	int enc_lvl;

	bool auth_state;
	bool hdcp1_present;
	bool hdcp2_present;
	bool feature_enabled;
};

struct dp_display_private {
	char *name;
	int irq;

	/* state variables */
	bool core_initialized;
	bool power_on;
	bool hpd_irq_on;
	bool audio_supported;

	struct platform_device *pdev;
	struct dentry *root;
	struct completion notification_comp;

	struct dp_usbpd   *usbpd;
	struct dp_parser  *parser;
	struct dp_power   *power;
	struct dp_catalog *catalog;
	struct dp_aux     *aux;
	struct dp_link    *link;
	struct dp_panel   *panel;
	struct dp_ctrl    *ctrl;
	struct dp_audio   *audio;
	struct dp_debug   *debug;

	struct dp_hdcp hdcp;

	struct dp_usbpd_cb usbpd_cb;
	struct dp_display_mode mode;
	struct dp_display dp_display;

	struct workqueue_struct *hdcp_workqueue;
	struct delayed_work hdcp_cb_work;
	struct mutex hdcp_mutex;
	struct mutex session_lock;
	int hdcp_status;
};

static const struct of_device_id dp_dt_match[] = {
	{.compatible = "qcom,dp-display"},
	{}
};

static inline bool dp_display_is_hdcp_enabled(struct dp_display_private *dp)
{
	return dp->hdcp.feature_enabled &&
		(dp->hdcp.hdcp1_present || dp->hdcp.hdcp2_present) &&
		dp->hdcp.ops;
}

static irqreturn_t dp_display_irq(int irq, void *dev_id)
{
	struct dp_display_private *dp = dev_id;

	if (!dp) {
		pr_err("invalid data\n");
		return IRQ_NONE;
	}

	/* DP controller isr */
	dp->ctrl->isr(dp->ctrl);

	/* DP aux isr */
	dp->aux->isr(dp->aux);

	/* HDCP isr */
	if (dp_display_is_hdcp_enabled(dp) && dp->hdcp.ops->isr) {
		if (dp->hdcp.ops->isr(dp->hdcp.data))
			pr_err("dp_hdcp_isr failed\n");
	}

	return IRQ_HANDLED;
}

static void dp_display_hdcp_cb_work(struct work_struct *work)
{
	struct dp_display_private *dp;
	struct delayed_work *dw = to_delayed_work(work);
	struct sde_hdcp_ops *ops;
	int rc = 0;
	u32 hdcp_auth_state;

	dp = container_of(dw, struct dp_display_private, hdcp_cb_work);

	rc = dp->catalog->ctrl.read_hdcp_status(&dp->catalog->ctrl);
	if (rc >= 0) {
		hdcp_auth_state = (rc >> 20) & 0x3;
		pr_debug("hdcp auth state %d\n", hdcp_auth_state);
	}

	ops = dp->hdcp.ops;

	switch (dp->hdcp_status) {
	case HDCP_STATE_AUTHENTICATING:
		pr_debug("start authenticaton\n");

		if (dp->hdcp.ops && dp->hdcp.ops->authenticate)
			rc = dp->hdcp.ops->authenticate(dp->hdcp.data);

		break;
	case HDCP_STATE_AUTHENTICATED:
		pr_debug("hdcp authenticated\n");
		dp->hdcp.auth_state = true;
		break;
	case HDCP_STATE_AUTH_FAIL:
		dp->hdcp.auth_state = false;

		if (dp->power_on) {
			pr_debug("Reauthenticating\n");
			if (ops && ops->reauthenticate) {
				rc = ops->reauthenticate(dp->hdcp.data);
				if (rc)
					pr_err("reauth failed rc=%d\n", rc);
			}
		} else {
			pr_debug("not reauthenticating, cable disconnected\n");
		}

		break;
	default:
		break;
	}
}

static void dp_display_notify_hdcp_status_cb(void *ptr,
		enum sde_hdcp_states status)
{
	struct dp_display_private *dp = ptr;

	if (!dp) {
		pr_err("invalid input\n");
		return;
	}

	dp->hdcp_status = status;

	if (dp->dp_display.is_connected)
		queue_delayed_work(dp->hdcp_workqueue, &dp->hdcp_cb_work, HZ/4);
}

static int dp_display_create_hdcp_workqueue(struct dp_display_private *dp)
{
	dp->hdcp_workqueue = create_workqueue("sdm_dp_hdcp");
	if (IS_ERR_OR_NULL(dp->hdcp_workqueue)) {
		pr_err("Error creating hdcp_workqueue\n");
		return -EPERM;
	}

	INIT_DELAYED_WORK(&dp->hdcp_cb_work, dp_display_hdcp_cb_work);

	return 0;
}

static void dp_display_destroy_hdcp_workqueue(struct dp_display_private *dp)
{
	if (dp->hdcp_workqueue)
		destroy_workqueue(dp->hdcp_workqueue);
}

static void dp_display_update_hdcp_info(struct dp_display_private *dp)
{
	void *fd = NULL;
	struct sde_hdcp_ops *ops = NULL;

	if (!dp) {
		pr_err("invalid input\n");
		return;
	}

	if (!dp->hdcp.feature_enabled) {
		pr_debug("feature not enabled\n");
		return;
	}

	fd = dp->hdcp.hdcp2;
	if (fd)
		ops = sde_dp_hdcp2p2_start(fd);

	if (ops && ops->feature_supported)
		dp->hdcp.hdcp2_present = ops->feature_supported(fd);
	else
		dp->hdcp.hdcp2_present = false;

	pr_debug("hdcp2p2: %s\n",
			dp->hdcp.hdcp2_present ? "supported" : "not supported");

	if (!dp->hdcp.hdcp2_present) {
		dp->hdcp.hdcp1_present = hdcp1_check_if_supported_load_app();

		if (dp->hdcp.hdcp1_present) {
			fd = dp->hdcp.hdcp1;
			ops = sde_hdcp_1x_start(fd);
		}
	}

	pr_debug("hdcp1x: %s\n",
			dp->hdcp.hdcp1_present ? "supported" : "not supported");

	if (dp->hdcp.hdcp2_present || dp->hdcp.hdcp1_present) {
		dp->hdcp.data = fd;
		dp->hdcp.ops = ops;
	} else {
		dp->hdcp.data = NULL;
		dp->hdcp.ops = NULL;
	}
}

static void dp_display_deinitialize_hdcp(struct dp_display_private *dp)
{
	if (!dp) {
		pr_err("invalid input\n");
		return;
	}

	sde_dp_hdcp2p2_deinit(dp->hdcp.data);
	dp_display_destroy_hdcp_workqueue(dp);
	if (&dp->hdcp_mutex)
		mutex_destroy(&dp->hdcp_mutex);
}

static int dp_display_initialize_hdcp(struct dp_display_private *dp)
{
	struct sde_hdcp_init_data hdcp_init_data;
	struct resource *res;
	int rc = 0;

	if (!dp) {
		pr_err("invalid input\n");
		return -EINVAL;
	}

	mutex_init(&dp->hdcp_mutex);

	rc = dp_display_create_hdcp_workqueue(dp);
	if (rc) {
		pr_err("Failed to create HDCP workqueue\n");
		goto error;
	}

	res = platform_get_resource_byname(dp->pdev,
		IORESOURCE_MEM, "dp_ctrl");
	if (!res) {
		pr_err("Error getting dp ctrl resource\n");
		rc = -EINVAL;
		goto error;
	}

	hdcp_init_data.phy_addr      = res->start;
	hdcp_init_data.client_id     = HDCP_CLIENT_DP;
	hdcp_init_data.drm_aux       = dp->aux->drm_aux;
	hdcp_init_data.cb_data       = (void *)dp;
	hdcp_init_data.workq         = dp->hdcp_workqueue;
	hdcp_init_data.mutex         = &dp->hdcp_mutex;
	hdcp_init_data.sec_access    = true;
	hdcp_init_data.notify_status = dp_display_notify_hdcp_status_cb;
	hdcp_init_data.core_io       = &dp->parser->io.ctrl_io;
	hdcp_init_data.qfprom_io     = &dp->parser->io.qfprom_io;
	hdcp_init_data.hdcp_io       = &dp->parser->io.hdcp_io;
	hdcp_init_data.revision      = &dp->panel->link_info.revision;

	dp->hdcp.hdcp1 = sde_hdcp_1x_init(&hdcp_init_data);
	if (IS_ERR_OR_NULL(dp->hdcp.hdcp1)) {
		pr_err("Error initializing HDCP 1.x\n");
		rc = -EINVAL;
		goto error;
	}

	pr_debug("HDCP 1.3 initialized\n");

	dp->hdcp.hdcp2 = sde_dp_hdcp2p2_init(&hdcp_init_data);
	if (!IS_ERR_OR_NULL(dp->hdcp.hdcp2))
		pr_debug("HDCP 2.2 initialized\n");

	dp->hdcp.feature_enabled = true;

	return 0;
error:
	dp_display_deinitialize_hdcp(dp);
	return rc;
}

static int dp_display_bind(struct device *dev, struct device *master,
		void *data)
{
	int rc = 0;
	struct dp_display_private *dp;
	struct drm_device *drm;
	struct msm_drm_private *priv;
	struct platform_device *pdev = to_platform_device(dev);

	if (!dev || !pdev || !master) {
		pr_err("invalid param(s), dev %pK, pdev %pK, master %pK\n",
				dev, pdev, master);
		rc = -EINVAL;
		goto end;
	}

	drm = dev_get_drvdata(master);
	dp = platform_get_drvdata(pdev);
	if (!drm || !dp) {
		pr_err("invalid param(s), drm %pK, dp %pK\n",
				drm, dp);
		rc = -EINVAL;
		goto end;
	}

	dp->dp_display.drm_dev = drm;
	priv = drm->dev_private;

	rc = dp->aux->drm_aux_register(dp->aux);
	if (rc) {
		pr_err("DRM DP AUX register failed\n");
		goto end;
	}

	rc = dp->power->power_client_init(dp->power, &priv->phandle);
	if (rc) {
		pr_err("Power client create failed\n");
		goto end;
	}

	rc = dp_display_initialize_hdcp(dp);
	if (rc) {
		pr_err("HDCP initialization failed\n");
		goto end;
	}
end:
	return rc;
}

static void dp_display_unbind(struct device *dev, struct device *master,
		void *data)
{
	struct dp_display_private *dp;
	struct platform_device *pdev = to_platform_device(dev);

	if (!dev || !pdev) {
		pr_err("invalid param(s)\n");
		return;
	}

	dp = platform_get_drvdata(pdev);
	if (!dp) {
		pr_err("Invalid params\n");
		return;
	}

	(void)dp->power->power_client_deinit(dp->power);
	(void)dp->aux->drm_aux_deregister(dp->aux);
	dp_display_deinitialize_hdcp(dp);
}

static const struct component_ops dp_display_comp_ops = {
	.bind = dp_display_bind,
	.unbind = dp_display_unbind,
};

static bool dp_display_is_ds_bridge(struct dp_panel *panel)
{
	return (panel->dpcd[DP_DOWNSTREAMPORT_PRESENT] &
		DP_DWN_STRM_PORT_PRESENT);
}

static bool dp_display_is_sink_count_zero(struct dp_display_private *dp)
{
	return dp_display_is_ds_bridge(dp->panel) &&
		(dp->link->sink_count.count == 0);
}

static void dp_display_send_hpd_event(struct dp_display *dp_display)
{
	struct drm_device *dev = NULL;
	struct dp_display_private *dp;
	struct drm_connector *connector;
	char name[HPD_STRING_SIZE], status[HPD_STRING_SIZE],
		bpp[HPD_STRING_SIZE], pattern[HPD_STRING_SIZE];
	char *envp[5];

	if (!dp_display) {
		pr_err("invalid input\n");
		return;
	}

	dp = container_of(dp_display, struct dp_display_private, dp_display);
	if (!dp) {
		pr_err("invalid params\n");
		return;
	}
	connector = dp->dp_display.connector;
	dev = dp_display->connector->dev;

	connector->status = connector->funcs->detect(connector, false);
	pr_debug("[%s] status updated to %s\n",
			      connector->name,
			      drm_get_connector_status_name(connector->status));
	snprintf(name, HPD_STRING_SIZE, "name=%s", connector->name);
	snprintf(status, HPD_STRING_SIZE, "status=%s",
		drm_get_connector_status_name(connector->status));
	snprintf(bpp, HPD_STRING_SIZE, "bpp=%d",
		dp_link_bit_depth_to_bpp(
		dp->link->test_video.test_bit_depth));
	snprintf(pattern, HPD_STRING_SIZE, "pattern=%d",
		dp->link->test_video.test_video_pattern);

	pr_debug("generating hotplug event [%s]:[%s] [%s] [%s]\n",
		name, status, bpp, pattern);
	envp[0] = name;
	envp[1] = status;
	envp[2] = bpp;
	envp[3] = pattern;
	envp[4] = NULL;
	kobject_uevent_env(&dev->primary->kdev->kobj, KOBJ_CHANGE,
			envp);
}

static int dp_display_send_hpd_notification(struct dp_display_private *dp,
		bool hpd)
{
	if ((hpd && dp->dp_display.is_connected) ||
			(!hpd && !dp->dp_display.is_connected)) {
		pr_info("HPD already %s\n", (hpd ? "on" : "off"));
		return 0;
	}

	/* reset video pattern flag on disconnect */
	if (!hpd)
		dp->panel->video_test = false;

	dp->dp_display.is_connected = hpd;
	reinit_completion(&dp->notification_comp);
	dp_display_send_hpd_event(&dp->dp_display);

	if (!wait_for_completion_timeout(&dp->notification_comp, HZ * 5)) {
		pr_warn("%s timeout\n", hpd ? "connect" : "disconnect");
		/* cancel any pending request */
		dp->ctrl->abort(dp->ctrl);
		return -EINVAL;
	}

	return 0;
}

static int dp_display_process_hpd_high(struct dp_display_private *dp)
{
	int rc = 0;
	struct edid *edid;

	dp->aux->init(dp->aux, dp->parser->aux_cfg);

	if (dp->link->psm_enabled)
		goto notify;

	rc = dp->panel->read_sink_caps(dp->panel, dp->dp_display.connector);
	if (rc)
		goto notify;

	dp->link->process_request(dp->link);

	if (dp_display_is_sink_count_zero(dp)) {
		pr_debug("no downstream devices connected\n");
		rc = -EINVAL;
		goto end;
	}

	edid = dp->panel->edid_ctrl->edid;

	dp->audio_supported = drm_detect_monitor_audio(edid);

	dp->panel->handle_sink_request(dp->panel);

	dp->dp_display.max_pclk_khz = dp->parser->max_pclk_khz;
notify:
	dp_display_send_hpd_notification(dp, true);

end:
	return rc;
}

static void dp_display_host_init(struct dp_display_private *dp)
{
	bool flip = false;

	if (dp->core_initialized) {
		pr_debug("DP core already initialized\n");
		return;
	}

	if (dp->usbpd->orientation == ORIENTATION_CC2)
		flip = true;

	dp->power->init(dp->power, flip);
	dp->ctrl->init(dp->ctrl, flip);
	enable_irq(dp->irq);
	dp->core_initialized = true;
}

static void dp_display_host_deinit(struct dp_display_private *dp)
{
	if (!dp->core_initialized) {
		pr_debug("DP core already off\n");
		return;
	}

	dp->ctrl->deinit(dp->ctrl);
	dp->power->deinit(dp->power);
	disable_irq(dp->irq);
	dp->core_initialized = false;
}

static void dp_display_process_hpd_low(struct dp_display_private *dp)
{
	/* cancel any pending request */
	dp->ctrl->abort(dp->ctrl);

	if (dp_display_is_hdcp_enabled(dp) && dp->hdcp.ops->off) {
		cancel_delayed_work_sync(&dp->hdcp_cb_work);
		dp->hdcp.ops->off(dp->hdcp.data);
	}

	if (dp->audio_supported)
		dp->audio->off(dp->audio);

	dp_display_send_hpd_notification(dp, false);

	dp->aux->deinit(dp->aux);
}

static int dp_display_usbpd_configure_cb(struct device *dev)
{
	int rc = 0;
	struct dp_display_private *dp;

	if (!dev) {
		pr_err("invalid dev\n");
		rc = -EINVAL;
		goto end;
	}

	dp = dev_get_drvdata(dev);
	if (!dp) {
		pr_err("no driver data found\n");
		rc = -ENODEV;
		goto end;
	}

	dp_display_host_init(dp);

	if (dp->usbpd->hpd_high)
		dp_display_process_hpd_high(dp);
end:
	return rc;
}

static void dp_display_clean(struct dp_display_private *dp)
{
	if (dp_display_is_hdcp_enabled(dp)) {
		dp->hdcp_status = HDCP_STATE_INACTIVE;

		cancel_delayed_work_sync(&dp->hdcp_cb_work);
		if (dp->hdcp.ops->off)
			dp->hdcp.ops->off(dp->hdcp.data);
	}

	dp->ctrl->push_idle(dp->ctrl);
	dp->ctrl->off(dp->ctrl);
	dp->power_on = false;
}

static int dp_display_usbpd_disconnect_cb(struct device *dev)
{
	int rc = 0;
	struct dp_display_private *dp;

	if (!dev) {
		pr_err("invalid dev\n");
		rc = -EINVAL;
		goto end;
	}

	dp = dev_get_drvdata(dev);
	if (!dp) {
		pr_err("no driver data found\n");
		rc = -ENODEV;
		goto end;
	}

	/* cancel any pending request */
	dp->ctrl->abort(dp->ctrl);

	if (dp->audio_supported)
		dp->audio->off(dp->audio);

	rc = dp_display_send_hpd_notification(dp, false);

	mutex_lock(&dp->session_lock);

	/* if cable is disconnected, reset psm_enabled flag */
	if (!dp->usbpd->alt_mode_cfg_done)
		dp->link->psm_enabled = false;

	if ((rc < 0) && dp->power_on)
		dp_display_clean(dp);

	dp_display_host_deinit(dp);

	mutex_unlock(&dp->session_lock);
end:
	return rc;
}

static void dp_display_handle_video_request(struct dp_display_private *dp)
{
	if (dp->link->sink_request & DP_TEST_LINK_VIDEO_PATTERN) {
		/* force disconnect followed by connect */
		dp->usbpd->connect(dp->usbpd, false);
		dp->panel->video_test = true;
		dp->usbpd->connect(dp->usbpd, true);
		dp->link->send_test_response(dp->link);
	}
}

static int dp_display_handle_hpd_irq(struct dp_display_private *dp)
{
	if (dp->link->sink_request & DS_PORT_STATUS_CHANGED) {
		dp_display_send_hpd_notification(dp, false);

		if (dp_display_is_sink_count_zero(dp)) {
			pr_debug("sink count is zero, nothing to do\n");
			return 0;
		}

		return dp_display_process_hpd_high(dp);
	}

	dp->ctrl->handle_sink_request(dp->ctrl);

	dp_display_handle_video_request(dp);

	return 0;
}

static int dp_display_usbpd_attention_cb(struct device *dev)
{
	int rc = 0;
	struct dp_display_private *dp;

	if (!dev) {
		pr_err("invalid dev\n");
		return -EINVAL;
	}

	dp = dev_get_drvdata(dev);
	if (!dp) {
		pr_err("no driver data found\n");
		return -ENODEV;
	}

	if (dp->usbpd->hpd_irq) {
		dp->hpd_irq_on = true;

		if (dp_display_is_hdcp_enabled(dp) && dp->hdcp.ops->cp_irq) {
			if (!dp->hdcp.ops->cp_irq(dp->hdcp.data))
				goto end;
		}

		rc = dp->link->process_request(dp->link);
		/* check for any test request issued by sink */
		if (!rc)
			dp_display_handle_hpd_irq(dp);

		dp->hpd_irq_on = false;
		goto end;
	}

	if (!dp->usbpd->hpd_high) {
		dp_display_process_hpd_low(dp);
		goto end;
	}

	if (dp->usbpd->alt_mode_cfg_done)
		dp_display_process_hpd_high(dp);
end:
	return rc;
}

static void dp_display_deinit_sub_modules(struct dp_display_private *dp)
{
	dp_audio_put(dp->audio);
	dp_ctrl_put(dp->ctrl);
	dp_link_put(dp->link);
	dp_panel_put(dp->panel);
	dp_aux_put(dp->aux);
	dp_power_put(dp->power);
	dp_catalog_put(dp->catalog);
	dp_parser_put(dp->parser);
	dp_usbpd_put(dp->usbpd);
	mutex_destroy(&dp->session_lock);
	dp_debug_put(dp->debug);
}

static int dp_init_sub_modules(struct dp_display_private *dp)
{
	int rc = 0;
	struct device *dev = &dp->pdev->dev;
	struct dp_usbpd_cb *cb = &dp->usbpd_cb;
	struct dp_ctrl_in ctrl_in = {
		.dev = dev,
	};
	struct dp_panel_in panel_in = {
		.dev = dev,
	};

	cb->configure  = dp_display_usbpd_configure_cb;
	cb->disconnect = dp_display_usbpd_disconnect_cb;
	cb->attention  = dp_display_usbpd_attention_cb;

	dp->usbpd = dp_usbpd_get(dev, cb);
	if (IS_ERR(dp->usbpd)) {
		rc = PTR_ERR(dp->usbpd);
		pr_err("failed to initialize usbpd, rc = %d\n", rc);
		dp->usbpd = NULL;
		goto error;
	}

	mutex_init(&dp->session_lock);

	dp->parser = dp_parser_get(dp->pdev);
	if (IS_ERR(dp->parser)) {
		rc = PTR_ERR(dp->parser);
		pr_err("failed to initialize parser, rc = %d\n", rc);
		dp->parser = NULL;
		goto error_parser;
	}

	rc = dp->parser->parse(dp->parser);
	if (rc) {
		pr_err("device tree parsing failed\n");
		goto error_catalog;
	}

	dp->catalog = dp_catalog_get(dev, &dp->parser->io);
	if (IS_ERR(dp->catalog)) {
		rc = PTR_ERR(dp->catalog);
		pr_err("failed to initialize catalog, rc = %d\n", rc);
		dp->catalog = NULL;
		goto error_catalog;
	}

	dp->power = dp_power_get(dp->parser);
	if (IS_ERR(dp->power)) {
		rc = PTR_ERR(dp->power);
		pr_err("failed to initialize power, rc = %d\n", rc);
		dp->power = NULL;
		goto error_power;
	}

	dp->aux = dp_aux_get(dev, &dp->catalog->aux, dp->parser->aux_cfg);
	if (IS_ERR(dp->aux)) {
		rc = PTR_ERR(dp->aux);
		pr_err("failed to initialize aux, rc = %d\n", rc);
		dp->aux = NULL;
		goto error_aux;
	}

	dp->link = dp_link_get(dev, dp->aux);
	if (IS_ERR(dp->link)) {
		rc = PTR_ERR(dp->link);
		pr_err("failed to initialize link, rc = %d\n", rc);
		dp->link = NULL;
		goto error_link;
	}

	panel_in.aux = dp->aux;
	panel_in.catalog = &dp->catalog->panel;
	panel_in.link = dp->link;

	dp->panel = dp_panel_get(&panel_in);
	if (IS_ERR(dp->panel)) {
		rc = PTR_ERR(dp->panel);
		pr_err("failed to initialize panel, rc = %d\n", rc);
		dp->panel = NULL;
		goto error_panel;
	}

	ctrl_in.link = dp->link;
	ctrl_in.panel = dp->panel;
	ctrl_in.aux = dp->aux;
	ctrl_in.power = dp->power;
	ctrl_in.catalog = &dp->catalog->ctrl;
	ctrl_in.parser = dp->parser;

	dp->ctrl = dp_ctrl_get(&ctrl_in);
	if (IS_ERR(dp->ctrl)) {
		rc = PTR_ERR(dp->ctrl);
		pr_err("failed to initialize ctrl, rc = %d\n", rc);
		dp->ctrl = NULL;
		goto error_ctrl;
	}

	dp->audio = dp_audio_get(dp->pdev, dp->panel, &dp->catalog->audio);
	if (IS_ERR(dp->audio)) {
		rc = PTR_ERR(dp->audio);
		pr_err("failed to initialize audio, rc = %d\n", rc);
		dp->audio = NULL;
		goto error_audio;
	}

	dp->debug = dp_debug_get(dev, dp->panel, dp->usbpd,
				dp->link, &dp->dp_display.connector);
	if (IS_ERR(dp->debug)) {
		rc = PTR_ERR(dp->debug);
		pr_err("failed to initialize debug, rc = %d\n", rc);
		dp->debug = NULL;
		goto error_debug;
	}

	return rc;
error_debug:
	dp_audio_put(dp->audio);
error_audio:
	dp_ctrl_put(dp->ctrl);
error_ctrl:
	dp_panel_put(dp->panel);
error_panel:
	dp_link_put(dp->link);
error_link:
	dp_aux_put(dp->aux);
error_aux:
	dp_power_put(dp->power);
error_power:
	dp_catalog_put(dp->catalog);
error_catalog:
	dp_parser_put(dp->parser);
error_parser:
	dp_usbpd_put(dp->usbpd);
	mutex_destroy(&dp->session_lock);
error:
	return rc;
}

static int dp_display_set_mode(struct dp_display *dp_display,
		struct dp_display_mode *mode)
{
	const u32 num_components = 3, default_bpp = 24;
	struct dp_display_private *dp;

	if (!dp_display) {
		pr_err("invalid input\n");
		return -EINVAL;
	}
	dp = container_of(dp_display, struct dp_display_private, dp_display);

	mutex_lock(&dp->session_lock);
	mode->timing.bpp =
		dp_display->connector->display_info.bpc * num_components;
	if (!mode->timing.bpp)
		mode->timing.bpp = default_bpp;

	mode->timing.bpp = dp->panel->get_mode_bpp(dp->panel,
			mode->timing.bpp, mode->timing.pixel_clk_khz);

	dp->panel->pinfo = mode->timing;
	dp->panel->init(dp->panel);
	mutex_unlock(&dp->session_lock);

	return 0;
}

static int dp_display_prepare(struct dp_display *dp)
{
	return 0;
}

static int dp_display_enable(struct dp_display *dp_display)
{
	int rc = 0;
	struct dp_display_private *dp;

	if (!dp_display) {
		pr_err("invalid input\n");
		return -EINVAL;
	}

	dp = container_of(dp_display, struct dp_display_private, dp_display);

	mutex_lock(&dp->session_lock);

	if (dp->power_on) {
		pr_debug("Link already setup, return\n");
		goto end;
	}

	rc = dp->ctrl->on(dp->ctrl);
	if (!rc)
		dp->power_on = true;
end:
	mutex_unlock(&dp->session_lock);
	return rc;
}

static int dp_display_post_enable(struct dp_display *dp_display)
{
	struct dp_display_private *dp;

	if (!dp_display) {
		pr_err("invalid input\n");
		return -EINVAL;
	}

	dp = container_of(dp_display, struct dp_display_private, dp_display);

	mutex_lock(&dp->session_lock);

	if (!dp->power_on) {
		pr_debug("Link not setup, return\n");
		goto end;
	}

	if (dp->audio_supported) {
		dp->audio->bw_code = dp->link->link_params.bw_code;
		dp->audio->lane_count = dp->link->link_params.lane_count;
		dp->audio->on(dp->audio);
	}

	complete_all(&dp->notification_comp);

	dp_display_update_hdcp_info(dp);

	if (dp_display_is_hdcp_enabled(dp)) {
		cancel_delayed_work_sync(&dp->hdcp_cb_work);

		dp->hdcp_status = HDCP_STATE_AUTHENTICATING;
		queue_delayed_work(dp->hdcp_workqueue,
				&dp->hdcp_cb_work, HZ / 2);
	}

end:
	mutex_unlock(&dp->session_lock);
	return 0;
}

static int dp_display_pre_disable(struct dp_display *dp_display)
{
	struct dp_display_private *dp;

	if (!dp_display) {
		pr_err("invalid input\n");
		return -EINVAL;
	}

	dp = container_of(dp_display, struct dp_display_private, dp_display);

	mutex_lock(&dp->session_lock);

	if (!dp->power_on) {
		pr_debug("Link already powered off, return\n");
		goto end;
	}

	if (dp_display_is_hdcp_enabled(dp)) {
		dp->hdcp_status = HDCP_STATE_INACTIVE;

		cancel_delayed_work_sync(&dp->hdcp_cb_work);
		if (dp->hdcp.ops->off)
			dp->hdcp.ops->off(dp->hdcp.data);
	}

	if (dp->usbpd->alt_mode_cfg_done && (dp->usbpd->hpd_high ||
		dp->usbpd->forced_disconnect))
		dp->link->psm_config(dp->link, &dp->panel->link_info, true);

	dp->ctrl->push_idle(dp->ctrl);

end:
	mutex_unlock(&dp->session_lock);
	return 0;
}

static int dp_display_disable(struct dp_display *dp_display)
{
	struct dp_display_private *dp;

	if (!dp_display) {
		pr_err("invalid input\n");
		return -EINVAL;
	}

	dp = container_of(dp_display, struct dp_display_private, dp_display);

	mutex_lock(&dp->session_lock);

	if (!dp->power_on || !dp->core_initialized) {
		pr_debug("Link already powered off, return\n");
		goto end;
	}

	dp->ctrl->off(dp->ctrl);
	dp->panel->deinit(dp->panel);

	dp->power_on = false;

end:
	complete_all(&dp->notification_comp);
	mutex_unlock(&dp->session_lock);
	return 0;
}

static int dp_request_irq(struct dp_display *dp_display)
{
	int rc = 0;
	struct dp_display_private *dp;

	if (!dp_display) {
		pr_err("invalid input\n");
		return -EINVAL;
	}

	dp = container_of(dp_display, struct dp_display_private, dp_display);

	dp->irq = irq_of_parse_and_map(dp->pdev->dev.of_node, 0);
	if (dp->irq < 0) {
		rc = dp->irq;
		pr_err("failed to get irq: %d\n", rc);
		return rc;
	}

	rc = devm_request_irq(&dp->pdev->dev, dp->irq, dp_display_irq,
		IRQF_TRIGGER_HIGH, "dp_display_isr", dp);
	if (rc < 0) {
		pr_err("failed to request IRQ%u: %d\n",
				dp->irq, rc);
		return rc;
	}
	disable_irq(dp->irq);

	return 0;
}

static struct dp_debug *dp_get_debug(struct dp_display *dp_display)
{
	struct dp_display_private *dp;

	if (!dp_display) {
		pr_err("invalid input\n");
		return ERR_PTR(-EINVAL);
	}

	dp = container_of(dp_display, struct dp_display_private, dp_display);

	return dp->debug;
}

static int dp_display_unprepare(struct dp_display *dp)
{
	return 0;
}

static int dp_display_validate_mode(struct dp_display *dp, u32 mode_pclk_khz)
<<<<<<< HEAD
=======
{
	const u32 num_components = 3, default_bpp = 24;
	struct dp_display_private *dp_display;
	struct drm_dp_link *link_info;
	u32 mode_rate_khz = 0, supported_rate_khz = 0, mode_bpp = 0;

	if (!dp || !mode_pclk_khz) {
		pr_err("invalid params\n");
		return -EINVAL;
	}

	dp_display = container_of(dp, struct dp_display_private, dp_display);
	link_info = &dp_display->panel->link_info;

	mode_bpp = dp->connector->display_info.bpc * num_components;
	if (!mode_bpp)
		mode_bpp = default_bpp;

	mode_bpp = dp_display->panel->get_mode_bpp(dp_display->panel,
			mode_bpp, mode_pclk_khz);

	mode_rate_khz = mode_pclk_khz * mode_bpp;
	supported_rate_khz = link_info->num_lanes * link_info->rate * 8;

	if (mode_rate_khz > supported_rate_khz)
		return MODE_BAD;

	return MODE_OK;
}

static int dp_display_get_modes(struct dp_display *dp,
	struct dp_display_mode *dp_mode)
>>>>>>> 6bf4cf1b
{
	const u32 num_components = 3, default_bpp = 24;
	struct dp_display_private *dp_display;
	struct drm_dp_link *link_info;
	u32 mode_rate_khz = 0, supported_rate_khz = 0, mode_bpp = 0;

	if (!dp || !mode_pclk_khz) {
		pr_err("invalid params\n");
		return -EINVAL;
	}

	dp_display = container_of(dp, struct dp_display_private, dp_display);
	link_info = &dp_display->panel->link_info;

	mode_bpp = dp->connector->display_info.bpc * num_components;
	if (!mode_bpp)
		mode_bpp = default_bpp;

<<<<<<< HEAD
	mode_bpp = dp_display->panel->get_mode_bpp(dp_display->panel,
			mode_bpp, mode_pclk_khz);

	mode_rate_khz = mode_pclk_khz * mode_bpp;
	supported_rate_khz = link_info->num_lanes * link_info->rate * 8;

	if (mode_rate_khz > supported_rate_khz)
		return MODE_BAD;

	return MODE_OK;
}

static int dp_display_get_modes(struct dp_display *dp,
	struct dp_display_mode *dp_mode)
{
	struct dp_display_private *dp_display;
	int ret = 0;
=======

static int dp_display_pre_kickoff(struct dp_display *dp_display,
			struct drm_msm_ext_hdr_metadata *hdr)
{
	struct dp_display_private *dp;
>>>>>>> 6bf4cf1b

	if (!dp_display) {
		pr_err("invalid input\n");
		return -EINVAL;
	}

	dp = container_of(dp_display, struct dp_display_private, dp_display);

<<<<<<< HEAD
	ret = dp_display->panel->get_modes(dp_display->panel,
		dp->connector, dp_mode);
	if (dp_mode->timing.pixel_clk_khz)
		dp->max_pclk_khz = dp_mode->timing.pixel_clk_khz;
	return ret;
=======
	return dp->panel->setup_hdr(dp->panel, hdr);
>>>>>>> 6bf4cf1b
}

static int dp_display_probe(struct platform_device *pdev)
{
	int rc = 0;
	struct dp_display_private *dp;

	if (!pdev || !pdev->dev.of_node) {
		pr_err("pdev not found\n");
		return -ENODEV;
	}

	dp = devm_kzalloc(&pdev->dev, sizeof(*dp), GFP_KERNEL);
	if (!dp)
		return -ENOMEM;

	init_completion(&dp->notification_comp);

	dp->pdev = pdev;
	dp->name = "drm_dp";

	rc = dp_init_sub_modules(dp);
	if (rc) {
		devm_kfree(&pdev->dev, dp);
		return -EPROBE_DEFER;
	}

	platform_set_drvdata(pdev, dp);

	g_dp_display = &dp->dp_display;

	g_dp_display->enable        = dp_display_enable;
	g_dp_display->post_enable   = dp_display_post_enable;
	g_dp_display->pre_disable   = dp_display_pre_disable;
	g_dp_display->disable       = dp_display_disable;
	g_dp_display->set_mode      = dp_display_set_mode;
	g_dp_display->validate_mode = dp_display_validate_mode;
	g_dp_display->get_modes     = dp_display_get_modes;
	g_dp_display->prepare       = dp_display_prepare;
	g_dp_display->unprepare     = dp_display_unprepare;
	g_dp_display->request_irq   = dp_request_irq;
	g_dp_display->get_debug     = dp_get_debug;
	g_dp_display->send_hpd_event    = dp_display_send_hpd_event;
<<<<<<< HEAD
=======
	g_dp_display->pre_kickoff   = dp_display_pre_kickoff;
>>>>>>> 6bf4cf1b

	rc = component_add(&pdev->dev, &dp_display_comp_ops);
	if (rc) {
		pr_err("component add failed, rc=%d\n", rc);
		dp_display_deinit_sub_modules(dp);
		devm_kfree(&pdev->dev, dp);
	}

	return rc;
}

int dp_display_get_displays(void **displays, int count)
{
	if (!displays) {
		pr_err("invalid data\n");
		return -EINVAL;
	}

	if (count != 1) {
		pr_err("invalid number of displays\n");
		return -EINVAL;
	}

	displays[0] = g_dp_display;
	return count;
}

int dp_display_get_num_of_displays(void)
{
	return 1;
}

static int dp_display_remove(struct platform_device *pdev)
{
	struct dp_display_private *dp;

	if (!pdev)
		return -EINVAL;

	dp = platform_get_drvdata(pdev);

	dp_display_deinit_sub_modules(dp);

	platform_set_drvdata(pdev, NULL);
	devm_kfree(&pdev->dev, dp);

	return 0;
}

static struct platform_driver dp_display_driver = {
	.probe  = dp_display_probe,
	.remove = dp_display_remove,
	.driver = {
		.name = "msm-dp-display",
		.of_match_table = dp_dt_match,
	},
};

static int __init dp_display_init(void)
{
	int ret;

	ret = platform_driver_register(&dp_display_driver);
	if (ret) {
		pr_err("driver register failed");
		return ret;
	}

	return ret;
}
module_init(dp_display_init);

static void __exit dp_display_cleanup(void)
{
	platform_driver_unregister(&dp_display_driver);
}
module_exit(dp_display_cleanup);
<|MERGE_RESOLUTION|>--- conflicted
+++ resolved
@@ -1112,8 +1112,6 @@
 }
 
 static int dp_display_validate_mode(struct dp_display *dp, u32 mode_pclk_khz)
-<<<<<<< HEAD
-=======
 {
 	const u32 num_components = 3, default_bpp = 24;
 	struct dp_display_private *dp_display;
@@ -1146,67 +1144,38 @@
 
 static int dp_display_get_modes(struct dp_display *dp,
 	struct dp_display_mode *dp_mode)
->>>>>>> 6bf4cf1b
-{
-	const u32 num_components = 3, default_bpp = 24;
-	struct dp_display_private *dp_display;
-	struct drm_dp_link *link_info;
-	u32 mode_rate_khz = 0, supported_rate_khz = 0, mode_bpp = 0;
-
-	if (!dp || !mode_pclk_khz) {
-		pr_err("invalid params\n");
-		return -EINVAL;
-	}
-
-	dp_display = container_of(dp, struct dp_display_private, dp_display);
-	link_info = &dp_display->panel->link_info;
-
-	mode_bpp = dp->connector->display_info.bpc * num_components;
-	if (!mode_bpp)
-		mode_bpp = default_bpp;
-
-<<<<<<< HEAD
-	mode_bpp = dp_display->panel->get_mode_bpp(dp_display->panel,
-			mode_bpp, mode_pclk_khz);
-
-	mode_rate_khz = mode_pclk_khz * mode_bpp;
-	supported_rate_khz = link_info->num_lanes * link_info->rate * 8;
-
-	if (mode_rate_khz > supported_rate_khz)
-		return MODE_BAD;
-
-	return MODE_OK;
-}
-
-static int dp_display_get_modes(struct dp_display *dp,
-	struct dp_display_mode *dp_mode)
 {
 	struct dp_display_private *dp_display;
 	int ret = 0;
-=======
-
-static int dp_display_pre_kickoff(struct dp_display *dp_display,
-			struct drm_msm_ext_hdr_metadata *hdr)
-{
-	struct dp_display_private *dp;
->>>>>>> 6bf4cf1b
-
-	if (!dp_display) {
-		pr_err("invalid input\n");
-		return -EINVAL;
-	}
-
-	dp = container_of(dp_display, struct dp_display_private, dp_display);
-
-<<<<<<< HEAD
+
+	if (!dp) {
+		pr_err("invalid params\n");
+		return 0;
+	}
+
+	dp_display = container_of(dp, struct dp_display_private, dp_display);
+
 	ret = dp_display->panel->get_modes(dp_display->panel,
 		dp->connector, dp_mode);
 	if (dp_mode->timing.pixel_clk_khz)
 		dp->max_pclk_khz = dp_mode->timing.pixel_clk_khz;
 	return ret;
-=======
+}
+
+
+static int dp_display_pre_kickoff(struct dp_display *dp_display,
+			struct drm_msm_ext_hdr_metadata *hdr)
+{
+	struct dp_display_private *dp;
+
+	if (!dp_display) {
+		pr_err("invalid input\n");
+		return -EINVAL;
+	}
+
+	dp = container_of(dp_display, struct dp_display_private, dp_display);
+
 	return dp->panel->setup_hdr(dp->panel, hdr);
->>>>>>> 6bf4cf1b
 }
 
 static int dp_display_probe(struct platform_device *pdev)
@@ -1250,10 +1219,7 @@
 	g_dp_display->request_irq   = dp_request_irq;
 	g_dp_display->get_debug     = dp_get_debug;
 	g_dp_display->send_hpd_event    = dp_display_send_hpd_event;
-<<<<<<< HEAD
-=======
 	g_dp_display->pre_kickoff   = dp_display_pre_kickoff;
->>>>>>> 6bf4cf1b
 
 	rc = component_add(&pdev->dev, &dp_display_comp_ops);
 	if (rc) {
