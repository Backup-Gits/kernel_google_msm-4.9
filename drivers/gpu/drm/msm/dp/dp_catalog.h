--- conflicted
+++ resolved
@@ -171,14 +171,9 @@
 	u32 display_hctl;
 
 	int (*timing_cfg)(struct dp_catalog_panel *panel);
-<<<<<<< HEAD
-	void (*config_hdr)(struct dp_catalog_panel *panel);
-	void (*tpg_config)(struct dp_catalog_panel *panel, bool enable);
-=======
 	void (*config_hdr)(struct dp_catalog_panel *panel, bool en);
 	void (*tpg_config)(struct dp_catalog_panel *panel, bool enable);
 	void (*config_spd)(struct dp_catalog_panel *panel);
->>>>>>> 4ea03715
 };
 
 struct dp_catalog {
