--- conflicted
+++ resolved
@@ -1,8 +1,4 @@
-<<<<<<< HEAD
-/* Copyright (c) 2014-2017, The Linux Foundation. All rights reserved.
-=======
 /* Copyright (c) 2014-2019, The Linux Foundation. All rights reserved.
->>>>>>> 9030d016
  *
  * This program is free software; you can redistribute it and/or modify
  * it under the terms of the GNU General Public License version 2 and
