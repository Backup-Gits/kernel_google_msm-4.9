--- conflicted
+++ resolved
@@ -3747,11 +3747,8 @@
 	u32 reg;
 
 	evt = dwc->ev_buf;
-<<<<<<< HEAD
-=======
 	if (!evt)
 		return IRQ_NONE;
->>>>>>> a84f6fad
 
 	/*
 	 * With PCIe legacy interrupt, test shows that top-half irq handler can
@@ -3812,17 +3809,10 @@
 		ktime_us_delta(ktime_get(), start_time);
 	dwc->irq_event_count[dwc->irq_dbg_index] = temp_cnt / 4;
 	dwc->irq_dbg_index = (dwc->irq_dbg_index + 1) % MAX_INTR_STATS;
-<<<<<<< HEAD
 
 	if (ret == IRQ_WAKE_THREAD)
 		queue_work(dwc->dwc_wq, &dwc->bh_work);
 
-=======
-
-	if (ret == IRQ_WAKE_THREAD)
-		queue_work(dwc->dwc_wq, &dwc->bh_work);
-
->>>>>>> a84f6fad
 	return IRQ_HANDLED;
 }
 
