/*
 * Copyright (c) 2013, Sony Mobile Communications AB.
 * Copyright (c) 2013-2018, The Linux Foundation. All rights reserved.
 *
 * This program is free software; you can redistribute it and/or modify
 * it under the terms of the GNU General Public License version 2 and
 * only version 2 as published by the Free Software Foundation.
 *
 * This program is distributed in the hope that it will be useful,
 * but WITHOUT ANY WARRANTY; without even the implied warranty of
 * MERCHANTABILITY or FITNESS FOR A PARTICULAR PURPOSE.  See the
 * GNU General Public License for more details.
 */

#include <linux/delay.h>
#include <linux/err.h>
#include <linux/io.h>
#include <linux/irq.h>
#include <linux/module.h>
#include <linux/of.h>
#include <linux/of_irq.h>
#include <linux/platform_device.h>
#include <linux/pinctrl/machine.h>
#include <linux/pinctrl/pinctrl.h>
#include <linux/pinctrl/pinmux.h>
#include <linux/pinctrl/pinconf.h>
#include <linux/pinctrl/pinconf-generic.h>
#include <linux/of_irq.h>
#include <linux/slab.h>
#include <linux/gpio.h>
#include <linux/interrupt.h>
#include <linux/spinlock.h>
#include <linux/syscore_ops.h>
#include <linux/reboot.h>
#include <linux/pm.h>
#include <linux/log2.h>
#include <linux/irq.h>
<<<<<<< HEAD
=======
#include <soc/qcom/scm.h>
>>>>>>> ae6c134c
#include "../core.h"
#include "../pinconf.h"
#include "pinctrl-msm.h"
#include "../pinctrl-utils.h"

#define MAX_NR_GPIO 300
#define PS_HOLD_OFFSET 0x820

/**
 * struct msm_pinctrl - state for a pinctrl-msm device
 * @dev:            device handle.
 * @pctrl:          pinctrl handle.
 * @chip:           gpiochip handle.
 * @restart_nb:     restart notifier block.
 * @irq:            parent irq for the TLMM irq_chip.
 * @lock:           Spinlock to protect register resources as well
 *                  as msm_pinctrl data structures.
 * @enabled_irqs:   Bitmap of currently enabled irqs.
 * @dual_edge_irqs: Bitmap of irqs that need sw emulated dual edge
 *                  detection.
 * @soc;            Reference to soc_data of platform specific data.
 * @regs:           Base address for the TLMM register map.
 */
struct msm_pinctrl {
	struct device *dev;
	struct pinctrl_dev *pctrl;
	struct gpio_chip chip;
	struct notifier_block restart_nb;
	int irq;

	spinlock_t lock;

	DECLARE_BITMAP(dual_edge_irqs, MAX_NR_GPIO);
	DECLARE_BITMAP(enabled_irqs, MAX_NR_GPIO);

	const struct msm_pinctrl_soc_data *soc;
	void __iomem *regs;
	void __iomem *pdc_regs;
<<<<<<< HEAD
=======
	phys_addr_t spi_cfg_regs;
	phys_addr_t spi_cfg_end;
>>>>>>> ae6c134c
};

static struct msm_pinctrl *msm_pinctrl_data;

static int msm_get_groups_count(struct pinctrl_dev *pctldev)
{
	struct msm_pinctrl *pctrl = pinctrl_dev_get_drvdata(pctldev);

	return pctrl->soc->ngroups;
}

static const char *msm_get_group_name(struct pinctrl_dev *pctldev,
				      unsigned group)
{
	struct msm_pinctrl *pctrl = pinctrl_dev_get_drvdata(pctldev);

	return pctrl->soc->groups[group].name;
}

static int msm_get_group_pins(struct pinctrl_dev *pctldev,
			      unsigned group,
			      const unsigned **pins,
			      unsigned *num_pins)
{
	struct msm_pinctrl *pctrl = pinctrl_dev_get_drvdata(pctldev);

	*pins = pctrl->soc->groups[group].pins;
	*num_pins = pctrl->soc->groups[group].npins;
	return 0;
}

static const struct pinctrl_ops msm_pinctrl_ops = {
	.get_groups_count	= msm_get_groups_count,
	.get_group_name		= msm_get_group_name,
	.get_group_pins		= msm_get_group_pins,
	.dt_node_to_map		= pinconf_generic_dt_node_to_map_group,
	.dt_free_map		= pinctrl_utils_free_map,
};

static int msm_get_functions_count(struct pinctrl_dev *pctldev)
{
	struct msm_pinctrl *pctrl = pinctrl_dev_get_drvdata(pctldev);

	return pctrl->soc->nfunctions;
}

static const char *msm_get_function_name(struct pinctrl_dev *pctldev,
					 unsigned function)
{
	struct msm_pinctrl *pctrl = pinctrl_dev_get_drvdata(pctldev);

	return pctrl->soc->functions[function].name;
}

static int msm_get_function_groups(struct pinctrl_dev *pctldev,
				   unsigned function,
				   const char * const **groups,
				   unsigned * const num_groups)
{
	struct msm_pinctrl *pctrl = pinctrl_dev_get_drvdata(pctldev);

	*groups = pctrl->soc->functions[function].groups;
	*num_groups = pctrl->soc->functions[function].ngroups;
	return 0;
}

static int msm_pinmux_set_mux(struct pinctrl_dev *pctldev,
			      unsigned function,
			      unsigned group)
{
	struct msm_pinctrl *pctrl = pinctrl_dev_get_drvdata(pctldev);
	const struct msm_pingroup *g;
	unsigned long flags;
	u32 val, mask;
	int i;

	g = &pctrl->soc->groups[group];
	mask = GENMASK(g->mux_bit + order_base_2(g->nfuncs) - 1, g->mux_bit);

	for (i = 0; i < g->nfuncs; i++) {
		if (g->funcs[i] == function)
			break;
	}

	if (WARN_ON(i == g->nfuncs))
		return -EINVAL;

	spin_lock_irqsave(&pctrl->lock, flags);

	val = readl(pctrl->regs + g->ctl_reg);
	val &= ~mask;
	val |= i << g->mux_bit;
	writel(val, pctrl->regs + g->ctl_reg);

	spin_unlock_irqrestore(&pctrl->lock, flags);

	return 0;
}

static const struct pinmux_ops msm_pinmux_ops = {
	.get_functions_count	= msm_get_functions_count,
	.get_function_name	= msm_get_function_name,
	.get_function_groups	= msm_get_function_groups,
	.set_mux		= msm_pinmux_set_mux,
};

static int msm_config_reg(struct msm_pinctrl *pctrl,
			  const struct msm_pingroup *g,
			  unsigned param,
			  unsigned *mask,
			  unsigned *bit)
{
	switch (param) {
	case PIN_CONFIG_BIAS_DISABLE:
	case PIN_CONFIG_BIAS_PULL_DOWN:
	case PIN_CONFIG_BIAS_BUS_HOLD:
	case PIN_CONFIG_BIAS_PULL_UP:
		*bit = g->pull_bit;
		*mask = 3;
		break;
	case PIN_CONFIG_DRIVE_STRENGTH:
		*bit = g->drv_bit;
		*mask = 7;
		break;
	case PIN_CONFIG_OUTPUT:
	case PIN_CONFIG_INPUT_ENABLE:
		*bit = g->oe_bit;
		*mask = 1;
		break;
	default:
		return -ENOTSUPP;
	}

	return 0;
}

#define MSM_NO_PULL	0
#define MSM_PULL_DOWN	1
#define MSM_KEEPER	2
#define MSM_PULL_UP	3

static unsigned msm_regval_to_drive(u32 val)
{
	return (val + 1) * 2;
}

static int msm_config_group_get(struct pinctrl_dev *pctldev,
				unsigned int group,
				unsigned long *config)
{
	const struct msm_pingroup *g;
	struct msm_pinctrl *pctrl = pinctrl_dev_get_drvdata(pctldev);
	unsigned param = pinconf_to_config_param(*config);
	unsigned mask;
	unsigned arg;
	unsigned bit;
	int ret;
	u32 val;

	g = &pctrl->soc->groups[group];

	ret = msm_config_reg(pctrl, g, param, &mask, &bit);
	if (ret < 0)
		return ret;

	val = readl(pctrl->regs + g->ctl_reg);
	arg = (val >> bit) & mask;

	/* Convert register value to pinconf value */
	switch (param) {
	case PIN_CONFIG_BIAS_DISABLE:
		arg = arg == MSM_NO_PULL;
		break;
	case PIN_CONFIG_BIAS_PULL_DOWN:
		arg = arg == MSM_PULL_DOWN;
		break;
	case PIN_CONFIG_BIAS_BUS_HOLD:
		arg = arg == MSM_KEEPER;
		break;
	case PIN_CONFIG_BIAS_PULL_UP:
		arg = arg == MSM_PULL_UP;
		break;
	case PIN_CONFIG_DRIVE_STRENGTH:
		arg = msm_regval_to_drive(arg);
		break;
	case PIN_CONFIG_OUTPUT:
		/* Pin is not output */
		if (!arg)
			return -EINVAL;

		val = readl(pctrl->regs + g->io_reg);
		arg = !!(val & BIT(g->in_bit));
		break;
	case PIN_CONFIG_INPUT_ENABLE:
		/* Pin is output */
		if (arg)
			return -EINVAL;
		arg = 1;
		break;
	default:
		return -ENOTSUPP;
	}

	*config = pinconf_to_config_packed(param, arg);

	return 0;
}

static int msm_config_group_set(struct pinctrl_dev *pctldev,
				unsigned group,
				unsigned long *configs,
				unsigned num_configs)
{
	const struct msm_pingroup *g;
	struct msm_pinctrl *pctrl = pinctrl_dev_get_drvdata(pctldev);
	unsigned long flags;
	unsigned param;
	unsigned mask;
	unsigned arg;
	unsigned bit;
	int ret;
	u32 val;
	int i;

	g = &pctrl->soc->groups[group];

	for (i = 0; i < num_configs; i++) {
		param = pinconf_to_config_param(configs[i]);
		arg = pinconf_to_config_argument(configs[i]);

		ret = msm_config_reg(pctrl, g, param, &mask, &bit);
		if (ret < 0)
			return ret;

		/* Convert pinconf values to register values */
		switch (param) {
		case PIN_CONFIG_BIAS_DISABLE:
			arg = MSM_NO_PULL;
			break;
		case PIN_CONFIG_BIAS_PULL_DOWN:
			arg = MSM_PULL_DOWN;
			break;
		case PIN_CONFIG_BIAS_BUS_HOLD:
			arg = MSM_KEEPER;
			break;
		case PIN_CONFIG_BIAS_PULL_UP:
			arg = MSM_PULL_UP;
			break;
		case PIN_CONFIG_DRIVE_STRENGTH:
			/* Check for invalid values */
			if (arg > 16 || arg < 2 || (arg % 2) != 0)
				arg = -1;
			else
				arg = (arg / 2) - 1;
			break;
		case PIN_CONFIG_OUTPUT:
			/* set output value */
			spin_lock_irqsave(&pctrl->lock, flags);
			val = readl(pctrl->regs + g->io_reg);
			if (arg)
				val |= BIT(g->out_bit);
			else
				val &= ~BIT(g->out_bit);
			writel(val, pctrl->regs + g->io_reg);
			spin_unlock_irqrestore(&pctrl->lock, flags);

			/* enable output */
			arg = 1;
			break;
		case PIN_CONFIG_INPUT_ENABLE:
			/* disable output */
			arg = 0;
			break;
		default:
			dev_err(pctrl->dev, "Unsupported config parameter: %x\n",
				param);
			return -EINVAL;
		}

		/* Range-check user-supplied value */
		if (arg & ~mask) {
			dev_err(pctrl->dev, "config %x: %x is invalid\n", param, arg);
			return -EINVAL;
		}

		spin_lock_irqsave(&pctrl->lock, flags);
		val = readl(pctrl->regs + g->ctl_reg);
		val &= ~(mask << bit);
		val |= arg << bit;
		writel(val, pctrl->regs + g->ctl_reg);
		spin_unlock_irqrestore(&pctrl->lock, flags);
	}

	return 0;
}

static const struct pinconf_ops msm_pinconf_ops = {
	.is_generic		= true,
	.pin_config_group_get	= msm_config_group_get,
	.pin_config_group_set	= msm_config_group_set,
};

static struct pinctrl_desc msm_pinctrl_desc = {
	.pctlops = &msm_pinctrl_ops,
	.pmxops = &msm_pinmux_ops,
	.confops = &msm_pinconf_ops,
	.owner = THIS_MODULE,
};

static int msm_gpio_direction_input(struct gpio_chip *chip, unsigned offset)
{
	const struct msm_pingroup *g;
	struct msm_pinctrl *pctrl = gpiochip_get_data(chip);
	unsigned long flags;
	u32 val;

	g = &pctrl->soc->groups[offset];

	spin_lock_irqsave(&pctrl->lock, flags);

	val = readl(pctrl->regs + g->ctl_reg);
	val &= ~BIT(g->oe_bit);
	writel(val, pctrl->regs + g->ctl_reg);

	spin_unlock_irqrestore(&pctrl->lock, flags);

	return 0;
}

static int msm_gpio_direction_output(struct gpio_chip *chip, unsigned offset, int value)
{
	const struct msm_pingroup *g;
	struct msm_pinctrl *pctrl = gpiochip_get_data(chip);
	unsigned long flags;
	u32 val;

	g = &pctrl->soc->groups[offset];

	spin_lock_irqsave(&pctrl->lock, flags);

	val = readl(pctrl->regs + g->io_reg);
	if (value)
		val |= BIT(g->out_bit);
	else
		val &= ~BIT(g->out_bit);
	writel(val, pctrl->regs + g->io_reg);

	val = readl(pctrl->regs + g->ctl_reg);
	val |= BIT(g->oe_bit);
	writel(val, pctrl->regs + g->ctl_reg);

	spin_unlock_irqrestore(&pctrl->lock, flags);

	return 0;
}

static int msm_gpio_get(struct gpio_chip *chip, unsigned offset)
{
	const struct msm_pingroup *g;
	struct msm_pinctrl *pctrl = gpiochip_get_data(chip);
	u32 val;

	g = &pctrl->soc->groups[offset];

	val = readl(pctrl->regs + g->io_reg);
	return !!(val & BIT(g->in_bit));
}

static void msm_gpio_set(struct gpio_chip *chip, unsigned offset, int value)
{
	const struct msm_pingroup *g;
	struct msm_pinctrl *pctrl = gpiochip_get_data(chip);
	unsigned long flags;
	u32 val;

	g = &pctrl->soc->groups[offset];

	spin_lock_irqsave(&pctrl->lock, flags);

	val = readl(pctrl->regs + g->io_reg);
	if (value)
		val |= BIT(g->out_bit);
	else
		val &= ~BIT(g->out_bit);
	writel(val, pctrl->regs + g->io_reg);

	spin_unlock_irqrestore(&pctrl->lock, flags);
}

#ifdef CONFIG_DEBUG_FS
#include <linux/seq_file.h>

static void msm_gpio_dbg_show_one(struct seq_file *s,
				  struct pinctrl_dev *pctldev,
				  struct gpio_chip *chip,
				  unsigned offset,
				  unsigned gpio)
{
	const struct msm_pingroup *g;
	struct msm_pinctrl *pctrl = gpiochip_get_data(chip);
	unsigned func;
	int is_out;
	int drive;
	int pull;
	u32 ctl_reg;

	static const char * const pulls[] = {
		"no pull",
		"pull down",
		"keeper",
		"pull up"
	};

	g = &pctrl->soc->groups[offset];

	if (pctrl->pctrl->desc->pins[offset].no_read) {
		seq_printf(s, "%s not readable", g->name);
		return;
	}

	ctl_reg = readl(pctrl->regs + g->ctl_reg);

	is_out = !!(ctl_reg & BIT(g->oe_bit));
	func = (ctl_reg >> g->mux_bit) & 7;
	drive = (ctl_reg >> g->drv_bit) & 7;
	pull = (ctl_reg >> g->pull_bit) & 3;

	seq_printf(s, " %-8s: %-3s %d", g->name, is_out ? "out" : "in", func);
	seq_printf(s, " %dmA", msm_regval_to_drive(drive));
	seq_printf(s, " %s", pulls[pull]);
}

static void msm_gpio_dbg_show(struct seq_file *s, struct gpio_chip *chip)
{
	unsigned gpio = chip->base;
	unsigned i;

	for (i = 0; i < chip->ngpio; i++, gpio++) {
		msm_gpio_dbg_show_one(s, NULL, chip, i, gpio);
		seq_puts(s, "\n");
	}
}

#else
#define msm_gpio_dbg_show NULL
#endif

static struct gpio_chip msm_gpio_template = {
	.direction_input  = msm_gpio_direction_input,
	.direction_output = msm_gpio_direction_output,
	.get              = msm_gpio_get,
	.set              = msm_gpio_set,
	.request          = gpiochip_generic_request,
	.free             = gpiochip_generic_free,
	.dbg_show         = msm_gpio_dbg_show,
};

/* For dual-edge interrupts in software, since some hardware has no
 * such support:
 *
 * At appropriate moments, this function may be called to flip the polarity
 * settings of both-edge irq lines to try and catch the next edge.
 *
 * The attempt is considered successful if:
 * - the status bit goes high, indicating that an edge was caught, or
 * - the input value of the gpio doesn't change during the attempt.
 * If the value changes twice during the process, that would cause the first
 * test to fail but would force the second, as two opposite
 * transitions would cause a detection no matter the polarity setting.
 *
 * The do-loop tries to sledge-hammer closed the timing hole between
 * the initial value-read and the polarity-write - if the line value changes
 * during that window, an interrupt is lost, the new polarity setting is
 * incorrect, and the first success test will fail, causing a retry.
 *
 * Algorithm comes from Google's msmgpio driver.
 */
static void msm_gpio_update_dual_edge_pos(struct msm_pinctrl *pctrl,
					  const struct msm_pingroup *g,
					  struct irq_data *d)
{
	int loop_limit = 100;
	unsigned val, val2, intstat;
	unsigned pol;

	do {
		val = readl(pctrl->regs + g->io_reg) & BIT(g->in_bit);

		pol = readl(pctrl->regs + g->intr_cfg_reg);
		pol ^= BIT(g->intr_polarity_bit);
		writel(pol, pctrl->regs + g->intr_cfg_reg);

		val2 = readl(pctrl->regs + g->io_reg) & BIT(g->in_bit);
		intstat = readl(pctrl->regs + g->intr_status_reg);
		if (intstat || (val == val2))
			return;
	} while (loop_limit-- > 0);
	dev_err(pctrl->dev, "dual-edge irq failed to stabilize, %#08x != %#08x\n",
		val, val2);
}

static void msm_gpio_irq_mask(struct irq_data *d)
{
	struct gpio_chip *gc = irq_data_get_irq_chip_data(d);
	struct msm_pinctrl *pctrl = gpiochip_get_data(gc);
	const struct msm_pingroup *g;
	unsigned long flags;
	u32 val;

	g = &pctrl->soc->groups[d->hwirq];

	spin_lock_irqsave(&pctrl->lock, flags);

	val = readl(pctrl->regs + g->intr_cfg_reg);
	val &= ~BIT(g->intr_enable_bit);
	writel(val, pctrl->regs + g->intr_cfg_reg);

	clear_bit(d->hwirq, pctrl->enabled_irqs);

	spin_unlock_irqrestore(&pctrl->lock, flags);

	if (d->parent_data)
		irq_chip_mask_parent(d);
}

static void msm_gpio_irq_enable(struct irq_data *d)
{
	struct gpio_chip *gc = irq_data_get_irq_chip_data(d);
	struct msm_pinctrl *pctrl = gpiochip_get_data(gc);
	const struct msm_pingroup *g;
	unsigned long flags;
	u32 val;

	g = &pctrl->soc->groups[d->hwirq];

	spin_lock_irqsave(&pctrl->lock, flags);
	/* clear the interrupt status bit before unmask to avoid
	 * any erraneous interrupts that would have got latched
	 * when the intterupt is not in use.
	 */
	val = readl(pctrl->regs + g->intr_status_reg);
	val &= ~BIT(g->intr_status_bit);
	writel(val, pctrl->regs + g->intr_status_reg);

	val = readl(pctrl->regs + g->intr_cfg_reg);
	val |= BIT(g->intr_enable_bit);
	writel(val, pctrl->regs + g->intr_cfg_reg);

	set_bit(d->hwirq, pctrl->enabled_irqs);

	spin_unlock_irqrestore(&pctrl->lock, flags);

	if (d->parent_data)
		irq_chip_enable_parent(d);
}

static void msm_gpio_irq_unmask(struct irq_data *d)
{
	struct gpio_chip *gc = irq_data_get_irq_chip_data(d);
	struct msm_pinctrl *pctrl = gpiochip_get_data(gc);
	const struct msm_pingroup *g;
	unsigned long flags;
	u32 val;

	g = &pctrl->soc->groups[d->hwirq];

	spin_lock_irqsave(&pctrl->lock, flags);

	val = readl(pctrl->regs + g->intr_cfg_reg);
	val |= BIT(g->intr_enable_bit);
	writel(val, pctrl->regs + g->intr_cfg_reg);

	set_bit(d->hwirq, pctrl->enabled_irqs);

	spin_unlock_irqrestore(&pctrl->lock, flags);

	if (d->parent_data)
		irq_chip_unmask_parent(d);
}

static void msm_gpio_irq_ack(struct irq_data *d)
{
	struct gpio_chip *gc = irq_data_get_irq_chip_data(d);
	struct msm_pinctrl *pctrl = gpiochip_get_data(gc);
	const struct msm_pingroup *g;
	unsigned long flags;
	u32 val;

	g = &pctrl->soc->groups[d->hwirq];

	spin_lock_irqsave(&pctrl->lock, flags);

	val = readl(pctrl->regs + g->intr_status_reg);
	if (g->intr_ack_high)
		val |= BIT(g->intr_status_bit);
	else
		val &= ~BIT(g->intr_status_bit);
	writel(val, pctrl->regs + g->intr_status_reg);

	if (test_bit(d->hwirq, pctrl->dual_edge_irqs))
		msm_gpio_update_dual_edge_pos(pctrl, g, d);

	spin_unlock_irqrestore(&pctrl->lock, flags);
}

static int msm_gpio_irq_set_type(struct irq_data *d, unsigned int type)
{
	struct gpio_chip *gc = irq_data_get_irq_chip_data(d);
	struct msm_pinctrl *pctrl = gpiochip_get_data(gc);
	const struct msm_pingroup *g;
	unsigned long flags;
	u32 val;

	g = &pctrl->soc->groups[d->hwirq];

	spin_lock_irqsave(&pctrl->lock, flags);

	/*
	 * For hw without possibility of detecting both edges
	 */
	if (g->intr_detection_width == 1 && type == IRQ_TYPE_EDGE_BOTH)
		set_bit(d->hwirq, pctrl->dual_edge_irqs);
	else
		clear_bit(d->hwirq, pctrl->dual_edge_irqs);

	/* Route interrupts to application cpu */
	val = readl(pctrl->regs + g->intr_target_reg);
	val &= ~(7 << g->intr_target_bit);
	val |= g->intr_target_kpss_val << g->intr_target_bit;
	writel(val, pctrl->regs + g->intr_target_reg);

	/* Update configuration for gpio.
	 * RAW_STATUS_EN is left on for all gpio irqs. Due to the
	 * internal circuitry of TLMM, toggling the RAW_STATUS
	 * could cause the INTR_STATUS to be set for EDGE interrupts.
	 */
	val = readl(pctrl->regs + g->intr_cfg_reg);
	val |= BIT(g->intr_raw_status_bit);
	if (g->intr_detection_width == 2) {
		val &= ~(3 << g->intr_detection_bit);
		val &= ~(1 << g->intr_polarity_bit);
		switch (type) {
		case IRQ_TYPE_EDGE_RISING:
			val |= 1 << g->intr_detection_bit;
			val |= BIT(g->intr_polarity_bit);
			break;
		case IRQ_TYPE_EDGE_FALLING:
			val |= 2 << g->intr_detection_bit;
			val |= BIT(g->intr_polarity_bit);
			break;
		case IRQ_TYPE_EDGE_BOTH:
			val |= 3 << g->intr_detection_bit;
			val |= BIT(g->intr_polarity_bit);
			break;
		case IRQ_TYPE_LEVEL_LOW:
			break;
		case IRQ_TYPE_LEVEL_HIGH:
			val |= BIT(g->intr_polarity_bit);
			break;
		}
	} else if (g->intr_detection_width == 1) {
		val &= ~(1 << g->intr_detection_bit);
		val &= ~(1 << g->intr_polarity_bit);
		switch (type) {
		case IRQ_TYPE_EDGE_RISING:
			val |= BIT(g->intr_detection_bit);
			val |= BIT(g->intr_polarity_bit);
			break;
		case IRQ_TYPE_EDGE_FALLING:
			val |= BIT(g->intr_detection_bit);
			break;
		case IRQ_TYPE_EDGE_BOTH:
			val |= BIT(g->intr_detection_bit);
			val |= BIT(g->intr_polarity_bit);
			break;
		case IRQ_TYPE_LEVEL_LOW:
			break;
		case IRQ_TYPE_LEVEL_HIGH:
			val |= BIT(g->intr_polarity_bit);
			break;
		}
	} else {
		BUG();
	}
	writel(val, pctrl->regs + g->intr_cfg_reg);

	if (test_bit(d->hwirq, pctrl->dual_edge_irqs))
		msm_gpio_update_dual_edge_pos(pctrl, g, d);

	spin_unlock_irqrestore(&pctrl->lock, flags);

	if (d->parent_data)
		irq_chip_set_type_parent(d, type);

	if (type & (IRQ_TYPE_LEVEL_LOW | IRQ_TYPE_LEVEL_HIGH))
		irq_set_handler_locked(d, handle_level_irq);
	else if (type & (IRQ_TYPE_EDGE_FALLING | IRQ_TYPE_EDGE_RISING))
		irq_set_handler_locked(d, handle_edge_irq);

	return 0;
}

static int msm_gpio_irq_set_wake(struct irq_data *d, unsigned int on)
{
	struct gpio_chip *gc = irq_data_get_irq_chip_data(d);
	struct msm_pinctrl *pctrl = gpiochip_get_data(gc);
	unsigned long flags;

	spin_lock_irqsave(&pctrl->lock, flags);

	irq_set_irq_wake(pctrl->irq, on);

	spin_unlock_irqrestore(&pctrl->lock, flags);

	if (d->parent_data)
		irq_chip_set_wake_parent(d, on);

	return 0;
}

static int msm_gpiochip_irq_reqres(struct irq_data *d)
{
	struct gpio_chip *chip = irq_data_get_irq_chip_data(d);

	if (!try_module_get(chip->owner))
		return -ENODEV;

	if (gpiochip_lock_as_irq(chip, d->hwirq)) {
		pr_err("unable to lock HW IRQ %lu for IRQ\n", d->hwirq);
		module_put(chip->owner);
		return -EINVAL;
	}
	return 0;
}

static void msm_gpiochip_irq_relres(struct irq_data *d)
{
	struct gpio_chip *chip = irq_data_get_irq_chip_data(d);

	gpiochip_unlock_as_irq(chip, d->hwirq);
	module_put(chip->owner);
}

static struct irq_chip msm_gpio_irq_chip = {
	.name           = "msmgpio",
	.irq_enable     = msm_gpio_irq_enable,
	.irq_mask       = msm_gpio_irq_mask,
	.irq_unmask     = msm_gpio_irq_unmask,
	.irq_ack        = msm_gpio_irq_ack,
	.irq_set_type   = msm_gpio_irq_set_type,
	.irq_set_wake   = msm_gpio_irq_set_wake,
	.irq_request_resources    = msm_gpiochip_irq_reqres,
	.irq_release_resources	  = msm_gpiochip_irq_relres,
	.flags                    = IRQCHIP_MASK_ON_SUSPEND |
					IRQCHIP_SKIP_SET_WAKE,
<<<<<<< HEAD
};

static void msm_gpio_domain_set_info(struct irq_domain *d, unsigned int irq,
							irq_hw_number_t hwirq)
{
	struct gpio_chip *gc = d->host_data;

	irq_domain_set_info(d, irq, hwirq, gc->irqchip, d->host_data,
		gc->irq_handler, NULL, NULL);

	if (gc->can_sleep && !gc->irq_not_threaded)
		irq_set_nested_thread(irq, 1);

	irq_set_noprobe(irq);
}

static int msm_gpio_domain_translate(struct irq_domain *d,
	struct irq_fwspec *fwspec, unsigned long *hwirq, unsigned int *type)
{
	if (is_of_node(fwspec->fwnode)) {
		if (fwspec->param_count < 2)
			return -EINVAL;
		if (hwirq)
			*hwirq = fwspec->param[0];
		if (type)
			*type = fwspec->param[1] & IRQ_TYPE_SENSE_MASK;
		return 0;
	}

	return -EINVAL;
}

static int msm_gpio_domain_alloc(struct irq_domain *domain, unsigned int virq,
					unsigned int nr_irqs, void *arg)
{
	int ret = 0;
	irq_hw_number_t hwirq;
	struct irq_fwspec *fwspec = arg, parent_fwspec;

	ret = msm_gpio_domain_translate(domain, fwspec, &hwirq, NULL);
	if (ret)
		return ret;

	msm_gpio_domain_set_info(domain, virq, hwirq);

	parent_fwspec = *fwspec;
	parent_fwspec.fwnode = domain->parent->fwnode;
	return irq_domain_alloc_irqs_parent(domain, virq, nr_irqs,
						&parent_fwspec);
}

static const struct irq_domain_ops msm_gpio_domain_ops = {
	.translate	= msm_gpio_domain_translate,
	.alloc		= msm_gpio_domain_alloc,
	.free		= irq_domain_free_irqs_top,
};

=======
};

static void msm_gpio_domain_set_info(struct irq_domain *d, unsigned int irq,
							irq_hw_number_t hwirq)
{
	struct gpio_chip *gc = d->host_data;

	irq_domain_set_info(d, irq, hwirq, gc->irqchip, d->host_data,
		gc->irq_handler, NULL, NULL);

	if (gc->can_sleep && !gc->irq_not_threaded)
		irq_set_nested_thread(irq, 1);

	irq_set_noprobe(irq);
}

static int msm_gpio_domain_translate(struct irq_domain *d,
	struct irq_fwspec *fwspec, unsigned long *hwirq, unsigned int *type)
{
	if (is_of_node(fwspec->fwnode)) {
		if (fwspec->param_count < 2)
			return -EINVAL;
		if (hwirq)
			*hwirq = fwspec->param[0];
		if (type)
			*type = fwspec->param[1] & IRQ_TYPE_SENSE_MASK;
		return 0;
	}

	return -EINVAL;
}

static int msm_gpio_domain_alloc(struct irq_domain *domain, unsigned int virq,
					unsigned int nr_irqs, void *arg)
{
	int ret = 0;
	irq_hw_number_t hwirq;
	struct irq_fwspec *fwspec = arg, parent_fwspec;

	ret = msm_gpio_domain_translate(domain, fwspec, &hwirq, NULL);
	if (ret)
		return ret;

	msm_gpio_domain_set_info(domain, virq, hwirq);

	parent_fwspec = *fwspec;
	parent_fwspec.fwnode = domain->parent->fwnode;
	return irq_domain_alloc_irqs_parent(domain, virq, nr_irqs,
						&parent_fwspec);
}

static const struct irq_domain_ops msm_gpio_domain_ops = {
	.translate	= msm_gpio_domain_translate,
	.alloc		= msm_gpio_domain_alloc,
	.free		= irq_domain_free_irqs_top,
};

>>>>>>> ae6c134c
static struct irq_chip msm_dirconn_irq_chip;

static bool msm_gpio_dirconn_handler(struct irq_desc *desc)
{
	int res;
	struct irq_data *irqd = irq_desc_get_handler_data(desc);
	struct irq_chip *chip = irq_desc_get_chip(desc);

	chained_irq_enter(chip, desc);
	res = generic_handle_irq(irqd->irq);
	chained_irq_exit(chip, desc);
	return res == 1;
}

static void setup_pdc_gpio(struct irq_domain *domain,
			unsigned int parent_irq, unsigned int gpio)
{
	int irq;

	if (gpio != 0) {
		irq = irq_find_mapping(domain, gpio);
		irq_set_parent(irq, parent_irq);
		irq_set_chip(irq, &msm_dirconn_irq_chip);
		irq_set_handler_data(parent_irq, irq_get_irq_data(irq));
	}

	__irq_set_handler(parent_irq, msm_gpio_dirconn_handler, false, NULL);
}

static void request_dc_interrupt(struct irq_domain *domain,
			struct irq_domain *parent, irq_hw_number_t hwirq,
			unsigned int gpio)
{
	struct irq_fwspec fwspec;
	unsigned int parent_irq;

	fwspec.fwnode = parent->fwnode;
	fwspec.param[0] = 0; /* SPI */
	fwspec.param[1] = hwirq;
	fwspec.param[2] = IRQ_TYPE_NONE;
	fwspec.param_count = 3;

	parent_irq = irq_create_fwspec_mapping(&fwspec);

	setup_pdc_gpio(domain, parent_irq, gpio);
}

/**
 * gpio_muxed_to_pdc: Mux the GPIO to a PDC IRQ
 *
 * @pdc_domain: the PDC's domain
 * @d: the GPIO's IRQ data
 *
 * Find a free PDC port for the GPIO and map the GPIO's mux information to the
 * PDC registers; so the GPIO can be used a wakeup source.
 */
static void gpio_muxed_to_pdc(struct irq_domain *pdc_domain, struct irq_data *d)
{
	int i, j;
	unsigned int mux;
	struct irq_desc *desc = irq_data_to_desc(d);
	struct irq_data *parent_data = irq_get_irq_data(desc->parent_irq);
	struct gpio_chip *gc = irq_data_get_irq_chip_data(d);
	unsigned int gpio = d->hwirq;
	struct msm_pinctrl *pctrl;
	unsigned int irq;

	if (!gc || !parent_data)
		return;

	pctrl = gpiochip_get_data(gc);

	for (i = 0; i < pctrl->soc->n_gpio_mux_in; i++) {
		if (gpio != pctrl->soc->gpio_mux_in[i].gpio)
			continue;
		mux = pctrl->soc->gpio_mux_in[i].mux;
		for (j = 0; j < pctrl->soc->n_pdc_mux_out; j++) {
			struct msm_pdc_mux_output *pdc_out =
						&pctrl->soc->pdc_mux_out[j];

			if (pdc_out->mux == mux)
				break;
			if (pdc_out->mux)
				continue;
			pdc_out->mux = gpio;
			irq = irq_find_mapping(pdc_domain, pdc_out->hwirq + 32);
			/* setup the IRQ parent for the GPIO */
			setup_pdc_gpio(pctrl->chip.irqdomain, irq, gpio);
			/* program pdc select grp register */
			writel_relaxed((mux & 0x3F), pctrl->pdc_regs +
				(0x14 * j));
			break;
		}
		/* We have no more PDC port available */
		WARN_ON(j == pctrl->soc->n_pdc_mux_out);
	}
}

static bool is_gpio_dual_edge(struct irq_data *d, irq_hw_number_t *dir_conn_irq)
{
	struct irq_desc *desc = irq_data_to_desc(d);
	struct irq_data *parent_data = irq_get_irq_data(desc->parent_irq);
	struct gpio_chip *gc = irq_data_get_irq_chip_data(d);
	struct msm_pinctrl *pctrl = gpiochip_get_data(gc);
	int i;

	if (!parent_data)
		return false;

	for (i = 0; i < pctrl->soc->n_dir_conns; i++) {
		const struct msm_dir_conn *dir_conn = &pctrl->soc->dir_conn[i];

		if (dir_conn->gpio == d->hwirq && (dir_conn->hwirq + 32)
				!= parent_data->hwirq) {
			*dir_conn_irq = dir_conn->hwirq + 32;
			return true;
		}
	}

	for (i = 0; i < pctrl->soc->n_pdc_mux_out; i++) {
		struct msm_pdc_mux_output *dir_conn =
					&pctrl->soc->pdc_mux_out[i];

		if (dir_conn->mux == d->hwirq && (dir_conn->hwirq + 32)
				!= parent_data->hwirq) {
			*dir_conn_irq = dir_conn->hwirq + 32;
			return true;
		}
	}
	return false;
}

static void msm_dirconn_irq_mask(struct irq_data *d)
{
	struct irq_desc *desc = irq_data_to_desc(d);
	struct irq_data *parent_data = irq_get_irq_data(desc->parent_irq);
	irq_hw_number_t dir_conn_irq = 0;

	if (!parent_data)
		return;

	if (is_gpio_dual_edge(d, &dir_conn_irq)) {
		struct irq_data *dir_conn_data =
			irq_get_irq_data(irq_find_mapping(parent_data->domain,
						dir_conn_irq));

		if (!dir_conn_data)
			return;
		if (dir_conn_data->chip->irq_mask)
			dir_conn_data->chip->irq_mask(dir_conn_data);
	}

	if (parent_data->chip->irq_mask)
		parent_data->chip->irq_mask(parent_data);
}

static void msm_dirconn_irq_enable(struct irq_data *d)
{
	struct irq_desc *desc = irq_data_to_desc(d);
	struct irq_data *parent_data = irq_get_irq_data(desc->parent_irq);
	irq_hw_number_t dir_conn_irq = 0;

	if (!parent_data)
		return;

	if (is_gpio_dual_edge(d, &dir_conn_irq)) {
		struct irq_data *dir_conn_data =
			irq_get_irq_data(irq_find_mapping(parent_data->domain,
						dir_conn_irq));

		if (dir_conn_data &&
				dir_conn_data->chip->irq_set_irqchip_state)
			dir_conn_data->chip->irq_set_irqchip_state(
					dir_conn_data,
					IRQCHIP_STATE_PENDING, 0);

		if (dir_conn_data && dir_conn_data->chip->irq_unmask)
			dir_conn_data->chip->irq_unmask(dir_conn_data);
	}

	if (parent_data->chip->irq_set_irqchip_state)
		parent_data->chip->irq_set_irqchip_state(parent_data,
						IRQCHIP_STATE_PENDING, 0);

	if (parent_data->chip->irq_unmask)
		parent_data->chip->irq_unmask(parent_data);
}

static void msm_dirconn_irq_unmask(struct irq_data *d)
{
	struct irq_desc *desc = irq_data_to_desc(d);
	struct irq_data *parent_data = irq_get_irq_data(desc->parent_irq);
	irq_hw_number_t dir_conn_irq = 0;

	if (!parent_data)
		return;

	if (is_gpio_dual_edge(d, &dir_conn_irq)) {
		struct irq_data *dir_conn_data =
			irq_get_irq_data(irq_find_mapping(parent_data->domain,
						dir_conn_irq));

		if (!dir_conn_data)
			return;
		if (dir_conn_data->chip->irq_unmask)
			dir_conn_data->chip->irq_unmask(dir_conn_data);
	}
	if (parent_data->chip->irq_unmask)
		parent_data->chip->irq_unmask(parent_data);
}

static void msm_dirconn_irq_ack(struct irq_data *d)
{
	struct irq_desc *desc = irq_data_to_desc(d);
	struct irq_data *parent_data = irq_get_irq_data(desc->parent_irq);

	if (!parent_data)
		return;

	if (parent_data->chip->irq_ack)
		parent_data->chip->irq_ack(parent_data);
}

static void msm_dirconn_irq_eoi(struct irq_data *d)
{
	struct irq_desc *desc = irq_data_to_desc(d);
	struct irq_data *parent_data = irq_get_irq_data(desc->parent_irq);

	if (!parent_data)
		return;

	if (parent_data->chip->irq_eoi)
		parent_data->chip->irq_eoi(parent_data);
}

static int msm_dirconn_irq_set_affinity(struct irq_data *d,
		const struct cpumask *maskval, bool force)
{
	struct irq_desc *desc = irq_data_to_desc(d);
	struct irq_data *parent_data = irq_get_irq_data(desc->parent_irq);

	if (!parent_data)
		return 0;

	if (parent_data->chip->irq_set_affinity)
		return parent_data->chip->irq_set_affinity(parent_data,
				maskval, force);
	return 0;
}

static int msm_dirconn_irq_set_vcpu_affinity(struct irq_data *d,
		void *vcpu_info)
{
	struct irq_desc *desc = irq_data_to_desc(d);
	struct irq_data *parent_data = irq_get_irq_data(desc->parent_irq);

	if (!parent_data)
		return 0;

	if (parent_data->chip->irq_set_vcpu_affinity)
		return parent_data->chip->irq_set_vcpu_affinity(parent_data,
				vcpu_info);
	return 0;
}

static void msm_dirconn_cfg_reg(struct irq_data *d, u32 offset)
{
	u32 val = 0;
	const struct msm_pingroup *g;
	unsigned long flags;
	struct gpio_chip *gc = irq_data_get_irq_chip_data(d);
	struct msm_pinctrl *pctrl = gpiochip_get_data(gc);

	spin_lock_irqsave(&pctrl->lock, flags);
	g = &pctrl->soc->groups[d->hwirq];

	val = readl_relaxed(pctrl->regs + g->dir_conn_reg + (offset * 4));
	val = (d->hwirq) & 0xFF;

	writel_relaxed(val, pctrl->regs + g->dir_conn_reg + (offset * 4));

	//write the dir_conn_en bit
	val = readl_relaxed(pctrl->regs + g->intr_cfg_reg);
	val |= BIT(g->dir_conn_en_bit);
	writel_relaxed(val, pctrl->regs + g->intr_cfg_reg);
	spin_unlock_irqrestore(&pctrl->lock, flags);
}

static void msm_dirconn_uncfg_reg(struct irq_data *d, u32 offset)
{
	const struct msm_pingroup *g;
	unsigned long flags;
	struct gpio_chip *gc = irq_data_get_irq_chip_data(d);
	struct msm_pinctrl *pctrl = gpiochip_get_data(gc);

	spin_lock_irqsave(&pctrl->lock, flags);
	g = &pctrl->soc->groups[d->hwirq];

	writel_relaxed(BIT(8), pctrl->regs + g->dir_conn_reg + (offset * 4));
	spin_unlock_irqrestore(&pctrl->lock, flags);
}

static int select_dir_conn_mux(struct irq_data *d, irq_hw_number_t *irq)
{
	struct msm_dir_conn *dc = NULL;
	struct irq_desc *desc = irq_data_to_desc(d);
	struct irq_data *parent_data = irq_get_irq_data(desc->parent_irq);
	struct gpio_chip *gc = irq_data_get_irq_chip_data(d);
	struct msm_pinctrl *pctrl = gpiochip_get_data(gc);
	int i;

	if (!parent_data)
		return -EINVAL;

	for (i = 0; i < pctrl->soc->n_dir_conns; i++) {
		struct msm_dir_conn *dir_conn =
			(struct msm_dir_conn *)&pctrl->soc->dir_conn[i];

		/* Check if there is already mux assigned for this gpio */
		if (dir_conn->gpio == d->hwirq && (dir_conn->hwirq + 32) !=
				parent_data->hwirq) {
			*irq = dir_conn->hwirq + 32;
			return pctrl->soc->dir_conn_irq_base - dir_conn->hwirq;
		}

		if (dir_conn->gpio)
			continue;

		/* Use the first unused direct connect available */
		dc = dir_conn;
		break;
	}

	if (dc) {
		*irq = dc->hwirq + 32;
		dc->gpio = (u32)d->hwirq;
		return pctrl->soc->dir_conn_irq_base - (u32)dc->hwirq;
	}

	pr_err("%s: No direct connects available for interrupt %lu\n",
				__func__, d->hwirq);
	return -EINVAL;
}

static void add_dirconn_tlmm(struct irq_data *d, irq_hw_number_t irq)
{
	struct irq_desc *desc = irq_data_to_desc(d);
	struct irq_data *parent_data = irq_get_irq_data(desc->parent_irq);
	struct irq_data *dir_conn_data = NULL;
<<<<<<< HEAD
	int offset = 0;
	unsigned int virt = 0;
=======
	struct gpio_chip *gc = irq_data_get_irq_chip_data(d);
	int offset = 0;
	unsigned int virt = 0, val = 0;
	struct msm_pinctrl *pctrl;
	phys_addr_t spi_cfg_reg = 0;
	unsigned long flags;
>>>>>>> ae6c134c

	offset = select_dir_conn_mux(d, &irq);
	if (offset < 0 || !parent_data)
		return;

	virt = irq_find_mapping(parent_data->domain, irq);
	msm_dirconn_cfg_reg(d, offset);
	irq_set_handler_data(virt, d);
	desc = irq_to_desc(virt);
	if (!desc)
		return;

	dir_conn_data = &(desc->irq_data);

	if (dir_conn_data) {
<<<<<<< HEAD
=======

		pctrl = gpiochip_get_data(gc);
		if (pctrl->spi_cfg_regs) {
			spi_cfg_reg = pctrl->spi_cfg_regs +
					((dir_conn_data->hwirq - 32) / 32) * 4;
			if (spi_cfg_reg < pctrl->spi_cfg_end) {
				spin_lock_irqsave(&pctrl->lock, flags);
				val = scm_io_read(spi_cfg_reg);
				/*
				 * Clear the respective bit for edge type
				 * interrupt
				 */
				val &= ~(1 << ((dir_conn_data->hwirq - 32)
									% 32));
				WARN_ON(scm_io_write(spi_cfg_reg, val));
				spin_unlock_irqrestore(&pctrl->lock, flags);
			} else
				pr_err("%s: type config failed for SPI: %lu\n",
								 __func__, irq);
		} else
			pr_debug("%s: type config for SPI is not supported\n",
								__func__);

>>>>>>> ae6c134c
		if (dir_conn_data->chip && dir_conn_data->chip->irq_set_type)
			dir_conn_data->chip->irq_set_type(dir_conn_data,
					IRQ_TYPE_EDGE_RISING);
		if (dir_conn_data->chip && dir_conn_data->chip->irq_unmask)
			dir_conn_data->chip->irq_unmask(dir_conn_data);
	}
}

static void remove_dirconn_tlmm(struct irq_data *d, irq_hw_number_t irq)
{
	struct irq_desc *desc = irq_data_to_desc(d);
	struct irq_data *parent_data = irq_get_irq_data(desc->parent_irq);
	struct irq_data *dir_conn_data = NULL;
	int offset = 0;
	unsigned int virt = 0;

	virt = irq_find_mapping(parent_data->domain, irq);
	msm_dirconn_uncfg_reg(d, offset);
	irq_set_handler_data(virt, NULL);
	desc = irq_to_desc(virt);
	if (!desc)
		return;

	dir_conn_data = &(desc->irq_data);

	if (dir_conn_data) {
		if (dir_conn_data->chip && dir_conn_data->chip->irq_mask)
			dir_conn_data->chip->irq_mask(dir_conn_data);
	}
}

static int msm_dirconn_irq_set_type(struct irq_data *d, unsigned int type)
{
	struct irq_desc *desc = irq_data_to_desc(d);
	struct irq_data *parent_data = irq_get_irq_data(desc->parent_irq);
<<<<<<< HEAD
	irq_hw_number_t irq = 0;
=======
	struct gpio_chip *gc = irq_data_get_irq_chip_data(d);
	irq_hw_number_t irq = 0;
	struct msm_pinctrl *pctrl;
	phys_addr_t spi_cfg_reg = 0;
	unsigned int config_val = 0;
	unsigned int val = 0;
	unsigned long flags;
>>>>>>> ae6c134c

	if (!parent_data)
		return 0;

<<<<<<< HEAD
=======
	pctrl = gpiochip_get_data(gc);

>>>>>>> ae6c134c
	if (type == IRQ_TYPE_EDGE_BOTH) {
		add_dirconn_tlmm(d, irq);
	} else {
		if (is_gpio_dual_edge(d, &irq))
			remove_dirconn_tlmm(d, irq);
	}

<<<<<<< HEAD
	if (type & (IRQ_TYPE_LEVEL_LOW | IRQ_TYPE_LEVEL_HIGH))
		irq_set_handler_locked(d, handle_level_irq);
	else if (type & (IRQ_TYPE_EDGE_FALLING | IRQ_TYPE_EDGE_RISING))
		irq_set_handler_locked(d, handle_edge_irq);

=======
	/*
	 * Shared SPI config for Edge is 0 and
	 * for Level interrupt is 1
	 */
	if (type & (IRQ_TYPE_LEVEL_LOW | IRQ_TYPE_LEVEL_HIGH)) {
		irq_set_handler_locked(d, handle_level_irq);
		config_val = 1;
	} else if (type & (IRQ_TYPE_EDGE_FALLING | IRQ_TYPE_EDGE_RISING))
		irq_set_handler_locked(d, handle_edge_irq);

	if (pctrl->spi_cfg_regs && type != IRQ_TYPE_NONE) {
		spi_cfg_reg = pctrl->spi_cfg_regs +
				((parent_data->hwirq - 32) / 32) * 4;
		if (spi_cfg_reg < pctrl->spi_cfg_end) {
			spin_lock_irqsave(&pctrl->lock, flags);
			val = scm_io_read(spi_cfg_reg);
			val &= ~(1 << ((parent_data->hwirq - 32) % 32));
			if (config_val)
				val |= (1 << ((parent_data->hwirq - 32)  % 32));
			WARN_ON(scm_io_write(spi_cfg_reg, val));
			spin_unlock_irqrestore(&pctrl->lock, flags);
		} else
			pr_err("%s: type config failed for SPI: %lu\n",
							 __func__, irq);
	} else
		pr_debug("%s: SPI type config is not supported\n", __func__);

>>>>>>> ae6c134c
	if (parent_data->chip->irq_set_type)
		return parent_data->chip->irq_set_type(parent_data, type);

	return 0;
}

static struct irq_chip msm_dirconn_irq_chip = {
	.name			= "msmgpio-dc",
	.irq_mask		= msm_dirconn_irq_mask,
	.irq_enable		= msm_dirconn_irq_enable,
	.irq_unmask		= msm_dirconn_irq_unmask,
	.irq_eoi		= msm_dirconn_irq_eoi,
	.irq_ack		= msm_dirconn_irq_ack,
	.irq_set_type		= msm_dirconn_irq_set_type,
	.irq_set_affinity	= msm_dirconn_irq_set_affinity,
	.irq_set_vcpu_affinity	= msm_dirconn_irq_set_vcpu_affinity,
	.flags			= IRQCHIP_SKIP_SET_WAKE
					| IRQCHIP_MASK_ON_SUSPEND
					| IRQCHIP_SET_TYPE_MASKED,
};

static bool msm_gpio_irq_handler(struct irq_desc *desc)
{
	struct gpio_chip *gc = irq_desc_get_handler_data(desc);
	const struct msm_pingroup *g;
	struct msm_pinctrl *pctrl = gpiochip_get_data(gc);
	struct irq_chip *chip = irq_desc_get_chip(desc);
	int irq_pin;
	int handled = 0;
	u32 val;
	int i;
	bool ret;

	chained_irq_enter(chip, desc);

	/*
	 * Each pin has it's own IRQ status register, so use
	 * enabled_irq bitmap to limit the number of reads.
	 */
	for_each_set_bit(i, pctrl->enabled_irqs, pctrl->chip.ngpio) {
		g = &pctrl->soc->groups[i];
		val = readl(pctrl->regs + g->intr_status_reg);
		if (val & BIT(g->intr_status_bit)) {
			irq_pin = irq_find_mapping(gc->irqdomain, i);
			generic_handle_irq(irq_pin);
			handled++;
		}
	}

	ret = (handled != 0);
	/* No interrupts were flagged */
	if (handled == 0)
		ret = handle_bad_irq(desc);

	chained_irq_exit(chip, desc);
	return ret;
}

static void msm_gpio_setup_dir_connects(struct msm_pinctrl *pctrl)
{
	struct device_node *parent_node;
	struct irq_domain *pdc_domain;
	unsigned int i;

	parent_node = of_irq_find_parent(pctrl->dev->of_node);
	if (!parent_node)
		return;

	pdc_domain = irq_find_host(parent_node);
	if (!pdc_domain)
		return;

	for (i = 0; i < pctrl->soc->n_dir_conns; i++) {
		const struct msm_dir_conn *dirconn = &pctrl->soc->dir_conn[i];

		request_dc_interrupt(pctrl->chip.irqdomain, pdc_domain,
					dirconn->hwirq, dirconn->gpio);
	}

	for (i = 0; i < pctrl->soc->n_pdc_mux_out; i++) {
		struct msm_pdc_mux_output *pdc_out =
					&pctrl->soc->pdc_mux_out[i];

		request_dc_interrupt(pctrl->chip.irqdomain, pdc_domain,
					pdc_out->hwirq, 0);
	}

	/*
	 * Statically choose the GPIOs for mapping to PDC. Dynamic mux mapping
	 * is very difficult.
	 */
	for (i = 0; i < pctrl->soc->n_pdc_mux_out; i++) {
		unsigned int irq;
		struct irq_data *d;
		struct msm_gpio_mux_input *gpio_in =
					&pctrl->soc->gpio_mux_in[i];
		if (!gpio_in->init)
			continue;

		irq = irq_find_mapping(pctrl->chip.irqdomain, gpio_in->gpio);
		d = irq_get_irq_data(irq);
		if (!d)
			continue;

		gpio_muxed_to_pdc(pdc_domain, d);
	}
}

static int msm_gpiochip_to_irq(struct gpio_chip *chip, unsigned int offset)
{
	struct irq_fwspec fwspec;

	fwspec.fwnode = of_node_to_fwnode(chip->of_node);
	fwspec.param[0] = offset;
	fwspec.param[1] = IRQ_TYPE_NONE;
	fwspec.param_count = 2;

	return irq_create_fwspec_mapping(&fwspec);
}

static int msm_gpio_init(struct msm_pinctrl *pctrl)
{
	struct gpio_chip *chip;
	int ret;
	unsigned ngpio = pctrl->soc->ngpios;
	struct device_node *irq_parent = NULL;
	struct irq_domain *domain_parent;

	if (WARN_ON(ngpio > MAX_NR_GPIO))
		return -EINVAL;

	chip = &pctrl->chip;
	chip->base = 0;
	chip->ngpio = ngpio;
	chip->label = dev_name(pctrl->dev);
	chip->parent = pctrl->dev;
	chip->owner = THIS_MODULE;
	chip->of_node = pctrl->dev->of_node;

	ret = gpiochip_add_data(&pctrl->chip, pctrl);
	if (ret) {
		dev_err(pctrl->dev, "Failed register gpiochip\n");
		return ret;
	}

	/*
	 * For DeviceTree-supported systems, the gpio core checks the
	 * pinctrl's device node for the "gpio-ranges" property.
	 * If it is present, it takes care of adding the pin ranges
	 * for the driver. In this case the driver can skip ahead.
	 *
	 * In order to remain compatible with older, existing DeviceTree
	 * files which don't set the "gpio-ranges" property or systems that
	 * utilize ACPI the driver has to call gpiochip_add_pin_range().
	 */
	if (!of_property_read_bool(pctrl->dev->of_node, "gpio-ranges")) {
		ret = gpiochip_add_pin_range(&pctrl->chip,
			dev_name(pctrl->dev), 0, 0, chip->ngpio);
		if (ret) {
			dev_err(pctrl->dev, "Failed to add pin range\n");
			gpiochip_remove(&pctrl->chip);
			return ret;
		}
	}

	irq_parent = of_irq_find_parent(chip->of_node);
	if (of_device_is_compatible(irq_parent, "qcom,mpm-gpio")) {
		chip->irqchip = &msm_gpio_irq_chip;
		chip->irq_handler = handle_fasteoi_irq;
		chip->irq_default_type = IRQ_TYPE_NONE;
		chip->to_irq = msm_gpiochip_to_irq;
		chip->lock_key = NULL;
		domain_parent = irq_find_host(irq_parent);
		if (!domain_parent) {
			pr_err("unable to find parent domain\n");
			gpiochip_remove(&pctrl->chip);
			return -ENXIO;
		}

		chip->irqdomain = irq_domain_add_hierarchy(domain_parent, 0,
							chip->ngpio,
							chip->of_node,
							&msm_gpio_domain_ops,
							chip);
		if (!chip->irqdomain) {
			dev_err(pctrl->dev, "Failed to add irqchip to gpiochip\n");
			chip->irqchip = NULL;
			gpiochip_remove(&pctrl->chip);
			return -ENXIO;
		}
	} else {
		ret = gpiochip_irqchip_add(chip,
					&msm_gpio_irq_chip,
					0,
					handle_fasteoi_irq,
					IRQ_TYPE_NONE);
		if (ret) {
			dev_err(pctrl->dev, "Failed to add irqchip to gpiochip\n");
			gpiochip_remove(&pctrl->chip);
			return ret;
		}
	}
	gpiochip_set_chained_irqchip(chip, &msm_gpio_irq_chip,
				pctrl->irq, msm_gpio_irq_handler);

	msm_gpio_setup_dir_connects(pctrl);
	return 0;
}

static int msm_ps_hold_restart(struct notifier_block *nb, unsigned long action,
			       void *data)
{
	struct msm_pinctrl *pctrl = container_of(nb, struct msm_pinctrl, restart_nb);

	writel(0, pctrl->regs + PS_HOLD_OFFSET);
	mdelay(1000);
	return NOTIFY_DONE;
}

static struct msm_pinctrl *poweroff_pctrl;

static void msm_ps_hold_poweroff(void)
{
	msm_ps_hold_restart(&poweroff_pctrl->restart_nb, 0, NULL);
}

static void msm_pinctrl_setup_pm_reset(struct msm_pinctrl *pctrl)
{
	int i;
	const struct msm_function *func = pctrl->soc->functions;

	for (i = 0; i < pctrl->soc->nfunctions; i++)
		if (!strcmp(func[i].name, "ps_hold")) {
			pctrl->restart_nb.notifier_call = msm_ps_hold_restart;
			pctrl->restart_nb.priority = 128;
			if (register_restart_handler(&pctrl->restart_nb))
				dev_err(pctrl->dev,
					"failed to setup restart handler.\n");
			poweroff_pctrl = pctrl;
			pm_power_off = msm_ps_hold_poweroff;
			break;
		}
}

#ifdef CONFIG_PM
static int msm_pinctrl_suspend(void)
{
	return 0;
}

static void msm_pinctrl_resume(void)
{
	int i, irq;
	u32 val;
	unsigned long flags;
	struct irq_desc *desc;
	const struct msm_pingroup *g;
	const char *name = "null";
	struct msm_pinctrl *pctrl = msm_pinctrl_data;

	if (!msm_show_resume_irq_mask)
		return;

	spin_lock_irqsave(&pctrl->lock, flags);
	for_each_set_bit(i, pctrl->enabled_irqs, pctrl->chip.ngpio) {
		g = &pctrl->soc->groups[i];
		val = readl_relaxed(pctrl->regs + g->intr_status_reg);
		if (val & BIT(g->intr_status_bit)) {
			irq = irq_find_mapping(pctrl->chip.irqdomain, i);
			desc = irq_to_desc(irq);
			if (desc == NULL)
				name = "stray irq";
			else if (desc->action && desc->action->name)
				name = desc->action->name;

			pr_warn("%s: %d triggered %s\n", __func__, irq, name);
		}
	}
	spin_unlock_irqrestore(&pctrl->lock, flags);
}
#else
#define msm_pinctrl_suspend NULL
#define msm_pinctrl_resume NULL
#endif

static struct syscore_ops msm_pinctrl_pm_ops = {
	.suspend = msm_pinctrl_suspend,
	.resume = msm_pinctrl_resume,
};

int msm_pinctrl_probe(struct platform_device *pdev,
		      const struct msm_pinctrl_soc_data *soc_data)
{
	struct msm_pinctrl *pctrl;
	struct resource *res;
	int ret;
	char *key;

	msm_pinctrl_data = pctrl = devm_kzalloc(&pdev->dev,
				sizeof(*pctrl), GFP_KERNEL);
	if (!pctrl) {
		dev_err(&pdev->dev, "Can't allocate msm_pinctrl\n");
		return -ENOMEM;
	}
	pctrl->dev = &pdev->dev;
	pctrl->soc = soc_data;
	pctrl->chip = msm_gpio_template;

	spin_lock_init(&pctrl->lock);

	key = "pinctrl_regs";
	res = platform_get_resource_byname(pdev, IORESOURCE_MEM, key);
	pctrl->regs = devm_ioremap_resource(&pdev->dev, res);
	if (IS_ERR(pctrl->regs))
		return PTR_ERR(pctrl->regs);

<<<<<<< HEAD
	res = platform_get_resource(pdev, IORESOURCE_MEM, 1);
	pctrl->pdc_regs = devm_ioremap_resource(&pdev->dev, res);

=======
	key = "pdc_regs";
	res = platform_get_resource_byname(pdev, IORESOURCE_MEM, key);
	pctrl->pdc_regs = devm_ioremap_resource(&pdev->dev, res);

	key = "spi_cfg_regs";
	res = platform_get_resource_byname(pdev, IORESOURCE_MEM, key);
	if (res) {
		pctrl->spi_cfg_regs = res->start;
		pctrl->spi_cfg_end = res->end;
	}

>>>>>>> ae6c134c
	msm_pinctrl_setup_pm_reset(pctrl);

	pctrl->irq = platform_get_irq(pdev, 0);
	if (pctrl->irq < 0) {
		dev_err(&pdev->dev, "No interrupt defined for msmgpio\n");
		return pctrl->irq;
	}

	msm_pinctrl_desc.name = dev_name(&pdev->dev);
	msm_pinctrl_desc.pins = pctrl->soc->pins;
	msm_pinctrl_desc.npins = pctrl->soc->npins;
	pctrl->pctrl = devm_pinctrl_register(&pdev->dev, &msm_pinctrl_desc,
					     pctrl);
	if (IS_ERR(pctrl->pctrl)) {
		dev_err(&pdev->dev, "Couldn't register pinctrl driver\n");
		return PTR_ERR(pctrl->pctrl);
	}

	ret = msm_gpio_init(pctrl);
	if (ret)
		return ret;

	platform_set_drvdata(pdev, pctrl);

	register_syscore_ops(&msm_pinctrl_pm_ops);
	dev_dbg(&pdev->dev, "Probed Qualcomm pinctrl driver\n");

	return 0;
}
EXPORT_SYMBOL(msm_pinctrl_probe);

int msm_pinctrl_remove(struct platform_device *pdev)
{
	struct msm_pinctrl *pctrl = platform_get_drvdata(pdev);

	gpiochip_remove(&pctrl->chip);

	unregister_restart_handler(&pctrl->restart_nb);
	unregister_syscore_ops(&msm_pinctrl_pm_ops);

	return 0;
}
EXPORT_SYMBOL(msm_pinctrl_remove);
<|MERGE_RESOLUTION|>--- conflicted
+++ resolved
@@ -35,10 +35,7 @@
 #include <linux/pm.h>
 #include <linux/log2.h>
 #include <linux/irq.h>
-<<<<<<< HEAD
-=======
 #include <soc/qcom/scm.h>
->>>>>>> ae6c134c
 #include "../core.h"
 #include "../pinconf.h"
 #include "pinctrl-msm.h"
@@ -77,11 +74,8 @@
 	const struct msm_pinctrl_soc_data *soc;
 	void __iomem *regs;
 	void __iomem *pdc_regs;
-<<<<<<< HEAD
-=======
 	phys_addr_t spi_cfg_regs;
 	phys_addr_t spi_cfg_end;
->>>>>>> ae6c134c
 };
 
 static struct msm_pinctrl *msm_pinctrl_data;
@@ -837,7 +831,6 @@
 	.irq_release_resources	  = msm_gpiochip_irq_relres,
 	.flags                    = IRQCHIP_MASK_ON_SUSPEND |
 					IRQCHIP_SKIP_SET_WAKE,
-<<<<<<< HEAD
 };
 
 static void msm_gpio_domain_set_info(struct irq_domain *d, unsigned int irq,
@@ -895,65 +888,6 @@
 	.free		= irq_domain_free_irqs_top,
 };
 
-=======
-};
-
-static void msm_gpio_domain_set_info(struct irq_domain *d, unsigned int irq,
-							irq_hw_number_t hwirq)
-{
-	struct gpio_chip *gc = d->host_data;
-
-	irq_domain_set_info(d, irq, hwirq, gc->irqchip, d->host_data,
-		gc->irq_handler, NULL, NULL);
-
-	if (gc->can_sleep && !gc->irq_not_threaded)
-		irq_set_nested_thread(irq, 1);
-
-	irq_set_noprobe(irq);
-}
-
-static int msm_gpio_domain_translate(struct irq_domain *d,
-	struct irq_fwspec *fwspec, unsigned long *hwirq, unsigned int *type)
-{
-	if (is_of_node(fwspec->fwnode)) {
-		if (fwspec->param_count < 2)
-			return -EINVAL;
-		if (hwirq)
-			*hwirq = fwspec->param[0];
-		if (type)
-			*type = fwspec->param[1] & IRQ_TYPE_SENSE_MASK;
-		return 0;
-	}
-
-	return -EINVAL;
-}
-
-static int msm_gpio_domain_alloc(struct irq_domain *domain, unsigned int virq,
-					unsigned int nr_irqs, void *arg)
-{
-	int ret = 0;
-	irq_hw_number_t hwirq;
-	struct irq_fwspec *fwspec = arg, parent_fwspec;
-
-	ret = msm_gpio_domain_translate(domain, fwspec, &hwirq, NULL);
-	if (ret)
-		return ret;
-
-	msm_gpio_domain_set_info(domain, virq, hwirq);
-
-	parent_fwspec = *fwspec;
-	parent_fwspec.fwnode = domain->parent->fwnode;
-	return irq_domain_alloc_irqs_parent(domain, virq, nr_irqs,
-						&parent_fwspec);
-}
-
-static const struct irq_domain_ops msm_gpio_domain_ops = {
-	.translate	= msm_gpio_domain_translate,
-	.alloc		= msm_gpio_domain_alloc,
-	.free		= irq_domain_free_irqs_top,
-};
-
->>>>>>> ae6c134c
 static struct irq_chip msm_dirconn_irq_chip;
 
 static bool msm_gpio_dirconn_handler(struct irq_desc *desc)
@@ -1303,17 +1237,12 @@
 	struct irq_desc *desc = irq_data_to_desc(d);
 	struct irq_data *parent_data = irq_get_irq_data(desc->parent_irq);
 	struct irq_data *dir_conn_data = NULL;
-<<<<<<< HEAD
-	int offset = 0;
-	unsigned int virt = 0;
-=======
 	struct gpio_chip *gc = irq_data_get_irq_chip_data(d);
 	int offset = 0;
 	unsigned int virt = 0, val = 0;
 	struct msm_pinctrl *pctrl;
 	phys_addr_t spi_cfg_reg = 0;
 	unsigned long flags;
->>>>>>> ae6c134c
 
 	offset = select_dir_conn_mux(d, &irq);
 	if (offset < 0 || !parent_data)
@@ -1329,8 +1258,6 @@
 	dir_conn_data = &(desc->irq_data);
 
 	if (dir_conn_data) {
-<<<<<<< HEAD
-=======
 
 		pctrl = gpiochip_get_data(gc);
 		if (pctrl->spi_cfg_regs) {
@@ -1354,7 +1281,6 @@
 			pr_debug("%s: type config for SPI is not supported\n",
 								__func__);
 
->>>>>>> ae6c134c
 		if (dir_conn_data->chip && dir_conn_data->chip->irq_set_type)
 			dir_conn_data->chip->irq_set_type(dir_conn_data,
 					IRQ_TYPE_EDGE_RISING);
@@ -1390,9 +1316,6 @@
 {
 	struct irq_desc *desc = irq_data_to_desc(d);
 	struct irq_data *parent_data = irq_get_irq_data(desc->parent_irq);
-<<<<<<< HEAD
-	irq_hw_number_t irq = 0;
-=======
 	struct gpio_chip *gc = irq_data_get_irq_chip_data(d);
 	irq_hw_number_t irq = 0;
 	struct msm_pinctrl *pctrl;
@@ -1400,16 +1323,12 @@
 	unsigned int config_val = 0;
 	unsigned int val = 0;
 	unsigned long flags;
->>>>>>> ae6c134c
 
 	if (!parent_data)
 		return 0;
 
-<<<<<<< HEAD
-=======
 	pctrl = gpiochip_get_data(gc);
 
->>>>>>> ae6c134c
 	if (type == IRQ_TYPE_EDGE_BOTH) {
 		add_dirconn_tlmm(d, irq);
 	} else {
@@ -1417,13 +1336,6 @@
 			remove_dirconn_tlmm(d, irq);
 	}
 
-<<<<<<< HEAD
-	if (type & (IRQ_TYPE_LEVEL_LOW | IRQ_TYPE_LEVEL_HIGH))
-		irq_set_handler_locked(d, handle_level_irq);
-	else if (type & (IRQ_TYPE_EDGE_FALLING | IRQ_TYPE_EDGE_RISING))
-		irq_set_handler_locked(d, handle_edge_irq);
-
-=======
 	/*
 	 * Shared SPI config for Edge is 0 and
 	 * for Level interrupt is 1
@@ -1451,7 +1363,6 @@
 	} else
 		pr_debug("%s: SPI type config is not supported\n", __func__);
 
->>>>>>> ae6c134c
 	if (parent_data->chip->irq_set_type)
 		return parent_data->chip->irq_set_type(parent_data, type);
 
@@ -1768,11 +1679,6 @@
 	if (IS_ERR(pctrl->regs))
 		return PTR_ERR(pctrl->regs);
 
-<<<<<<< HEAD
-	res = platform_get_resource(pdev, IORESOURCE_MEM, 1);
-	pctrl->pdc_regs = devm_ioremap_resource(&pdev->dev, res);
-
-=======
 	key = "pdc_regs";
 	res = platform_get_resource_byname(pdev, IORESOURCE_MEM, key);
 	pctrl->pdc_regs = devm_ioremap_resource(&pdev->dev, res);
@@ -1784,7 +1690,6 @@
 		pctrl->spi_cfg_end = res->end;
 	}
 
->>>>>>> ae6c134c
 	msm_pinctrl_setup_pm_reset(pctrl);
 
 	pctrl->irq = platform_get_irq(pdev, 0);
