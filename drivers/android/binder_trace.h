--- conflicted
+++ resolved
@@ -296,11 +296,7 @@
 
 TRACE_EVENT(binder_update_page_range,
 	TP_PROTO(struct binder_alloc *alloc, bool allocate,
-<<<<<<< HEAD
-		 void *start, void *end),
-=======
 		 void __user *start, void __user *end),
->>>>>>> e4311a36
 	TP_ARGS(alloc, allocate, start, end),
 	TP_STRUCT__entry(
 		__field(int, proc)
