--- conflicted
+++ resolved
@@ -1720,8 +1720,6 @@
 	.compat_ioctl   = compat_ion_ioctl,
 };
 
-<<<<<<< HEAD
-=======
 static long _page_size(int order)
 {
 	return (1 << (PAGE_SHIFT + order));
@@ -1732,31 +1730,19 @@
 	return  (dma_addr_t)(_page_size(order) - 1);
 }
 
->>>>>>> e4311a36
 static void ion_debug_update_orders(struct ion_buffer *buffer,
 				    size_t *orders)
 {
 	struct scatterlist *sg;
 	struct sg_table *table = buffer->sg_table;
 	int i;
-<<<<<<< HEAD
-=======
 	long length = 0;
 	dma_addr_t start = sg_phys(table->sgl);
->>>>>>> e4311a36
 
 	if (!table)
 		return;
 
 	for_each_sg(table->sgl, sg, table->nents, i) {
-<<<<<<< HEAD
-		int order = get_order(sg->length);
-
-		if (order > ION_DEBUG_MAX_ORDER)
-			orders[ION_DEBUG_MAX_ORDER + 1] += sg->length;
-		else
-			orders[order]++;
-=======
 		int order;
 
 		length += sg->length;
@@ -1795,7 +1781,6 @@
 		length = 0;
 		if ((i + 1) < table->nents)
 			start = sg_phys(sg_next(sg));
->>>>>>> e4311a36
 	}
 }
 
