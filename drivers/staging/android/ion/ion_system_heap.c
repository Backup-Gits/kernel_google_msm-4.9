--- conflicted
+++ resolved
@@ -102,14 +102,11 @@
 	return total << PAGE_SHIFT;
 }
 
-<<<<<<< HEAD
-=======
 static int ion_heap_is_system_heap_type(enum ion_heap_type type)
 {
 	return type == ((enum ion_heap_type)ION_HEAP_TYPE_SYSTEM);
 }
 
->>>>>>> ae6c134c
 static struct page *alloc_buffer_page(struct ion_system_heap *heap,
 				      struct ion_buffer *buffer,
 				      unsigned long order,
@@ -183,7 +180,6 @@
 {
 	int vmid = get_secure_vmid(buffer->flags);
 	struct ion_page_pool *pool;
-<<<<<<< HEAD
 
 	if (!is_secure_vmid_valid(vmid))
 		return NULL;
@@ -233,57 +229,6 @@
 got_page:
 	mutex_unlock(&heap->split_page_mutex);
 
-=======
-
-	if (!is_secure_vmid_valid(vmid))
-		return NULL;
-
-	pool = heap->secure_pools[vmid][order_to_index(order)];
-	return ion_page_pool_alloc_pool_only(pool);
-}
-
-static struct page *split_page_from_secure_pool(struct ion_system_heap *heap,
-						struct ion_buffer *buffer)
-{
-	int i, j;
-	struct page *page;
-	unsigned int order;
-
-	mutex_lock(&heap->split_page_mutex);
-
-	/*
-	 * Someone may have just split a page and returned the unused portion
-	 * back to the pool, so try allocating from the pool one more time
-	 * before splitting. We want to maintain large pages sizes when
-	 * possible.
-	 */
-	page = alloc_from_secure_pool_order(heap, buffer, 0);
-	if (page)
-		goto got_page;
-
-	for (i = num_orders - 2; i >= 0; i--) {
-		order = orders[i];
-		page = alloc_from_secure_pool_order(heap, buffer, order);
-		if (!page)
-			continue;
-
-		split_page(page, order);
-		break;
-	}
-	/*
-	 * Return the remaining order-0 pages to the pool.
-	 * SetPagePrivate flag to mark memory as secure.
-	 */
-	if (page) {
-		for (j = 1; j < (1 << order); j++) {
-			SetPagePrivate(page + j);
-			free_buffer_page(heap, buffer, page + j, 0);
-		}
-	}
-got_page:
-	mutex_unlock(&heap->split_page_mutex);
-
->>>>>>> ae6c134c
 	return page;
 }
 
@@ -416,8 +361,6 @@
 	unsigned int sz;
 	int vmid = get_secure_vmid(buffer->flags);
 	struct device *dev = heap->priv;
-<<<<<<< HEAD
-=======
 
 	if (ion_heap_is_system_heap_type(buffer->heap->type) &&
 	    is_secure_vmid_valid(vmid)) {
@@ -425,7 +368,6 @@
 			__func__);
 		return -EINVAL;
 	}
->>>>>>> ae6c134c
 
 	if (align > PAGE_SIZE)
 		return -EINVAL;
@@ -476,7 +418,6 @@
 	ret = sg_alloc_table(table, i, GFP_KERNEL);
 	if (ret)
 		goto err1;
-<<<<<<< HEAD
 
 	if (nents_sync) {
 		ret = sg_alloc_table(&table_sync, nents_sync, GFP_KERNEL);
@@ -484,15 +425,6 @@
 			goto err_free_sg;
 	}
 
-=======
-
-	if (nents_sync) {
-		ret = sg_alloc_table(&table_sync, nents_sync, GFP_KERNEL);
-		if (ret)
-			goto err_free_sg;
-	}
-
->>>>>>> ae6c134c
 	i = 0;
 	sg = table->sgl;
 	sg_sync = table_sync.sgl;
@@ -528,7 +460,6 @@
 	if (ret) {
 		pr_err("Unable to zero pages\n");
 		goto err_free_sg2;
-<<<<<<< HEAD
 	}
 
 	if (nents_sync) {
@@ -542,21 +473,6 @@
 		}
 	}
 
-=======
-	}
-
-	if (nents_sync) {
-		dma_sync_sg_for_device(dev, table_sync.sgl, table_sync.nents,
-				       DMA_BIDIRECTIONAL);
-		if (vmid > 0) {
-			ret = ion_system_secure_heap_assign_sg(&table_sync,
-							       vmid);
-			if (ret)
-				goto err_free_sg2;
-		}
-	}
-
->>>>>>> ae6c134c
 	buffer->priv_virt = table;
 	if (nents_sync)
 		sg_free_table(&table_sync);
@@ -796,7 +712,6 @@
 				   (1 << pool->order) * PAGE_SIZE *
 					pool->low_count);
 		}
-<<<<<<< HEAD
 
 		cached_total += (1 << pool->order) * PAGE_SIZE *
 			pool->high_count;
@@ -846,57 +761,6 @@
 		pr_info("-------------------------------------------------\n");
 	}
 
-=======
-
-		cached_total += (1 << pool->order) * PAGE_SIZE *
-			pool->high_count;
-		cached_total += (1 << pool->order) * PAGE_SIZE *
-			pool->low_count;
-	}
-
-	for (i = 0; i < num_orders; i++) {
-		for (j = 0; j < VMID_LAST; j++) {
-			if (!is_secure_vmid_valid(j))
-				continue;
-			pool = sys_heap->secure_pools[j][i];
-
-			if (use_seq) {
-				seq_printf(s,
-					   "VMID %d: %d order %u highmem pages in secure pool = %lu total\n",
-					   j, pool->high_count, pool->order,
-					   (1 << pool->order) * PAGE_SIZE *
-						pool->high_count);
-				seq_printf(s,
-					   "VMID  %d: %d order %u lowmem pages in secure pool = %lu total\n",
-					   j, pool->low_count, pool->order,
-					   (1 << pool->order) * PAGE_SIZE *
-						pool->low_count);
-			}
-
-			secure_total += (1 << pool->order) * PAGE_SIZE *
-					 pool->high_count;
-			secure_total += (1 << pool->order) * PAGE_SIZE *
-					 pool->low_count;
-		}
-	}
-
-	if (use_seq) {
-		seq_puts(s, "--------------------------------------------\n");
-		seq_printf(s, "uncached pool = %lu cached pool = %lu secure pool = %lu\n",
-			   uncached_total, cached_total, secure_total);
-		seq_printf(s, "pool total (uncached + cached + secure) = %lu\n",
-			   uncached_total + cached_total + secure_total);
-		seq_puts(s, "--------------------------------------------\n");
-	} else {
-		pr_info("-------------------------------------------------\n");
-		pr_info("uncached pool = %lu cached pool = %lu secure pool = %lu\n",
-			uncached_total, cached_total, secure_total);
-		pr_info("pool total (uncached + cached + secure) = %lu\n",
-			uncached_total + cached_total + secure_total);
-		pr_info("-------------------------------------------------\n");
-	}
-
->>>>>>> ae6c134c
 	return 0;
 }
 
@@ -973,17 +837,10 @@
 
 	if (ion_system_heap_create_pools(dev, heap->uncached_pools))
 		goto err_create_uncached_pools;
-<<<<<<< HEAD
 
 	if (ion_system_heap_create_pools(dev, heap->cached_pools))
 		goto err_create_cached_pools;
 
-=======
-
-	if (ion_system_heap_create_pools(dev, heap->cached_pools))
-		goto err_create_cached_pools;
-
->>>>>>> ae6c134c
 	mutex_init(&heap->split_page_mutex);
 
 	heap->heap.debug_show = ion_system_heap_debug_show;
