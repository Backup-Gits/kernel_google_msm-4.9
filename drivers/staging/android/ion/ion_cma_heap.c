/*
 * drivers/staging/android/ion/ion_cma_heap.c
 *
 * Copyright (C) Linaro 2012
 * Author: <benjamin.gaignard@linaro.org> for ST-Ericsson.
 *
<<<<<<< HEAD
 * Copyright (c) 2016-2017, The Linux Foundation. All rights reserved.
=======
 * Copyright (c) 2016-2018, The Linux Foundation. All rights reserved.
>>>>>>> ae6c134c
 *
 * This software is licensed under the terms of the GNU General Public
 * License version 2, as published by the Free Software Foundation, and
 * may be copied, distributed, and modified under those terms.
 *
 * This program is distributed in the hope that it will be useful,
 * but WITHOUT ANY WARRANTY; without even the implied warranty of
 * MERCHANTABILITY or FITNESS FOR A PARTICULAR PURPOSE.  See the
 * GNU General Public License for more details.
 *
 */

#include <linux/device.h>
#include <linux/slab.h>
#include <linux/errno.h>
#include <linux/err.h>
#include <linux/dma-mapping.h>
#include <linux/msm_ion.h>
#include <linux/of.h>

#include <asm/cacheflush.h>
#include <soc/qcom/secure_buffer.h>

#include "ion.h"
#include "ion_priv.h"

#define ION_CMA_ALLOCATE_FAILED -1

struct ion_cma_buffer_info {
	void *cpu_addr;
	dma_addr_t handle;
	struct sg_table *table;
	bool is_cached;
};

static int cma_heap_has_outer_cache;
/*
 * Create scatter-list for the already allocated DMA buffer.
 * This function could be replace by dma_common_get_sgtable
 * as soon as it will avalaible.
 */
static int ion_cma_get_sgtable(struct device *dev, struct sg_table *sgt,
			       void *cpu_addr, dma_addr_t handle, size_t size)
{
	struct page *page = pfn_to_page(PFN_DOWN(handle));
	int ret;

	ret = sg_alloc_table(sgt, 1, GFP_KERNEL);
	if (unlikely(ret))
		return ret;

	sg_set_page(sgt->sgl, page, PAGE_ALIGN(size), 0);
	sg_dma_address(sgt->sgl) = sg_phys(sgt->sgl);
	return 0;
}

static bool ion_cma_has_kernel_mapping(struct ion_heap *heap)
{
	struct device *dev = heap->priv;
	struct device_node *mem_region;

	mem_region = of_parse_phandle(dev->of_node, "memory-region", 0);
	if (IS_ERR(mem_region))
		return false;

	return !of_property_read_bool(mem_region, "no-map");
}

/* ION CMA heap operations functions */
static int ion_cma_allocate(struct ion_heap *heap, struct ion_buffer *buffer,
			    unsigned long len, unsigned long align,
			    unsigned long flags)
{
	struct device *dev = heap->priv;
	struct ion_cma_buffer_info *info;

	dev_dbg(dev, "Request buffer allocation len %ld\n", len);

	info = kzalloc(sizeof(struct ion_cma_buffer_info), GFP_KERNEL);
	if (!info)
		return ION_CMA_ALLOCATE_FAILED;

	/* Override flags if cached-mappings are not supported */
	if (!ion_cma_has_kernel_mapping(heap)) {
		flags &= ~((unsigned long)ION_FLAG_CACHED);
		buffer->flags = flags;
	}

	if (!ION_IS_CACHED(flags))
		info->cpu_addr = dma_alloc_writecombine(dev, len,
							&info->handle,
							GFP_KERNEL);
	else
		info->cpu_addr = dma_alloc_attrs(dev, len, &info->handle,
						GFP_KERNEL,
						DMA_ATTR_FORCE_COHERENT);

	if (!info->cpu_addr) {
		dev_err(dev, "Fail to allocate buffer\n");
		goto err;
	}

	info->table = kmalloc(sizeof(struct sg_table), GFP_KERNEL);
	if (!info->table)
		goto err;

	info->is_cached = ION_IS_CACHED(flags);

	ion_cma_get_sgtable(dev,
			    info->table, info->cpu_addr, info->handle, len);

	/* Ensure memory is dma-ready - refer to ion_buffer_create() */
	if (info->is_cached)
		dma_sync_sg_for_device(dev, info->table->sgl,
				       info->table->nents, DMA_BIDIRECTIONAL);

	/* keep this for memory release */
	buffer->priv_virt = info;
	dev_dbg(dev, "Allocate buffer %pK\n", buffer);
	return 0;

err:
	kfree(info);
	return ION_CMA_ALLOCATE_FAILED;
}

static void ion_cma_free(struct ion_buffer *buffer)
{
	struct device *dev = buffer->heap->priv;
	struct ion_cma_buffer_info *info = buffer->priv_virt;
	unsigned long attrs = 0;

	dev_dbg(dev, "Release buffer %pK\n", buffer);
	/* release memory */
	if (info->is_cached)
		attrs |= DMA_ATTR_FORCE_COHERENT;
	dma_free_attrs(dev, buffer->size, info->cpu_addr, info->handle, attrs);
	sg_free_table(info->table);
	/* release sg table */
	kfree(info->table);
	kfree(info);
}

/* return physical address in addr */
static int ion_cma_phys(struct ion_heap *heap, struct ion_buffer *buffer,
			ion_phys_addr_t *addr, size_t *len)
{
	struct device *dev = heap->priv;
	struct ion_cma_buffer_info *info = buffer->priv_virt;

	dev_dbg(dev, "Return buffer %pK physical address %pa\n", buffer,
		&info->handle);

	*addr = info->handle;
	*len = buffer->size;

	return 0;
}

static struct sg_table *ion_cma_heap_map_dma(struct ion_heap *heap,
					     struct ion_buffer *buffer)
{
	struct ion_cma_buffer_info *info = buffer->priv_virt;

	return info->table;
}

static void ion_cma_heap_unmap_dma(struct ion_heap *heap,
				   struct ion_buffer *buffer)
{
}

static int ion_cma_mmap(struct ion_heap *mapper, struct ion_buffer *buffer,
			struct vm_area_struct *vma)
{
	struct device *dev = buffer->heap->priv;
	struct ion_cma_buffer_info *info = buffer->priv_virt;

	if (info->is_cached)
		return dma_mmap_attrs(dev, vma, info->cpu_addr,
				info->handle, buffer->size,
				DMA_ATTR_FORCE_COHERENT);
	else
		return dma_mmap_writecombine(dev, vma, info->cpu_addr,
				info->handle, buffer->size);
}

static void *ion_cma_map_kernel(struct ion_heap *heap,
				struct ion_buffer *buffer)
{
	struct ion_cma_buffer_info *info = buffer->priv_virt;

	return info->cpu_addr;
}

static void ion_cma_unmap_kernel(struct ion_heap *heap,
				 struct ion_buffer *buffer)
{
}

static int ion_cma_print_debug(struct ion_heap *heap, struct seq_file *s,
			       const struct list_head *mem_map)
{
	if (mem_map) {
		struct mem_map_data *data;

		seq_puts(s, "\nMemory Map\n");
		seq_printf(s, "%16.s %14.s %14.s %14.s\n",
			   "client", "start address", "end address",
			   "size");

		list_for_each_entry(data, mem_map, node) {
			const char *client_name = "(null)";

			if (data->client_name)
				client_name = data->client_name;

			seq_printf(s, "%16.s 0x%14pa 0x%14pa %14lu (0x%lx)\n",
				   client_name, &data->addr,
				   &data->addr_end,
				   data->size, data->size);
		}
	}
	return 0;
}

static struct ion_heap_ops ion_cma_ops = {
	.allocate = ion_cma_allocate,
	.free = ion_cma_free,
	.map_dma = ion_cma_heap_map_dma,
	.unmap_dma = ion_cma_heap_unmap_dma,
	.phys = ion_cma_phys,
	.map_user = ion_cma_mmap,
	.map_kernel = ion_cma_map_kernel,
	.unmap_kernel = ion_cma_unmap_kernel,
	.print_debug = ion_cma_print_debug,
};

struct ion_heap *ion_cma_heap_create(struct ion_platform_heap *data)
{
	struct ion_heap *heap;

	heap = kzalloc(sizeof(*heap), GFP_KERNEL);

	if (!heap)
		return ERR_PTR(-ENOMEM);

	heap->ops = &ion_cma_ops;
	/*
	 * set device as private heaps data, later it will be
	 * used to make the link with reserved CMA memory
	 */
	heap->priv = data->priv;
	heap->type = ION_HEAP_TYPE_DMA;
	cma_heap_has_outer_cache = data->has_outer_cache;
	return heap;
}

void ion_cma_heap_destroy(struct ion_heap *heap)
{
	kfree(heap);
}

static void ion_secure_cma_free(struct ion_buffer *buffer)
{
	int i, ret = 0;
	int *source_vm_list;
	int source_nelems;
	int dest_vmid;
	int dest_perms;
	struct sg_table *sgt;
	struct scatterlist *sg;
	struct ion_cma_buffer_info *info = buffer->priv_virt;

	source_nelems = count_set_bits(buffer->flags & ION_FLAGS_CP_MASK);
	if (!source_nelems)
		return;
	source_vm_list = kcalloc(source_nelems, sizeof(*source_vm_list),
				 GFP_KERNEL);
	if (!source_vm_list)
		return;
	ret = populate_vm_list(buffer->flags, source_vm_list, source_nelems);
	if (ret) {
		pr_err("%s: Failed to get secure vmids\n", __func__);
		goto out_free_source;
	}

	dest_vmid = VMID_HLOS;
	dest_perms = PERM_READ | PERM_WRITE | PERM_EXEC;

	sgt = info->table;
	ret = hyp_assign_table(sgt, source_vm_list, source_nelems,
			       &dest_vmid, &dest_perms, 1);
	if (ret) {
		pr_err("%s: Not freeing memory since assign failed\n",
		       __func__);
		goto out_free_source;
	}

	for_each_sg(sgt->sgl, sg, sgt->nents, i)
		ClearPagePrivate(sg_page(sg));

	ion_cma_free(buffer);
out_free_source:
	kfree(source_vm_list);
}

static int ion_secure_cma_allocate(
			struct ion_heap *heap,
			struct ion_buffer *buffer, unsigned long len,
			unsigned long align, unsigned long flags)
{
	int i, ret = 0;
	int count;
	int source_vm;
	int *dest_vm_list = NULL;
	int *dest_perms = NULL;
	int dest_nelems;
	struct ion_cma_buffer_info *info;
	struct sg_table *sgt;
	struct scatterlist *sg;
<<<<<<< HEAD

	source_vm = VMID_HLOS;

	dest_nelems = count_set_bits(flags & ION_FLAGS_CP_MASK);
	if (!dest_nelems) {
		ret = -EINVAL;
		goto out;
	}
	dest_vm_list = kcalloc(dest_nelems, sizeof(*dest_vm_list), GFP_KERNEL);
	if (!dest_vm_list) {
		ret = -ENOMEM;
		goto out;
	}
	dest_perms = kcalloc(dest_nelems, sizeof(*dest_perms), GFP_KERNEL);
	if (!dest_perms) {
		ret = -ENOMEM;
		goto out_free_dest_vm;
	}
	ret = populate_vm_list(flags, dest_vm_list, dest_nelems);
	if (ret) {
		pr_err("%s: Failed to get secure vmid(s)\n", __func__);
		goto out_free_dest;
	}

	for (count = 0; count < dest_nelems; count++) {
		if (dest_vm_list[count] == VMID_CP_SEC_DISPLAY)
			dest_perms[count] = PERM_READ;
		else
			dest_perms[count] = PERM_READ | PERM_WRITE;
	}

	ret = ion_cma_allocate(heap, buffer, len, align, flags);
	if (ret) {
		dev_err(heap->priv, "Unable to allocate cma buffer");
		goto out_free_dest;
	}

	info = buffer->priv_virt;
	sgt = info->table;
	ret = hyp_assign_table(sgt, &source_vm, 1, dest_vm_list, dest_perms,
			       dest_nelems);
	if (ret) {
		pr_err("%s: Assign call failed\n", __func__);
		goto err;
	}

=======

	source_vm = VMID_HLOS;

	dest_nelems = count_set_bits(flags & ION_FLAGS_CP_MASK);
	if (!dest_nelems) {
		ret = -EINVAL;
		goto out;
	}
	dest_vm_list = kcalloc(dest_nelems, sizeof(*dest_vm_list), GFP_KERNEL);
	if (!dest_vm_list) {
		ret = -ENOMEM;
		goto out;
	}
	dest_perms = kcalloc(dest_nelems, sizeof(*dest_perms), GFP_KERNEL);
	if (!dest_perms) {
		ret = -ENOMEM;
		goto out_free_dest_vm;
	}
	ret = populate_vm_list(flags, dest_vm_list, dest_nelems);
	if (ret) {
		pr_err("%s: Failed to get secure vmid(s)\n", __func__);
		goto out_free_dest;
	}

	for (count = 0; count < dest_nelems; count++) {
		if (dest_vm_list[count] == VMID_CP_SEC_DISPLAY)
			dest_perms[count] = PERM_READ;
		else
			dest_perms[count] = PERM_READ | PERM_WRITE;
	}

	ret = ion_cma_allocate(heap, buffer, len, align, flags);
	if (ret) {
		dev_err(heap->priv, "Unable to allocate cma buffer");
		goto out_free_dest;
	}

	info = buffer->priv_virt;
	sgt = info->table;
	ret = hyp_assign_table(sgt, &source_vm, 1, dest_vm_list, dest_perms,
			       dest_nelems);
	if (ret) {
		pr_err("%s: Assign call failed\n", __func__);
		goto err;
	}

>>>>>>> ae6c134c
	/* Set the private bit to indicate that we've secured this */
	for_each_sg(sgt->sgl, sg, sgt->nents, i)
		SetPagePrivate(sg_page(sg));

	kfree(dest_vm_list);
	kfree(dest_perms);
	return ret;

err:
	ion_secure_cma_free(buffer);
out_free_dest:
	kfree(dest_perms);
out_free_dest_vm:
	kfree(dest_vm_list);
out:
	return ret;
}

<<<<<<< HEAD
=======
static void *ion_secure_cma_map_kernel(struct ion_heap *heap,
				       struct ion_buffer *buffer)
{
	if (!is_buffer_hlos_assigned(buffer)) {
		pr_info("%s: Mapping non-HLOS accessible buffer disallowed\n",
			__func__);
		return NULL;
	}
	return ion_cma_map_kernel(heap, buffer);
}

static int ion_secure_cma_map_user(struct ion_heap *mapper,
				   struct ion_buffer *buffer,
				   struct vm_area_struct *vma)
{
	if (!is_buffer_hlos_assigned(buffer)) {
		pr_info("%s: Mapping non-HLOS accessible buffer disallowed\n",
			__func__);
		return -EINVAL;
	}
	return ion_cma_mmap(mapper, buffer, vma);
}

>>>>>>> ae6c134c
static struct ion_heap_ops ion_secure_cma_ops = {
	.allocate = ion_secure_cma_allocate,
	.free = ion_secure_cma_free,
	.map_dma = ion_cma_heap_map_dma,
	.unmap_dma = ion_cma_heap_unmap_dma,
	.phys = ion_cma_phys,
<<<<<<< HEAD
	.map_user = ion_cma_mmap,
	.map_kernel = ion_cma_map_kernel,
=======
	.map_user = ion_secure_cma_map_user,
	.map_kernel = ion_secure_cma_map_kernel,
>>>>>>> ae6c134c
	.unmap_kernel = ion_cma_unmap_kernel,
	.print_debug = ion_cma_print_debug,
};

struct ion_heap *ion_cma_secure_heap_create(struct ion_platform_heap *data)
{
	struct ion_heap *heap;

	heap = kzalloc(sizeof(*heap), GFP_KERNEL);

	if (!heap)
		return ERR_PTR(-ENOMEM);

	heap->ops = &ion_secure_cma_ops;
	/*
	 *  set device as private heaps data, later it will be
	 * used to make the link with reserved CMA memory
	 */
	heap->priv = data->priv;
	heap->type = ION_HEAP_TYPE_HYP_CMA;
	cma_heap_has_outer_cache = data->has_outer_cache;
	return heap;
}

void ion_cma_secure_heap_destroy(struct ion_heap *heap)
{
	kfree(heap);
}<|MERGE_RESOLUTION|>--- conflicted
+++ resolved
@@ -4,11 +4,7 @@
  * Copyright (C) Linaro 2012
  * Author: <benjamin.gaignard@linaro.org> for ST-Ericsson.
  *
-<<<<<<< HEAD
- * Copyright (c) 2016-2017, The Linux Foundation. All rights reserved.
-=======
  * Copyright (c) 2016-2018, The Linux Foundation. All rights reserved.
->>>>>>> ae6c134c
  *
  * This software is licensed under the terms of the GNU General Public
  * License version 2, as published by the Free Software Foundation, and
@@ -330,7 +326,6 @@
 	struct ion_cma_buffer_info *info;
 	struct sg_table *sgt;
 	struct scatterlist *sg;
-<<<<<<< HEAD
 
 	source_vm = VMID_HLOS;
 
@@ -377,54 +372,6 @@
 		goto err;
 	}
 
-=======
-
-	source_vm = VMID_HLOS;
-
-	dest_nelems = count_set_bits(flags & ION_FLAGS_CP_MASK);
-	if (!dest_nelems) {
-		ret = -EINVAL;
-		goto out;
-	}
-	dest_vm_list = kcalloc(dest_nelems, sizeof(*dest_vm_list), GFP_KERNEL);
-	if (!dest_vm_list) {
-		ret = -ENOMEM;
-		goto out;
-	}
-	dest_perms = kcalloc(dest_nelems, sizeof(*dest_perms), GFP_KERNEL);
-	if (!dest_perms) {
-		ret = -ENOMEM;
-		goto out_free_dest_vm;
-	}
-	ret = populate_vm_list(flags, dest_vm_list, dest_nelems);
-	if (ret) {
-		pr_err("%s: Failed to get secure vmid(s)\n", __func__);
-		goto out_free_dest;
-	}
-
-	for (count = 0; count < dest_nelems; count++) {
-		if (dest_vm_list[count] == VMID_CP_SEC_DISPLAY)
-			dest_perms[count] = PERM_READ;
-		else
-			dest_perms[count] = PERM_READ | PERM_WRITE;
-	}
-
-	ret = ion_cma_allocate(heap, buffer, len, align, flags);
-	if (ret) {
-		dev_err(heap->priv, "Unable to allocate cma buffer");
-		goto out_free_dest;
-	}
-
-	info = buffer->priv_virt;
-	sgt = info->table;
-	ret = hyp_assign_table(sgt, &source_vm, 1, dest_vm_list, dest_perms,
-			       dest_nelems);
-	if (ret) {
-		pr_err("%s: Assign call failed\n", __func__);
-		goto err;
-	}
-
->>>>>>> ae6c134c
 	/* Set the private bit to indicate that we've secured this */
 	for_each_sg(sgt->sgl, sg, sgt->nents, i)
 		SetPagePrivate(sg_page(sg));
@@ -443,8 +390,6 @@
 	return ret;
 }
 
-<<<<<<< HEAD
-=======
 static void *ion_secure_cma_map_kernel(struct ion_heap *heap,
 				       struct ion_buffer *buffer)
 {
@@ -468,20 +413,14 @@
 	return ion_cma_mmap(mapper, buffer, vma);
 }
 
->>>>>>> ae6c134c
 static struct ion_heap_ops ion_secure_cma_ops = {
 	.allocate = ion_secure_cma_allocate,
 	.free = ion_secure_cma_free,
 	.map_dma = ion_cma_heap_map_dma,
 	.unmap_dma = ion_cma_heap_unmap_dma,
 	.phys = ion_cma_phys,
-<<<<<<< HEAD
-	.map_user = ion_cma_mmap,
-	.map_kernel = ion_cma_map_kernel,
-=======
 	.map_user = ion_secure_cma_map_user,
 	.map_kernel = ion_secure_cma_map_kernel,
->>>>>>> ae6c134c
 	.unmap_kernel = ion_cma_unmap_kernel,
 	.print_debug = ion_cma_print_debug,
 };
