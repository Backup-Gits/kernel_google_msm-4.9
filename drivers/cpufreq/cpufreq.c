--- conflicted
+++ resolved
@@ -775,12 +775,6 @@
 	memcpy(&new_policy, policy, sizeof(*policy));			\
 	new_policy.min = policy->user_policy.min;			\
 	new_policy.max = policy->user_policy.max;			\
-<<<<<<< HEAD
-									\
-	new_policy.min = new_policy.user_policy.min;			\
-	new_policy.max = new_policy.user_policy.max;			\
-=======
->>>>>>> eea74393
 									\
 	ret = sscanf(buf, "%u", &new_policy.object);			\
 	if (ret != 1)							\
