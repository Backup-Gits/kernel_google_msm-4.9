--- conflicted
+++ resolved
@@ -431,19 +431,13 @@
 
 	hlist_for_each_entry_rcu(uid_entry, (struct hlist_head *)v, hash) {
 		atomic64_t *times = get_times(uid_entry->concurrent_times);
-<<<<<<< HEAD
-=======
-
->>>>>>> 07d220e1
+
 		seq_put_decimal_ull(m, "", (u64)uid_entry->uid);
 		seq_putc(m, ':');
 
 		for (i = 0; i < num_possible_cpus; ++i) {
 			u64 time = cputime_to_clock_t(atomic64_read(&times[i]));
-<<<<<<< HEAD
-=======
-
->>>>>>> 07d220e1
+
 			seq_put_decimal_ull(m, " ", time);
 		}
 		seq_putc(m, '\n');
@@ -543,10 +537,7 @@
 void cpufreq_task_times_init(struct task_struct *p)
 {
 	unsigned long flags;
-<<<<<<< HEAD
-=======
-
->>>>>>> 07d220e1
+
 	spin_lock_irqsave(&task_time_in_state_lock, flags);
 	p->time_in_state = NULL;
 	spin_unlock_irqrestore(&task_time_in_state_lock, flags);
