/*
 * Copyright (c) 2015-2017, The Linux Foundation. All rights reserved.
 *
 * This program is free software; you can redistribute it and/or modify
 * it under the terms of the GNU General Public License version 2 and
 * only version 2 as published by the Free Software Foundation.
 *
 * This program is distributed in the hope that it will be useful,
 * but WITHOUT ANY WARRANTY; without even the implied warranty of
 * MERCHANTABILITY or FITNESS FOR A PARTICULAR PURPOSE.  See the
 * GNU General Public License for more details.
 */

/*
 * Secure-Processor-Communication (SPCOM).
 *
 * This driver provides communication to Secure Processor (SP)
 * over G-Link transport layer.
 *
 * It provides interface to both User Space spcomlib and kernel drivers.
 *
 * User Space App shall use spcomlib for communication with SP.
 * User Space App can be either Client or Server.
 * spcomlib shall use write() file operation to send data,
 * and read() file operation to read data.
 *
 * This driver uses glink as the transport layer.
 * This driver exposes "/dev/<sp-channel-name>" file node for each glink
 * logical channel.
 * This driver exposes "/dev/spcom" file node for some debug/control command.
 * The predefined channel "/dev/sp_kernel" is used for loading SP Application
 * from HLOS.
 * This driver exposes "/dev/sp_ssr" file node to allow user space poll for SSR.
 * After the remote SP App is loaded, this driver exposes a new file node
 * "/dev/<ch-name>" for the matching HLOS App to use.
 * The access to predefined file node is restricted by using unix group
 * and SELinux.
 *
 * No message routing is used, but using the G-Link "multiplexing" feature
 * to use a dedicated logical channel for HLOS and SP Application-Pair.
 *
 * Each HLOS/SP Application can be either Client or Server or both,
 * Messaging is allays point-to-point between 2 HLOS<=>SP applications.
 *
 * User Space Request & Response are synchronous.
 * read() & write() operations are blocking until completed or terminated.
 *
 * This driver registers to G-Link callbacks to be aware on channel state.
 * A notify callback is called upon channel connect/disconnect.
 *
 */

/* Uncomment the line below to test spcom against modem rather than SP */
/* #define SPCOM_TEST_HLOS_WITH_MODEM 1 */

#define pr_fmt(fmt)	"spcom [%s]: " fmt, __func__

#include <linux/kernel.h>	/* min() */
#include <linux/module.h>	/* MODULE_LICENSE */
#include <linux/device.h>	/* class_create() */
#include <linux/slab.h>	/* kzalloc() */
#include <linux/fs.h>		/* file_operations */
#include <linux/cdev.h>	/* cdev_add() */
#include <linux/errno.h>	/* EINVAL, ETIMEDOUT */
#include <linux/printk.h>	/* pr_err() */
#include <linux/bitops.h>	/* BIT(x) */
#include <linux/completion.h>	/* wait_for_completion_timeout() */
#include <linux/poll.h>	/* POLLOUT */
#include <linux/dma-mapping.h>	/* dma_alloc_coherent() */
#include <linux/platform_device.h>
#include <linux/of.h>		/* of_property_count_strings() */
#include <linux/workqueue.h>
#include <linux/delay.h>	/* msleep() */
#include <linux/msm_ion.h>	/* msm_ion_client_create() */

#include <soc/qcom/glink.h>
#include <soc/qcom/smem.h>
#include <soc/qcom/spcom.h>

#include <uapi/linux/spcom.h>

#include "glink_private.h" /* glink_ssr() */

/* "SPCM" string */
#define SPCOM_MAGIC_ID	((uint32_t)(0x5350434D))

/* Request/Response */
#define SPCOM_FLAG_REQ		BIT(0)
#define SPCOM_FLAG_RESP	BIT(1)
#define SPCOM_FLAG_ENCODED	BIT(2)
#define SPCOM_FLAG_NON_ENCODED	BIT(3)

/* SPCOM driver name */
#define DEVICE_NAME	"spcom"

/* maximum ION buffers should be >= SPCOM_MAX_CHANNELS  */
#define SPCOM_MAX_ION_BUF_PER_CH (SPCOM_MAX_CHANNELS + 4)

/* maximum ION buffer per send request/response command */
#define SPCOM_MAX_ION_BUF_PER_CMD SPCOM_MAX_ION_BUF

/* Maximum command size */
#define SPCOM_MAX_COMMAND_SIZE	(PAGE_SIZE)

/* Maximum input size */
#define SPCOM_MAX_READ_SIZE	(PAGE_SIZE)

/* Current Process ID */
#define current_pid() ((u32)(current->pid))

/* Maximum channel name size (including null) - matching GLINK_NAME_SIZE */
#define MAX_CH_NAME_LEN	32

/* Connection negotiation timeout, if remote channel is open */
#define OPEN_CHANNEL_TIMEOUT_MSEC	100

/*
 * After both sides get CONNECTED,
 * there is a race between one side queueing rx buffer and the other side
 * trying to call glink_tx() , this race is only on the 1st tx.
 * Do tx retry with some delay to allow the other side to queue rx buffer.
 */
#define TX_RETRY_DELAY_MSEC	100

/* number of tx retries */
#define TX_MAX_RETRY	3

/* SPCOM_MAX_REQUEST_SIZE-or-SPCOM_MAX_RESPONSE_SIZE + header */
#define SPCOM_RX_BUF_SIZE	300

/* The SPSS RAM size is 256 KB so SP App must fit into it */
#define SPCOM_MAX_APP_SIZE	SZ_256K

/*
 * ACK timeout from remote side for TX data.
 * Normally, it takes few msec for SPSS to respond with ACK for TX data.
 * However, due to SPSS HW issue, the SPSS might disable interrupts
 * for a very long time.
 */
#define TX_DONE_TIMEOUT_MSEC	5000

/*
 * Initial transaction id, use non-zero nonce for debug.
 * Incremented by client on request, and copied back by server on response.
 */
#define INITIAL_TXN_ID	0x12345678

/**
 * struct spcom_msg_hdr - Request/Response message header between HLOS and SP.
 *
 * This header is proceeding any request specific parameters.
 * The transaction id is used to match request with response.
 * Note: glink API provides the rx/tx data size, so user payload size is
 * calculated by reducing the header size.
 */
struct spcom_msg_hdr {
	uint32_t reserved;	/* for future use */
	uint32_t txn_id;	/* transaction id */
	char buf[0];		/* Variable buffer size, must be last field */
} __packed;

/**
 * struct spcom_client - Client handle
 */
struct spcom_client {
	struct spcom_channel *ch;
};

/**
 * struct spcom_server - Server handle
 */
struct spcom_server {
	struct spcom_channel *ch;
};

/**
 * struct spcom_channel - channel context
 */
struct spcom_channel {
	char name[MAX_CH_NAME_LEN];
	struct mutex lock;
	void *glink_handle;
	uint32_t txn_id;	/* incrementing nonce per channel */
	bool is_server;		/* for txn_id and response_timeout_msec */
	uint32_t response_timeout_msec; /* for client only */

	/* char dev */
	struct cdev *cdev;
	struct device *dev;
	struct device_attribute attr;

	/*
	 * glink state: CONNECTED / LOCAL_DISCONNECTED, REMOTE_DISCONNECTED
	 */
	unsigned int glink_state;
	bool is_closing;

	/* Events notification */
	struct completion connect;
	struct completion disconnect;
	struct completion tx_done;
	struct completion rx_done;

	/*
	 * Only one client or server per channel.
	 * Only one rx/tx transaction at a time (request + response).
	 */
	int ref_count;

	u32 pid; /* debug only to find user space application */

	/* abort flags */
	bool rx_abort;
	bool tx_abort;

	/* rx data info */
	size_t rx_buf_size;	/* allocated rx buffer size */
	bool rx_buf_ready;
	size_t actual_rx_size;	/* actual data size received */
	const void *glink_rx_buf;

	/* ION lock/unlock support */
	int ion_fd_table[SPCOM_MAX_ION_BUF_PER_CH];
	struct ion_handle *ion_handle_table[SPCOM_MAX_ION_BUF_PER_CH];
};

/**
 * struct spcom_device - device state structure.
 */
struct spcom_device {
	char predefined_ch_name[SPCOM_MAX_CHANNELS][MAX_CH_NAME_LEN];

	/* char device info */
	struct cdev cdev;
	dev_t device_no;
	struct class *driver_class;
	struct device *class_dev;

	/* G-Link channels */
	struct spcom_channel channels[SPCOM_MAX_CHANNELS];
	int channel_count;

	/* private */
	struct mutex cmd_lock;

	/* Link state */
	struct completion link_state_changed;
	enum glink_link_state link_state;

	/* ION support */
	struct ion_client *ion_client;
};

#ifdef SPCOM_TEST_HLOS_WITH_MODEM
	static const char *spcom_edge = "mpss";
	static const char *spcom_transport = "smem";
#else
	static const char *spcom_edge = "spss";
	static const char *spcom_transport = "mailbox";
#endif

/* Device Driver State */
static struct spcom_device *spcom_dev;

/* static functions declaration */
static int spcom_create_channel_chardev(const char *name);
static int spcom_open(struct spcom_channel *ch, unsigned int timeout_msec);
static int spcom_close(struct spcom_channel *ch);
static void spcom_notify_rx_abort(void *handle, const void *priv,
				  const void *pkt_priv);
static struct spcom_channel *spcom_find_channel_by_name(const char *name);
static int spcom_unlock_ion_buf(struct spcom_channel *ch, int fd);
static void spcom_rx_abort_pending_server(void);

/**
 * spcom_is_ready() - driver is initialized and ready.
 */
static inline bool spcom_is_ready(void)
{
	return spcom_dev != NULL;
}

/**
 * spcom_is_channel_open() - channel is open on this side.
 *
 * Channel might not be fully connected if remote side didn't open the channel
 * yet.
 */
static inline bool spcom_is_channel_open(struct spcom_channel *ch)
{
	return ch->glink_handle != NULL;
}

/**
 * spcom_is_channel_connected() - channel is fully connected by both sides.
 */
static inline bool spcom_is_channel_connected(struct spcom_channel *ch)
{
	/* Channel must be open before it gets connected */
	if (!spcom_is_channel_open(ch))
		return false;

	return (ch->glink_state == GLINK_CONNECTED);
}

/**
 * spcom_create_predefined_channels_chardev() - expose predefined channels to
 * user space.
 *
 * Predefined channels list is provided by device tree.
 * Typically, it is for known servers on remote side that are not loaded by the
 * HLOS.
 */
static int spcom_create_predefined_channels_chardev(void)
{
	int i;
	int ret;
	static bool is_predefined_created;

	if (is_predefined_created)
		return 0;

	for (i = 0; i < SPCOM_MAX_CHANNELS; i++) {
		const char *name = spcom_dev->predefined_ch_name[i];

		if (name[0] == 0)
			break;
		ret = spcom_create_channel_chardev(name);
		if (ret) {
			pr_err("failed to create chardev [%s], ret [%d].\n",
			       name, ret);
			return -EFAULT;
		}
	}

	is_predefined_created = true;

	return 0;
}

/*======================================================================*/
/*		GLINK CALLBACKS						*/
/*======================================================================*/

/**
 * spcom_link_state_notif_cb() - glink callback for link state change.
 *
 * glink notifies link layer is up, before any channel opened on remote side.
 * Calling glink_open() locally allowed only after link is up.
 * Notify link down, normally upon Remote Subsystem Reset (SSR).
 * Note: upon SSR, glink will also notify each channel about remote disconnect,
 * and abort any pending rx buffer.
 */
static void spcom_link_state_notif_cb(struct glink_link_state_cb_info *cb_info,
				      void *priv)
{
	struct spcom_channel *ch = NULL;
	const char *ch_name = "sp_kernel";

	if (!cb_info) {
		pr_err("invalid NULL cb_info param\n");
		return;
	}

	if (!spcom_is_ready()) {
		pr_err("spcom is not ready.\n");
		return;
	}

	spcom_dev->link_state = cb_info->link_state;

	pr_debug("spcom_link_state_notif_cb called. transport = %s edge = %s\n",
		 cb_info->transport, cb_info->edge);

	switch (cb_info->link_state) {
	case GLINK_LINK_STATE_UP:
		pr_info("GLINK_LINK_STATE_UP.\n");
		spcom_create_predefined_channels_chardev();
		break;
	case GLINK_LINK_STATE_DOWN:
		pr_err("GLINK_LINK_STATE_DOWN.\n");

		/*
		 * Free all the SKP ION buffers that were locked
		 * for SPSS app swapping, when remote subsystem reset.
		 */
		pr_debug("Free all SKP ION buffers on SSR.\n");
		ch = spcom_find_channel_by_name(ch_name);
		if (!ch)
			pr_err("failed to find channel [%s].\n", ch_name);
		else
			spcom_unlock_ion_buf(ch, SPCOM_ION_FD_UNLOCK_ALL);

		pr_debug("Rx-Abort pending servers.\n");
		spcom_rx_abort_pending_server();
		break;
	default:
		pr_err("unknown link_state [%d].\n", cb_info->link_state);
		break;
	}
	complete_all(&spcom_dev->link_state_changed);
}

/**
 * spcom_notify_rx() - glink callback on receiving data.
 *
 * Glink notify rx data is ready. The glink internal rx buffer was
 * allocated upon glink_queue_rx_intent().
 */
static void spcom_notify_rx(void *handle,
			    const void *priv, const void *pkt_priv,
			    const void *buf, size_t size)
{
	struct spcom_channel *ch = (struct spcom_channel *) priv;

	if (!ch) {
		pr_err("invalid NULL channel param\n");
		return;
	}
	if (!buf) {
		pr_err("invalid NULL buf param\n");
		return;
	}

	pr_debug("ch [%s] rx size [%zu]\n", ch->name, size);

	ch->actual_rx_size = size;
	ch->glink_rx_buf = (void *) buf;

	complete_all(&ch->rx_done);
}

/**
 * spcom_notify_tx_done() - glink callback on ACK sent data.
 *
 * after calling glink_tx() the remote side ACK receiving the data.
 */
static void spcom_notify_tx_done(void *handle,
				 const void *priv, const void *pkt_priv,
				 const void *buf)
{
	struct spcom_channel *ch = (struct spcom_channel *) priv;
	int *tx_buf = (int *) buf;

	if (!ch) {
		pr_err("invalid NULL channel param\n");
		return;
	}
	if (!buf) {
		pr_err("invalid NULL buf param\n");
		return;
	}

	pr_debug("ch [%s] buf[0] = [0x%x].\n", ch->name, tx_buf[0]);

	complete_all(&ch->tx_done);
}

/**
 * spcom_notify_state() - glink callback on channel connect/disconnect.
 *
 * Channel is fully CONNECTED after both sides opened the channel.
 * Channel is LOCAL_DISCONNECTED after both sides closed the channel.
 * If the remote side closed the channel, it is expected that the local side
 * will also close the channel.
 * Upon connection, rx buffer is allocated to receive data,
 * the maximum transfer size is agreed by both sides.
 */
static void spcom_notify_state(void *handle, const void *priv,
				unsigned int event)
{
	int ret;
	struct spcom_channel *ch = (struct spcom_channel *) priv;

	if (!ch) {
		pr_err("invalid NULL channel param\n");
		return;
	}

	switch (event) {
	case GLINK_CONNECTED:
		pr_debug("GLINK_CONNECTED, ch name [%s].\n", ch->name);
		mutex_lock(&ch->lock);

		if (ch->is_closing) {
			pr_err("Unexpected CONNECTED while closing [%s].\n",
				ch->name);
			mutex_unlock(&ch->lock);
			return;
		}

		ch->glink_state = event;

		if (!handle) {
			pr_err("inavlid glink_handle, ch [%s].\n", ch->name);
			mutex_unlock(&ch->lock);
			return;
		}

		/* signal before unlock mutex & before calling glink */
		complete_all(&ch->connect);

		/*
		 * Prepare default rx buffer.
		 * glink_queue_rx_intent() can be called only AFTER connected.
		 * We do it here, ASAP, to allow rx data.
		 */

		ch->rx_abort = false; /* cleanup from previouse close */
		pr_debug("call glink_queue_rx_intent() ch [%s].\n", ch->name);
		ret = glink_queue_rx_intent(handle, ch, ch->rx_buf_size);
		if (ret) {
			pr_err("glink_queue_rx_intent() err [%d]\n", ret);
		} else {
			pr_debug("rx buf is ready, size [%zu]\n",
				 ch->rx_buf_size);
			ch->rx_buf_ready = true;
		}

		pr_debug("GLINK_CONNECTED, ch name [%s] done.\n", ch->name);
		mutex_unlock(&ch->lock);
		break;
	case GLINK_LOCAL_DISCONNECTED:
		/*
		 * Channel state is GLINK_LOCAL_DISCONNECTED
		 * only after *both* sides closed the channel.
		 */
		pr_debug("GLINK_LOCAL_DISCONNECTED, ch [%s].\n", ch->name);
		ch->glink_state = event;
		complete_all(&ch->disconnect);
		break;
	case GLINK_REMOTE_DISCONNECTED:
		/*
		 * Remote side initiates glink_close().
		 * This is not expected on normal operation.
		 * This may happen upon remote SSR.
		 */
		pr_err("GLINK_REMOTE_DISCONNECTED, ch [%s].\n", ch->name);

		/*
		 * Abort any blocking read() operation.
		 * The glink notification might be after REMOTE_DISCONNECT.
		 */
		spcom_notify_rx_abort(NULL, ch, NULL);

		/* set the state to not-connected after notify-rx-abort */
		ch->glink_state = event;

		/*
		 * after glink_close(),
		 * expecting notify GLINK_LOCAL_DISCONNECTED
		 */
		spcom_close(ch);
		break;
	default:
		pr_err("unknown event id = %d, ch name [%s].\n",
		       (int) event, ch->name);
		return;
	}
}

/**
 * spcom_notify_rx_intent_req() - glink callback on intent request.
 *
 * glink allows the remote side to request for a local rx buffer if such
 * buffer is not ready.
 * However, for spcom simplicity on SP, and to reduce latency, we decided
 * that glink_tx() on both side is not using INTENT_REQ flag, so this
 * callback should not be called.
 * Anyhow, return "false" to reject the request.
 */
static bool spcom_notify_rx_intent_req(void *handle, const void *priv,
				       size_t req_size)
{
	pr_err("Unexpected intent request\n");

	return false;
}

/**
 * spcom_notify_rx_abort() - glink callback on aborting rx pending buffer.
 *
 * Rx abort may happen if channel is closed by remote side, while rx buffer is
 * pending in the queue, like upon SP reset (SSR).
 *
 * More common scenario, is when rx intent is queud (for next transfer),
 * and the channel is closed locally.
 */
static void spcom_notify_rx_abort(void *handle, const void *priv,
				  const void *pkt_priv)
{
	struct spcom_channel *ch = (struct spcom_channel *) priv;

	if (!ch) {
		pr_err("invalid NULL channel param\n");
		return;
	}

	pr_debug("ch [%s] pending rx aborted.\n", ch->name);

	/* ignore rx-abort after local channel disconected */
	if (spcom_is_channel_connected(ch) && (!ch->rx_abort)) {
		ch->rx_abort = true;
		complete_all(&ch->rx_done);
	}
}

/**
 * spcom_notify_tx_abort() - glink callback on aborting tx data.
 *
 * This is probably not relevant, since glink_txv() is not used.
 * Tx abort may happen if channel is closed by remote side,
 * while multiple tx buffers are in a middle of tx operation.
 */
static void spcom_notify_tx_abort(void *handle, const void *priv,
				  const void *pkt_priv)
{
	struct spcom_channel *ch = (struct spcom_channel *) priv;

	if (!ch) {
		pr_err("invalid NULL channel param\n");
		return;
	}

	pr_debug("ch [%s] pending tx aborted.\n", ch->name);

	if (spcom_is_channel_connected(ch) && (!ch->tx_abort)) {
		ch->tx_abort = true;
		complete_all(&ch->tx_done);
	}
}

/*======================================================================*/
/*		UTILITIES						*/
/*======================================================================*/

/**
 * spcom_init_open_config() - Fill glink_open() configuration parameters.
 *
 * @cfg: glink configuration struct pointer
 * @name: channel name
 * @priv: private caller data, provided back by callbacks, channel state.
 *
 * specify callbacks and other parameters for glink open channel.
 */
static void spcom_init_open_config(struct glink_open_config *cfg,
				   const char *name, void *priv)
{
	cfg->notify_rx		= spcom_notify_rx;
	cfg->notify_rxv		= NULL;
	cfg->notify_tx_done	= spcom_notify_tx_done;
	cfg->notify_state	= spcom_notify_state;
	cfg->notify_rx_intent_req = spcom_notify_rx_intent_req;
	cfg->notify_rx_sigs	= NULL;
	cfg->notify_rx_abort	= spcom_notify_rx_abort;
	cfg->notify_tx_abort	= spcom_notify_tx_abort;

	cfg->options	= 0; /* not using GLINK_OPT_INITIAL_XPORT */
	cfg->priv	= priv; /* provided back by callbacks */

	cfg->name	= name;

	cfg->transport	= spcom_transport;
	cfg->edge	= spcom_edge;
}

/**
 * spcom_init_channel() - initialize channel state.
 *
 * @ch: channel state struct pointer
 * @name: channel name
 */
static int spcom_init_channel(struct spcom_channel *ch, const char *name)
{
	if (!ch || !name || !name[0]) {
		pr_err("invalid parameters.\n");
		return -EINVAL;
	}

	strlcpy(ch->name, name, sizeof(ch->name));

	init_completion(&ch->connect);
	init_completion(&ch->disconnect);
	init_completion(&ch->tx_done);
	init_completion(&ch->rx_done);

	mutex_init(&ch->lock);
	ch->glink_state = GLINK_LOCAL_DISCONNECTED;
	ch->actual_rx_size = 0;
	ch->rx_buf_size = SPCOM_RX_BUF_SIZE;
	ch->is_closing = false;
	ch->glink_handle = NULL;
	ch->ref_count = 0;
	ch->rx_abort = false;
	ch->tx_abort = false;
	ch->txn_id = INITIAL_TXN_ID; /* use non-zero nonce for debug */
	ch->pid = 0;

	return 0;
}

/**
 * spcom_find_channel_by_name() - find a channel by name.
 *
 * @name: channel name
 *
 * Return: a channel state struct.
 */
static struct spcom_channel *spcom_find_channel_by_name(const char *name)
{
	int i;

	for (i = 0 ; i < ARRAY_SIZE(spcom_dev->channels); i++) {
		struct spcom_channel *ch = &spcom_dev->channels[i];

		if (strcmp(ch->name, name) == 0)
			return ch;
	}

	return NULL;
}

/**
 * spcom_open() - Open glink channel and wait for connection ACK.
 *
 * @ch: channel state struct pointer
 *
 * Normally, a local client opens a channel after remote server has opened
 * the channel.
 * A local server may open the channel before remote client is running.
 */
static int spcom_open(struct spcom_channel *ch, unsigned int timeout_msec)
{
	struct glink_open_config cfg = {0};
	unsigned long jiffies = msecs_to_jiffies(timeout_msec);
	long timeleft;
	const char *name;
	void *handle;
	u32 pid = current_pid();

	mutex_lock(&ch->lock);
	name = ch->name;

	/* only one client/server may use the channel */
	if (ch->ref_count) {
		pr_err("channel [%s] is BUSY, already in use by pid [%d].\n",
			name, ch->pid);
		mutex_unlock(&ch->lock);
		return -EBUSY;
	}

	pr_debug("ch [%s] opened by PID [%d], count [%d]\n",
		 name, pid, ch->ref_count);

	pr_debug("Open channel [%s] timeout_msec [%d].\n", name, timeout_msec);

	if (spcom_is_channel_open(ch)) {
		pr_debug("channel [%s] already open.\n", name);
		mutex_unlock(&ch->lock);
		return 0;
	}

	spcom_init_open_config(&cfg, name, ch);

	/* init completion before calling glink_open() */
	reinit_completion(&ch->connect);

	ch->is_closing = false;

	handle = glink_open(&cfg);
	if (IS_ERR_OR_NULL(handle)) {
		pr_err("glink_open failed.\n");
		goto exit_err;
	} else {
		pr_debug("glink_open [%s] ok.\n", name);
	}

	/* init channel context after successful open */
	ch->glink_handle = handle;
	ch->ref_count++;
	ch->pid = pid;
	ch->txn_id = INITIAL_TXN_ID;

	mutex_unlock(&ch->lock);

	pr_debug("Wait for connection on channel [%s] timeout_msec [%d].\n",
		 name, timeout_msec);

	/* Wait for remote side to connect */
	if (timeout_msec) {
		timeleft = wait_for_completion_timeout(&(ch->connect), jiffies);
		if (timeleft == 0)
			pr_debug("Channel [%s] is NOT connected.\n", name);
		else
			pr_debug("Channel [%s] fully connect.\n", name);
	} else {
		pr_debug("wait for connection ch [%s] no timeout.\n", name);
		wait_for_completion(&(ch->connect));
		pr_debug("Channel [%s] opened, no timeout.\n", name);
	}

	return 0;
exit_err:
	mutex_unlock(&ch->lock);

	return -EFAULT;
}

/**
 * spcom_close() - Close glink channel.
 *
 * @ch: channel state struct pointer
 *
 * A calling API functions should wait for disconnecting by both sides.
 */
static int spcom_close(struct spcom_channel *ch)
{
	int ret = 0;

	mutex_lock(&ch->lock);

	if (!spcom_is_channel_open(ch)) {
		pr_err("ch already closed.\n");
		mutex_unlock(&ch->lock);
		return 0;
	}

	ch->is_closing = true;

	ret = glink_close(ch->glink_handle);
	if (ret)
		pr_err("glink_close() fail, ret [%d].\n", ret);
	else
		pr_debug("glink_close() ok.\n");

	ch->glink_handle = NULL;
	ch->ref_count = 0;
	ch->rx_abort = false;
	ch->tx_abort = false;
	ch->glink_state = GLINK_LOCAL_DISCONNECTED;
	ch->txn_id = INITIAL_TXN_ID; /* use non-zero nonce for debug */
	ch->pid = 0;
	ch->actual_rx_size = 0;
	ch->glink_rx_buf = NULL;

	pr_debug("Channel closed [%s].\n", ch->name);

	mutex_unlock(&ch->lock);

	return 0;
}

/**
 * spcom_tx() - Send data and wait for ACK or timeout.
 *
 * @ch: channel state struct pointer
 * @buf: buffer pointer
 * @size: buffer size
 *
 * ACK is expected within a very short time (few msec).
 *
 * Return: 0 on successful operation, negative value otherwise.
 */
static int spcom_tx(struct spcom_channel *ch,
		    void *buf,
		    uint32_t size,
		    uint32_t timeout_msec)
{
	int ret;
	void *pkt_priv = NULL;
	uint32_t tx_flags = 0 ; /* don't use GLINK_TX_REQ_INTENT */
	unsigned long jiffies = msecs_to_jiffies(timeout_msec);
	long timeleft;
	int retry = 0;

	mutex_lock(&ch->lock);

	/* reset completion before calling glink */
	reinit_completion(&ch->tx_done);

	for (retry = 0; retry < TX_MAX_RETRY ; retry++) {
		ret = glink_tx(ch->glink_handle, pkt_priv, buf, size, tx_flags);
		if (ret == -EAGAIN) {
			pr_err("glink_tx() fail, try again, ch [%s].\n",
				ch->name);
			/*
			 * Delay to allow remote side to queue rx buffer.
			 * This may happen after the first channel connection.
			 */
			msleep(TX_RETRY_DELAY_MSEC);
		} else if (ret < 0) {
			pr_err("glink_tx() error [%d], ch [%s].\n",
				ret, ch->name);
			goto exit_err;
		} else {
			break; /* no retry needed */
		}
	}

	pr_debug("Wait for Tx done.\n");

	/* Wait for Tx Completion */
	timeleft = wait_for_completion_timeout(&ch->tx_done, jiffies);
	if (timeleft == 0) {
		pr_err("tx_done timeout %d msec expired.\n", timeout_msec);
		goto exit_err;
	} else if (ch->tx_abort) {
		pr_err("tx aborted.\n");
		goto exit_err;
	}

	mutex_unlock(&ch->lock);

	return ret;
exit_err:
	mutex_unlock(&ch->lock);
	return -EFAULT;
}

/**
 * spcom_rx() - Wait for received data until timeout, unless pending rx data is
 * already ready
 *
 * @ch: channel state struct pointer
 * @buf: buffer pointer
 * @size: buffer size
 *
 * ACK is expected within a very short time (few msec).
 *
 * Return: size in bytes on success, negative value on failure.
 */
static int spcom_rx(struct spcom_channel *ch,
		     void *buf,
		     uint32_t size,
		     uint32_t timeout_msec)
{
	int ret = -1;
	unsigned long jiffies = msecs_to_jiffies(timeout_msec);
	long timeleft = 1;

	mutex_lock(&ch->lock);

	/* check for already pending data */
	if (ch->actual_rx_size) {
		pr_debug("already pending data size [%zu] ch [%s]\n",
			 ch->actual_rx_size, ch->name);
		goto copy_buf;
	}

	/* reset completion before calling glink */
	reinit_completion(&ch->rx_done);

	/* Wait for Rx response */
	pr_debug("Wait for Rx done, ch [%s].\n", ch->name);
	if (timeout_msec)
		timeleft = wait_for_completion_timeout(&ch->rx_done, jiffies);
	else
		wait_for_completion(&ch->rx_done);

	if (timeleft == 0) {
		pr_err("rx_done timeout [%d] msec expired, ch [%s]\n",
			timeout_msec, ch->name);
		mutex_unlock(&ch->lock);
		return -ETIMEDOUT;
	} else if (ch->rx_abort) {
		mutex_unlock(&ch->lock);
<<<<<<< HEAD
		pr_err("rx_abort, probably remote side reset (SSR).\n");
=======
		pr_err("rx_abort, probably remote side reset (SSR), ch [%s].\n",
			ch->name);
>>>>>>> 38ef2dbc
		return -ERESTART; /* probably SSR */
	} else if (ch->actual_rx_size) {
		pr_debug("actual_rx_size is [%zu], ch [%s]\n",
			ch->actual_rx_size, ch->name);
	} else {
		pr_err("actual_rx_size is zero, ch [%s].\n", ch->name);
		goto exit_err;
	}

copy_buf:
	if (!ch->glink_rx_buf) {
		pr_err("invalid glink_rx_buf.\n");
		goto exit_err;
	}

	/* Copy from glink buffer to spcom buffer */
	size = min_t(int, ch->actual_rx_size, size);
	memcpy(buf, ch->glink_rx_buf, size);

	pr_debug("copy size [%d] , ch [%s].\n", (int) size, ch->name);

	/* free glink buffer after copy to spcom buffer */
	glink_rx_done(ch->glink_handle, ch->glink_rx_buf, false);
	ch->glink_rx_buf = NULL;
	ch->actual_rx_size = 0;

	/* queue rx buffer for the next time */
	ret = glink_queue_rx_intent(ch->glink_handle, ch, ch->rx_buf_size);
	if (ret) {
		pr_err("glink_queue_rx_intent() failed, ret [%d]", ret);
		goto exit_err;
	} else {
		pr_debug("queue rx_buf, size [%zu], ch [%s]\n",
			ch->rx_buf_size, ch->name);
	}

	mutex_unlock(&ch->lock);

	return size;
exit_err:
	mutex_unlock(&ch->lock);
	return -EFAULT;
}

/**
 * spcom_get_next_request_size() - get request size.
 * already ready
 *
 * @ch: channel state struct pointer
 *
 * Server needs the size of the next request to allocate a request buffer.
 * Initially used intent-request, however this complicated the remote side,
 * so both sides are not using glink_tx() with INTENT_REQ anymore.
 *
 * Return: size in bytes on success, negative value on failure.
 */
static int spcom_get_next_request_size(struct spcom_channel *ch)
{
	int size = -1;

	/* NOTE: Remote clients might not be connected yet.*/
	mutex_lock(&ch->lock);
	reinit_completion(&ch->rx_done);

	/* check if already got it via callback */
	if (ch->actual_rx_size) {
		pr_debug("next-req-size already ready ch [%s] size [%zu]\n",
			 ch->name, ch->actual_rx_size);
		goto exit_ready;
	}
	mutex_unlock(&ch->lock); /* unlock while waiting */

	pr_debug("Wait for Rx Done, ch [%s].\n", ch->name);
	wait_for_completion(&ch->rx_done);

	mutex_lock(&ch->lock); /* re-lock after waiting */
	/* Check Rx Abort on SP reset */
	if (ch->rx_abort) {
		pr_err("rx aborted.\n");
		goto exit_error;
	}

	if (ch->actual_rx_size <= 0) {
		pr_err("invalid rx size [%zu] ch [%s]\n",
		       ch->actual_rx_size, ch->name);
		goto exit_error;
	}

exit_ready:
	size = ch->actual_rx_size;
	if (size > sizeof(struct spcom_msg_hdr)) {
		size -= sizeof(struct spcom_msg_hdr);
	} else {
		pr_err("rx size [%d] too small.\n", size);
		goto exit_error;
	}

	mutex_unlock(&ch->lock);
	return size;

exit_error:
	mutex_unlock(&ch->lock);
	return -EFAULT;


}

/**
 * spcom_rx_abort_pending_server() - abort pending server rx on SSR.
 *
 * Server that is waiting for request, but has no client connected,
 * will not get RX-ABORT or REMOTE-DISCONNECT notification,
 * that should cancel the server pending rx operation.
 */
static void spcom_rx_abort_pending_server(void)
{
	int i;

	for (i = 0 ; i < ARRAY_SIZE(spcom_dev->channels); i++) {
		struct spcom_channel *ch = &spcom_dev->channels[i];

		/* relevant only for servers */
		if (!ch->is_server)
			continue;

		/* The server might not be connected to a client.
		 * Don't check if connected, only if open.
		 */
		if (!spcom_is_channel_open(ch) || (ch->rx_abort))
			continue;

		pr_debug("rx-abort server ch [%s].\n", ch->name);
		ch->rx_abort = true;
		complete_all(&ch->rx_done);
	}
}

/*======================================================================*/
/*		General API for kernel drivers				*/
/*======================================================================*/

/**
 * spcom_is_sp_subsystem_link_up() - check if SPSS link is up.
 *
 * return: true if link is up, false if link is down.
 */
bool spcom_is_sp_subsystem_link_up(void)
{
	if (spcom_dev == NULL)
		return false;

	return (spcom_dev->link_state == GLINK_LINK_STATE_UP);
}
EXPORT_SYMBOL(spcom_is_sp_subsystem_link_up);

/*======================================================================*/
/*		Client API for kernel drivers				*/
/*======================================================================*/

/**
 * spcom_register_client() - register a client.
 *
 * @info: channel name and ssr callback.
 *
 * Return: client handle
 */
struct spcom_client *spcom_register_client(struct spcom_client_info *info)
{
	int ret;
	const char *name;
	struct spcom_channel *ch;
	struct spcom_client *client;

	if (!spcom_is_ready()) {
		pr_err("spcom is not ready.\n");
		return NULL;
	}

	if (!info) {
		pr_err("Invalid parameter.\n");
		return NULL;
	}
	name = info->ch_name;

	client = kzalloc(sizeof(*client), GFP_KERNEL);
	if (!client)
		return NULL;

	ch = spcom_find_channel_by_name(name);
	if (!ch) {
		pr_err("channel %s doesn't exist, load App first.\n", name);
		kfree(client);
		return NULL;
	}

	client->ch = ch; /* backtrack */

	ret = spcom_open(ch, OPEN_CHANNEL_TIMEOUT_MSEC);
	if (ret) {
		pr_err("failed to open channel [%s].\n", name);
		kfree(client);
		client = NULL;
	} else {
		pr_info("remote side connect to channel [%s].\n", name);
	}

	return client;
}
EXPORT_SYMBOL(spcom_register_client);


/**
 * spcom_unregister_client() - unregister a client.
 *
 * @client: client handle
 */
int spcom_unregister_client(struct spcom_client *client)
{
	struct spcom_channel *ch;

	if (!spcom_is_ready()) {
		pr_err("spcom is not ready.\n");
		return -ENODEV;
	}

	if (!client) {
		pr_err("Invalid client parameter.\n");
		return -EINVAL;
	}

	ch = client->ch;
	if (!ch) {
		pr_err("Invalid channel.\n");
		return -EINVAL;
	}

	spcom_close(ch);

	kfree(client);

	return 0;
}
EXPORT_SYMBOL(spcom_unregister_client);


/**
 * spcom_client_send_message_sync() - send request and wait for response.
 *
 * @client: client handle
 * @req_ptr: request pointer
 * @req_size: request size
 * @resp_ptr: response pointer
 * @resp_size: response size
 * @timeout_msec: timeout waiting for response.
 *
 * The timeout depends on the specific request handling time at the remote side.
 *
 * Return: number of rx bytes on success, negative value on failure.
 */
int spcom_client_send_message_sync(struct spcom_client	*client,
				    void	*req_ptr,
				    uint32_t	req_size,
				    void	*resp_ptr,
				    uint32_t	resp_size,
				    uint32_t	timeout_msec)
{
	int ret;
	struct spcom_channel *ch;

	if (!spcom_is_ready()) {
		pr_err("spcom is not ready.\n");
		return -ENODEV;
	}

	if (!client || !req_ptr || !resp_ptr) {
		pr_err("Invalid parameter.\n");
		return -EINVAL;
	}

	ch = client->ch;
	if (!ch) {
		pr_err("Invalid channel.\n");
		return -EINVAL;
	}

	/* Check if remote side connect */
	if (!spcom_is_channel_connected(ch)) {
		pr_err("ch [%s] remote side not connect.\n", ch->name);
		return -ENOTCONN;
	}

	ret = spcom_tx(ch, req_ptr, req_size, TX_DONE_TIMEOUT_MSEC);
	if (ret < 0) {
		pr_err("tx error %d.\n", ret);
		return ret;
	}

	ret = spcom_rx(ch, resp_ptr, resp_size, timeout_msec);
	if (ret < 0) {
		pr_err("rx error %d.\n", ret);
		return ret;
	}

	/* @todo verify response transaction id match the request */

	return ret;
}
EXPORT_SYMBOL(spcom_client_send_message_sync);


/**
 * spcom_client_is_server_connected() - is remote server connected.
 *
 * @client: client handle
 */
bool spcom_client_is_server_connected(struct spcom_client *client)
{
	bool connected;
	struct spcom_channel *ch;

	if (!spcom_is_ready()) {
		pr_err("spcom is not ready.\n");
		return false;
	}

	if (!client) {
		pr_err("Invalid parameter.\n");
		return false;
	}

	ch = client->ch;
	if (!ch) {
		pr_err("Invalid channel.\n");
		return -EINVAL;
	}

	connected = spcom_is_channel_connected(ch);

	return connected;
}
EXPORT_SYMBOL(spcom_client_is_server_connected);

/*======================================================================*/
/*		Server API for kernel drivers				*/
/*======================================================================*/

/**
 * spcom_register_service() - register a server.
 *
 * @info: channel name and ssr callback.
 *
 * Return: server handle
 */
struct spcom_server *spcom_register_service(struct spcom_service_info *info)
{
	int ret;
	const char *name;
	struct spcom_channel *ch;
	struct spcom_server *server;

	if (!spcom_is_ready()) {
		pr_err("spcom is not ready.\n");
		return NULL;
	}

	if (!info) {
		pr_err("Invalid parameter.\n");
		return NULL;
	}
	name = info->ch_name;

	server = kzalloc(sizeof(*server), GFP_KERNEL);
	if (!server)
		return NULL;

	ch = spcom_find_channel_by_name(name);
	if (!ch) {
		pr_err("channel %s doesn't exist, load App first.\n", name);
		kfree(server);
		return NULL;
	}

	server->ch = ch; /* backtrack */

	ret = spcom_open(ch, 0);
	if (ret) {
		pr_err("failed to open channel [%s].\n", name);
		kfree(server);
		server = NULL;
	}

	return server;
}
EXPORT_SYMBOL(spcom_register_service);

/**
 * spcom_unregister_service() - unregister a server.
 *
 * @server: server handle
 */
int spcom_unregister_service(struct spcom_server *server)
{
	struct spcom_channel *ch;

	if (!spcom_is_ready()) {
		pr_err("spcom is not ready.\n");
		return -ENODEV;
	}

	if (!server) {
		pr_err("Invalid server parameter.\n");
		return -EINVAL;
	}

	ch = server->ch;
	if (!ch) {
		pr_err("Invalid channel parameter.\n");
		return -EINVAL;
	}

	spcom_close(ch);

	kfree(server);

	return 0;
}
EXPORT_SYMBOL(spcom_unregister_service);

/**
 * spcom_server_get_next_request_size() - get request size.
 *
 * @server: server handle
 *
 * Return: size in bytes on success, negative value on failure.
 */
int spcom_server_get_next_request_size(struct spcom_server *server)
{
	int size;
	struct spcom_channel *ch;

	if (!server) {
		pr_err("Invalid parameter.\n");
		return -EINVAL;
	}

	ch = server->ch;
	if (!ch) {
		pr_err("Invalid channel.\n");
		return -EINVAL;
	}

	/* Check if remote side connect */
	if (!spcom_is_channel_connected(ch)) {
		pr_err("ch [%s] remote side not connect.\n", ch->name);
		return -ENOTCONN;
	}

	size = spcom_get_next_request_size(ch);

	pr_debug("next_request_size [%d].\n", size);

	return size;
}
EXPORT_SYMBOL(spcom_server_get_next_request_size);

/**
 * spcom_server_wait_for_request() - wait for request.
 *
 * @server: server handle
 * @req_ptr: request buffer pointer
 * @req_size: max request size
 *
 * Return: size in bytes on success, negative value on failure.
 */
int spcom_server_wait_for_request(struct spcom_server	*server,
				  void			*req_ptr,
				  uint32_t		req_size)
{
	int ret;
	struct spcom_channel *ch;

	if (!spcom_is_ready()) {
		pr_err("spcom is not ready.\n");
		return -ENODEV;
	}

	if (!server || !req_ptr) {
		pr_err("Invalid parameter.\n");
		return -EINVAL;
	}

	ch = server->ch;
	if (!ch) {
		pr_err("Invalid channel.\n");
		return -EINVAL;
	}

	/* Check if remote side connect */
	if (!spcom_is_channel_connected(ch)) {
		pr_err("ch [%s] remote side not connect.\n", ch->name);
		return -ENOTCONN;
	}

	ret = spcom_rx(ch, req_ptr, req_size, 0);

	return ret;
}
EXPORT_SYMBOL(spcom_server_wait_for_request);

/**
 * spcom_server_send_response() - Send response
 *
 * @server: server handle
 * @resp_ptr: response buffer pointer
 * @resp_size: response size
 */
int spcom_server_send_response(struct spcom_server	*server,
			       void			*resp_ptr,
			       uint32_t			resp_size)
{
	int ret;
	struct spcom_channel *ch;

	if (!spcom_is_ready()) {
		pr_err("spcom is not ready.\n");
		return -ENODEV;
	}

	if (!server || !resp_ptr) {
		pr_err("Invalid parameter.\n");
		return -EINVAL;
	}

	ch = server->ch;
	if (!ch) {
		pr_err("Invalid channel.\n");
		return -EINVAL;
	}

	/* Check if remote side connect */
	if (!spcom_is_channel_connected(ch)) {
		pr_err("ch [%s] remote side not connect.\n", ch->name);
		return -ENOTCONN;
	}

	ret = spcom_tx(ch, resp_ptr, resp_size, TX_DONE_TIMEOUT_MSEC);

	return ret;
}
EXPORT_SYMBOL(spcom_server_send_response);

/*======================================================================*/
/*	USER SPACE commands handling					*/
/*======================================================================*/

/**
 * spcom_handle_create_channel_command() - Handle Create Channel command from
 * user space.
 *
 * @cmd_buf:	command buffer.
 * @cmd_size:	command buffer size.
 *
 * Return: 0 on successful operation, negative value otherwise.
 */
static int spcom_handle_create_channel_command(void *cmd_buf, int cmd_size)
{
	int ret = 0;
	struct spcom_user_create_channel_command *cmd = cmd_buf;
	const char *ch_name;
	const size_t maxlen = sizeof(cmd->ch_name);

	if (cmd_size != sizeof(*cmd)) {
		pr_err("cmd_size [%d] , expected [%d].\n",
		       (int) cmd_size,  (int) sizeof(*cmd));
		return -EINVAL;
	}

	ch_name = cmd->ch_name;
	if (strnlen(cmd->ch_name, maxlen) == maxlen) {
		pr_err("channel name is not NULL terminated\n");
		return -EINVAL;
	}

	pr_debug("ch_name [%s].\n", ch_name);

	ret = spcom_create_channel_chardev(ch_name);

	return ret;
}

/**
 * spcom_handle_send_command() - Handle send request/response from user space.
 *
 * @buf:	command buffer.
 * @buf_size:	command buffer size.
 *
 * Return: 0 on successful operation, negative value otherwise.
 */
static int spcom_handle_send_command(struct spcom_channel *ch,
					     void *cmd_buf, int size)
{
	int ret = 0;
	struct spcom_send_command *cmd = cmd_buf;
	uint32_t buf_size;
	void *buf;
	struct spcom_msg_hdr *hdr;
	void *tx_buf;
	int tx_buf_size;
	uint32_t timeout_msec;

	pr_debug("send req/resp ch [%s] size [%d] .\n", ch->name, size);

	/*
	 * check that cmd buf size is at least struct size,
	 * to allow access to struct fields.
	 */
	if (size < sizeof(*cmd)) {
		pr_err("ch [%s] invalid cmd buf.\n",
			ch->name);
		return -EINVAL;
	}

	/* Check if remote side connect */
	if (!spcom_is_channel_connected(ch)) {
		pr_err("ch [%s] remote side not connect.\n", ch->name);
		return -ENOTCONN;
	}

	/* parse command buffer */
	buf = &cmd->buf;
	buf_size = cmd->buf_size;
	timeout_msec = cmd->timeout_msec;

	/* Check param validity */
	if (buf_size > SPCOM_MAX_RESPONSE_SIZE) {
		pr_err("ch [%s] invalid buf size [%d].\n",
			ch->name, buf_size);
		return -EINVAL;
	}
	if (size != sizeof(*cmd) + buf_size) {
		pr_err("ch [%s] invalid cmd size [%d].\n",
			ch->name, size);
		return -EINVAL;
	}

	/* Allocate Buffers*/
	tx_buf_size = sizeof(*hdr) + buf_size;
	tx_buf = kzalloc(tx_buf_size, GFP_KERNEL);
	if (!tx_buf)
		return -ENOMEM;

	/* Prepare Tx Buf */
	hdr = tx_buf;

	/* Header */
	hdr->txn_id = ch->txn_id;
	if (!ch->is_server) {
		ch->txn_id++;   /* client sets the request txn_id */
		ch->response_timeout_msec = timeout_msec;
	}

	/* user buf */
	memcpy(hdr->buf, buf, buf_size);

	/*
	 * remote side should have rx buffer ready.
	 * tx_done is expected to be received quickly.
	 */
	ret = spcom_tx(ch, tx_buf, tx_buf_size, TX_DONE_TIMEOUT_MSEC);
	if (ret < 0)
		pr_err("tx error %d.\n", ret);

	kfree(tx_buf);

	return ret;
}

/**
 * modify_ion_addr() - replace the ION buffer virtual address with physical
 * address in a request or response buffer.
 *
 * @buf: buffer to modify
 * @buf_size: buffer size
 * @ion_info: ION buffer info such as FD and offset in buffer.
 *
 * Return: 0 on successful operation, negative value otherwise.
 */
static int modify_ion_addr(void *buf,
			    uint32_t buf_size,
			    struct spcom_ion_info ion_info)
{
	struct ion_handle *handle = NULL;
	ion_phys_addr_t ion_phys_addr;
	size_t len;
	int fd;
	uint32_t buf_offset;
	char *ptr = (char *)buf;
	int ret;

	fd = ion_info.fd;
	buf_offset = ion_info.buf_offset;
	ptr += buf_offset;

	if (fd < 0) {
		pr_err("invalid fd [%d].\n", fd);
		return -ENODEV;
	}

	if (buf_size < sizeof(uint64_t)) {
		pr_err("buf size too small [%d].\n", buf_size);
		return -ENODEV;
	}

	if (buf_offset > buf_size - sizeof(uint64_t)) {
		pr_err("invalid buf_offset [%d].\n", buf_offset);
		return -ENODEV;
	}

	/* Get ION handle from fd */
	handle = ion_import_dma_buf_fd(spcom_dev->ion_client, fd);
	if (IS_ERR_OR_NULL(handle)) {
		pr_err("fail to get ion handle.\n");
		return -EINVAL;
	}
	pr_debug("ion handle ok.\n");

	/* Get the ION buffer Physical Address */
	ret = ion_phys(spcom_dev->ion_client, handle, &ion_phys_addr, &len);
	if (ret < 0) {
		pr_err("fail to get ion phys addr.\n");
		ion_free(spcom_dev->ion_client, handle);
		return -EINVAL;
	}
	if (buf_offset % sizeof(uint64_t))
		pr_debug("offset [%d] is NOT 64-bit aligned.\n", buf_offset);
	else
		pr_debug("offset [%d] is 64-bit aligned.\n", buf_offset);

	/* Set the ION Physical Address at the buffer offset */
	pr_debug("ion phys addr = [0x%lx].\n", (long int) ion_phys_addr);
	memcpy(ptr, &ion_phys_addr, sizeof(uint64_t));

	/* Release the ION handle */
	ion_free(spcom_dev->ion_client, handle);

	return 0;
}

/**
 * spcom_handle_send_modified_command() - send a request/response with ION
 * buffer address. Modify the request/response by replacing the ION buffer
 * virtual address with the physical address.
 *
 * @ch: channel pointer
 * @cmd_buf: User space command buffer
 * @size: size of user command buffer
 *
 * Return: 0 on successful operation, negative value otherwise.
 */
static int spcom_handle_send_modified_command(struct spcom_channel *ch,
					       void *cmd_buf, int size)
{
	int ret = 0;
	struct spcom_user_send_modified_command *cmd = cmd_buf;
	uint32_t buf_size;
	void *buf;
	struct spcom_msg_hdr *hdr;
	void *tx_buf;
	int tx_buf_size;
	uint32_t timeout_msec;
	struct spcom_ion_info ion_info[SPCOM_MAX_ION_BUF_PER_CMD];
	int i;

	pr_debug("send req/resp ch [%s] size [%d] .\n", ch->name, size);

	/*
	 * check that cmd buf size is at least struct size,
	 * to allow access to struct fields.
	 */
	if (size < sizeof(*cmd)) {
		pr_err("ch [%s] invalid cmd buf.\n",
			ch->name);
		return -EINVAL;
	}

	/* Check if remote side connect */
	if (!spcom_is_channel_connected(ch)) {
		pr_err("ch [%s] remote side not connect.\n", ch->name);
		return -ENOTCONN;
	}

	/* parse command buffer */
	buf = &cmd->buf;
	buf_size = cmd->buf_size;
	timeout_msec = cmd->timeout_msec;
	memcpy(ion_info, cmd->ion_info, sizeof(ion_info));

	/* Check param validity */
	if (buf_size > SPCOM_MAX_RESPONSE_SIZE) {
		pr_err("ch [%s] invalid buf size [%d].\n",
			ch->name, buf_size);
		return -EINVAL;
	}
	if (size != sizeof(*cmd) + buf_size) {
		pr_err("ch [%s] invalid cmd size [%d].\n",
			ch->name, size);
		return -EINVAL;
	}

	/* Allocate Buffers*/
	tx_buf_size = sizeof(*hdr) + buf_size;
	tx_buf = kzalloc(tx_buf_size, GFP_KERNEL);
	if (!tx_buf)
		return -ENOMEM;

	/* Prepare Tx Buf */
	hdr = tx_buf;

	/* Header */
	hdr->txn_id = ch->txn_id;
	if (!ch->is_server) {
		ch->txn_id++;   /* client sets the request txn_id */
		ch->response_timeout_msec = timeout_msec;
	}

	/* user buf */
	memcpy(hdr->buf, buf, buf_size);

	for (i = 0 ; i < ARRAY_SIZE(ion_info) ; i++) {
		if (ion_info[i].fd >= 0) {
			ret = modify_ion_addr(hdr->buf, buf_size, ion_info[i]);
			if (ret < 0) {
				pr_err("modify_ion_addr() error [%d].\n", ret);
				kfree(tx_buf);
				return -EFAULT;
			}
		}
	}

	/*
	 * remote side should have rx buffer ready.
	 * tx_done is expected to be received quickly.
	 */
	ret = spcom_tx(ch, tx_buf, tx_buf_size, TX_DONE_TIMEOUT_MSEC);
	if (ret < 0)
		pr_err("tx error %d.\n", ret);

	kfree(tx_buf);

	return ret;
}


/**
 * spcom_handle_lock_ion_buf_command() - Lock an ION buffer.
 *
 * Lock an ION buffer, prevent it from being free if the user space App crash,
 * while it is used by the remote subsystem.
 */
static int spcom_handle_lock_ion_buf_command(struct spcom_channel *ch,
					      void *cmd_buf, int size)
{
	struct spcom_user_command *cmd = cmd_buf;
	int fd = cmd->arg;
	struct ion_handle *ion_handle;
	int i;

	if (size != sizeof(*cmd)) {
		pr_err("cmd size [%d] , expected [%d].\n",
		       (int) size,  (int) sizeof(*cmd));
		return -EINVAL;
	}

	/* Check ION client */
	if (spcom_dev->ion_client == NULL) {
		pr_err("invalid ion client.\n");
		return -ENODEV;
	}

	/* Get ION handle from fd - this increments the ref count */
	ion_handle = ion_import_dma_buf_fd(spcom_dev->ion_client, fd);
	if (IS_ERR_OR_NULL(ion_handle)) {
		pr_err("fail to get ion handle.\n");
		return -EINVAL;
	}

	pr_debug("ion handle ok.\n");

	/* ION buf lock doesn't involve any rx/tx data to SP. */
	mutex_lock(&ch->lock);

	/* Check if this ION buffer is already locked */
	for (i = 0 ; i < ARRAY_SIZE(ch->ion_handle_table) ; i++) {
		if (ch->ion_handle_table[i] == ion_handle) {
			pr_err("fd [%d] ion buf is already locked.\n", fd);
			/* decrement back the ref count */
			ion_free(spcom_dev->ion_client, ion_handle);
			mutex_unlock(&ch->lock);
			return -EINVAL;
		}
	}

       /* Store the ION handle */
	for (i = 0 ; i < ARRAY_SIZE(ch->ion_handle_table) ; i++) {
		if (ch->ion_handle_table[i] == NULL) {
			ch->ion_handle_table[i] = ion_handle;
			ch->ion_fd_table[i] = fd;
			pr_debug("ch [%s] locked ion buf #%d, fd [%d].\n",
				ch->name, i, fd);
			mutex_unlock(&ch->lock);
			return 0;
		}
	}

	pr_err("no free entry to store ion handle of fd [%d].\n", fd);
	/* decrement back the ref count */
	ion_free(spcom_dev->ion_client, ion_handle);

	mutex_unlock(&ch->lock);

	return -EFAULT;
}

/**
 * spcom_unlock_ion_buf() - Unlock an ION buffer.
 *
 * Unlock an ION buffer, let it be free, when it is no longer being used by
 * the remote subsystem.
 */
static int spcom_unlock_ion_buf(struct spcom_channel *ch, int fd)
{
	struct ion_client *ion_client = spcom_dev->ion_client;
	int i;
	bool found = false;

	pr_debug("Unlock ion buf ch [%s] fd [%d].\n", ch->name, fd);

	/* Check ION client */
	if (ion_client == NULL) {
		pr_err("fail to create ion client.\n");
		return -ENODEV;
	}

	if (fd == (int) SPCOM_ION_FD_UNLOCK_ALL) {
		pr_debug("unlocked ALL ion buf ch [%s].\n", ch->name);
		found = true;
		/* unlock all ION buf */
		for (i = 0 ; i < ARRAY_SIZE(ch->ion_handle_table) ; i++) {
			if (ch->ion_handle_table[i] != NULL) {
				pr_debug("unlocked ion buf #%d fd [%d].\n",
					i, ch->ion_fd_table[i]);
				ion_free(ion_client, ch->ion_handle_table[i]);
				ch->ion_handle_table[i] = NULL;
				ch->ion_fd_table[i] = -1;
			}
		}
	} else {
		/* unlock specific ION buf */
		for (i = 0 ; i < ARRAY_SIZE(ch->ion_handle_table) ; i++) {
			if (ch->ion_handle_table[i] == NULL)
				continue;
			if (ch->ion_fd_table[i] == fd) {
				pr_debug("unlocked ion buf #%d fd [%d].\n",
					i, ch->ion_fd_table[i]);
				ion_free(ion_client, ch->ion_handle_table[i]);
				ch->ion_handle_table[i] = NULL;
				ch->ion_fd_table[i] = -1;
				found = true;
				break;
			}
		}
	}

	if (!found) {
		pr_err("ch [%s] fd [%d] was not found.\n", ch->name, fd);
		return -ENODEV;
	}

	return 0;
}

/**
 * spcom_handle_unlock_ion_buf_command() - Unlock an ION buffer.
 *
 * Unlock an ION buffer, let it be free, when it is no longer being used by
 * the remote subsystem.
 */
static int spcom_handle_unlock_ion_buf_command(struct spcom_channel *ch,
					      void *cmd_buf, int size)
{
	int ret;
	struct spcom_user_command *cmd = cmd_buf;
	int fd = cmd->arg;

	if (size != sizeof(*cmd)) {
		pr_err("cmd size [%d] , expected [%d].\n",
		       (int) size,  (int) sizeof(*cmd));
		return -EINVAL;
	}

	/* ION buf unlock doesn't involve any rx/tx data to SP. */
	mutex_lock(&ch->lock);

	ret = spcom_unlock_ion_buf(ch, fd);

	mutex_unlock(&ch->lock);

	return ret;
}

/**
 * spcom_handle_write() - Handle user space write commands.
 *
 * @buf:	command buffer.
 * @buf_size:	command buffer size.
 *
 * Return: 0 on successful operation, negative value otherwise.
 */
static int spcom_handle_write(struct spcom_channel *ch,
			       void *buf,
			       int buf_size)
{
	int ret = 0;
	struct spcom_user_command *cmd = NULL;
	int cmd_id = 0;
	int swap_id;
	char cmd_name[5] = {0}; /* debug only */

	/* Minimal command should have command-id and argument */
	if (buf_size < sizeof(struct spcom_user_command)) {
		pr_err("Command buffer size [%d] too small\n", buf_size);
		return -EINVAL;
	}

	cmd = (struct spcom_user_command *)buf;
	cmd_id = (int) cmd->cmd_id;
	swap_id = htonl(cmd->cmd_id);
	memcpy(cmd_name, &swap_id, sizeof(int));

	mutex_lock(&spcom_dev->cmd_lock);

	pr_debug("cmd_id [0x%x] cmd_name [%s].\n", cmd_id, cmd_name);

	switch (cmd_id) {
	case SPCOM_CMD_SEND:
		ret = spcom_handle_send_command(ch, buf, buf_size);
		break;
	case SPCOM_CMD_SEND_MODIFIED:
		ret = spcom_handle_send_modified_command(ch, buf, buf_size);
		break;
	case SPCOM_CMD_LOCK_ION_BUF:
		ret = spcom_handle_lock_ion_buf_command(ch, buf, buf_size);
		break;
	case SPCOM_CMD_UNLOCK_ION_BUF:
		ret = spcom_handle_unlock_ion_buf_command(ch, buf, buf_size);
		break;
	case SPCOM_CMD_CREATE_CHANNEL:
		ret = spcom_handle_create_channel_command(buf, buf_size);
		break;
	default:
		pr_err("Invalid Command Id [0x%x].\n", (int) cmd->cmd_id);
		ret = -EINVAL;
	}

	mutex_unlock(&spcom_dev->cmd_lock);

	return ret;
}

/**
 * spcom_handle_get_req_size() - Handle user space get request size command
 *
 * @ch:	channel handle
 * @buf:	command buffer.
 * @size:	command buffer size.
 *
 * Return: size in bytes on success, negative value on failure.
 */
static int spcom_handle_get_req_size(struct spcom_channel *ch,
				      void *buf,
				      uint32_t size)
{
	int ret = -1;
	uint32_t next_req_size = 0;

	if (size < sizeof(next_req_size)) {
		pr_err("buf size [%d] too small.\n", (int) size);
		return -EINVAL;
	}

	ret = spcom_get_next_request_size(ch);
	if (ret < 0)
		return ret;
	next_req_size = (uint32_t) ret;

	memcpy(buf, &next_req_size, sizeof(next_req_size));
	pr_debug("next_req_size [%d].\n", next_req_size);

	return sizeof(next_req_size); /* can't exceed user buffer size */
}

/**
 * spcom_handle_read_req_resp() - Handle user space get request/response command
 *
 * @ch:	channel handle
 * @buf:	command buffer.
 * @size:	command buffer size.
 *
 * Return: size in bytes on success, negative value on failure.
 */
static int spcom_handle_read_req_resp(struct spcom_channel *ch,
				       void *buf,
				       uint32_t size)
{
	int ret;
	struct spcom_msg_hdr *hdr;
	void *rx_buf;
	int rx_buf_size;
	uint32_t timeout_msec = 0; /* client only */

	/* Check if remote side connect */
	if (!spcom_is_channel_connected(ch)) {
		pr_err("ch [%s] remote side not connect.\n", ch->name);
		return -ENOTCONN;
	}

	/* Check param validity */
	if (size > SPCOM_MAX_RESPONSE_SIZE) {
		pr_err("ch [%s] invalid size [%d].\n",
			ch->name, size);
		return -EINVAL;
	}

	/* Allocate Buffers*/
	rx_buf_size = sizeof(*hdr) + size;
	rx_buf = kzalloc(rx_buf_size, GFP_KERNEL);
	if (!rx_buf)
		return -ENOMEM;

	/*
	 * client response timeout depends on the request
	 * handling time on the remote side .
	 */
	if (!ch->is_server) {
		timeout_msec = ch->response_timeout_msec;
		pr_debug("response_timeout_msec = %d.\n", (int) timeout_msec);
	}

	ret = spcom_rx(ch, rx_buf, rx_buf_size, timeout_msec);
	if (ret < 0) {
		pr_err("rx error %d.\n", ret);
		kfree(rx_buf);
		return ret;
	} else {
		size = ret; /* actual_rx_size */
	}

	hdr = rx_buf;

	if (ch->is_server) {
		ch->txn_id = hdr->txn_id;
		pr_debug("request txn_id [0x%x].\n", ch->txn_id);
	}

	/* copy data to user without the header */
	if (size > sizeof(*hdr)) {
		size -= sizeof(*hdr);
		memcpy(buf, hdr->buf, size);
	} else {
		pr_err("rx size [%d] too small.\n", size);
		goto exit_err;
	}

	kfree(rx_buf);
	return size;
exit_err:
	kfree(rx_buf);
	return -EFAULT;

}

/**
 * spcom_handle_read() - Handle user space read request/response or
 * request-size command
 *
 * @ch:	channel handle
 * @buf:	command buffer.
 * @size:	command buffer size.
 *
 * A special size SPCOM_GET_NEXT_REQUEST_SIZE, which is bigger than the max
 * response/request tells the kernel that user space only need the size.
 *
 * Return: size in bytes on success, negative value on failure.
 */
static int spcom_handle_read(struct spcom_channel *ch,
			      void *buf,
			      uint32_t size)
{
	int ret = -1;

	if (size == SPCOM_GET_NEXT_REQUEST_SIZE) {
		pr_debug("get next request size, ch [%s].\n", ch->name);
		ch->is_server = true;
		ret = spcom_handle_get_req_size(ch, buf, size);
	} else {
		pr_debug("get request/response, ch [%s].\n", ch->name);
		ret = spcom_handle_read_req_resp(ch, buf, size);
	}

	pr_debug("ch [%s] , size = %d.\n", ch->name, size);

	return ret;
}

/*======================================================================*/
/*		CHAR DEVICE USER SPACE INTERFACE			*/
/*======================================================================*/

/**
 * file_to_filename() - get the filename from file pointer.
 *
 * @filp: file pointer
 *
 * it is used for debug prints.
 *
 * Return: filename string or "unknown".
 */
static char *file_to_filename(struct file *filp)
{
	struct dentry *dentry = NULL;
	char *filename = NULL;

	if (!filp || !filp->f_path.dentry)
		return "unknown";

	dentry = filp->f_path.dentry;
	filename = dentry->d_iname;

	return filename;
}

/**
 * spcom_device_open() - handle channel file open() from user space.
 *
 * @filp: file pointer
 *
 * The file name (without path) is the channel name.
 * Open the relevant glink channel.
 * Store the channel context in the file private
 * date pointer for future read/write/close
 * operations.
 */
static int spcom_device_open(struct inode *inode, struct file *filp)
{
	int ret = 0;
	struct spcom_channel *ch;
	const char *name = file_to_filename(filp);

	/* silent error message until spss link is up */
	if (!spcom_is_sp_subsystem_link_up())
		return -ENODEV;

	pr_debug("Open file [%s].\n", name);

	if (strcmp(name, DEVICE_NAME) == 0) {
		pr_debug("root dir skipped.\n");
		return 0;
	}

	if (strcmp(name, "sp_ssr") == 0) {
		pr_debug("sp_ssr dev node skipped.\n");
		return 0;
	}

	ch = spcom_find_channel_by_name(name);
	if (!ch) {
		pr_err("channel %s doesn't exist, load App first.\n", name);
		return -ENODEV;
	}

	ret = spcom_open(ch, OPEN_CHANNEL_TIMEOUT_MSEC);
	if (ret == -ETIMEDOUT) {
		pr_err("Connection timeout channel [%s].\n", name);
	} else if (ret) {
		pr_err("failed to open channel [%s] , err=%d.\n", name, ret);
		return ret;
	}

	filp->private_data = ch;

	pr_debug("finished.\n");

	return 0;
}

/**
 * spcom_device_release() - handle channel file close() from user space.
 *
 * @filp: file pointer
 *
 * The file name (without path) is the channel name.
 * Open the relevant glink channel.
 * Store the channel context in the file private
 * date pointer for future read/write/close
 * operations.
 */
static int spcom_device_release(struct inode *inode, struct file *filp)
{
	struct spcom_channel *ch;
	const char *name = file_to_filename(filp);

	pr_debug("Close file [%s].\n", name);

	if (strcmp(name, DEVICE_NAME) == 0) {
		pr_debug("root dir skipped.\n");
		return 0;
	}

	if (strcmp(name, "sp_ssr") == 0) {
		pr_debug("sp_ssr dev node skipped.\n");
		return 0;
	}

	ch = filp->private_data;

	if (!ch) {
		pr_debug("ch is NULL, file name %s.\n", file_to_filename(filp));
		return -ENODEV;
	}

	/* channel might be already closed or disconnected */
	if (!spcom_is_channel_open(ch)) {
		pr_err("ch [%s] already closed.\n", name);
		return 0;
	}

	reinit_completion(&ch->disconnect);

	spcom_close(ch);

	pr_debug("Wait for event GLINK_LOCAL_DISCONNECTED, ch [%s].\n", name);
	wait_for_completion(&ch->disconnect);
	pr_debug("GLINK_LOCAL_DISCONNECTED signaled, ch [%s].\n", name);

	return 0;
}

/**
 * spcom_device_write() - handle channel file write() from user space.
 *
 * @filp: file pointer
 *
 * Return: On Success - same size as number of bytes to write.
 * On Failure - negative value.
 */
static ssize_t spcom_device_write(struct file *filp,
				   const char __user *user_buff,
				   size_t size, loff_t *f_pos)
{
	int ret;
	char *buf;
	struct spcom_channel *ch;
	const char *name = file_to_filename(filp);
	int buf_size = 0;

	pr_debug("Write file [%s] size [%d] pos [%d].\n",
		 name, (int) size, (int) *f_pos);

	if (!user_buff || !f_pos || !filp) {
		pr_err("invalid null parameters.\n");
		return -EINVAL;
	}

	ch = filp->private_data;
	if (!ch) {
		pr_err("invalid ch pointer, command not allowed.\n");
		return -EINVAL;
	} else {
		/* Check if remote side connect */
		if (!spcom_is_channel_connected(ch)) {
			pr_err("ch [%s] remote side not connect.\n", ch->name);
			return -ENOTCONN;
		}
	}

	if (size > SPCOM_MAX_COMMAND_SIZE) {
		pr_err("size [%d] > max size [%d].\n",
			   (int) size, (int) SPCOM_MAX_COMMAND_SIZE);
		return -EINVAL;
	}
	buf_size = size; /* explicit casting size_t to int */

	if (*f_pos != 0) {
		pr_err("offset should be zero, no sparse buffer.\n");
		return -EINVAL;
	}

	buf = kzalloc(size, GFP_KERNEL);
	if (buf == NULL)
		return -ENOMEM;

	ret = copy_from_user(buf, user_buff, size);
	if (ret) {
		pr_err("Unable to copy from user (err %d).\n", ret);
		kfree(buf);
		return -EFAULT;
	}

	ret = spcom_handle_write(ch, buf, buf_size);
	if (ret) {
		pr_err("handle command error [%d].\n", ret);
		kfree(buf);
		return -EFAULT;
	}

	kfree(buf);

	return size;
}

/**
 * spcom_device_read() - handle channel file read() from user space.
 *
 * @filp: file pointer
 *
 * Return: number of bytes to read on success, negative value on
 * failure.
 */
static ssize_t spcom_device_read(struct file *filp, char __user *user_buff,
				 size_t size, loff_t *f_pos)
{
	int ret = 0;
	int actual_size = 0;
	char *buf;
	struct spcom_channel *ch;
	const char *name = file_to_filename(filp);
	uint32_t buf_size = 0;

	pr_debug("Read file [%s], size = %d bytes.\n", name, (int) size);

	if (!filp || !user_buff || !f_pos ||
	    (size == 0) || (size > SPCOM_MAX_READ_SIZE)) {
		pr_err("invalid parameters.\n");
		return -EINVAL;
	}
	buf_size = size; /* explicit casting size_t to uint32_t */

	ch = filp->private_data;

	if (ch == NULL) {
		pr_err("invalid ch pointer, file [%s].\n", name);
		return -EINVAL;
	}

	if (!spcom_is_channel_open(ch)) {
		pr_err("ch is not open, file [%s].\n", name);
		return -EINVAL;
	}

	buf = kzalloc(size, GFP_KERNEL);
	if (buf == NULL)
		return -ENOMEM;

	ret = spcom_handle_read(ch, buf, buf_size);
	if (ret < 0) {
		pr_err("read error [%d].\n", ret);
		kfree(buf);
		return ret;
	}
	actual_size = ret;
	if ((actual_size == 0) || (actual_size > size)) {
		pr_err("invalid actual_size [%d].\n", actual_size);
		kfree(buf);
		return -EFAULT;
	}

	ret = copy_to_user(user_buff, buf, actual_size);

	if (ret) {
		pr_err("Unable to copy to user, err = %d.\n", ret);
		kfree(buf);
		return -EFAULT;
	}

	kfree(buf);

	pr_debug("ch [%s] ret [%d].\n", name, (int) actual_size);

	return actual_size;
}

/**
 * spcom_device_poll() - handle channel file poll() from user space.
 *
 * @filp: file pointer
 *
 * This allows user space to wait/check for channel connection,
 * or wait for SSR event.
 *
 * Return: event bitmask on success, set POLLERR on failure.
 */
static unsigned int spcom_device_poll(struct file *filp,
				       struct poll_table_struct *poll_table)
{
	/*
	 * when user call with timeout -1 for blocking mode,
	 * any bit must be set in response
	 */
	unsigned int ret = SPCOM_POLL_READY_FLAG;
	unsigned long mask;
	struct spcom_channel *ch;
	const char *name = file_to_filename(filp);
	bool wait = false;
	bool done = false;
	/* Event types always implicitly polled for */
	unsigned long reserved = POLLERR | POLLHUP | POLLNVAL;
	int ready = 0;

	ch = filp->private_data;

	mask = poll_requested_events(poll_table);

	pr_debug("== ch [%s] mask [0x%x] ==.\n", name, (int) mask);

	/* user space API has poll use "short" and not "long" */
	mask &= 0x0000FFFF;

	wait = mask & SPCOM_POLL_WAIT_FLAG;
	if (wait)
		pr_debug("ch [%s] wait for event flag is ON.\n", name);
	mask &= ~SPCOM_POLL_WAIT_FLAG; /* clear the wait flag */
	mask &= ~SPCOM_POLL_READY_FLAG; /* clear the ready flag */
	mask &= ~reserved; /* clear the implicitly set reserved bits */

	switch (mask) {
	case SPCOM_POLL_LINK_STATE:
		pr_debug("ch [%s] SPCOM_POLL_LINK_STATE.\n", name);
		if (wait) {
			reinit_completion(&spcom_dev->link_state_changed);
			ready = wait_for_completion_interruptible(
				&spcom_dev->link_state_changed);
			pr_debug("ch [%s] poll LINK_STATE signaled.\n", name);
		}
		done = (spcom_dev->link_state == GLINK_LINK_STATE_UP);
		break;
	case SPCOM_POLL_CH_CONNECT:
		/*
		 * ch is not expected to be NULL since user must call open()
		 * to get FD before it can call poll().
		 * open() will fail if no ch related to the char-device.
		 */
		if (ch == NULL) {
			pr_err("invalid ch pointer, file [%s].\n", name);
			return POLLERR;
		}
		pr_debug("ch [%s] SPCOM_POLL_CH_CONNECT.\n", name);
		if (wait) {
			reinit_completion(&ch->connect);
			ready = wait_for_completion_interruptible(&ch->connect);
			pr_debug("ch [%s] poll CH_CONNECT signaled.\n", name);
		}
		done = completion_done(&ch->connect);
		break;
	default:
		pr_err("ch [%s] poll, invalid mask [0x%x].\n",
			 name, (int) mask);
		ret = POLLERR;
		break;
	}

	if (ready < 0) { /* wait was interrupted */
		pr_debug("ch [%s] poll interrupted, ret [%d].\n", name, ready);
		ret = POLLERR | SPCOM_POLL_READY_FLAG | mask;
	}
	if (done)
		ret |= mask;

	pr_debug("ch [%s] poll, mask = 0x%x, ret=0x%x.\n",
		 name, (int) mask, ret);

	return ret;
}

/* file operation supported from user space */
static const struct file_operations fops = {
	.owner = THIS_MODULE,
	.read = spcom_device_read,
	.poll = spcom_device_poll,
	.write = spcom_device_write,
	.open = spcom_device_open,
	.release = spcom_device_release,
};

/**
 * spcom_create_channel_chardev() - Create a channel char-dev node file
 * for user space interface
 */
static int spcom_create_channel_chardev(const char *name)
{
	int ret;
	struct device *dev;
	struct spcom_channel *ch;
	dev_t devt;
	struct class *cls = spcom_dev->driver_class;
	struct device *parent = spcom_dev->class_dev;
	void *priv;
	struct cdev *cdev;

	pr_debug("Add channel [%s].\n", name);

	ch = spcom_find_channel_by_name(name);
	if (ch) {
		pr_err("channel [%s] already exist.\n", name);
		return -EINVAL;
	}

	ch = spcom_find_channel_by_name(""); /* find reserved channel */
	if (!ch) {
		pr_err("no free channel.\n");
		return -ENODEV;
	}

	cdev = kzalloc(sizeof(*cdev), GFP_KERNEL);
	if (!cdev)
		return -ENOMEM;

	spcom_dev->channel_count++;
	devt = spcom_dev->device_no + spcom_dev->channel_count;
	priv = ch;
	dev = device_create(cls, parent, devt, priv, name);
	if (IS_ERR(dev)) {
		pr_err("device_create failed.\n");
		kfree(cdev);
		return -ENODEV;
	}

	cdev_init(cdev, &fops);
	cdev->owner = THIS_MODULE;

	ret = cdev_add(cdev, devt, 1);
	if (ret < 0) {
		pr_err("cdev_add failed %d\n", ret);
		goto exit_destroy_device;
	}

	spcom_init_channel(ch, name);

	ch->cdev = cdev;
	ch->dev = dev;

	return 0;

exit_destroy_device:
	device_destroy(spcom_dev->driver_class, devt);
	kfree(cdev);
	return -EFAULT;
}

static int __init spcom_register_chardev(void)
{
	int ret;
	unsigned int baseminor = 0;
	unsigned int count = 1;
	void *priv = spcom_dev;

	ret = alloc_chrdev_region(&spcom_dev->device_no, baseminor, count,
				 DEVICE_NAME);
	if (ret < 0) {
		pr_err("alloc_chrdev_region failed %d\n", ret);
		return ret;
	}

	spcom_dev->driver_class = class_create(THIS_MODULE, DEVICE_NAME);
	if (IS_ERR(spcom_dev->driver_class)) {
		ret = -ENOMEM;
		pr_err("class_create failed %d\n", ret);
		goto exit_unreg_chrdev_region;
	}

	spcom_dev->class_dev = device_create(spcom_dev->driver_class, NULL,
				  spcom_dev->device_no, priv,
				  DEVICE_NAME);

	if (IS_ERR(spcom_dev->class_dev)) {
		pr_err("class_device_create failed %d\n", ret);
		ret = -ENOMEM;
		goto exit_destroy_class;
	}

	cdev_init(&spcom_dev->cdev, &fops);
	spcom_dev->cdev.owner = THIS_MODULE;

	ret = cdev_add(&spcom_dev->cdev,
		       MKDEV(MAJOR(spcom_dev->device_no), 0),
		       SPCOM_MAX_CHANNELS);
	if (ret < 0) {
		pr_err("cdev_add failed %d\n", ret);
		goto exit_destroy_device;
	}

	pr_debug("char device created.\n");

	return 0;

exit_destroy_device:
	device_destroy(spcom_dev->driver_class, spcom_dev->device_no);
exit_destroy_class:
	class_destroy(spcom_dev->driver_class);
exit_unreg_chrdev_region:
	unregister_chrdev_region(spcom_dev->device_no, 1);
	return ret;
}

static void spcom_unregister_chrdev(void)
{
	cdev_del(&spcom_dev->cdev);
	device_destroy(spcom_dev->driver_class, spcom_dev->device_no);
	class_destroy(spcom_dev->driver_class);
	unregister_chrdev_region(spcom_dev->device_no, 1);

}

/*======================================================================*/
/*		Device Tree						*/
/*======================================================================*/

static int spcom_parse_dt(struct device_node *np)
{
	int ret;
	const char *propname = "qcom,spcom-ch-names";
	int num_ch = of_property_count_strings(np, propname);
	int i;
	const char *name;

	pr_debug("num of predefined channels [%d].\n", num_ch);

	if (num_ch > ARRAY_SIZE(spcom_dev->predefined_ch_name)) {
		pr_err("too many predefined channels [%d].\n", num_ch);
		return -EINVAL;
	}

	for (i = 0; i < num_ch; i++) {
		ret = of_property_read_string_index(np, propname, i, &name);
		if (ret) {
			pr_err("failed to read DT channel [%d] name .\n", i);
			return -EFAULT;
		}
		strlcpy(spcom_dev->predefined_ch_name[i],
			name,
			sizeof(spcom_dev->predefined_ch_name[i]));

		pr_debug("found ch [%s].\n", name);
	}

	return num_ch;
}

static int spcom_probe(struct platform_device *pdev)
{
	int ret;
	struct spcom_device *dev = NULL;
	struct glink_link_info link_info;
	struct device_node *np;
	struct link_state_notifier_info *notif_handle;

	if (!pdev) {
		pr_err("invalid pdev.\n");
		return -ENODEV;
	}

	np = pdev->dev.of_node;
	if (!np) {
		pr_err("invalid DT node.\n");
		return -EINVAL;
	}

	dev = kzalloc(sizeof(*dev), GFP_KERNEL);
	if (dev == NULL)
		return -ENOMEM;

	spcom_dev = dev;
	mutex_init(&spcom_dev->cmd_lock);
	init_completion(&dev->link_state_changed);
	spcom_dev->link_state = GLINK_LINK_STATE_DOWN;

	ret = spcom_register_chardev();
	if (ret) {
		pr_err("create character device failed.\n");
		goto fail_reg_chardev;
	}

	link_info.glink_link_state_notif_cb = spcom_link_state_notif_cb;
	link_info.transport = spcom_transport;
	link_info.edge = spcom_edge;

	ret = spcom_parse_dt(np);
	if (ret < 0)
		goto fail_reg_chardev;

	/*
	 * Register for glink link up/down notification.
	 * glink channels can't be opened before link is up.
	 */
	pr_debug("register_link_state_cb(), transport [%s] edge [%s]\n",
		link_info.transport, link_info.edge);
	notif_handle = glink_register_link_state_cb(&link_info, spcom_dev);
	if (IS_ERR(notif_handle)) {
		pr_err("glink_register_link_state_cb(), err [%d]\n", ret);
		goto fail_reg_chardev;
	}

	spcom_dev->ion_client = msm_ion_client_create(DEVICE_NAME);
	if (IS_ERR(spcom_dev->ion_client)) {
		pr_err("fail to create ion client.\n");
		goto fail_ion_client;
	}

	pr_info("Driver Initialization ok.\n");

	return 0;

fail_ion_client:
	glink_unregister_link_state_cb(notif_handle);
fail_reg_chardev:
	pr_err("Failed to init driver.\n");
	spcom_unregister_chrdev();
	kfree(dev);
	spcom_dev = NULL;

	return -ENODEV;
}

static const struct of_device_id spcom_match_table[] = {
	{ .compatible = "qcom,spcom", },
	{ },
};

static struct platform_driver spcom_driver = {
	.probe = spcom_probe,
	.driver = {
		.name = DEVICE_NAME,
		.owner = THIS_MODULE,
		.of_match_table = of_match_ptr(spcom_match_table),
	},
};

/*======================================================================*/
/*		Driver Init/Exit					*/
/*======================================================================*/

static int __init spcom_init(void)
{
	int ret;

	pr_info("spcom driver version 1.2 23-Aug-2017.\n");

	ret = platform_driver_register(&spcom_driver);
	if (ret)
		pr_err("spcom_driver register failed %d\n", ret);

	return ret;
}
module_init(spcom_init);

MODULE_LICENSE("GPL v2");
MODULE_DESCRIPTION("Secure Processor Communication");<|MERGE_RESOLUTION|>--- conflicted
+++ resolved
@@ -964,12 +964,8 @@
 		return -ETIMEDOUT;
 	} else if (ch->rx_abort) {
 		mutex_unlock(&ch->lock);
-<<<<<<< HEAD
-		pr_err("rx_abort, probably remote side reset (SSR).\n");
-=======
 		pr_err("rx_abort, probably remote side reset (SSR), ch [%s].\n",
 			ch->name);
->>>>>>> 38ef2dbc
 		return -ERESTART; /* probably SSR */
 	} else if (ch->actual_rx_size) {
 		pr_debug("actual_rx_size is [%zu], ch [%s]\n",
