/* Copyright (c) 2011-2017, The Linux Foundation. All rights reserved.
 *
 * This program is free software; you can redistribute it and/or modify
 * it under the terms of the GNU General Public License version 2 and
 * only version 2 as published by the Free Software Foundation.
 *
 * This program is distributed in the hope that it will be useful,
 * but WITHOUT ANY WARRANTY; without even the implied warranty of
 * MERCHANTABILITY or FITNESS FOR A PARTICULAR PURPOSE.  See the
 * GNU General Public License for more details.
 */
#include <asm/dma-iommu.h>
#include <linux/delay.h>
#include <linux/dma-mapping.h>
#include <linux/gcd.h>
#include <linux/msm-sps.h>
#include <linux/platform_device.h>
#include <linux/pm_runtime.h>
#include <linux/slab.h>
#include <linux/slimbus/slimbus.h>
#include "slim-msm.h"

/* Pipe Number Offset Mask */
#define P_OFF_MASK 0x3FC
#define MSM_SLIM_VA_START	(0x40000000)
#define MSM_SLIM_VA_SIZE	(0xC0000000)

int msm_slim_rx_enqueue(struct msm_slim_ctrl *dev, u32 *buf, u8 len)
{
	spin_lock(&dev->rx_lock);
	if ((dev->tail + 1) % MSM_CONCUR_MSG == dev->head) {
		spin_unlock(&dev->rx_lock);
		dev_err(dev->dev, "RX QUEUE full!");
		return -EXFULL;
	}
	memcpy((u8 *)dev->rx_msgs[dev->tail], (u8 *)buf, len);
	dev->tail = (dev->tail + 1) % MSM_CONCUR_MSG;
	spin_unlock(&dev->rx_lock);
	return 0;
}

int msm_slim_rx_dequeue(struct msm_slim_ctrl *dev, u8 *buf)
{
	unsigned long flags;

	spin_lock_irqsave(&dev->rx_lock, flags);
	if (dev->tail == dev->head) {
		spin_unlock_irqrestore(&dev->rx_lock, flags);
		return -ENODATA;
	}
	memcpy(buf, (u8 *)dev->rx_msgs[dev->head], 40);
	dev->head = (dev->head + 1) % MSM_CONCUR_MSG;
	spin_unlock_irqrestore(&dev->rx_lock, flags);
	return 0;
}

int msm_slim_get_ctrl(struct msm_slim_ctrl *dev)
{
#ifdef CONFIG_PM
	int ref = 0;
	int ret = pm_runtime_get_sync(dev->dev);

	if (ret >= 0) {
		ref = atomic_read(&dev->dev->power.usage_count);
		if (ref <= 0) {
			SLIM_WARN(dev, "reference count -ve:%d", ref);
			ret = -ENODEV;
		}
	}
	return ret;
#else
	return -ENODEV;
#endif
}
void msm_slim_put_ctrl(struct msm_slim_ctrl *dev)
{
#ifdef CONFIG_PM
	int ref;

	pm_runtime_mark_last_busy(dev->dev);
	ref = atomic_read(&dev->dev->power.usage_count);
	if (ref <= 0)
		SLIM_WARN(dev, "reference count mismatch:%d", ref);
	else
		pm_runtime_put_sync(dev->dev);
#endif
}

irqreturn_t msm_slim_port_irq_handler(struct msm_slim_ctrl *dev, u32 pstat)
{
	int i;
	u32 int_en = readl_relaxed(PGD_THIS_EE(PGD_PORT_INT_EN_EEn,
							dev->ver));
	/*
	 * different port-interrupt than what we enabled, ignore.
	 * This may happen if overflow/underflow is reported, but
	 * was disabled due to unavailability of buffers provided by
	 * client.
	 */
	if ((pstat & int_en) == 0)
		return IRQ_HANDLED;
	for (i = 0; i < dev->port_nums; i++) {
		struct msm_slim_endp *endpoint = &dev->pipes[i];

		if (pstat & (1 << endpoint->port_b)) {
			u32 val = readl_relaxed(PGD_PORT(PGD_PORT_STATn,
					endpoint->port_b, dev->ver));
			if (val & MSM_PORT_OVERFLOW) {
				dev->ctrl.ports[i].err =
						SLIM_P_OVERFLOW;
			} else if (val & MSM_PORT_UNDERFLOW) {
				dev->ctrl.ports[i].err =
					SLIM_P_UNDERFLOW;
			}
		}
	}
	/*
	 * Disable port interrupt here. Re-enable when more
	 * buffers are provided for this port.
	 */
	writel_relaxed((int_en & (~pstat)),
			PGD_THIS_EE(PGD_PORT_INT_EN_EEn,
					dev->ver));
	/* clear port interrupts */
	writel_relaxed(pstat, PGD_THIS_EE(PGD_PORT_INT_CL_EEn,
							dev->ver));
	SLIM_INFO(dev, "disabled overflow/underflow for port 0x%x", pstat);

	/*
	 * Guarantee that port interrupt bit(s) clearing writes go
	 * through before exiting ISR
	 */
	mb();
	return IRQ_HANDLED;
}

int msm_slim_init_endpoint(struct msm_slim_ctrl *dev, struct msm_slim_endp *ep)
{
	int ret;
	struct sps_pipe *endpoint;
	struct sps_connect *config = &ep->config;

	/* Allocate the endpoint */
	endpoint = sps_alloc_endpoint();
	if (!endpoint) {
		dev_err(dev->dev, "sps_alloc_endpoint failed\n");
		return -ENOMEM;
	}

	/* Get default connection configuration for an endpoint */
	ret = sps_get_config(endpoint, config);
	if (ret) {
		dev_err(dev->dev, "sps_get_config failed 0x%x\n", ret);
		goto sps_config_failed;
	}

	ep->sps = endpoint;
	return 0;

sps_config_failed:
	sps_free_endpoint(endpoint);
	return ret;
}

void msm_slim_free_endpoint(struct msm_slim_endp *ep)
{
	sps_free_endpoint(ep->sps);
	ep->sps = NULL;
}

static int msm_slim_iommu_attach(struct msm_slim_ctrl *ctrl_dev)
{
	struct dma_iommu_mapping *iommu_map;
	dma_addr_t va_start = MSM_SLIM_VA_START;
	size_t va_size = MSM_SLIM_VA_SIZE;
	int bypass = 1;
	struct device *dev;

	if (unlikely(!ctrl_dev))
		return -EINVAL;

	if (!ctrl_dev->iommu_desc.cb_dev)
		return 0;

<<<<<<< HEAD
=======
	if (!IS_ERR_OR_NULL(ctrl_dev->iommu_desc.iommu_map))
		return 0;

>>>>>>> 70be28c9
	dev = ctrl_dev->iommu_desc.cb_dev;
	iommu_map = arm_iommu_create_mapping(&platform_bus_type,
						va_start, va_size);
	if (IS_ERR(iommu_map)) {
		dev_err(dev, "%s iommu_create_mapping failure\n", __func__);
		return PTR_ERR(iommu_map);
	}

	if (ctrl_dev->iommu_desc.s1_bypass) {
		if (iommu_domain_set_attr(iommu_map->domain,
					DOMAIN_ATTR_S1_BYPASS, &bypass)) {
			dev_err(dev, "%s Can't bypass s1 translation\n",
				__func__);
			arm_iommu_release_mapping(iommu_map);
			return -EIO;
		}
	}

	if (arm_iommu_attach_device(dev, iommu_map)) {
		dev_err(dev, "%s can't arm_iommu_attach_device\n", __func__);
		arm_iommu_release_mapping(iommu_map);
		return -EIO;
	}
	ctrl_dev->iommu_desc.iommu_map = iommu_map;
	SLIM_INFO(ctrl_dev, "NGD IOMMU Attach complete\n");
	return 0;
}

int msm_slim_sps_mem_alloc(
		struct msm_slim_ctrl *dev, struct sps_mem_buffer *mem, u32 len)
{
	dma_addr_t phys;
	struct device *dma_dev = dev->iommu_desc.cb_dev ?
					dev->iommu_desc.cb_dev : dev->dev;

	mem->size = len;
	mem->min_size = 0;
	mem->base = dma_alloc_coherent(dma_dev, mem->size, &phys, GFP_KERNEL);

	if (!mem->base) {
		dev_err(dma_dev, "dma_alloc_coherent(%d) failed\n", len);
		return -ENOMEM;
	}

	mem->phys_base = phys;
	memset(mem->base, 0x00, mem->size);
	return 0;
}

void
msm_slim_sps_mem_free(struct msm_slim_ctrl *dev, struct sps_mem_buffer *mem)
{
	if (mem->base && mem->phys_base)
		dma_free_coherent(dev->dev, mem->size, mem->base,
							mem->phys_base);
	else
		dev_err(dev->dev, "cant dma free. they are NULL\n");
	mem->size = 0;
	mem->base = NULL;
	mem->phys_base = 0;
}

void msm_hw_set_port(struct msm_slim_ctrl *dev, u8 pipenum, u8 portnum)
{
	struct slim_controller *ctrl;
	struct slim_ch *chan;
	struct msm_slim_pshpull_parm *parm;
	u32 set_cfg = 0;
	struct slim_port_cfg cfg = dev->ctrl.ports[portnum].cfg;

	if (!dev) {
		pr_err("%s:Dev node is null\n", __func__);
		return;
	}
	if (portnum >= dev->port_nums) {
		pr_err("%s:Invalid port\n", __func__);
		return;
	}
	ctrl = &dev->ctrl;
	chan = ctrl->ports[portnum].ch;
	parm = &dev->pipes[portnum].psh_pull;

	if (cfg.watermark)
		set_cfg = (cfg.watermark << 1);
	else
		set_cfg = DEF_WATERMARK;

	if (cfg.port_opts & SLIM_OPT_NO_PACK)
		set_cfg |= DEF_NO_PACK;
	else
		set_cfg |= DEF_PACK;

	if (cfg.port_opts & SLIM_OPT_ALIGN_MSB)
		set_cfg |= DEF_ALIGN_MSB;
	else
		set_cfg |= DEF_ALIGN_LSB;

	set_cfg |= ENABLE_PORT;

	writel_relaxed(set_cfg, PGD_PORT(PGD_PORT_CFGn, pipenum, dev->ver));
	writel_relaxed(DEF_BLKSZ, PGD_PORT(PGD_PORT_BLKn, pipenum, dev->ver));
	writel_relaxed(DEF_TRANSZ, PGD_PORT(PGD_PORT_TRANn, pipenum, dev->ver));

	if (chan->prot == SLIM_PUSH || chan->prot == SLIM_PULL) {
		set_cfg = 0;
		set_cfg |= ((0xFFFF & parm->num_samples)<<16);
		set_cfg |= (0xFFFF & parm->rpt_period);
		writel_relaxed(set_cfg, PGD_PORT(PGD_PORT_PSHPLLn,
							pipenum, dev->ver));
	}
	/* Make sure that port registers are updated before returning */
	mb();
}

static void msm_slim_disconn_pipe_port(struct msm_slim_ctrl *dev, u8 pn)
{
	struct msm_slim_endp *endpoint = &dev->pipes[pn];
	struct sps_register_event sps_event;
	u32 int_port = readl_relaxed(PGD_THIS_EE(PGD_PORT_INT_EN_EEn,
					dev->ver));
	writel_relaxed(0, PGD_PORT(PGD_PORT_CFGn, (endpoint->port_b),
					dev->ver));
	writel_relaxed((int_port & ~(1 << endpoint->port_b)),
		PGD_THIS_EE(PGD_PORT_INT_EN_EEn, dev->ver));
	/* Make sure port register is updated */
	mb();
	memset(&sps_event, 0, sizeof(sps_event));
	sps_register_event(endpoint->sps, &sps_event);
	sps_disconnect(endpoint->sps);
	dev->pipes[pn].connected = false;
}

static void msm_slim_calc_pshpull_parm(struct msm_slim_ctrl *dev,
					u8 pn, struct slim_ch *prop)
{
	struct msm_slim_endp *endpoint = &dev->pipes[pn];
	struct msm_slim_pshpull_parm *parm = &endpoint->psh_pull;
	int	chan_freq, round_off, divisor, super_freq;

	super_freq = dev->ctrl.a_framer->superfreq;

	if (prop->baser == SLIM_RATE_4000HZ)
		chan_freq = 4000 * prop->ratem;
	else if (prop->baser == SLIM_RATE_11025HZ)
		chan_freq = 11025 * prop->ratem;
	else
		chan_freq = prop->baser * prop->ratem;

	/*
	 * If channel frequency is multiple of super frame frequency
	 * ISO protocol is suggested
	 */
	if (!(chan_freq % super_freq)) {
		prop->prot = SLIM_HARD_ISO;
		return;
	}
	round_off = DIV_ROUND_UP(chan_freq, super_freq);
	divisor = gcd(round_off * super_freq, chan_freq);
	parm->num_samples = chan_freq/divisor;
	parm->rpt_period = (round_off * super_freq)/divisor;
}

int msm_slim_connect_pipe_port(struct msm_slim_ctrl *dev, u8 pn)
{
	struct msm_slim_endp *endpoint;
	struct sps_connect *cfg;
	struct slim_ch *prop;
	u32 stat;
	int ret;

	if (!dev || pn >= dev->port_nums)
		return -ENODEV;
	endpoint = &dev->pipes[pn];
	cfg = &endpoint->config;
	prop = dev->ctrl.ports[pn].ch;

	endpoint = &dev->pipes[pn];
	ret = sps_get_config(dev->pipes[pn].sps, cfg);
	if (ret) {
		dev_err(dev->dev, "sps pipe-port get config error%x\n", ret);
		return ret;
	}
	cfg->options = SPS_O_DESC_DONE | SPS_O_ERROR |
				SPS_O_ACK_TRANSFERS | SPS_O_AUTO_ENABLE;

	if (prop->prot == SLIM_PUSH || prop->prot ==  SLIM_PULL)
		msm_slim_calc_pshpull_parm(dev, pn, prop);

	if (dev->pipes[pn].connected &&
			dev->ctrl.ports[pn].state == SLIM_P_CFG) {
		return -EISCONN;
	} else if (dev->pipes[pn].connected) {
		writel_relaxed(0, PGD_PORT(PGD_PORT_CFGn,
			(endpoint->port_b), dev->ver));
		/* Make sure port disabling goes through */
		mb();
		/* Is pipe already connected in desired direction */
		if ((dev->ctrl.ports[pn].flow == SLIM_SRC &&
			cfg->mode == SPS_MODE_DEST) ||
			(dev->ctrl.ports[pn].flow == SLIM_SINK &&
			 cfg->mode == SPS_MODE_SRC)) {
			msm_hw_set_port(dev, endpoint->port_b, pn);
			return 0;
		}
		msm_slim_disconn_pipe_port(dev, pn);
	}

	stat = readl_relaxed(PGD_PORT(PGD_PORT_STATn, endpoint->port_b,
					dev->ver));
	if (dev->ctrl.ports[pn].flow == SLIM_SRC) {
		cfg->destination = dev->bam.hdl;
		cfg->source = SPS_DEV_HANDLE_MEM;
		cfg->dest_pipe_index = ((stat & (0xFF << 4)) >> 4);
		cfg->src_pipe_index = 0;
		dev_dbg(dev->dev, "flow src:pipe num:%d",
					cfg->dest_pipe_index);
		cfg->mode = SPS_MODE_DEST;
	} else {
		cfg->source = dev->bam.hdl;
		cfg->destination = SPS_DEV_HANDLE_MEM;
		cfg->src_pipe_index = ((stat & (0xFF << 4)) >> 4);
		cfg->dest_pipe_index = 0;
		dev_dbg(dev->dev, "flow dest:pipe num:%d",
					cfg->src_pipe_index);
		cfg->mode = SPS_MODE_SRC;
	}
	/* Space for desciptor FIFOs */
	ret = msm_slim_sps_mem_alloc(dev, &cfg->desc,
				MSM_SLIM_DESC_NUM * sizeof(struct sps_iovec));
	if (ret)
		pr_err("mem alloc for descr failed:%d", ret);
	else
		ret = sps_connect(dev->pipes[pn].sps, cfg);

	if (!ret) {
		dev->pipes[pn].connected = true;
		msm_hw_set_port(dev, endpoint->port_b, pn);
	}
	return ret;
}

int msm_alloc_port(struct slim_controller *ctrl, u8 pn)
{
	struct msm_slim_ctrl *dev = slim_get_ctrldata(ctrl);
	struct msm_slim_endp *endpoint;
	int ret = 0;

	if (ctrl->ports[pn].req == SLIM_REQ_HALF_DUP ||
		ctrl->ports[pn].req == SLIM_REQ_MULTI_CH)
		return -EPROTONOSUPPORT;
	if (pn >= dev->port_nums)
		return -ENODEV;

	ret = msm_slim_iommu_attach(dev);
	if (ret)
		return ret;

	endpoint = &dev->pipes[pn];
	ret = msm_slim_init_endpoint(dev, endpoint);
	dev_dbg(dev->dev, "sps register bam error code:%x\n", ret);
	return ret;
}

void msm_dealloc_port(struct slim_controller *ctrl, u8 pn)
{
	struct msm_slim_ctrl *dev = slim_get_ctrldata(ctrl);
	struct msm_slim_endp *endpoint;

	if (pn >= dev->port_nums)
		return;
	endpoint = &dev->pipes[pn];
	if (dev->pipes[pn].connected) {
		struct sps_connect *config = &endpoint->config;

		msm_slim_disconn_pipe_port(dev, pn);
		msm_slim_sps_mem_free(dev, &config->desc);
	}
	if (endpoint->sps)
		msm_slim_free_endpoint(endpoint);
}

enum slim_port_err msm_slim_port_xfer_status(struct slim_controller *ctr,
				u8 pn, phys_addr_t *done_buf, u32 *done_len)
{
	struct msm_slim_ctrl *dev = slim_get_ctrldata(ctr);
	struct sps_iovec sio;
	int ret;

	if (done_len)
		*done_len = 0;
	if (done_buf)
		*done_buf = 0;
	if (!dev->pipes[pn].connected)
		return SLIM_P_DISCONNECT;
	ret = sps_get_iovec(dev->pipes[pn].sps, &sio);
	if (!ret) {
		if (done_len)
			*done_len = sio.size;
		if (done_buf)
			*done_buf = (phys_addr_t)sio.addr;
	}
	dev_dbg(dev->dev, "get iovec returned %d\n", ret);
	return SLIM_P_INPROGRESS;
}

static int msm_slim_iommu_map(struct msm_slim_ctrl *dev, phys_addr_t iobuf,
			      u32 len)
{
	int ret;

	if (!dev->iommu_desc.cb_dev)
		return 0;

	ret = iommu_map(dev->iommu_desc.iommu_map->domain,
			rounddown(iobuf, PAGE_SIZE),
			rounddown(iobuf, PAGE_SIZE),
			roundup((len + (iobuf - rounddown(iobuf, PAGE_SIZE))),
				PAGE_SIZE), IOMMU_READ | IOMMU_WRITE);
	return ret;
}
<<<<<<< HEAD

static void msm_slim_iommu_unmap(struct msm_slim_ctrl *dev, phys_addr_t iobuf,
				u32 len)
{
	if (!dev->iommu_desc.cb_dev)
		return;

	iommu_unmap(dev->iommu_desc.iommu_map->domain,
		    rounddown(iobuf, PAGE_SIZE),
		    roundup((len + (iobuf - rounddown(iobuf, PAGE_SIZE))),
			    PAGE_SIZE));
}

=======

static void msm_slim_iommu_unmap(struct msm_slim_ctrl *dev, phys_addr_t iobuf,
				u32 len)
{
	if (!dev->iommu_desc.cb_dev)
		return;

	iommu_unmap(dev->iommu_desc.iommu_map->domain,
		    rounddown(iobuf, PAGE_SIZE),
		    roundup((len + (iobuf - rounddown(iobuf, PAGE_SIZE))),
			    PAGE_SIZE));
}

>>>>>>> 70be28c9
static void msm_slim_port_cb(struct sps_event_notify *ev)
{
	struct msm_slim_ctrl *dev = ev->user;
	struct completion *comp = ev->data.transfer.user;
	struct sps_iovec *iovec = &ev->data.transfer.iovec;

	if (ev->event_id == SPS_EVENT_DESC_DONE) {

		pr_debug("desc done iovec = (0x%x 0x%x 0x%x)\n",
			iovec->addr, iovec->size, iovec->flags);

	} else {
		pr_err("%s: ERR event %d\n",
					__func__, ev->event_id);
	}
	if (dev)
		msm_slim_iommu_unmap(dev, iovec->addr, iovec->size);
	if (comp)
		complete(comp);
}

int msm_slim_port_xfer(struct slim_controller *ctrl, u8 pn, phys_addr_t iobuf,
			u32 len, struct completion *comp)
{
	struct sps_register_event sreg;
	int ret;
	struct msm_slim_ctrl *dev = slim_get_ctrldata(ctrl);

	if (pn >= dev->port_nums)
		return -ENODEV;

	if (!dev->pipes[pn].connected)
		return -ENOTCONN;

	ret = msm_slim_iommu_map(dev, iobuf, len);
	if (ret)
		return ret;

	sreg.options = (SPS_EVENT_DESC_DONE|SPS_EVENT_ERROR);
	sreg.mode = SPS_TRIGGER_WAIT;
	sreg.xfer_done = NULL;
	sreg.callback = msm_slim_port_cb;
	sreg.user = dev;
	ret = sps_register_event(dev->pipes[pn].sps, &sreg);
	if (ret) {
		dev_dbg(dev->dev, "sps register event error:%x\n", ret);
		msm_slim_iommu_unmap(dev, iobuf, len);
		return ret;
	}
	ret = sps_transfer_one(dev->pipes[pn].sps, iobuf, len, comp,
				SPS_IOVEC_FLAG_INT);
	dev_dbg(dev->dev, "sps submit xfer error code:%x\n", ret);
	if (!ret) {
		/* Enable port interrupts */
		u32 int_port = readl_relaxed(PGD_THIS_EE(PGD_PORT_INT_EN_EEn,
						dev->ver));
		if (!(int_port & (1 << (dev->pipes[pn].port_b))))
			writel_relaxed((int_port |
				(1 << dev->pipes[pn].port_b)),
				PGD_THIS_EE(PGD_PORT_INT_EN_EEn, dev->ver));
		/* Make sure that port registers are updated before returning */
		mb();
	} else {
		msm_slim_iommu_unmap(dev, iobuf, len);
	}

	return ret;
}

/* Queue up Tx message buffer */
static int msm_slim_post_tx_msgq(struct msm_slim_ctrl *dev, u8 *buf, int len)
{
	int ret;
	struct msm_slim_endp *endpoint = &dev->tx_msgq;
	struct sps_mem_buffer *mem = &endpoint->buf;
	struct sps_pipe *pipe = endpoint->sps;
	int ix = (buf - (u8 *)mem->base);

	phys_addr_t phys_addr = mem->phys_base + ix;

	for (ret = 0; ret < ((len + 3) >> 2); ret++)
		pr_debug("BAM TX buf[%d]:0x%x", ret, ((u32 *)buf)[ret]);

	ret = sps_transfer_one(pipe, phys_addr, ((len + 3) & 0xFC), NULL,
				SPS_IOVEC_FLAG_EOT);
	if (ret)
		dev_err(dev->dev, "transfer_one() failed 0x%x, %d\n", ret, ix);

	return ret;
}

void msm_slim_tx_msg_return(struct msm_slim_ctrl *dev, int err)
{
	struct msm_slim_endp *endpoint = &dev->tx_msgq;
	struct sps_mem_buffer *mem = &endpoint->buf;
	struct sps_pipe *pipe = endpoint->sps;
	struct sps_iovec iovec;
	int idx, ret = 0;
	phys_addr_t addr;

	if (dev->use_tx_msgqs != MSM_MSGQ_ENABLED) {
		/* use 1 buffer, non-blocking writes are not possible */
		if (dev->wr_comp[0]) {
			struct completion *comp = dev->wr_comp[0];

			dev->wr_comp[0] = NULL;
			complete(comp);
		}
		return;
	}
	while (!ret) {
		memset(&iovec, 0, sizeof(iovec));
		ret = sps_get_iovec(pipe, &iovec);
		addr = DESC_FULL_ADDR(iovec.flags, iovec.addr);
		if (ret || addr == 0) {
			if (ret)
				pr_err("SLIM TX get IOVEC failed:%d", ret);
			return;
		}
		if (addr == dev->bulk.wr_dma) {
			dma_unmap_single(dev->dev, dev->bulk.wr_dma,
					 dev->bulk.size, DMA_TO_DEVICE);
			if (!dev->bulk.cb)
				SLIM_WARN(dev, "no callback for bulk WR?");
			else
				dev->bulk.cb(dev->bulk.ctx, err);
			dev->bulk.in_progress = false;
			pm_runtime_mark_last_busy(dev->dev);
			return;
		} else if (addr < mem->phys_base ||
			   (addr > (mem->phys_base +
				    (MSM_TX_BUFS * SLIM_MSGQ_BUF_LEN)))) {
			SLIM_WARN(dev, "BUF out of bounds:base:0x%pa, io:0x%pa",
					&mem->phys_base, &addr);
			continue;
		}
		idx = (int) ((addr - mem->phys_base)
			/ SLIM_MSGQ_BUF_LEN);
		if (dev->wr_comp[idx]) {
			struct completion *comp = dev->wr_comp[idx];

			dev->wr_comp[idx] = NULL;
			complete(comp);
		}
		if (err) {
			int i;
			u32 *addr = (u32 *)mem->base +
					(idx * (SLIM_MSGQ_BUF_LEN >> 2));
			/* print the descriptor that resulted in error */
			for (i = 0; i < (SLIM_MSGQ_BUF_LEN >> 2); i++)
				SLIM_WARN(dev, "err desc[%d]:0x%x", i, addr[i]);
		}
		/* reclaim all packets that were delivered out of order */
		if (idx != dev->tx_head)
			SLIM_WARN(dev, "SLIM OUT OF ORDER TX:idx:%d, head:%d",
				idx, dev->tx_head);
		dev->tx_head = (dev->tx_head + 1) % MSM_TX_BUFS;
	}
}

static u32 *msm_slim_modify_tx_buf(struct msm_slim_ctrl *dev,
					struct completion *comp)
{
	struct msm_slim_endp *endpoint = &dev->tx_msgq;
	struct sps_mem_buffer *mem = &endpoint->buf;
	u32 *retbuf = NULL;

	if ((dev->tx_tail + 1) % MSM_TX_BUFS == dev->tx_head)
		return NULL;

	retbuf = (u32 *)((u8 *)mem->base +
				(dev->tx_tail * SLIM_MSGQ_BUF_LEN));
	dev->wr_comp[dev->tx_tail] = comp;
	dev->tx_tail = (dev->tx_tail + 1) % MSM_TX_BUFS;
	return retbuf;
}
u32 *msm_slim_manage_tx_msgq(struct msm_slim_ctrl *dev, bool getbuf,
					struct completion *comp, int err)
{
	int ret = 0;
	int retries = 0;
	u32 *retbuf = NULL;
	unsigned long flags;

	spin_lock_irqsave(&dev->tx_buf_lock, flags);
	if (!getbuf) {
		msm_slim_tx_msg_return(dev, err);
		spin_unlock_irqrestore(&dev->tx_buf_lock, flags);
		return NULL;
	}

	retbuf = msm_slim_modify_tx_buf(dev, comp);
	if (retbuf) {
		spin_unlock_irqrestore(&dev->tx_buf_lock, flags);
		return retbuf;
	}

	do {
		msm_slim_tx_msg_return(dev, err);
		retbuf = msm_slim_modify_tx_buf(dev, comp);
		if (!retbuf)
			ret = -EAGAIN;
		else {
			if (retries > 0)
				SLIM_INFO(dev, "SLIM TX retrieved:%d retries",
							retries);
			spin_unlock_irqrestore(&dev->tx_buf_lock, flags);
			return retbuf;
		}

		/*
		 * superframe size will vary based on clock gear
		 * 1 superframe will consume at least 1 message
		 * if HW is in good condition. With MX_RETRIES,
		 * make sure we wait for ~2 superframes
		 * before deciding HW couldn't process descriptors
		 */
		udelay(50);
		retries++;
	} while (ret && (retries < INIT_MX_RETRIES));

	spin_unlock_irqrestore(&dev->tx_buf_lock, flags);
	return NULL;
}

int msm_send_msg_buf(struct msm_slim_ctrl *dev, u32 *buf, u8 len, u32 tx_reg)
{
	if (dev->use_tx_msgqs != MSM_MSGQ_ENABLED) {
		int i;

		for (i = 0; i < (len + 3) >> 2; i++) {
			dev_dbg(dev->dev, "AHB TX data:0x%x\n", buf[i]);
			writel_relaxed(buf[i], dev->base + tx_reg + (i * 4));
		}
		/* Guarantee that message is sent before returning */
		mb();
		return 0;
	}
	return msm_slim_post_tx_msgq(dev, (u8 *)buf, len);
}

u32 *msm_get_msg_buf(struct msm_slim_ctrl *dev, int len,
			struct completion *comp)
{
	/*
	 * Currently we block a transaction until the current one completes.
	 * In case we need multiple transactions, use message Q
	 */
	if (dev->use_tx_msgqs != MSM_MSGQ_ENABLED) {
		dev->wr_comp[0] = comp;
		return dev->tx_buf;
	}

	return msm_slim_manage_tx_msgq(dev, true, comp, 0);
}

static void
msm_slim_rx_msgq_event(struct msm_slim_ctrl *dev, struct sps_event_notify *ev)
{
	if (ev->event_id == SPS_EVENT_DESC_DONE)
		complete(&dev->rx_msgq_notify);
	else
		dev_err(dev->dev, "%s: unknown event %d\n",
					__func__, ev->event_id);
}

static void
msm_slim_handle_rx(struct msm_slim_ctrl *dev, struct sps_event_notify *ev)
{
	int ret = 0;
	u32 mc = 0;
	u32 mt = 0;
	u8 msg_len = 0;

	if (ev->event_id != SPS_EVENT_EOT) {
		dev_err(dev->dev, "%s: unknown event %d\n",
					__func__, ev->event_id);
		return;
	}

	do {
		ret = msm_slim_rx_msgq_get(dev, dev->current_rx_buf,
					   dev->current_count);
		if (ret == -ENODATA) {
			return;
		} else if (ret) {
			SLIM_ERR(dev, "rx_msgq_get() failed 0x%x\n",
								ret);
			return;
		}

		/* Traverse first byte of message for message length */
		if (dev->current_count++ == 0) {
			msg_len = *(dev->current_rx_buf) & 0x1F;
			mt = (*(dev->current_rx_buf) >> 5) & 0x7;
			mc = (*(dev->current_rx_buf) >> 8) & 0xff;
			dev_dbg(dev->dev, "MC: %x, MT: %x\n", mc, mt);
		}

		msg_len = (msg_len < 4) ? 0 : (msg_len - 4);

		if (!msg_len) {
			dev->rx_slim(dev, (u8 *)dev->current_rx_buf);
			dev->current_count = 0;
		}

	} while (1);
}

static void msm_slim_rx_msgq_cb(struct sps_event_notify *notify)
{
	struct msm_slim_ctrl *dev = (struct msm_slim_ctrl *)notify->user;
	/* is this manager controller or NGD controller? */
	if (dev->ctrl.wakeup)
		msm_slim_rx_msgq_event(dev, notify);
	else
		msm_slim_handle_rx(dev, notify);
}

/* Queue up Rx message buffer */
static int msm_slim_post_rx_msgq(struct msm_slim_ctrl *dev, int ix)
{
	int ret;
	struct msm_slim_endp *endpoint = &dev->rx_msgq;
	struct sps_mem_buffer *mem = &endpoint->buf;
	struct sps_pipe *pipe = endpoint->sps;

	/* Rx message queue buffers are 4 bytes in length */
	u8 *virt_addr = mem->base + (4 * ix);
	phys_addr_t phys_addr = mem->phys_base + (4 * ix);

	ret = sps_transfer_one(pipe, phys_addr, 4, virt_addr, 0);
	if (ret)
		dev_err(dev->dev, "transfer_one() failed 0x%x, %d\n", ret, ix);

	return ret;
}

int msm_slim_rx_msgq_get(struct msm_slim_ctrl *dev, u32 *data, int offset)
{
	struct msm_slim_endp *endpoint = &dev->rx_msgq;
	struct sps_mem_buffer *mem = &endpoint->buf;
	struct sps_pipe *pipe = endpoint->sps;
	struct sps_iovec iovec;
	phys_addr_t addr;
	int index;
	int ret;

	ret = sps_get_iovec(pipe, &iovec);
	if (ret) {
		dev_err(dev->dev, "sps_get_iovec() failed 0x%x\n", ret);
		goto err_exit;
	}

	addr = DESC_FULL_ADDR(iovec.flags, iovec.addr);
	pr_debug("iovec = (0x%x 0x%x 0x%x)\n",
		iovec.addr, iovec.size, iovec.flags);

	/* no more descriptors */
	if (!ret && (iovec.addr == 0) && (iovec.size == 0)) {
		ret = -ENODATA;
		goto err_exit;
	}

	/* Calculate buffer index */
	index = (addr - mem->phys_base) / 4;
	*(data + offset) = *((u32 *)mem->base + index);

	pr_debug("buf = 0x%p, data = 0x%x\n", (u32 *)mem->base + index, *data);

	/* Add buffer back to the queue */
	(void)msm_slim_post_rx_msgq(dev, index);

err_exit:
	return ret;
}

int msm_slim_connect_endp(struct msm_slim_ctrl *dev,
				struct msm_slim_endp *endpoint)
{
	int i, ret;
	struct sps_register_event sps_error_event; /* SPS_ERROR */
	struct sps_register_event sps_descr_event; /* DESCR_DONE */
	struct sps_connect *config = &endpoint->config;
	unsigned long flags;

	ret = sps_connect(endpoint->sps, config);
	if (ret) {
		dev_err(dev->dev, "sps_connect failed 0x%x\n", ret);
		return ret;
	}

	memset(&sps_descr_event, 0x00, sizeof(sps_descr_event));

	if (endpoint == &dev->rx_msgq) {
		sps_descr_event.mode = SPS_TRIGGER_CALLBACK;
		sps_descr_event.options = SPS_O_EOT;
		sps_descr_event.user = (void *)dev;
		sps_descr_event.callback = msm_slim_rx_msgq_cb;
		sps_descr_event.xfer_done = NULL;

		ret = sps_register_event(endpoint->sps, &sps_descr_event);
		if (ret) {
			dev_err(dev->dev, "sps_connect() failed 0x%x\n", ret);
			goto sps_reg_event_failed;
		}
	}

	/* Register callback for errors */
	memset(&sps_error_event, 0x00, sizeof(sps_error_event));
	sps_error_event.mode = SPS_TRIGGER_CALLBACK;
	sps_error_event.options = SPS_O_ERROR;
	sps_error_event.user = (void *)dev;
	sps_error_event.callback = msm_slim_rx_msgq_cb;

	ret = sps_register_event(endpoint->sps, &sps_error_event);
	if (ret) {
		dev_err(dev->dev, "sps_connect() failed 0x%x\n", ret);
		goto sps_reg_event_failed;
	}

	/*
	 * Call transfer_one for each 4-byte buffer
	 * Use (buf->size/4) - 1 for the number of buffer to post
	 */

	if (endpoint == &dev->rx_msgq) {
		/* Setup the transfer */
		for (i = 0; i < (MSM_SLIM_DESC_NUM - 1); i++) {
			ret = msm_slim_post_rx_msgq(dev, i);
			if (ret) {
				dev_err(dev->dev,
					"post_rx_msgq() failed 0x%x\n", ret);
				goto sps_transfer_failed;
			}
		}
		dev->use_rx_msgqs = MSM_MSGQ_ENABLED;
	} else {
		spin_lock_irqsave(&dev->tx_buf_lock, flags);
		dev->tx_tail = 0;
		dev->tx_head = 0;
		for (i = 0; i < MSM_TX_BUFS; i++)
			dev->wr_comp[i] = NULL;
		spin_unlock_irqrestore(&dev->tx_buf_lock, flags);
		dev->use_tx_msgqs = MSM_MSGQ_ENABLED;
	}

	return 0;
sps_transfer_failed:
	memset(&sps_error_event, 0x00, sizeof(sps_error_event));
	sps_register_event(endpoint->sps, &sps_error_event);
sps_reg_event_failed:
	sps_disconnect(endpoint->sps);
	return ret;
}

static int msm_slim_init_rx_msgq(struct msm_slim_ctrl *dev, u32 pipe_reg)
{
	int ret;
	u32 pipe_offset;
	struct msm_slim_endp *endpoint = &dev->rx_msgq;
	struct sps_connect *config = &endpoint->config;
	struct sps_mem_buffer *descr = &config->desc;
	struct sps_mem_buffer *mem = &endpoint->buf;

	if (dev->use_rx_msgqs == MSM_MSGQ_DISABLED)
		return 0;

	/* Allocate the endpoint */
	ret = msm_slim_init_endpoint(dev, endpoint);
	if (ret) {
		dev_err(dev->dev, "init_endpoint failed 0x%x\n", ret);
		goto sps_init_endpoint_failed;
	}

	/* Get the pipe indices for the message queues */
	pipe_offset = (readl_relaxed(dev->base + pipe_reg) & P_OFF_MASK) >> 2;
	dev_dbg(dev->dev, "Message queue pipe offset %d\n", pipe_offset);

	config->mode = SPS_MODE_SRC;
	config->source = dev->bam.hdl;
	config->destination = SPS_DEV_HANDLE_MEM;
	config->src_pipe_index = pipe_offset;
	config->options = SPS_O_EOT | SPS_O_ERROR |
				SPS_O_ACK_TRANSFERS | SPS_O_AUTO_ENABLE;

	/* Allocate memory for the FIFO descriptors */
	ret = msm_slim_sps_mem_alloc(dev, descr,
				MSM_SLIM_DESC_NUM * sizeof(struct sps_iovec));
	if (ret) {
		dev_err(dev->dev, "unable to allocate SPS descriptors\n");
		goto alloc_descr_failed;
	}

	/* Allocate memory for the message buffer(s), N descrs, 4-byte mesg */
	ret = msm_slim_sps_mem_alloc(dev, mem, MSM_SLIM_DESC_NUM * 4);
	if (ret) {
		dev_err(dev->dev, "dma_alloc_coherent failed\n");
		goto alloc_buffer_failed;
	}

	ret = msm_slim_connect_endp(dev, endpoint);

	if (!ret)
		return 0;

	msm_slim_sps_mem_free(dev, mem);
alloc_buffer_failed:
	msm_slim_sps_mem_free(dev, descr);
alloc_descr_failed:
	msm_slim_free_endpoint(endpoint);
sps_init_endpoint_failed:
	dev->use_rx_msgqs = MSM_MSGQ_DISABLED;
	return ret;
}

static int msm_slim_init_tx_msgq(struct msm_slim_ctrl *dev, u32 pipe_reg)
{
	int ret;
	u32 pipe_offset;
	struct msm_slim_endp *endpoint = &dev->tx_msgq;
	struct sps_connect *config = &endpoint->config;
	struct sps_mem_buffer *descr = &config->desc;
	struct sps_mem_buffer *mem = &endpoint->buf;

	if (dev->use_tx_msgqs == MSM_MSGQ_DISABLED)
		return 0;

	/* Allocate the endpoint */
	ret = msm_slim_init_endpoint(dev, endpoint);
	if (ret) {
		dev_err(dev->dev, "init_endpoint failed 0x%x\n", ret);
		goto sps_init_endpoint_failed;
	}

	/* Get the pipe indices for the message queues */
	pipe_offset = (readl_relaxed(dev->base + pipe_reg) & P_OFF_MASK) >> 2;
	pipe_offset += 1;
	dev_dbg(dev->dev, "TX Message queue pipe offset %d\n", pipe_offset);

	config->mode = SPS_MODE_DEST;
	config->source = SPS_DEV_HANDLE_MEM;
	config->destination = dev->bam.hdl;
	config->dest_pipe_index = pipe_offset;
	config->src_pipe_index = 0;
	config->options = SPS_O_ERROR | SPS_O_NO_Q |
				SPS_O_ACK_TRANSFERS | SPS_O_AUTO_ENABLE;

	/* Desc and TX buf are circular queues */
	/* Allocate memory for the FIFO descriptors */
	ret = msm_slim_sps_mem_alloc(dev, descr,
				(MSM_TX_BUFS + 1) * sizeof(struct sps_iovec));
	if (ret) {
		dev_err(dev->dev, "unable to allocate SPS descriptors\n");
		goto alloc_descr_failed;
	}

	/* Allocate TX buffer from which descriptors are created */
	ret = msm_slim_sps_mem_alloc(dev, mem, ((MSM_TX_BUFS + 1) *
					SLIM_MSGQ_BUF_LEN));
	if (ret) {
		dev_err(dev->dev, "dma_alloc_coherent failed\n");
		goto alloc_buffer_failed;
	}
	ret = msm_slim_connect_endp(dev, endpoint);

	if (!ret)
		return 0;

	msm_slim_sps_mem_free(dev, mem);
alloc_buffer_failed:
	msm_slim_sps_mem_free(dev, descr);
alloc_descr_failed:
	msm_slim_free_endpoint(endpoint);
sps_init_endpoint_failed:
	dev->use_tx_msgqs = MSM_MSGQ_DISABLED;
	return ret;
}

static int msm_slim_data_port_assign(struct msm_slim_ctrl *dev)
{
	int i, data_ports = 0;
	/* First 7 bits are for message Qs */
	for (i = 7; i < 32; i++) {
		/* Check what pipes are owned by Apps. */
		if ((dev->pdata.apps_pipes >> i) & 0x1) {
			if (dev->pipes)
				dev->pipes[data_ports].port_b = i - 7;
			data_ports++;
		}
	}
	return data_ports;
}
/* Registers BAM h/w resource with SPS driver and initializes msgq endpoints */
int msm_slim_sps_init(struct msm_slim_ctrl *dev, struct resource *bam_mem,
			u32 pipe_reg, bool remote)
{
	int ret;
	unsigned long bam_handle;
	struct sps_bam_props bam_props = {0};

	static struct sps_bam_sec_config_props sec_props = {
		.ees = {
			[0] = {		/* LPASS */
				.vmid = 0,
				.pipe_mask = 0xFFFF98,
			},
			[1] = {		/* Krait Apps */
				.vmid = 1,
				.pipe_mask = 0x3F000007,
			},
			[2] = {		/* Modem */
				.vmid = 2,
				.pipe_mask = 0x00000060,
			},
		},
	};

	if (dev->bam.hdl) {
		bam_handle = dev->bam.hdl;
		goto init_pipes;
	}
	bam_props.ee = dev->ee;
	bam_props.virt_addr = dev->bam.base;
	bam_props.phys_addr = bam_mem->start;
	bam_props.irq = dev->bam.irq;
	if (!remote) {
		bam_props.manage = SPS_BAM_MGR_LOCAL;
		bam_props.sec_config = SPS_BAM_SEC_DO_CONFIG;
	} else {
		bam_props.manage = SPS_BAM_MGR_DEVICE_REMOTE |
					SPS_BAM_MGR_MULTI_EE;
		bam_props.sec_config = SPS_BAM_SEC_DO_NOT_CONFIG;
	}
	bam_props.summing_threshold = MSM_SLIM_PERF_SUMM_THRESHOLD;

	bam_props.p_sec_config_props = &sec_props;

	bam_props.options = SPS_O_DESC_DONE | SPS_O_ERROR |
				SPS_O_ACK_TRANSFERS | SPS_O_AUTO_ENABLE;

	/* override apps channel pipes if specified in platform-data or DT */
	if (dev->pdata.apps_pipes)
		sec_props.ees[dev->ee].pipe_mask = dev->pdata.apps_pipes;

	/* Register the BAM device with the SPS driver */
	ret = sps_register_bam_device(&bam_props, &bam_handle);
	if (ret) {
		dev_err(dev->dev, "disabling BAM: reg-bam failed 0x%x\n", ret);
		dev->use_rx_msgqs = MSM_MSGQ_DISABLED;
		dev->use_tx_msgqs = MSM_MSGQ_DISABLED;
		return ret;
	}
	dev->bam.hdl = bam_handle;
	dev_dbg(dev->dev, "SLIM BAM registered, handle = 0x%lx\n", bam_handle);

init_pipes:
	if (dev->port_nums)
		goto init_msgq;

	/* get the # of ports first */
	dev->port_nums = msm_slim_data_port_assign(dev);
	if (dev->port_nums && !dev->pipes) {
		dev->pipes = kzalloc(sizeof(struct msm_slim_endp) *
					dev->port_nums,
					GFP_KERNEL);
		if (IS_ERR_OR_NULL(dev->pipes)) {
			dev_err(dev->dev, "no memory for data ports");
			sps_deregister_bam_device(bam_handle);
			return PTR_ERR(dev->pipes);
		}
		/* assign the ports now */
		msm_slim_data_port_assign(dev);
	}

init_msgq:
	ret = msm_slim_iommu_attach(dev);
	if (ret) {
		sps_deregister_bam_device(bam_handle);
		return ret;
	}

	ret = msm_slim_init_rx_msgq(dev, pipe_reg);
	if (ret)
		dev_err(dev->dev, "msm_slim_init_rx_msgq failed 0x%x\n", ret);
	if (ret && bam_handle)
		dev->use_rx_msgqs = MSM_MSGQ_DISABLED;

	ret = msm_slim_init_tx_msgq(dev, pipe_reg);
	if (ret)
		dev_err(dev->dev, "msm_slim_init_tx_msgq failed 0x%x\n", ret);
	if (ret && bam_handle)
		dev->use_tx_msgqs = MSM_MSGQ_DISABLED;

	/*
	 * If command interface for BAM fails, register interface is used for
	 * commands.
	 * It is possible that other BAM usecases (e.g. apps channels) will
	 * still need BAM. Since BAM is successfully initialized, we can
	 * continue using it for non-command use cases.
	 */

	return 0;
}

void msm_slim_disconnect_endp(struct msm_slim_ctrl *dev,
					struct msm_slim_endp *endpoint,
					enum msm_slim_msgq *msgq_flag)
{
	if (*msgq_flag >= MSM_MSGQ_ENABLED) {
		sps_disconnect(endpoint->sps);
		*msgq_flag = MSM_MSGQ_RESET;
	}
}

static int msm_slim_discard_rx_data(struct msm_slim_ctrl *dev,
					struct msm_slim_endp *endpoint)
{
	struct sps_iovec sio;
	int desc_num = 0, ret = 0;

	ret = sps_get_unused_desc_num(endpoint->sps, &desc_num);
	if (ret) {
		dev_err(dev->dev, "sps_get_iovec() failed 0x%x\n", ret);
		return ret;
	}
	while (desc_num--)
		sps_get_iovec(endpoint->sps, &sio);
	return ret;
}

static void msm_slim_remove_ep(struct msm_slim_ctrl *dev,
					struct msm_slim_endp *endpoint,
					enum msm_slim_msgq *msgq_flag)
{
	struct sps_connect *config = &endpoint->config;
	struct sps_mem_buffer *descr = &config->desc;
	struct sps_mem_buffer *mem = &endpoint->buf;

	msm_slim_sps_mem_free(dev, mem);
	msm_slim_sps_mem_free(dev, descr);
	msm_slim_free_endpoint(endpoint);
}

void msm_slim_deinit_ep(struct msm_slim_ctrl *dev,
				struct msm_slim_endp *endpoint,
				enum msm_slim_msgq *msgq_flag)
{
	int ret = 0;
	struct sps_connect *config = &endpoint->config;

	if (*msgq_flag == MSM_MSGQ_ENABLED) {
		if (config->mode == SPS_MODE_SRC) {
			ret = msm_slim_discard_rx_data(dev, endpoint);
			if (ret)
				SLIM_WARN(dev, "discarding Rx data failed\n");
		}
		msm_slim_disconnect_endp(dev, endpoint, msgq_flag);
		msm_slim_remove_ep(dev, endpoint, msgq_flag);
	}
}

static void msm_slim_sps_unreg_event(struct sps_pipe *sps)
{
	struct sps_register_event sps_event;

	memset(&sps_event, 0x00, sizeof(sps_event));
	/* Disable interrupt and signal notification for Rx/Tx pipe */
	sps_register_event(sps, &sps_event);
}

void msm_slim_sps_exit(struct msm_slim_ctrl *dev, bool dereg)
{
	int i;

	if (dev->use_rx_msgqs >= MSM_MSGQ_ENABLED)
		msm_slim_sps_unreg_event(dev->rx_msgq.sps);
	if (dev->use_tx_msgqs >= MSM_MSGQ_ENABLED)
		msm_slim_sps_unreg_event(dev->tx_msgq.sps);

	for (i = 0; i < dev->port_nums; i++) {
		if (dev->pipes[i].connected)
			msm_slim_disconn_pipe_port(dev, i);
	}

	if (!IS_ERR_OR_NULL(dev->iommu_desc.iommu_map)) {
		arm_iommu_detach_device(dev->iommu_desc.cb_dev);
		arm_iommu_release_mapping(dev->iommu_desc.iommu_map);
		dev->iommu_desc.iommu_map = NULL;
	}

	if (dereg) {
		for (i = 0; i < dev->port_nums; i++) {
			if (dev->pipes[i].connected)
				msm_dealloc_port(&dev->ctrl, i);
		}
		sps_deregister_bam_device(dev->bam.hdl);
		dev->bam.hdl = 0L;
		kfree(dev->pipes);
		dev->pipes = NULL;
	}
	dev->port_nums = 0;
}

/* Slimbus QMI Messaging */
#define SLIMBUS_QMI_SELECT_INSTANCE_REQ_V01 0x0020
#define SLIMBUS_QMI_SELECT_INSTANCE_RESP_V01 0x0020
#define SLIMBUS_QMI_POWER_REQ_V01 0x0021
#define SLIMBUS_QMI_POWER_RESP_V01 0x0021
#define SLIMBUS_QMI_CHECK_FRAMER_STATUS_REQ 0x0022
#define SLIMBUS_QMI_CHECK_FRAMER_STATUS_RESP 0x0022
#define SLIMBUS_QMI_DEFERRED_STATUS_REQ 0x0023
#define SLIMBUS_QMI_DEFERRED_STATUS_RESP 0x0023

#define SLIMBUS_QMI_POWER_REQ_MAX_MSG_LEN 14
#define SLIMBUS_QMI_POWER_RESP_MAX_MSG_LEN 7
#define SLIMBUS_QMI_SELECT_INSTANCE_REQ_MAX_MSG_LEN 14
#define SLIMBUS_QMI_SELECT_INSTANCE_RESP_MAX_MSG_LEN 7
#define SLIMBUS_QMI_CHECK_FRAMER_STAT_RESP_MAX_MSG_LEN 7
#define SLIMBUS_QMI_DEFERRED_STATUS_REQ_MSG_MAX_MSG_LEN 0
#define SLIMBUS_QMI_DEFERRED_STATUS_RESP_STAT_MSG_MAX_MSG_LEN 7

enum slimbus_mode_enum_type_v01 {
	/* To force a 32 bit signed enum. Do not change or use*/
	SLIMBUS_MODE_ENUM_TYPE_MIN_ENUM_VAL_V01 = INT_MIN,
	SLIMBUS_MODE_SATELLITE_V01 = 1,
	SLIMBUS_MODE_MASTER_V01 = 2,
	SLIMBUS_MODE_ENUM_TYPE_MAX_ENUM_VAL_V01 = INT_MAX,
};

enum slimbus_pm_enum_type_v01 {
	/* To force a 32 bit signed enum. Do not change or use*/
	SLIMBUS_PM_ENUM_TYPE_MIN_ENUM_VAL_V01 = INT_MIN,
	SLIMBUS_PM_INACTIVE_V01 = 1,
	SLIMBUS_PM_ACTIVE_V01 = 2,
	SLIMBUS_PM_ENUM_TYPE_MAX_ENUM_VAL_V01 = INT_MAX,
};

enum slimbus_resp_enum_type_v01 {
	SLIMBUS_RESP_ENUM_TYPE_MIN_VAL_V01 = INT_MIN,
	SLIMBUS_RESP_SYNCHRONOUS_V01 = 1,
	SLIMBUS_RESP_DEFERRED_V01 = 2,
	SLIMBUS_RESP_ENUM_TYPE_MAX_VAL_V01 = INT_MAX,
};

struct slimbus_select_inst_req_msg_v01 {
	/* Mandatory */
	/* Hardware Instance Selection */
	uint32_t instance;

	/* Optional */
	/* Optional Mode Request Operation */
	/* Must be set to true if mode is being passed */
	uint8_t mode_valid;
	enum slimbus_mode_enum_type_v01 mode;
};

struct slimbus_select_inst_resp_msg_v01 {
	/* Mandatory */
	/* Result Code */
	struct qmi_response_type_v01 resp;
};

struct slimbus_power_req_msg_v01 {
	/* Mandatory */
	/* Power Request Operation */
	enum slimbus_pm_enum_type_v01 pm_req;

	/* Optional */
	/* Optional Deferred Response type Operation */
	/* Must be set to true if type is being passed */
	uint8_t resp_type_valid;
	enum slimbus_resp_enum_type_v01 resp_type;
};

struct slimbus_power_resp_msg_v01 {
	/* Mandatory */
	/* Result Code */
	struct qmi_response_type_v01 resp;
};

struct slimbus_chkfrm_resp_msg {
	/* Mandatory */
	/* Result Code */
	struct qmi_response_type_v01 resp;
};

struct slimbus_deferred_status_resp {
	struct qmi_response_type_v01 resp;
};

static struct elem_info slimbus_select_inst_req_msg_v01_ei[] = {
	{
		.data_type = QMI_UNSIGNED_4_BYTE,
		.elem_len  = 1,
		.elem_size = sizeof(uint32_t),
		.is_array  = NO_ARRAY,
		.tlv_type  = 0x01,
		.offset    = offsetof(struct slimbus_select_inst_req_msg_v01,
				      instance),
		.ei_array  = NULL,
	},
	{
		.data_type = QMI_OPT_FLAG,
		.elem_len  = 1,
		.elem_size = sizeof(uint8_t),
		.is_array  = NO_ARRAY,
		.tlv_type  = 0x10,
		.offset    = offsetof(struct slimbus_select_inst_req_msg_v01,
				      mode_valid),
		.ei_array  = NULL,
	},
	{
		.data_type = QMI_UNSIGNED_4_BYTE,
		.elem_len  = 1,
		.elem_size = sizeof(enum slimbus_mode_enum_type_v01),
		.is_array  = NO_ARRAY,
		.tlv_type  = 0x10,
		.offset    = offsetof(struct slimbus_select_inst_req_msg_v01,
				      mode),
		.ei_array  = NULL,
	},
	{
		.data_type = QMI_EOTI,
		.elem_len  = 0,
		.elem_size = 0,
		.is_array  = NO_ARRAY,
		.tlv_type  = 0x00,
		.offset    = 0,
		.ei_array  = NULL,
	},
};

static struct elem_info slimbus_select_inst_resp_msg_v01_ei[] = {
	{
		.data_type = QMI_STRUCT,
		.elem_len  = 1,
		.elem_size = sizeof(struct qmi_response_type_v01),
		.is_array  = NO_ARRAY,
		.tlv_type  = 0x02,
		.offset    = offsetof(struct slimbus_select_inst_resp_msg_v01,
				      resp),
		.ei_array  = get_qmi_response_type_v01_ei(),
	},
	{
		.data_type = QMI_EOTI,
		.elem_len  = 0,
		.elem_size = 0,
		.is_array  = NO_ARRAY,
		.tlv_type  = 0x00,
		.offset    = 0,
		.ei_array  = NULL,
	},
};

static struct elem_info slimbus_power_req_msg_v01_ei[] = {
	{
		.data_type = QMI_UNSIGNED_4_BYTE,
		.elem_len  = 1,
		.elem_size = sizeof(enum slimbus_pm_enum_type_v01),
		.is_array  = NO_ARRAY,
		.tlv_type  = 0x01,
		.offset    = offsetof(struct slimbus_power_req_msg_v01, pm_req),
		.ei_array  = NULL,
	},
	{
		.data_type      = QMI_OPT_FLAG,
		.elem_len       = 1,
		.elem_size      = sizeof(uint8_t),
		.is_array       = NO_ARRAY,
		.tlv_type       = 0x10,
		.offset         = offsetof(struct slimbus_power_req_msg_v01,
					   resp_type_valid),
	},
	{
		.data_type      = QMI_SIGNED_4_BYTE_ENUM,
		.elem_len       = 1,
		.elem_size      = sizeof(enum slimbus_resp_enum_type_v01),
		.is_array       = NO_ARRAY,
		.tlv_type       = 0x10,
		.offset         = offsetof(struct slimbus_power_req_msg_v01,
					   resp_type),
	},
	{
		.data_type = QMI_EOTI,
		.elem_len  = 0,
		.elem_size = 0,
		.is_array  = NO_ARRAY,
		.tlv_type  = 0x00,
		.offset    = 0,
		.ei_array  = NULL,
	},
};

static struct elem_info slimbus_power_resp_msg_v01_ei[] = {
	{
		.data_type = QMI_STRUCT,
		.elem_len  = 1,
		.elem_size = sizeof(struct qmi_response_type_v01),
		.is_array  = NO_ARRAY,
		.tlv_type  = 0x02,
		.offset    = offsetof(struct slimbus_power_resp_msg_v01, resp),
		.ei_array  = get_qmi_response_type_v01_ei(),
	},
	{
		.data_type = QMI_EOTI,
		.elem_len  = 0,
		.elem_size = 0,
		.is_array  = NO_ARRAY,
		.tlv_type  = 0x00,
		.offset    = 0,
		.ei_array  = NULL,
	},
};

static struct elem_info slimbus_chkfrm_resp_msg_v01_ei[] = {
	{
		.data_type = QMI_STRUCT,
		.elem_len  = 1,
		.elem_size = sizeof(struct qmi_response_type_v01),
		.is_array  = NO_ARRAY,
		.tlv_type  = 0x02,
		.offset    = offsetof(struct slimbus_chkfrm_resp_msg, resp),
		.ei_array  = get_qmi_response_type_v01_ei(),
	},
	{
		.data_type = QMI_EOTI,
		.elem_len  = 0,
		.elem_size = 0,
		.is_array  = NO_ARRAY,
		.tlv_type  = 0x00,
		.offset    = 0,
		.ei_array  = NULL,
	},
};

static struct elem_info slimbus_deferred_status_resp_msg_v01_ei[] = {
	{
		.data_type      = QMI_STRUCT,
		.elem_len       = 1,
		.elem_size      = sizeof(struct qmi_response_type_v01),
		.is_array       = NO_ARRAY,
		.tlv_type       = 0x02,
		.offset         = offsetof(struct slimbus_deferred_status_resp,
					   resp),
		.ei_array      = get_qmi_response_type_v01_ei(),
	},
	{
		.data_type      = QMI_EOTI,
		.is_array       = NO_ARRAY,
	},
};
static void msm_slim_qmi_recv_msg(struct kthread_work *work)
{
	int rc;
	struct msm_slim_qmi *qmi =
			container_of(work, struct msm_slim_qmi, kwork);

	/* Drain all packets received */
	do {
		rc = qmi_recv_msg(qmi->handle);
	} while (rc == 0);
	if (rc != -ENOMSG)
		pr_err("%s: Error receiving QMI message:%d\n", __func__, rc);
}

static void msm_slim_qmi_notify(struct qmi_handle *handle,
				enum qmi_event_type event, void *notify_priv)
{
	struct msm_slim_ctrl *dev = notify_priv;
	struct msm_slim_qmi *qmi = &dev->qmi;

	switch (event) {
	case QMI_RECV_MSG:
		kthread_queue_work(&qmi->kworker, &qmi->kwork);
		break;
	default:
		break;
	}
}

static const char *get_qmi_error(struct qmi_response_type_v01 *r)
{
	if (r->result == QMI_RESULT_SUCCESS_V01 || r->error == QMI_ERR_NONE_V01)
		return "No Error";
	else if (r->error == QMI_ERR_NO_MEMORY_V01)
		return "Out of Memory";
	else if (r->error == QMI_ERR_INTERNAL_V01)
		return "Unexpected error occurred";
	else if (r->error == QMI_ERR_INCOMPATIBLE_STATE_V01)
		return "Slimbus s/w already configured to a different mode";
	else if (r->error == QMI_ERR_INVALID_ID_V01)
		return "Slimbus hardware instance is not valid";
	else
		return "Unknown error";
}

static int msm_slim_qmi_send_select_inst_req(struct msm_slim_ctrl *dev,
				struct slimbus_select_inst_req_msg_v01 *req)
{
	struct slimbus_select_inst_resp_msg_v01 resp = { { 0, 0 } };
	struct msg_desc req_desc, resp_desc;
	int rc;

	req_desc.msg_id = SLIMBUS_QMI_SELECT_INSTANCE_REQ_V01;
	req_desc.max_msg_len = SLIMBUS_QMI_SELECT_INSTANCE_REQ_MAX_MSG_LEN;
	req_desc.ei_array = slimbus_select_inst_req_msg_v01_ei;

	resp_desc.msg_id = SLIMBUS_QMI_SELECT_INSTANCE_RESP_V01;
	resp_desc.max_msg_len = SLIMBUS_QMI_SELECT_INSTANCE_RESP_MAX_MSG_LEN;
	resp_desc.ei_array = slimbus_select_inst_resp_msg_v01_ei;

	rc = qmi_send_req_wait(dev->qmi.handle, &req_desc, req, sizeof(*req),
			&resp_desc, &resp, sizeof(resp), SLIM_QMI_RESP_TOUT);
	if (rc < 0) {
		SLIM_ERR(dev, "%s: QMI send req failed %d\n", __func__, rc);
		return rc;
	}

	/* Check the response */
	if (resp.resp.result != QMI_RESULT_SUCCESS_V01) {
		SLIM_ERR(dev, "%s: QMI request failed 0x%x (%s)\n", __func__,
				resp.resp.result, get_qmi_error(&resp.resp));
		return -EREMOTEIO;
	}

	return 0;
}

static void slim_qmi_resp_cb(struct qmi_handle *handle, unsigned int msg_id,
			     void *msg, void *resp_cb_data, int stat)
{
	struct slimbus_power_resp_msg_v01 *resp = msg;
	struct msm_slim_ctrl *dev = resp_cb_data;

	if (msg_id != SLIMBUS_QMI_POWER_RESP_V01)
		SLIM_WARN(dev, "incorrect msg id in qmi-resp CB:0x%x", msg_id);
	else if (resp->resp.result != QMI_RESULT_SUCCESS_V01)
		SLIM_ERR(dev, "%s: QMI power failed 0x%x (%s)\n", __func__,
			 resp->resp.result, get_qmi_error(&resp->resp));

	complete(&dev->qmi.defer_comp);
}

static int msm_slim_qmi_send_power_request(struct msm_slim_ctrl *dev,
				struct slimbus_power_req_msg_v01 *req)
{
	struct slimbus_power_resp_msg_v01 *resp =
		(struct slimbus_power_resp_msg_v01 *)&dev->qmi.resp;
	struct msg_desc req_desc;
	struct msg_desc *resp_desc = &dev->qmi.resp_desc;
	int rc;

	req_desc.msg_id = SLIMBUS_QMI_POWER_REQ_V01;
	req_desc.max_msg_len = SLIMBUS_QMI_POWER_REQ_MAX_MSG_LEN;
	req_desc.ei_array = slimbus_power_req_msg_v01_ei;

	resp_desc->msg_id = SLIMBUS_QMI_POWER_RESP_V01;
	resp_desc->max_msg_len = SLIMBUS_QMI_POWER_RESP_MAX_MSG_LEN;
	resp_desc->ei_array = slimbus_power_resp_msg_v01_ei;

	if (dev->qmi.deferred_resp)
		rc = qmi_send_req_nowait(dev->qmi.handle, &req_desc, req,
				       sizeof(*req), resp_desc, resp,
				       sizeof(*resp), slim_qmi_resp_cb, dev);
	else
		rc = qmi_send_req_wait(dev->qmi.handle, &req_desc, req,
				       sizeof(*req), resp_desc, resp,
				       sizeof(*resp), SLIM_QMI_RESP_TOUT);
	if (rc < 0)
		SLIM_ERR(dev, "%s: QMI send req failed %d\n", __func__, rc);

	if (rc < 0 || dev->qmi.deferred_resp)
		return rc;

	/* Check the response */
	if (resp->resp.result != QMI_RESULT_SUCCESS_V01) {
		SLIM_ERR(dev, "%s: QMI request failed 0x%x (%s)\n", __func__,
				resp->resp.result, get_qmi_error(&resp->resp));
		return -EREMOTEIO;
	}

	return 0;
}

int msm_slim_qmi_init(struct msm_slim_ctrl *dev, bool apps_is_master)
{
	int rc = 0;
	struct qmi_handle *handle;
	struct slimbus_select_inst_req_msg_v01 req;

	kthread_init_worker(&dev->qmi.kworker);
	init_completion(&dev->qmi.defer_comp);

	dev->qmi.task = kthread_run(kthread_worker_fn,
			&dev->qmi.kworker, "msm_slim_qmi_clnt%d", dev->ctrl.nr);

	if (IS_ERR(dev->qmi.task)) {
		pr_err("%s: Failed to create QMI client kthread\n", __func__);
		return -ENOMEM;
	}

	kthread_init_work(&dev->qmi.kwork, msm_slim_qmi_recv_msg);

	handle = qmi_handle_create(msm_slim_qmi_notify, dev);
	if (!handle) {
		rc = -ENOMEM;
		pr_err("%s: QMI client handle alloc failed\n", __func__);
		goto qmi_handle_create_failed;
	}

	rc = qmi_connect_to_service(handle, SLIMBUS_QMI_SVC_ID,
						SLIMBUS_QMI_SVC_V1,
						SLIMBUS_QMI_INS_ID);
	if (rc < 0) {
		SLIM_ERR(dev, "%s: QMI server not found\n", __func__);
		goto qmi_connect_to_service_failed;
	}

	/* Instance is 0 based */
	req.instance = (dev->ctrl.nr >> 1);
	req.mode_valid = 1;

	/* Mode indicates the role of the ADSP */
	if (apps_is_master)
		req.mode = SLIMBUS_MODE_SATELLITE_V01;
	else
		req.mode = SLIMBUS_MODE_MASTER_V01;

	dev->qmi.handle = handle;

	rc = msm_slim_qmi_send_select_inst_req(dev, &req);
	if (rc) {
		pr_err("%s: failed to select h/w instance\n", __func__);
		goto qmi_select_instance_failed;
	}

	return 0;

qmi_select_instance_failed:
	dev->qmi.handle = NULL;
qmi_connect_to_service_failed:
	qmi_handle_destroy(handle);
qmi_handle_create_failed:
	kthread_flush_worker(&dev->qmi.kworker);
	kthread_stop(dev->qmi.task);
	dev->qmi.task = NULL;
	return rc;
}

void msm_slim_qmi_exit(struct msm_slim_ctrl *dev)
{
	if (!dev->qmi.handle || !dev->qmi.task)
		return;
	qmi_handle_destroy(dev->qmi.handle);
	kthread_flush_worker(&dev->qmi.kworker);
	kthread_stop(dev->qmi.task);
	dev->qmi.task = NULL;
	dev->qmi.handle = NULL;
}

int msm_slim_qmi_power_request(struct msm_slim_ctrl *dev, bool active)
{
	struct slimbus_power_req_msg_v01 req;

	if (active)
		req.pm_req = SLIMBUS_PM_ACTIVE_V01;
	else
		req.pm_req = SLIMBUS_PM_INACTIVE_V01;

	if (dev->qmi.deferred_resp) {
		req.resp_type = SLIMBUS_RESP_DEFERRED_V01;
		req.resp_type_valid = 1;
	} else {
		req.resp_type_valid = 0;
	}

	return msm_slim_qmi_send_power_request(dev, &req);
}

int msm_slim_qmi_check_framer_request(struct msm_slim_ctrl *dev)
{
	struct slimbus_chkfrm_resp_msg resp = { { 0, 0 } };
	struct msg_desc req_desc, resp_desc;
	int rc;

	req_desc.msg_id = SLIMBUS_QMI_CHECK_FRAMER_STATUS_REQ;
	req_desc.max_msg_len = 0;
	req_desc.ei_array = NULL;

	resp_desc.msg_id = SLIMBUS_QMI_CHECK_FRAMER_STATUS_RESP;
	resp_desc.max_msg_len = SLIMBUS_QMI_CHECK_FRAMER_STAT_RESP_MAX_MSG_LEN;
	resp_desc.ei_array = slimbus_chkfrm_resp_msg_v01_ei;

	rc = qmi_send_req_wait(dev->qmi.handle, &req_desc, NULL, 0,
		&resp_desc, &resp, sizeof(resp), SLIM_QMI_RESP_TOUT);
	if (rc < 0) {
		SLIM_ERR(dev, "%s: QMI send req failed %d\n", __func__, rc);
		return rc;
	}
	/* Check the response */
	if (resp.resp.result != QMI_RESULT_SUCCESS_V01) {
		SLIM_ERR(dev, "%s: QMI request failed 0x%x (%s)\n",
			__func__, resp.resp.result, get_qmi_error(&resp.resp));
		return -EREMOTEIO;
	}
	return 0;
}

int msm_slim_qmi_deferred_status_req(struct msm_slim_ctrl *dev)
{
	struct slimbus_deferred_status_resp resp = { { 0, 0 } };
	struct msg_desc req_desc, resp_desc;
	int rc;

	req_desc.msg_id = SLIMBUS_QMI_DEFERRED_STATUS_REQ;
	req_desc.max_msg_len = 0;
	req_desc.ei_array = NULL;

	resp_desc.msg_id = SLIMBUS_QMI_DEFERRED_STATUS_RESP;
	resp_desc.max_msg_len =
		SLIMBUS_QMI_DEFERRED_STATUS_RESP_STAT_MSG_MAX_MSG_LEN;
	resp_desc.ei_array = slimbus_deferred_status_resp_msg_v01_ei;

	rc = qmi_send_req_wait(dev->qmi.handle, &req_desc, NULL, 0,
		&resp_desc, &resp, sizeof(resp), SLIM_QMI_RESP_TOUT);
	if (rc < 0) {
		SLIM_ERR(dev, "%s: QMI send req failed %d\n", __func__, rc);
		return rc;
	}
	/* Check the response */
	if (resp.resp.result != QMI_RESULT_SUCCESS_V01) {
		SLIM_ERR(dev, "%s: QMI request failed 0x%x (%s)\n",
			__func__, resp.resp.result, get_qmi_error(&resp.resp));
		return -EREMOTEIO;
	}

	/* wait for the deferred response */
	rc = wait_for_completion_timeout(&dev->qmi.defer_comp, HZ);
	if (rc == 0) {
		SLIM_WARN(dev, "slimbus power deferred response not rcvd\n");
		return -ETIMEDOUT;
	}
	/* Check what response we got in callback */
	if (dev->qmi.resp.result != QMI_RESULT_SUCCESS_V01) {
		SLIM_WARN(dev, "QMI power req failed in CB");
		return -EREMOTEIO;
	}

	return 0;
}<|MERGE_RESOLUTION|>--- conflicted
+++ resolved
@@ -182,12 +182,9 @@
 	if (!ctrl_dev->iommu_desc.cb_dev)
 		return 0;
 
-<<<<<<< HEAD
-=======
 	if (!IS_ERR_OR_NULL(ctrl_dev->iommu_desc.iommu_map))
 		return 0;
 
->>>>>>> 70be28c9
 	dev = ctrl_dev->iommu_desc.cb_dev;
 	iommu_map = arm_iommu_create_mapping(&platform_bus_type,
 						va_start, va_size);
@@ -508,7 +505,6 @@
 				PAGE_SIZE), IOMMU_READ | IOMMU_WRITE);
 	return ret;
 }
-<<<<<<< HEAD
 
 static void msm_slim_iommu_unmap(struct msm_slim_ctrl *dev, phys_addr_t iobuf,
 				u32 len)
@@ -522,21 +518,6 @@
 			    PAGE_SIZE));
 }
 
-=======
-
-static void msm_slim_iommu_unmap(struct msm_slim_ctrl *dev, phys_addr_t iobuf,
-				u32 len)
-{
-	if (!dev->iommu_desc.cb_dev)
-		return;
-
-	iommu_unmap(dev->iommu_desc.iommu_map->domain,
-		    rounddown(iobuf, PAGE_SIZE),
-		    roundup((len + (iobuf - rounddown(iobuf, PAGE_SIZE))),
-			    PAGE_SIZE));
-}
-
->>>>>>> 70be28c9
 static void msm_slim_port_cb(struct sps_event_notify *ev)
 {
 	struct msm_slim_ctrl *dev = ev->user;
