/* Copyright (c) 2017-2019, The Linux Foundation. All rights reserved.
 *
 * This program is free software; you can redistribute it and/or modify
 * it under the terms of the GNU General Public License version 2 and
 * only version 2 as published by the Free Software Foundation.
 *
 * This program is distributed in the hope that it will be useful,
 * but WITHOUT ANY WARRANTY; without even the implied warranty of
 * MERCHANTABILITY or FITNESS FOR A PARTICULAR PURPOSE.  See the
 * GNU General Public License for more details.
 */

#ifndef _CAM_SENSOR_DEV_H_
#define _CAM_SENSOR_DEV_H_

#include <linux/delay.h>
#include <linux/clk.h>
#include <linux/io.h>
#include <linux/of.h>
#include <linux/module.h>
#include <linux/irqreturn.h>
#include <linux/ion.h>
#include <linux/iommu.h>
#include <linux/timer.h>
#include <linux/kernel.h>
#include <linux/platform_device.h>
#include <media/v4l2-event.h>
#include <media/v4l2-ioctl.h>
#include <media/v4l2-subdev.h>
#include <cam_cci_dev.h>
#include <cam_sensor_cmn_header.h>
#include <cam_subdev.h>
#include <cam_sensor_io.h>
#include "cam_debug_util.h"
#include "cam_context.h"

#define NUM_MASTERS 2
#define NUM_QUEUES 2

#define TRUE  1
#define FALSE 0

#undef CDBG
#ifdef CAM_SENSOR_DEBUG
#define CDBG(fmt, args...) pr_err(fmt, ##args)
#else
#define CDBG(fmt, args...) pr_debug(fmt, ##args)
#endif

#define SENSOR_DRIVER_I2C "i2c_camera"
#define CAMX_SENSOR_DEV_NAME "cam-sensor-driver"

enum cam_sensor_state_t {
	CAM_SENSOR_INIT,
	CAM_SENSOR_ACQUIRE,
	CAM_SENSOR_CONFIG,
	CAM_SENSOR_START,
};

/**
 * struct intf_params
 * @device_hdl: Device Handle
 * @session_hdl: Session Handle
 * @link_hdl: Link Handle
 * @ops: KMD operations
 * @crm_cb: Callback API pointers
 */
struct intf_params {
	int32_t device_hdl;
	int32_t session_hdl;
	int32_t link_hdl;
	struct cam_req_mgr_kmd_ops ops;
	struct cam_req_mgr_crm_cb *crm_cb;
};

/**
 * struct cam_sensor_ctrl_t: Camera control structure
 * @device_name: Sensor device name
 * @pdev: Platform device
 * @cam_sensor_mutex: Sensor mutex
 * @sensordata: Sensor board Information
 * @cci_i2c_master: I2C structure
 * @io_master_info: Information about the communication master
 * @sensor_state: Sensor states
 * @is_probe_succeed: Probe succeeded or not
 * @id: Cell Index
 * @of_node: Of node ptr
 * @v4l2_dev_str: V4L2 device structure
 * @sensor_probe_addr_type: Sensor probe address type
 * @sensor_probe_data_type: Sensor probe data type
 * @i2c_data: Sensor I2C register settings
 * @sensor_info: Sensor query cap structure
 * @bridge_intf: Bridge interface structure
<<<<<<< HEAD
 * @device_name: Sensor device structure
 * @fw_update_flag: Update OIS firmware
=======
>>>>>>> a8868c93
 * @streamon_count: Count to hold the number of times stream on called
 * @streamoff_count: Count to hold the number of times stream off called
 */
struct cam_sensor_ctrl_t {
	char device_name[CAM_CTX_DEV_NAME_MAX_LENGTH];
	struct platform_device *pdev;
	struct cam_hw_soc_info soc_info;
	struct mutex cam_sensor_mutex;
	struct cam_sensor_board_info *sensordata;
	enum cci_i2c_master_t cci_i2c_master;
	struct camera_io_master io_master_info;
	enum cam_sensor_state_t sensor_state;
	uint8_t is_probe_succeed;
	uint32_t id;
	struct device_node *of_node;
	struct cam_subdev v4l2_dev_str;
	uint8_t sensor_probe_addr_type;
	uint8_t sensor_probe_data_type;
	struct i2c_data_settings i2c_data;
	struct  cam_sensor_query_cap sensor_info;
	struct intf_params bridge_intf;
<<<<<<< HEAD
	char device_name[20];
	uint8_t fw_update_flag;
#ifdef CONFIG_MNH_SM_HOST
	bool uses_easel;
#endif
=======
>>>>>>> a8868c93
	uint32_t streamon_count;
	uint32_t streamoff_count;
};

#endif /* _CAM_SENSOR_DEV_H_ */<|MERGE_RESOLUTION|>--- conflicted
+++ resolved
@@ -91,11 +91,8 @@
  * @i2c_data: Sensor I2C register settings
  * @sensor_info: Sensor query cap structure
  * @bridge_intf: Bridge interface structure
-<<<<<<< HEAD
  * @device_name: Sensor device structure
  * @fw_update_flag: Update OIS firmware
-=======
->>>>>>> a8868c93
  * @streamon_count: Count to hold the number of times stream on called
  * @streamoff_count: Count to hold the number of times stream off called
  */
@@ -117,14 +114,11 @@
 	struct i2c_data_settings i2c_data;
 	struct  cam_sensor_query_cap sensor_info;
 	struct intf_params bridge_intf;
-<<<<<<< HEAD
 	char device_name[20];
 	uint8_t fw_update_flag;
 #ifdef CONFIG_MNH_SM_HOST
 	bool uses_easel;
 #endif
-=======
->>>>>>> a8868c93
 	uint32_t streamon_count;
 	uint32_t streamoff_count;
 };
