#
# The stub may be linked into the kernel proper or into a separate boot binary,
# but in either case, it executes before the kernel does (with MMU disabled) so
# things like ftrace and stack-protector are likely to cause trouble if left
# enabled, even if doing so doesn't break the build.
#
cflags-$(CONFIG_X86_32)		:= -march=i386
cflags-$(CONFIG_X86_64)		:= -mcmodel=small
cflags-$(CONFIG_X86)		+= -m$(BITS) -D__KERNEL__ $(LINUX_INCLUDE) -O2 \
				   -fPIC -fno-strict-aliasing -mno-red-zone \
				   -mno-mmx -mno-sse

cflags-$(CONFIG_ARM64)		:= $(subst -pg,,$(KBUILD_CFLAGS)) -fpie
cflags-$(CONFIG_ARM)		:= $(subst -pg,,$(KBUILD_CFLAGS)) \
				   -fno-builtin -fpic \
				   $(call cc-option,-mno-single-pic-base)

cflags-$(CONFIG_EFI_ARMSTUB)	+= -I$(srctree)/scripts/dtc/libfdt

KBUILD_CFLAGS			:= $(cflags-y) -DDISABLE_BRANCH_PROFILING \
				   -D__NO_FORTIFY \
				   $(call cc-option,-ffreestanding) \
				   $(call cc-option,-fno-stack-protector) \
<<<<<<< HEAD
				   $(DISABLE_LTO) $(DISABLE_SAFESTACK)
=======
				   $(DISABLE_LTO)
>>>>>>> ae6c134c

GCOV_PROFILE			:= n
KASAN_SANITIZE			:= n
UBSAN_SANITIZE			:= n
OBJECT_FILES_NON_STANDARD	:= y

# Prevents link failures: __sanitizer_cov_trace_pc() is not linked in.
KCOV_INSTRUMENT			:= n

lib-y				:= efi-stub-helper.o gop.o

# include the stub's generic dependencies from lib/ when building for ARM/arm64
arm-deps := fdt_rw.c fdt_ro.c fdt_wip.c fdt.c fdt_empty_tree.c fdt_sw.c sort.c

$(obj)/lib-%.o: $(srctree)/lib/%.c FORCE
	$(call if_changed_rule,cc_o_c)

lib-$(CONFIG_EFI_ARMSTUB)	+= arm-stub.o fdt.o string.o \
				   $(patsubst %.c,lib-%.o,$(arm-deps))

lib-$(CONFIG_ARM)		+= arm32-stub.o
lib-$(CONFIG_ARM64)		+= arm64-stub.o random.o
CFLAGS_arm64-stub.o 		:= -DTEXT_OFFSET=$(TEXT_OFFSET)

#
# arm64 puts the stub in the kernel proper, which will unnecessarily retain all
# code indefinitely unless it is annotated as __init/__initdata/__initconst etc.
# So let's apply the __init annotations at the section level, by prefixing
# the section names directly. This will ensure that even all the inline string
# literals are covered.
# The fact that the stub and the kernel proper are essentially the same binary
# also means that we need to be extra careful to make sure that the stub does
# not rely on any absolute symbol references, considering that the virtual
# kernel mapping that the linker uses is not active yet when the stub is
# executing. So build all C dependencies of the EFI stub into libstub, and do
# a verification pass to see if any absolute relocations exist in any of the
# object files.
#
extra-$(CONFIG_EFI_ARMSTUB)	:= $(lib-y)
lib-$(CONFIG_EFI_ARMSTUB)	:= $(patsubst %.o,%.stub.o,$(lib-y))

STUBCOPY_RM-y			:= -R *ksymtab* -R *kcrctab*
STUBCOPY_FLAGS-$(CONFIG_ARM64)	+= --prefix-alloc-sections=.init \
				   --prefix-symbols=__efistub_
STUBCOPY_RELOC-$(CONFIG_ARM64)	:= R_AARCH64_ABS

$(obj)/%.stub.o: $(obj)/%.o FORCE
	$(call if_changed,stubcopy)

#
# Strip debug sections and some other sections that may legally contain
# absolute relocations, so that we can inspect the remaining sections for
# such relocations. If none are found, regenerate the output object, but
# this time, use objcopy and leave all sections in place.
#
quiet_cmd_stubcopy = STUBCPY $@
      cmd_stubcopy = if $(STRIP) --strip-debug $(STUBCOPY_RM-y) -o $@ $<; \
		     then if $(OBJDUMP) -r $@ | grep $(STUBCOPY_RELOC-y); \
		     then (echo >&2 "$@: absolute symbol references not allowed in the EFI stub"; \
			   rm -f $@; /bin/false); 			  \
		     else $(OBJCOPY) $(STUBCOPY_FLAGS-y) $< $@; fi	  \
		     else /bin/false; fi

#
# ARM discards the .data section because it disallows r/w data in the
# decompressor. So move our .data to .data.efistub, which is preserved
# explicitly by the decompressor linker script.
#
STUBCOPY_FLAGS-$(CONFIG_ARM)	+= --rename-section .data=.data.efistub
STUBCOPY_RM-$(CONFIG_ARM)	+= -R ___ksymtab+sort -R ___kcrctab+sort
STUBCOPY_RELOC-$(CONFIG_ARM)	:= R_ARM_ABS<|MERGE_RESOLUTION|>--- conflicted
+++ resolved
@@ -21,11 +21,7 @@
 				   -D__NO_FORTIFY \
 				   $(call cc-option,-ffreestanding) \
 				   $(call cc-option,-fno-stack-protector) \
-<<<<<<< HEAD
-				   $(DISABLE_LTO) $(DISABLE_SAFESTACK)
-=======
 				   $(DISABLE_LTO)
->>>>>>> ae6c134c
 
 GCOV_PROFILE			:= n
 KASAN_SANITIZE			:= n
