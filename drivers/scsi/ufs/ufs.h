--- conflicted
+++ resolved
@@ -144,11 +144,8 @@
 	UPIU_QUERY_FUNC_STANDARD_WRITE_REQUEST          = 0x81,
 };
 
-<<<<<<< HEAD
-=======
 #define UFSHCD_DEFAULT_PE_CYCLE		3000
 
->>>>>>> ae6c134c
 enum desc_header_offset {
 	QUERY_DESC_LENGTH_OFFSET	= 0x00,
 	QUERY_DESC_DESC_TYPE_OFFSET	= 0x01,
@@ -162,8 +159,6 @@
 	QUERY_DESC_GEOMETRY_DEF_SIZE		= 0x44,
 	QUERY_DESC_POWER_DEF_SIZE		= 0x62,
 	QUERY_DESC_HEALTH_DEF_SIZE		= 0x25,
-<<<<<<< HEAD
-=======
 };
 
 enum ufs_health_offset {
@@ -175,7 +170,6 @@
 	UFSHCD_HEALTH_ERASE_OFFSET	= 0x0D,
 	UFSHCD_HEALTH_WRITE_OFFSET	= 0x15,
 	UFSHCD_HEALTH_LIFEC_OFFSET	= 0x24,
->>>>>>> ae6c134c
 };
 
 /* Unit descriptor parameters offsets in bytes*/
@@ -551,14 +545,11 @@
 
 	/* Device deviations from standard UFS device spec. */
 	unsigned int quirks;
-<<<<<<< HEAD
-=======
 
 	unsigned int pre_eol_info;
 	unsigned int lifetime_a;
 	unsigned int lifetime_b;
 	unsigned int lifetime_c;
->>>>>>> ae6c134c
 };
 
 #endif /* End of Header */