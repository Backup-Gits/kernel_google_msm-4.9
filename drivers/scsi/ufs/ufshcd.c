--- conflicted
+++ resolved
@@ -1058,7 +1058,6 @@
 			&rx_fsm_val);
 	dev_err(hba->dev, "%s: RX_FSM_STATE = %u, err = %d\n", __func__,
 			rx_fsm_val, err);
-<<<<<<< HEAD
 }
 
 static void ufshcd_print_host_state(struct ufs_hba *hba)
@@ -2027,976 +2026,6 @@
 	struct ufs_hba *hba = container_of(timer, struct ufs_hba,
 					   clk_gating.gate_hrtimer);
 
-=======
-}
-
-static void ufshcd_print_host_state(struct ufs_hba *hba)
-{
-	if (!(hba->ufshcd_dbg_print & UFSHCD_DBG_PRINT_HOST_STATE_EN))
-		return;
-
-	dev_err(hba->dev, "UFS Host state=%d\n", hba->ufshcd_state);
-	if (hba->sdev_ufs_device) {
-		dev_err(hba->dev, " vendor = %.8s\n",
-					hba->sdev_ufs_device->vendor);
-		dev_err(hba->dev, " model = %.16s\n",
-					hba->sdev_ufs_device->model);
-		dev_err(hba->dev, " rev = %.4s\n",
-					hba->sdev_ufs_device->rev);
-		dev_err(hba->dev, " nutrs = %d\n",
-					hba->nutrs);
-		dev_err(hba->dev, " queue_depth = %u\n",
-					hba->sdev_ufs_device->queue_depth);
-	}
-	dev_err(hba->dev, " pre_eol_info = 0x%x\n",
-		hba->dev_info.pre_eol_info);
-	dev_err(hba->dev, " LifeTimeA = 0x%x\n",
-		hba->dev_info.lifetime_a);
-	dev_err(hba->dev, " LifeTimeB = 0x%x\n",
-		hba->dev_info.lifetime_b);
-	dev_err(hba->dev, " LifeTimeC = %u\n",
-		hba->dev_info.lifetime_c);
-	dev_err(hba->dev, "lrb in use=0x%lx, outstanding reqs=0x%lx tasks=0x%lx\n",
-		hba->lrb_in_use, hba->outstanding_reqs, hba->outstanding_tasks);
-#ifdef CONFIG_SCSI_UFS_IMPAIRED
-	dev_err(hba->dev, "delayed reqs=0x%lx\n", hba->delayed_reqs);
-#endif
-	dev_err(hba->dev, "saved_err=0x%x, saved_uic_err=0x%x, saved_ce_err=0x%x\n",
-		hba->saved_err, hba->saved_uic_err, hba->saved_ce_err);
-	dev_err(hba->dev, "Device power mode=%d, UIC link state=%d\n",
-		hba->curr_dev_pwr_mode, hba->uic_link_state);
-	dev_err(hba->dev, "PM in progress=%d, sys. suspended=%d\n",
-		hba->pm_op_in_progress, hba->is_sys_suspended);
-	dev_err(hba->dev, "Auto BKOPS=%d, Host self-block=%d\n",
-		hba->auto_bkops_enabled, hba->host->host_self_blocked);
-	dev_err(hba->dev, "Clk gate=%d, hibern8 on idle=%d\n",
-		hba->clk_gating.state, hba->hibern8_on_idle.state);
-	dev_err(hba->dev, "error handling flags=0x%x, req. abort count=%d\n",
-		hba->eh_flags, hba->req_abort_count);
-	dev_err(hba->dev, "Host capabilities=0x%x, caps=0x%x\n",
-		hba->capabilities, hba->caps);
-	dev_err(hba->dev, "quirks=0x%x, dev. quirks=0x%x\n", hba->quirks,
-		hba->dev_info.quirks);
-	dev_err(hba->dev, "pa_err_cnt_total=%d, pa_lane_0_err_cnt=%d, pa_lane_1_err_cnt=%d, pa_line_reset_err_cnt=%d\n",
-		hba->ufs_stats.pa_err_cnt_total,
-		hba->ufs_stats.pa_err_cnt[UFS_EC_PA_LANE_0],
-		hba->ufs_stats.pa_err_cnt[UFS_EC_PA_LANE_1],
-		hba->ufs_stats.pa_err_cnt[UFS_EC_PA_LINE_RESET]);
-	dev_err(hba->dev, "dl_err_cnt_total=%d, dl_nac_received_err_cnt=%d, dl_tcx_replay_timer_expired_err_cnt=%d\n",
-		hba->ufs_stats.dl_err_cnt_total,
-		hba->ufs_stats.dl_err_cnt[UFS_EC_DL_NAC_RECEIVED],
-		hba->ufs_stats.dl_err_cnt[UFS_EC_DL_TCx_REPLAY_TIMER_EXPIRED]);
-	dev_err(hba->dev, "dl_afcx_request_timer_expired_err_cnt=%d, dl_fcx_protection_timer_expired_err_cnt=%d, dl_crc_err_cnt=%d\n",
-		hba->ufs_stats.dl_err_cnt[UFS_EC_DL_AFCx_REQUEST_TIMER_EXPIRED],
-		hba->ufs_stats.dl_err_cnt[UFS_EC_DL_FCx_PROTECT_TIMER_EXPIRED],
-		hba->ufs_stats.dl_err_cnt[UFS_EC_DL_CRC_ERROR]);
-	dev_err(hba->dev, "dll_rx_buffer_overflow_err_cnt=%d, dl_max_frame_length_exceeded_err_cnt=%d, dl_wrong_sequence_number_err_cnt=%d\n",
-		hba->ufs_stats.dl_err_cnt[UFS_EC_DL_RX_BUFFER_OVERFLOW],
-		hba->ufs_stats.dl_err_cnt[UFS_EC_DL_MAX_FRAME_LENGTH_EXCEEDED],
-		hba->ufs_stats.dl_err_cnt[UFS_EC_DL_WRONG_SEQUENCE_NUMBER]);
-	dev_err(hba->dev, "dl_afc_frame_syntax_err_cnt=%d, dl_nac_frame_syntax_err_cnt=%d, dl_eof_syntax_err_cnt=%d\n",
-		hba->ufs_stats.dl_err_cnt[UFS_EC_DL_AFC_FRAME_SYNTAX_ERROR],
-		hba->ufs_stats.dl_err_cnt[UFS_EC_DL_NAC_FRAME_SYNTAX_ERROR],
-		hba->ufs_stats.dl_err_cnt[UFS_EC_DL_EOF_SYNTAX_ERROR]);
-	dev_err(hba->dev, "dl_frame_syntax_err_cnt=%d, dl_bad_ctrl_symbol_type_err_cnt=%d, dl_pa_init_err_cnt=%d, dl_pa_error_ind_received=%d\n",
-		hba->ufs_stats.dl_err_cnt[UFS_EC_DL_FRAME_SYNTAX_ERROR],
-		hba->ufs_stats.dl_err_cnt[UFS_EC_DL_BAD_CTRL_SYMBOL_TYPE],
-		hba->ufs_stats.dl_err_cnt[UFS_EC_DL_PA_INIT_ERROR],
-		hba->ufs_stats.dl_err_cnt[UFS_EC_DL_PA_ERROR_IND_RECEIVED]);
-	dev_err(hba->dev, "dme_err_cnt=%d\n", hba->ufs_stats.dme_err_cnt);
-}
-
-/**
- * ufshcd_print_pwr_info - print power params as saved in hba
- * power info
- * @hba: per-adapter instance
- */
-static void ufshcd_print_pwr_info(struct ufs_hba *hba)
-{
-	char *names[] = {
-		"INVALID MODE",
-		"FAST MODE",
-		"SLOW_MODE",
-		"INVALID MODE",
-		"FASTAUTO_MODE",
-		"SLOWAUTO_MODE",
-		"INVALID MODE",
-	};
-
-	if (!(hba->ufshcd_dbg_print & UFSHCD_DBG_PRINT_PWR_EN))
-		return;
-
-	dev_err(hba->dev, "%s:[RX, TX]: gear=[%d, %d], lane[%d, %d], pwr[%s, %s], rate = %d\n",
-		 __func__,
-		 hba->pwr_info.gear_rx, hba->pwr_info.gear_tx,
-		 hba->pwr_info.lane_rx, hba->pwr_info.lane_tx,
-		 names[hba->pwr_info.pwr_rx],
-		 names[hba->pwr_info.pwr_tx],
-		 hba->pwr_info.hs_rate);
-}
-
-/*
- * ufshcd_wait_for_register - wait for register value to change
- * @hba - per-adapter interface
- * @reg - mmio register offset
- * @mask - mask to apply to read register value
- * @val - wait condition
- * @interval_us - polling interval in microsecs
- * @timeout_ms - timeout in millisecs
- * @can_sleep - perform sleep or just spin
- * Returns -ETIMEDOUT on error, zero on success
- */
-int ufshcd_wait_for_register(struct ufs_hba *hba, u32 reg, u32 mask,
-				u32 val, unsigned long interval_us,
-				unsigned long timeout_ms, bool can_sleep)
-{
-	int err = 0;
-	unsigned long timeout = jiffies + msecs_to_jiffies(timeout_ms);
-
-	/* ignore bits that we don't intend to wait on */
-	val = val & mask;
-
-	while ((ufshcd_readl(hba, reg) & mask) != val) {
-		if (can_sleep)
-			usleep_range(interval_us, interval_us + 50);
-		else
-			udelay(interval_us);
-		if (time_after(jiffies, timeout)) {
-			if ((ufshcd_readl(hba, reg) & mask) != val)
-				err = -ETIMEDOUT;
-			break;
-		}
-	}
-
-	return err;
-}
-
-/**
- * ufshcd_get_intr_mask - Get the interrupt bit mask
- * @hba - Pointer to adapter instance
- *
- * Returns interrupt bit mask per version
- */
-static inline u32 ufshcd_get_intr_mask(struct ufs_hba *hba)
-{
-	u32 intr_mask = 0;
-
-	switch (hba->ufs_version) {
-	case UFSHCI_VERSION_10:
-		intr_mask = INTERRUPT_MASK_ALL_VER_10;
-		break;
-	/* allow fall through */
-	case UFSHCI_VERSION_11:
-	case UFSHCI_VERSION_20:
-		intr_mask = INTERRUPT_MASK_ALL_VER_11;
-		break;
-	/* allow fall through */
-	case UFSHCI_VERSION_21:
-	default:
-		intr_mask = INTERRUPT_MASK_ALL_VER_21;
-	}
-
-	if (!ufshcd_is_crypto_supported(hba))
-		intr_mask &= ~CRYPTO_ENGINE_FATAL_ERROR;
-
-	return intr_mask;
-}
-
-/**
- * ufshcd_get_ufs_version - Get the UFS version supported by the HBA
- * @hba - Pointer to adapter instance
- *
- * Returns UFSHCI version supported by the controller
- */
-static inline u32 ufshcd_get_ufs_version(struct ufs_hba *hba)
-{
-	if (hba->quirks & UFSHCD_QUIRK_BROKEN_UFS_HCI_VERSION)
-		return ufshcd_vops_get_ufs_hci_version(hba);
-
-	return ufshcd_readl(hba, REG_UFS_VERSION);
-}
-
-/**
- * ufshcd_is_device_present - Check if any device connected to
- *			      the host controller
- * @hba: pointer to adapter instance
- *
- * Returns 1 if device present, 0 if no device detected
- */
-static inline int ufshcd_is_device_present(struct ufs_hba *hba)
-{
-	return (ufshcd_readl(hba, REG_CONTROLLER_STATUS) &
-						DEVICE_PRESENT) ? 1 : 0;
-}
-
-/**
- * ufshcd_get_tr_ocs - Get the UTRD Overall Command Status
- * @lrb: pointer to local command reference block
- *
- * This function is used to get the OCS field from UTRD
- * Returns the OCS field in the UTRD
- */
-static inline int ufshcd_get_tr_ocs(struct ufshcd_lrb *lrbp)
-{
-	return le32_to_cpu(lrbp->utr_descriptor_ptr->header.dword_2) & MASK_OCS;
-}
-
-/**
- * ufshcd_get_tmr_ocs - Get the UTMRD Overall Command Status
- * @task_req_descp: pointer to utp_task_req_desc structure
- *
- * This function is used to get the OCS field from UTMRD
- * Returns the OCS field in the UTMRD
- */
-static inline int
-ufshcd_get_tmr_ocs(struct utp_task_req_desc *task_req_descp)
-{
-	return le32_to_cpu(task_req_descp->header.dword_2) & MASK_OCS;
-}
-
-/**
- * ufshcd_get_tm_free_slot - get a free slot for task management request
- * @hba: per adapter instance
- * @free_slot: pointer to variable with available slot value
- *
- * Get a free tag and lock it until ufshcd_put_tm_slot() is called.
- * Returns 0 if free slot is not available, else return 1 with tag value
- * in @free_slot.
- */
-static bool ufshcd_get_tm_free_slot(struct ufs_hba *hba, int *free_slot)
-{
-	int tag;
-	bool ret = false;
-
-	if (!free_slot)
-		goto out;
-
-	do {
-		tag = find_first_zero_bit(&hba->tm_slots_in_use, hba->nutmrs);
-		if (tag >= hba->nutmrs)
-			goto out;
-	} while (test_and_set_bit_lock(tag, &hba->tm_slots_in_use));
-
-	*free_slot = tag;
-	ret = true;
-out:
-	return ret;
-}
-
-static inline void ufshcd_put_tm_slot(struct ufs_hba *hba, int slot)
-{
-	clear_bit_unlock(slot, &hba->tm_slots_in_use);
-}
-
-/**
- * ufshcd_utrl_clear - Clear a bit in UTRLCLR register
- * @hba: per adapter instance
- * @pos: position of the bit to be cleared
- */
-static inline void ufshcd_utrl_clear(struct ufs_hba *hba, u32 pos)
-{
-	ufshcd_writel(hba, ~(1 << pos), REG_UTP_TRANSFER_REQ_LIST_CLEAR);
-}
-
-/**
- * ufshcd_outstanding_req_clear - Clear a bit in outstanding request field
- * @hba: per adapter instance
- * @tag: position of the bit to be cleared
- */
-static inline void ufshcd_outstanding_req_clear(struct ufs_hba *hba, int tag)
-{
-	__clear_bit(tag, &hba->outstanding_reqs);
-}
-
-/**
- * ufshcd_get_lists_status - Check UCRDY, UTRLRDY and UTMRLRDY
- * @reg: Register value of host controller status
- *
- * Returns integer, 0 on Success and positive value if failed
- */
-static inline int ufshcd_get_lists_status(u32 reg)
-{
-	/*
-	 * The mask 0xFF is for the following HCS register bits
-	 * Bit		Description
-	 *  0		Device Present
-	 *  1		UTRLRDY
-	 *  2		UTMRLRDY
-	 *  3		UCRDY
-	 * 4-7		reserved
-	 */
-	return ((reg & 0xFF) >> 1) ^ 0x07;
-}
-
-/**
- * ufshcd_get_uic_cmd_result - Get the UIC command result
- * @hba: Pointer to adapter instance
- *
- * This function gets the result of UIC command completion
- * Returns 0 on success, non zero value on error
- */
-static inline int ufshcd_get_uic_cmd_result(struct ufs_hba *hba)
-{
-	return ufshcd_readl(hba, REG_UIC_COMMAND_ARG_2) &
-	       MASK_UIC_COMMAND_RESULT;
-}
-
-/**
- * ufshcd_get_dme_attr_val - Get the value of attribute returned by UIC command
- * @hba: Pointer to adapter instance
- *
- * This function gets UIC command argument3
- * Returns 0 on success, non zero value on error
- */
-static inline u32 ufshcd_get_dme_attr_val(struct ufs_hba *hba)
-{
-	return ufshcd_readl(hba, REG_UIC_COMMAND_ARG_3);
-}
-
-/**
- * ufshcd_get_req_rsp - returns the TR response transaction type
- * @ucd_rsp_ptr: pointer to response UPIU
- */
-static inline int
-ufshcd_get_req_rsp(struct utp_upiu_rsp *ucd_rsp_ptr)
-{
-	return be32_to_cpu(ucd_rsp_ptr->header.dword_0) >> 24;
-}
-
-/**
- * ufshcd_get_rsp_upiu_result - Get the result from response UPIU
- * @ucd_rsp_ptr: pointer to response UPIU
- *
- * This function gets the response status and scsi_status from response UPIU
- * Returns the response result code.
- */
-static inline int
-ufshcd_get_rsp_upiu_result(struct utp_upiu_rsp *ucd_rsp_ptr)
-{
-	return be32_to_cpu(ucd_rsp_ptr->header.dword_1) & MASK_RSP_UPIU_RESULT;
-}
-
-/*
- * ufshcd_get_rsp_upiu_data_seg_len - Get the data segment length
- *				from response UPIU
- * @ucd_rsp_ptr: pointer to response UPIU
- *
- * Return the data segment length.
- */
-static inline unsigned int
-ufshcd_get_rsp_upiu_data_seg_len(struct utp_upiu_rsp *ucd_rsp_ptr)
-{
-	return be32_to_cpu(ucd_rsp_ptr->header.dword_2) &
-		MASK_RSP_UPIU_DATA_SEG_LEN;
-}
-
-/**
- * ufshcd_is_exception_event - Check if the device raised an exception event
- * @ucd_rsp_ptr: pointer to response UPIU
- *
- * The function checks if the device raised an exception event indicated in
- * the Device Information field of response UPIU.
- *
- * Returns true if exception is raised, false otherwise.
- */
-static inline bool ufshcd_is_exception_event(struct utp_upiu_rsp *ucd_rsp_ptr)
-{
-	return be32_to_cpu(ucd_rsp_ptr->header.dword_2) &
-			MASK_RSP_EXCEPTION_EVENT ? true : false;
-}
-
-/**
- * ufshcd_reset_intr_aggr - Reset interrupt aggregation values.
- * @hba: per adapter instance
- */
-static inline void
-ufshcd_reset_intr_aggr(struct ufs_hba *hba)
-{
-	ufshcd_writel(hba, INT_AGGR_ENABLE |
-		      INT_AGGR_COUNTER_AND_TIMER_RESET,
-		      REG_UTP_TRANSFER_REQ_INT_AGG_CONTROL);
-}
-
-/**
- * ufshcd_config_intr_aggr - Configure interrupt aggregation values.
- * @hba: per adapter instance
- * @cnt: Interrupt aggregation counter threshold
- * @tmout: Interrupt aggregation timeout value
- */
-static inline void
-ufshcd_config_intr_aggr(struct ufs_hba *hba, u8 cnt, u8 tmout)
-{
-	ufshcd_writel(hba, INT_AGGR_ENABLE | INT_AGGR_PARAM_WRITE |
-		      INT_AGGR_COUNTER_THLD_VAL(cnt) |
-		      INT_AGGR_TIMEOUT_VAL(tmout),
-		      REG_UTP_TRANSFER_REQ_INT_AGG_CONTROL);
-}
-
-/**
- * ufshcd_disable_intr_aggr - Disables interrupt aggregation.
- * @hba: per adapter instance
- */
-static inline void ufshcd_disable_intr_aggr(struct ufs_hba *hba)
-{
-	ufshcd_writel(hba, 0, REG_UTP_TRANSFER_REQ_INT_AGG_CONTROL);
-}
-
-/**
- * ufshcd_enable_run_stop_reg - Enable run-stop registers,
- *			When run-stop registers are set to 1, it indicates the
- *			host controller that it can process the requests
- * @hba: per adapter instance
- */
-static void ufshcd_enable_run_stop_reg(struct ufs_hba *hba)
-{
-	ufshcd_writel(hba, UTP_TASK_REQ_LIST_RUN_STOP_BIT,
-		      REG_UTP_TASK_REQ_LIST_RUN_STOP);
-	ufshcd_writel(hba, UTP_TRANSFER_REQ_LIST_RUN_STOP_BIT,
-		      REG_UTP_TRANSFER_REQ_LIST_RUN_STOP);
-}
-
-/**
- * ufshcd_hba_start - Start controller initialization sequence
- * @hba: per adapter instance
- */
-static inline void ufshcd_hba_start(struct ufs_hba *hba)
-{
-	u32 val = CONTROLLER_ENABLE;
-
-	if (ufshcd_is_crypto_supported(hba))
-		val |= CRYPTO_GENERAL_ENABLE;
-	ufshcd_writel(hba, val, REG_CONTROLLER_ENABLE);
-}
-
-/**
- * ufshcd_is_hba_active - Get controller state
- * @hba: per adapter instance
- *
- * Returns zero if controller is active, 1 otherwise
- */
-static inline int ufshcd_is_hba_active(struct ufs_hba *hba)
-{
-	return (ufshcd_readl(hba, REG_CONTROLLER_ENABLE) & 0x1) ? 0 : 1;
-}
-
-static const char *ufschd_uic_link_state_to_string(
-			enum uic_link_state state)
-{
-	switch (state) {
-	case UIC_LINK_OFF_STATE:	return "OFF";
-	case UIC_LINK_ACTIVE_STATE:	return "ACTIVE";
-	case UIC_LINK_HIBERN8_STATE:	return "HIBERN8";
-	default:			return "UNKNOWN";
-	}
-}
-
-static const char *ufschd_ufs_dev_pwr_mode_to_string(
-			enum ufs_dev_pwr_mode state)
-{
-	switch (state) {
-	case UFS_ACTIVE_PWR_MODE:	return "ACTIVE";
-	case UFS_SLEEP_PWR_MODE:	return "SLEEP";
-	case UFS_POWERDOWN_PWR_MODE:	return "POWERDOWN";
-	default:			return "UNKNOWN";
-	}
-}
-
-u32 ufshcd_get_local_unipro_ver(struct ufs_hba *hba)
-{
-	/* HCI version 1.0 and 1.1 supports UniPro 1.41 */
-	if ((hba->ufs_version == UFSHCI_VERSION_10) ||
-	    (hba->ufs_version == UFSHCI_VERSION_11))
-		return UFS_UNIPRO_VER_1_41;
-	else
-		return UFS_UNIPRO_VER_1_6;
-}
-EXPORT_SYMBOL(ufshcd_get_local_unipro_ver);
-
-static bool ufshcd_is_unipro_pa_params_tuning_req(struct ufs_hba *hba)
-{
-	/*
-	 * If both host and device support UniPro ver1.6 or later, PA layer
-	 * parameters tuning happens during link startup itself.
-	 *
-	 * We can manually tune PA layer parameters if either host or device
-	 * doesn't support UniPro ver 1.6 or later. But to keep manual tuning
-	 * logic simple, we will only do manual tuning if local unipro version
-	 * doesn't support ver1.6 or later.
-	 */
-	if (ufshcd_get_local_unipro_ver(hba) < UFS_UNIPRO_VER_1_6)
-		return true;
-	else
-		return false;
-}
-
-/**
- * ufshcd_set_clk_freq - set UFS controller clock frequencies
- * @hba: per adapter instance
- * @scale_up: If True, set max possible frequency othewise set low frequency
- *
- * Returns 0 if successful
- * Returns < 0 for any other errors
- */
-static int ufshcd_set_clk_freq(struct ufs_hba *hba, bool scale_up)
-{
-	int ret = 0;
-	struct ufs_clk_info *clki;
-	struct list_head *head = &hba->clk_list_head;
-
-	if (!head || list_empty(head))
-		goto out;
-
-	list_for_each_entry(clki, head, list) {
-		if (!IS_ERR_OR_NULL(clki->clk)) {
-			if (scale_up && clki->max_freq) {
-				if (clki->curr_freq == clki->max_freq)
-					continue;
-
-				ret = clk_set_rate(clki->clk, clki->max_freq);
-				if (ret) {
-					dev_err(hba->dev, "%s: %s clk set rate(%dHz) failed, %d\n",
-						__func__, clki->name,
-						clki->max_freq, ret);
-					break;
-				}
-				trace_ufshcd_clk_scaling(dev_name(hba->dev),
-						"scaled up", clki->name,
-						clki->curr_freq,
-						clki->max_freq);
-				clki->curr_freq = clki->max_freq;
-
-			} else if (!scale_up && clki->min_freq) {
-				if (clki->curr_freq == clki->min_freq)
-					continue;
-
-				ret = clk_set_rate(clki->clk, clki->min_freq);
-				if (ret) {
-					dev_err(hba->dev, "%s: %s clk set rate(%dHz) failed, %d\n",
-						__func__, clki->name,
-						clki->min_freq, ret);
-					break;
-				}
-				trace_ufshcd_clk_scaling(dev_name(hba->dev),
-						"scaled down", clki->name,
-						clki->curr_freq,
-						clki->min_freq);
-				clki->curr_freq = clki->min_freq;
-			}
-		}
-		dev_dbg(hba->dev, "%s: clk: %s, rate: %lu\n", __func__,
-				clki->name, clk_get_rate(clki->clk));
-	}
-
-out:
-	return ret;
-}
-
-/**
- * ufshcd_scale_clks - scale up or scale down UFS controller clocks
- * @hba: per adapter instance
- * @scale_up: True if scaling up and false if scaling down
- *
- * Returns 0 if successful
- * Returns < 0 for any other errors
- */
-static int ufshcd_scale_clks(struct ufs_hba *hba, bool scale_up)
-{
-	int ret = 0;
-
-	ret = ufshcd_vops_clk_scale_notify(hba, scale_up, PRE_CHANGE);
-	if (ret)
-		return ret;
-
-	ret = ufshcd_set_clk_freq(hba, scale_up);
-	if (ret)
-		return ret;
-
-	ret = ufshcd_vops_clk_scale_notify(hba, scale_up, POST_CHANGE);
-	if (ret) {
-		ufshcd_set_clk_freq(hba, !scale_up);
-		return ret;
-	}
-
-	return ret;
-}
-
-static inline void ufshcd_cancel_gate_work(struct ufs_hba *hba)
-{
-	hrtimer_cancel(&hba->clk_gating.gate_hrtimer);
-	cancel_work_sync(&hba->clk_gating.gate_work);
-}
-
-static void ufshcd_ungate_work(struct work_struct *work)
-{
-	int ret;
-	unsigned long flags;
-	struct ufs_hba *hba = container_of(work, struct ufs_hba,
-			clk_gating.ungate_work);
-
-	ufshcd_cancel_gate_work(hba);
-
-	spin_lock_irqsave(hba->host->host_lock, flags);
-	if (hba->clk_gating.state == CLKS_ON) {
-		spin_unlock_irqrestore(hba->host->host_lock, flags);
-		goto unblock_reqs;
-	}
-
-	spin_unlock_irqrestore(hba->host->host_lock, flags);
-	ufshcd_hba_vreg_set_hpm(hba);
-	ufshcd_enable_clocks(hba);
-
-	ufshcd_enable_irq(hba);
-
-	/* Exit from hibern8 */
-	if (ufshcd_can_hibern8_during_gating(hba)) {
-		/* Prevent gating in this path */
-		hba->clk_gating.is_suspended = true;
-		if (ufshcd_is_link_hibern8(hba)) {
-			ret = ufshcd_uic_hibern8_exit(hba);
-			if (ret)
-				dev_err(hba->dev, "%s: hibern8 exit failed %d\n",
-					__func__, ret);
-			else
-				ufshcd_set_link_active(hba);
-		}
-		hba->clk_gating.is_suspended = false;
-	}
-unblock_reqs:
-	ufshcd_scsi_unblock_requests(hba);
-}
-
-/**
- * ufshcd_hold - Enable clocks that were gated earlier due to ufshcd_release.
- * Also, exit from hibern8 mode and set the link as active.
- * @hba: per adapter instance
- * @async: This indicates whether caller should ungate clocks asynchronously.
- */
-int ufshcd_hold(struct ufs_hba *hba, bool async)
-{
-	int rc = 0;
-	unsigned long flags;
-
-	if (!ufshcd_is_clkgating_allowed(hba))
-		goto out;
-	spin_lock_irqsave(hba->host->host_lock, flags);
-	hba->clk_gating.active_reqs++;
-
-	if (ufshcd_eh_in_progress(hba)) {
-		spin_unlock_irqrestore(hba->host->host_lock, flags);
-		return 0;
-	}
-
-start:
-	switch (hba->clk_gating.state) {
-	case CLKS_ON:
-		/*
-		 * Wait for the ungate work to complete if in progress.
-		 * Though the clocks may be in ON state, the link could
-		 * still be in hibner8 state if hibern8 is allowed
-		 * during clock gating.
-		 * Make sure we exit hibern8 state also in addition to
-		 * clocks being ON.
-		 */
-		if (ufshcd_can_hibern8_during_gating(hba) &&
-		    ufshcd_is_link_hibern8(hba)) {
-			spin_unlock_irqrestore(hba->host->host_lock, flags);
-			flush_work(&hba->clk_gating.ungate_work);
-			spin_lock_irqsave(hba->host->host_lock, flags);
-			goto start;
-		}
-		break;
-	case REQ_CLKS_OFF:
-		/*
-		 * If the timer was active but the callback was not running
-		 * we have nothing to do, just change state and return.
-		 */
-		if (hrtimer_try_to_cancel(&hba->clk_gating.gate_hrtimer) == 1) {
-			hba->clk_gating.state = CLKS_ON;
-			trace_ufshcd_clk_gating(dev_name(hba->dev),
-				hba->clk_gating.state);
-			break;
-		}
-		/*
-		 * If we are here, it means gating work is either done or
-		 * currently running. Hence, fall through to cancel gating
-		 * work and to enable clocks.
-		 */
-	case CLKS_OFF:
-		__ufshcd_scsi_block_requests(hba);
-		hba->clk_gating.state = REQ_CLKS_ON;
-		trace_ufshcd_clk_gating(dev_name(hba->dev),
-			hba->clk_gating.state);
-		queue_work(hba->clk_gating.clk_gating_workq,
-				&hba->clk_gating.ungate_work);
-		/*
-		 * fall through to check if we should wait for this
-		 * work to be done or not.
-		 */
-	case REQ_CLKS_ON:
-		if (async) {
-			rc = -EAGAIN;
-			hba->clk_gating.active_reqs--;
-			break;
-		}
-
-		spin_unlock_irqrestore(hba->host->host_lock, flags);
-		flush_work(&hba->clk_gating.ungate_work);
-		/* Make sure state is CLKS_ON before returning */
-		spin_lock_irqsave(hba->host->host_lock, flags);
-		goto start;
-	default:
-		dev_err(hba->dev, "%s: clk gating is in invalid state %d\n",
-				__func__, hba->clk_gating.state);
-		break;
-	}
-	spin_unlock_irqrestore(hba->host->host_lock, flags);
-out:
-	hba->ufs_stats.clk_hold.ts = ktime_get();
-	return rc;
-}
-EXPORT_SYMBOL_GPL(ufshcd_hold);
-
-static void ufshcd_gate_work(struct work_struct *work)
-{
-	struct ufs_hba *hba = container_of(work, struct ufs_hba,
-						clk_gating.gate_work);
-	unsigned long flags;
-
-	spin_lock_irqsave(hba->host->host_lock, flags);
-	/*
-	 * In case you are here to cancel this work the gating state
-	 * would be marked as REQ_CLKS_ON. In this case save time by
-	 * skipping the gating work and exit after changing the clock
-	 * state to CLKS_ON.
-	 */
-	if (hba->clk_gating.is_suspended ||
-		(hba->clk_gating.state != REQ_CLKS_OFF)) {
-		hba->clk_gating.state = CLKS_ON;
-		trace_ufshcd_clk_gating(dev_name(hba->dev),
-			hba->clk_gating.state);
-		goto rel_lock;
-	}
-
-	if (hba->clk_gating.active_reqs
-		|| hba->ufshcd_state != UFSHCD_STATE_OPERATIONAL
-		|| hba->lrb_in_use || hba->outstanding_tasks
-		|| hba->active_uic_cmd || hba->uic_async_done)
-		goto rel_lock;
-
-	spin_unlock_irqrestore(hba->host->host_lock, flags);
-
-	if (ufshcd_is_hibern8_on_idle_allowed(hba) &&
-	    hba->hibern8_on_idle.is_enabled)
-		/*
-		 * Hibern8 enter work (on Idle) needs clocks to be ON hence
-		 * make sure that it is flushed before turning off the clocks.
-		 */
-		flush_delayed_work(&hba->hibern8_on_idle.enter_work);
-
-	/* put the link into hibern8 mode before turning off clocks */
-	if (ufshcd_can_hibern8_during_gating(hba)) {
-		if (ufshcd_uic_hibern8_enter(hba)) {
-			hba->clk_gating.state = CLKS_ON;
-			trace_ufshcd_clk_gating(dev_name(hba->dev),
-				hba->clk_gating.state);
-			goto out;
-		}
-		ufshcd_set_link_hibern8(hba);
-	}
-
-	ufshcd_disable_irq(hba);
-
-	/*
-	 * If auto hibern8 is supported then the link will already
-	 * be in hibern8 state and the ref clock can be gated.
-	 */
-	if ((ufshcd_is_auto_hibern8_supported(hba) ||
-	     !ufshcd_is_link_active(hba)) && !hba->no_ref_clk_gating)
-		ufshcd_disable_clocks(hba, true);
-	else
-		/* If link is active, device ref_clk can't be switched off */
-		ufshcd_disable_clocks_skip_ref_clk(hba, true);
-
-	/* Put the host controller in low power mode if possible */
-	ufshcd_hba_vreg_set_lpm(hba);
-
-	/*
-	 * In case you are here to cancel this work the gating state
-	 * would be marked as REQ_CLKS_ON. In this case keep the state
-	 * as REQ_CLKS_ON which would anyway imply that clocks are off
-	 * and a request to turn them on is pending. By doing this way,
-	 * we keep the state machine in tact and this would ultimately
-	 * prevent from doing cancel work multiple times when there are
-	 * new requests arriving before the current cancel work is done.
-	 */
-	spin_lock_irqsave(hba->host->host_lock, flags);
-	if (hba->clk_gating.state == REQ_CLKS_OFF) {
-		hba->clk_gating.state = CLKS_OFF;
-		trace_ufshcd_clk_gating(dev_name(hba->dev),
-			hba->clk_gating.state);
-	}
-rel_lock:
-	spin_unlock_irqrestore(hba->host->host_lock, flags);
-out:
-	return;
-}
-
-/* host lock must be held before calling this variant */
-static void __ufshcd_release(struct ufs_hba *hba, bool no_sched)
-{
-	if (!ufshcd_is_clkgating_allowed(hba))
-		return;
-
-	hba->clk_gating.active_reqs--;
-
-	if (hba->clk_gating.active_reqs || hba->clk_gating.is_suspended
-		|| hba->ufshcd_state != UFSHCD_STATE_OPERATIONAL
-		|| hba->lrb_in_use || hba->outstanding_tasks
-		|| hba->active_uic_cmd || hba->uic_async_done
-		|| ufshcd_eh_in_progress(hba) || no_sched)
-		return;
-
-	hba->clk_gating.state = REQ_CLKS_OFF;
-	trace_ufshcd_clk_gating(dev_name(hba->dev), hba->clk_gating.state);
-	hba->ufs_stats.clk_rel.ts = ktime_get();
-
-	hrtimer_start(&hba->clk_gating.gate_hrtimer,
-			ms_to_ktime(hba->clk_gating.delay_ms),
-			HRTIMER_MODE_REL);
-}
-
-void ufshcd_release(struct ufs_hba *hba, bool no_sched)
-{
-	unsigned long flags;
-
-	spin_lock_irqsave(hba->host->host_lock, flags);
-	__ufshcd_release(hba, no_sched);
-	spin_unlock_irqrestore(hba->host->host_lock, flags);
-}
-EXPORT_SYMBOL_GPL(ufshcd_release);
-
-static ssize_t ufshcd_clkgate_delay_show(struct device *dev,
-		struct device_attribute *attr, char *buf)
-{
-	struct ufs_hba *hba = dev_get_drvdata(dev);
-
-	return snprintf(buf, PAGE_SIZE, "%lu\n", hba->clk_gating.delay_ms);
-}
-
-static ssize_t ufshcd_clkgate_delay_store(struct device *dev,
-		struct device_attribute *attr, const char *buf, size_t count)
-{
-	struct ufs_hba *hba = dev_get_drvdata(dev);
-	unsigned long flags, value;
-
-	if (kstrtoul(buf, 0, &value))
-		return -EINVAL;
-
-	spin_lock_irqsave(hba->host->host_lock, flags);
-	hba->clk_gating.delay_ms = value;
-	spin_unlock_irqrestore(hba->host->host_lock, flags);
-	return count;
-}
-
-static ssize_t ufshcd_clkgate_delay_pwr_save_show(struct device *dev,
-		struct device_attribute *attr, char *buf)
-{
-	struct ufs_hba *hba = dev_get_drvdata(dev);
-
-	return snprintf(buf, PAGE_SIZE, "%lu\n",
-			hba->clk_gating.delay_ms_pwr_save);
-}
-
-static ssize_t ufshcd_clkgate_delay_pwr_save_store(struct device *dev,
-		struct device_attribute *attr, const char *buf, size_t count)
-{
-	struct ufs_hba *hba = dev_get_drvdata(dev);
-	unsigned long flags, value;
-
-	if (kstrtoul(buf, 0, &value))
-		return -EINVAL;
-
-	spin_lock_irqsave(hba->host->host_lock, flags);
-
-	hba->clk_gating.delay_ms_pwr_save = value;
-	if (ufshcd_is_clkscaling_supported(hba) &&
-	    !hba->clk_scaling.is_scaled_up)
-		hba->clk_gating.delay_ms = hba->clk_gating.delay_ms_pwr_save;
-
-	spin_unlock_irqrestore(hba->host->host_lock, flags);
-	return count;
-}
-
-static ssize_t ufshcd_clkgate_delay_perf_show(struct device *dev,
-		struct device_attribute *attr, char *buf)
-{
-	struct ufs_hba *hba = dev_get_drvdata(dev);
-
-	return snprintf(buf, PAGE_SIZE, "%lu\n", hba->clk_gating.delay_ms_perf);
-}
-
-static ssize_t ufshcd_clkgate_delay_perf_store(struct device *dev,
-		struct device_attribute *attr, const char *buf, size_t count)
-{
-	struct ufs_hba *hba = dev_get_drvdata(dev);
-	unsigned long flags, value;
-
-	if (kstrtoul(buf, 0, &value))
-		return -EINVAL;
-
-	spin_lock_irqsave(hba->host->host_lock, flags);
-
-	hba->clk_gating.delay_ms_perf = value;
-	if (ufshcd_is_clkscaling_supported(hba) &&
-	    hba->clk_scaling.is_scaled_up)
-		hba->clk_gating.delay_ms = hba->clk_gating.delay_ms_perf;
-
-	spin_unlock_irqrestore(hba->host->host_lock, flags);
-	return count;
-}
-
-static ssize_t ufshcd_clkgate_enable_show(struct device *dev,
-		struct device_attribute *attr, char *buf)
-{
-	struct ufs_hba *hba = dev_get_drvdata(dev);
-
-	return snprintf(buf, PAGE_SIZE, "%d\n", hba->clk_gating.is_enabled);
-}
-
-static ssize_t ufshcd_clkgate_enable_store(struct device *dev,
-		struct device_attribute *attr, const char *buf, size_t count)
-{
-	struct ufs_hba *hba = dev_get_drvdata(dev);
-	unsigned long flags;
-	u32 value;
-
-	if (kstrtou32(buf, 0, &value))
-		return -EINVAL;
-
-	value = !!value;
-	if (value == hba->clk_gating.is_enabled)
-		goto out;
-
-	if (value) {
-		ufshcd_release(hba, false);
-	} else {
-		spin_lock_irqsave(hba->host->host_lock, flags);
-		hba->clk_gating.active_reqs++;
-		spin_unlock_irqrestore(hba->host->host_lock, flags);
-	}
-
-	hba->clk_gating.is_enabled = value;
-out:
-	return count;
-}
-
-static enum hrtimer_restart ufshcd_clkgate_hrtimer_handler(
-					struct hrtimer *timer)
-{
-	struct ufs_hba *hba = container_of(timer, struct ufs_hba,
-					   clk_gating.gate_hrtimer);
-
->>>>>>> e4311a36
 	queue_work(hba->clk_gating.clk_gating_workq,
 				&hba->clk_gating.gate_work);
 
@@ -3509,7 +2538,6 @@
 	bool queue_resume_work = false;
 
 	if (!ufshcd_is_clkscaling_supported(hba))
-<<<<<<< HEAD
 		return;
 
 	if (!hba->clk_scaling.active_reqs++)
@@ -3518,16 +2546,6 @@
 	if (!hba->clk_scaling.is_allowed || hba->pm_op_in_progress)
 		return;
 
-=======
-		return;
-
-	if (!hba->clk_scaling.active_reqs++)
-		queue_resume_work = true;
-
-	if (!hba->clk_scaling.is_allowed || hba->pm_op_in_progress)
-		return;
-
->>>>>>> e4311a36
 	if (queue_resume_work)
 		queue_work(hba->clk_scaling.workq,
 			   &hba->clk_scaling.resume_work);
@@ -4348,19 +3366,11 @@
 	lrbp->intr_cmd = !ufshcd_is_intr_aggr_allowed(hba) ? true : false;
 	lrbp->command_type = UTP_CMD_TYPE_SCSI;
 	lrbp->req_abort_skip = false;
-<<<<<<< HEAD
 
 #ifdef CONFIG_SCSI_UFS_IMPAIRED
 	INIT_LIST_HEAD(&lrbp->list);
 #endif
 
-=======
-
-#ifdef CONFIG_SCSI_UFS_IMPAIRED
-	INIT_LIST_HEAD(&lrbp->list);
-#endif
-
->>>>>>> e4311a36
 	/* form UPIU before issuing the command */
 	err = ufshcd_compose_upiu(hba, lrbp);
 	if (err) {
@@ -5743,7 +4753,6 @@
 		} else if (do_last_check) {
 			break;
 		}
-<<<<<<< HEAD
 
 		spin_unlock_irqrestore(hba->host->host_lock, flags);
 		schedule();
@@ -5760,24 +4769,6 @@
 		spin_lock_irqsave(hba->host->host_lock, flags);
 	} while (tm_doorbell || tr_doorbell);
 
-=======
-
-		spin_unlock_irqrestore(hba->host->host_lock, flags);
-		schedule();
-		if (ktime_to_us(ktime_sub(ktime_get(), start)) >
-		    wait_timeout_us) {
-			timeout = true;
-			/*
-			 * We might have scheduled out for long time so make
-			 * sure to check if doorbells are cleared by this time
-			 * or not.
-			 */
-			do_last_check = true;
-		}
-		spin_lock_irqsave(hba->host->host_lock, flags);
-	} while (tm_doorbell || tr_doorbell);
-
->>>>>>> e4311a36
 	if (timeout) {
 		dev_err(hba->dev,
 			"%s: timedout waiting for doorbell to clear (tm=0x%x, tr=0x%x)\n",
@@ -7952,20 +6943,9 @@
 {
 	bool queue_eh_work = false;
 	irqreturn_t retval = IRQ_NONE;
-<<<<<<< HEAD
-
-	if (hba->errors & INT_FATAL_ERRORS || hba->ce_error)
-=======
 
 	if (hba->errors & INT_FATAL_ERRORS || hba->ce_error)
 		queue_eh_work = true;
-
-	if (hba->errors & UIC_LINK_LOST) {
-		dev_err(hba->dev, "%s: UIC_LINK_LOST received, errors 0x%x\n",
-					__func__, hba->errors);
->>>>>>> e4311a36
-		queue_eh_work = true;
-	}
 
 	if (hba->errors & UIC_LINK_LOST) {
 		dev_err(hba->dev, "%s: UIC_LINK_LOST received, errors 0x%x\n",
@@ -9201,7 +8181,6 @@
 {
 	int ret;
 	ktime_t start = ktime_get();
-<<<<<<< HEAD
 
 	ret = ufshcd_link_startup(hba);
 	if (ret)
@@ -9483,295 +8462,10 @@
 	ufshcd_hold_all(hba);
 	ufshcd_probe_hba(hba);
 	ufshcd_release_all(hba);
-=======
->>>>>>> e4311a36
 
 	ufshcd_extcon_register(hba);
 }
 
-<<<<<<< HEAD
-=======
-	/* Debug counters initialization */
-	ufshcd_clear_dbg_ufs_stats(hba);
-	/* set the default level for urgent bkops */
-	hba->urgent_bkops_lvl = BKOPS_STATUS_PERF_IMPACT;
-	hba->is_urgent_bkops_lvl_checked = false;
-
-	/* UniPro link is active now */
-	ufshcd_set_link_active(hba);
-
-	ret = ufshcd_verify_dev_init(hba);
-	if (ret)
-		goto out;
-
-	ret = ufshcd_complete_dev_init(hba);
-	if (ret)
-		goto out;
-
-	/* clear any previous UFS device information */
-	memset(&hba->dev_info, 0, sizeof(hba->dev_info));
-
-	/* cache important parameters from device descriptor for later use */
-	ret = ufs_read_device_desc_data(hba);
-	if (ret)
-		goto out;
-
-	/* Init check for device descriptor sizes */
-	ufshcd_init_desc_sizes(hba);
-	ufs_advertise_fixup_device(hba);
-	ufshcd_tune_unipro_params(hba);
-
-	ufshcd_apply_pm_quirks(hba);
-	ret = ufshcd_set_vccq_rail_unused(hba,
-		(hba->dev_info.quirks & UFS_DEVICE_NO_VCCQ) ? true : false);
-	if (ret)
-		goto out;
-
-	/* UFS device is also active now */
-	ufshcd_set_ufs_dev_active(hba);
-	ufshcd_force_reset_auto_bkops(hba);
-
-	if (ufshcd_get_max_pwr_mode(hba)) {
-		dev_err(hba->dev,
-			"%s: Failed getting max supported power mode\n",
-			__func__);
-	} else {
-		/*
-		 * Set the right value to bRefClkFreq before attempting to
-		 * switch to HS gears.
-		 */
-		ufshcd_set_dev_ref_clk(hba);
-		ret = ufshcd_config_pwr_mode(hba, &hba->max_pwr_info.info);
-		if (ret) {
-			dev_err(hba->dev, "%s: Failed setting power mode, err = %d\n",
-					__func__, ret);
-			goto out;
-		}
-	}
-
-	/*
-	 * bActiveICCLevel is volatile for UFS device (as per latest v2.1 spec)
-	 * and for removable UFS card as well, hence always set the parameter.
-	 * Note: Error handler may issue the device reset hence resetting
-	 *       bActiveICCLevel as well so it is always safe to set this here.
-	 */
-	ufshcd_set_active_icc_lvl(hba);
-
-	/* set the state as operational after switching to desired gear */
-	hba->ufshcd_state = UFSHCD_STATE_OPERATIONAL;
-	/*
-	 * If we are in error handling context or in power management callbacks
-	 * context, no need to scan the host
-	 */
-	if (!ufshcd_eh_in_progress(hba) && !hba->pm_op_in_progress) {
-		bool flag;
-
-		if (!ufshcd_query_flag_retry(hba, UPIU_QUERY_OPCODE_READ_FLAG,
-				QUERY_FLAG_IDN_PWR_ON_WPE, &flag))
-			hba->dev_info.f_power_on_wp_en = flag;
-
-		/* Add required well known logical units to scsi mid layer */
-		if (ufshcd_scsi_add_wlus(hba))
-			goto out;
-
-		/* Initialize devfreq after UFS device is detected */
-		if (ufshcd_is_clkscaling_supported(hba)) {
-			memcpy(&hba->clk_scaling.saved_pwr_info.info,
-			    &hba->pwr_info, sizeof(struct ufs_pa_layer_attr));
-			hba->clk_scaling.saved_pwr_info.is_valid = true;
-			hba->clk_scaling.is_scaled_up = true;
-			if (!hba->devfreq) {
-				hba->devfreq = devfreq_add_device(hba->dev,
-							&ufs_devfreq_profile,
-							"simple_ondemand",
-							gov_data);
-				if (IS_ERR(hba->devfreq)) {
-					ret = PTR_ERR(hba->devfreq);
-					dev_err(hba->dev, "Unable to register with devfreq %d\n",
-						ret);
-					goto out;
-				}
-			}
-			hba->clk_scaling.is_allowed = true;
-		}
-
-		schedule_delayed_work(&hba->ufshpb_init_work,
-						msecs_to_jiffies(0));
-
-		scsi_scan_host(hba->host);
-		pm_runtime_put_sync(hba->dev);
-	}
-
-	/*
-	 * Enable auto hibern8 if supported, after full host and
-	 * device initialization.
-	 */
-	if (ufshcd_is_auto_hibern8_supported(hba))
-		ufshcd_set_auto_hibern8_timer(hba,
-				      hba->hibern8_on_idle.delay_ms);
-out:
-	if (ret) {
-		ufshcd_set_ufs_dev_poweroff(hba);
-		ufshcd_set_link_off(hba);
-		if (hba->extcon) {
-			if (!ufshcd_is_card_online(hba))
-				ufsdbg_clr_err_state(hba);
-			ufshcd_set_card_offline(hba);
-		}
-	} else if (hba->extcon) {
-		ufshcd_set_card_online(hba);
-	}
-
-	/*
-	 * If we failed to initialize the device or the device is not
-	 * present, turn off the power/clocks etc.
-	 */
-	if (ret && !ufshcd_eh_in_progress(hba) && !hba->pm_op_in_progress)
-		pm_runtime_put_sync(hba->dev);
-
-	trace_ufshcd_init(dev_name(hba->dev), ret,
-		ktime_to_us(ktime_sub(ktime_get(), start)),
-		hba->curr_dev_pwr_mode, hba->uic_link_state);
-	return ret;
-}
-
-static void ufshcd_remove_device(struct ufs_hba *hba)
-{
-	struct scsi_device *sdev;
-	struct scsi_device *sdev_cache[UFS_MAX_LUS];
-	int sdev_count = 0, i;
-	unsigned long flags;
-
-	ufshcd_hold_all(hba);
-	/* Reset the host controller */
-	spin_lock_irqsave(hba->host->host_lock, flags);
-	hba->silence_err_logs = true;
-	ufshcd_hba_stop(hba, false);
-	spin_unlock_irqrestore(hba->host->host_lock, flags);
-
-	ufshcd_set_ufs_dev_poweroff(hba);
-	ufshcd_set_link_off(hba);
-	__ufshcd_shutdown_clkscaling(hba);
-
-	/* Complete requests that have door-bell cleared by h/w */
-	ufshcd_complete_requests(hba);
-
-	/* remove all scsi devices */
-	list_for_each_entry(sdev, &hba->host->__devices, siblings) {
-		if (sdev_count < UFS_MAX_LUS) {
-			sdev_cache[sdev_count] = sdev;
-			sdev_count++;
-		}
-	}
-
-	for (i = 0; i < sdev_count; i++)
-		scsi_remove_device(sdev_cache[i]);
-
-	spin_lock_irqsave(hba->host->host_lock, flags);
-	hba->silence_err_logs = false;
-	spin_unlock_irqrestore(hba->host->host_lock, flags);
-
-	ufshcd_release_all(hba);
-}
-
-static void ufshcd_card_detect_handler(struct work_struct *work)
-{
-	struct ufs_hba *hba;
-
-	hba = container_of(work, struct ufs_hba, card_detect_work);
-
-	if (ufshcd_is_card_online(hba) && !hba->sdev_ufs_device) {
-		pm_runtime_get_sync(hba->dev);
-		ufshcd_detect_device(hba);
-		/* ufshcd_probe_hba() calls pm_runtime_put_sync() on exit */
-	} else if (ufshcd_is_card_offline(hba) && hba->sdev_ufs_device) {
-		pm_runtime_get_sync(hba->dev);
-		ufshcd_remove_device(hba);
-		pm_runtime_put_sync(hba->dev);
-		ufsdbg_clr_err_state(hba);
-	}
-}
-
-static int ufshcd_card_detect_notifier(struct notifier_block *nb,
-				       unsigned long event, void *ptr)
-{
-	struct ufs_hba *hba = container_of(nb, struct ufs_hba, card_detect_nb);
-
-	if (event)
-		ufshcd_set_card_online(hba);
-	else
-		ufshcd_set_card_offline(hba);
-
-	if (ufshcd_is_card_offline(hba) && !hba->sdev_ufs_device)
-		goto out;
-
-	/*
-	 * card insertion/removal are very infrequent events and having this
-	 * message helps if there is some issue with card detection/removal.
-	 */
-	dev_info(hba->dev, "%s: card %s notification rcvd\n",
-		__func__, ufshcd_is_card_online(hba) ? "inserted" : "removed");
-
-	schedule_work(&hba->card_detect_work);
-out:
-	return NOTIFY_DONE;
-}
-
-static int ufshcd_extcon_register(struct ufs_hba *hba)
-{
-	int ret;
-
-	if (!hba->extcon)
-		return 0;
-
-	hba->card_detect_nb.notifier_call = ufshcd_card_detect_notifier;
-	ret = extcon_register_notifier(hba->extcon,
-				       EXTCON_MECHANICAL,
-				       &hba->card_detect_nb);
-	if (ret)
-		dev_err(hba->dev, "%s: extcon_register_notifier() failed, ret %d\n",
-			__func__, ret);
-
-	return ret;
-}
-
-static int ufshcd_extcon_unregister(struct ufs_hba *hba)
-{
-	int ret;
-
-	if (!hba->extcon)
-		return 0;
-
-	ret = extcon_unregister_notifier(hba->extcon, EXTCON_MECHANICAL,
-					 &hba->card_detect_nb);
-	if (ret)
-		dev_err(hba->dev, "%s: extcon_unregister_notifier() failed, ret %d\n",
-			__func__, ret);
-
-	return ret;
-}
-
-/**
- * ufshcd_async_scan - asynchronous execution for probing hba
- * @data: data pointer to pass to this function
- * @cookie: cookie data
- */
-static void ufshcd_async_scan(void *data, async_cookie_t cookie)
-{
-	struct ufs_hba *hba = (struct ufs_hba *)data;
-
-	/*
-	 * Don't allow clock gating and hibern8 enter for faster device
-	 * detection.
-	 */
-	ufshcd_hold_all(hba);
-	ufshcd_probe_hba(hba);
-	ufshcd_release_all(hba);
-
-	ufshcd_extcon_register(hba);
-}
-
->>>>>>> e4311a36
 static int ufshcd_query_desc_for_ufshpb(struct ufs_hba *hba, int lun,
 		struct ufs_ioctl_query_data *ioctl_data, void __user *buffer)
 {
@@ -10548,7 +9242,6 @@
 
 static int ufshcd_disable_clocks(struct ufs_hba *hba,
 				 bool is_gating_context)
-<<<<<<< HEAD
 {
 	return  ufshcd_setup_clocks(hba, false, false, is_gating_context);
 }
@@ -10556,15 +9249,6 @@
 static int ufshcd_disable_clocks_skip_ref_clk(struct ufs_hba *hba,
 					      bool is_gating_context)
 {
-=======
-{
-	return  ufshcd_setup_clocks(hba, false, false, is_gating_context);
-}
-
-static int ufshcd_disable_clocks_skip_ref_clk(struct ufs_hba *hba,
-					      bool is_gating_context)
-{
->>>>>>> e4311a36
 	return  ufshcd_setup_clocks(hba, false, true, is_gating_context);
 }
 
@@ -11634,8 +10318,6 @@
 	return snprintf(buf, PAGE_SIZE, "0x%x\n", hba->ufs_version);
 }
 
-<<<<<<< HEAD
-=======
 static ssize_t
 link_hibern8ed_cnt_show(struct device *dev,
 		struct device_attribute *attr, char *buf)
@@ -11644,7 +10326,6 @@
 	return snprintf(buf, PAGE_SIZE, "%u\n", hba->link_hibern8ed_cnt);
 }
 
->>>>>>> e4311a36
 enum {
 	MANUAL_GC_OFF = 0,
 	MANUAL_GC_ON,
@@ -11818,10 +10499,7 @@
 static DEVICE_ATTR_RO(model);
 static DEVICE_ATTR_RO(rev);
 static DEVICE_ATTR_RO(version);
-<<<<<<< HEAD
-=======
 static DEVICE_ATTR_RO(link_hibern8ed_cnt);
->>>>>>> e4311a36
 static DEVICE_ATTR_RW(manual_gc);
 static DEVICE_ATTR_RW(manual_gc_hold);
 
@@ -11834,10 +10512,7 @@
 	&dev_attr_model.attr,
 	&dev_attr_rev.attr,
 	&dev_attr_version.attr,
-<<<<<<< HEAD
-=======
 	&dev_attr_link_hibern8ed_cnt.attr,
->>>>>>> e4311a36
 	&dev_attr_manual_gc.attr,
 	&dev_attr_manual_gc_hold.attr,
 	&ufs_slowio_read_us.attr.attr,
