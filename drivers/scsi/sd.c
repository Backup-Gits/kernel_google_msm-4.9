--- conflicted
+++ resolved
@@ -2732,61 +2732,6 @@
 		sdkp->ws10 = 1;
 }
 
-<<<<<<< HEAD
-=======
-/*
- * Determine the device's preferred I/O size for reads and writes
- * unless the reported value is unreasonably small, large, not a
- * multiple of the physical block size, or simply garbage.
- */
-static bool sd_validate_opt_xfer_size(struct scsi_disk *sdkp,
-				      unsigned int dev_max)
-{
-	struct scsi_device *sdp = sdkp->device;
-	unsigned int opt_xfer_bytes =
-		logical_to_bytes(sdp, sdkp->opt_xfer_blocks);
-
-	if (sdkp->opt_xfer_blocks == 0)
-		return false;
-
-	if (sdkp->opt_xfer_blocks > dev_max) {
-		sd_first_printk(KERN_WARNING, sdkp,
-				"Optimal transfer size %u logical blocks " \
-				"> dev_max (%u logical blocks)\n",
-				sdkp->opt_xfer_blocks, dev_max);
-		return false;
-	}
-
-	if (sdkp->opt_xfer_blocks > SD_DEF_XFER_BLOCKS) {
-		sd_first_printk(KERN_WARNING, sdkp,
-				"Optimal transfer size %u logical blocks " \
-				"> sd driver limit (%u logical blocks)\n",
-				sdkp->opt_xfer_blocks, SD_DEF_XFER_BLOCKS);
-		return false;
-	}
-
-	if (opt_xfer_bytes < PAGE_SIZE) {
-		sd_first_printk(KERN_WARNING, sdkp,
-				"Optimal transfer size %u bytes < " \
-				"PAGE_SIZE (%u bytes)\n",
-				opt_xfer_bytes, (unsigned int)PAGE_SIZE);
-		return false;
-	}
-
-	if (opt_xfer_bytes & (sdkp->physical_block_size - 1)) {
-		sd_first_printk(KERN_WARNING, sdkp,
-				"Optimal transfer size %u bytes not a " \
-				"multiple of physical block size (%u bytes)\n",
-				opt_xfer_bytes, sdkp->physical_block_size);
-		return false;
-	}
-
-	sd_first_printk(KERN_INFO, sdkp, "Optimal transfer size %u bytes\n",
-			opt_xfer_bytes);
-	return true;
-}
-
->>>>>>> 21834d3e
 /**
  *	sd_revalidate_disk - called the first time a new disk is seen,
  *	performs disk spin up, read_capacity, etc.
