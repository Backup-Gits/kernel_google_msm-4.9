--- conflicted
+++ resolved
@@ -1717,7 +1717,6 @@
 			rc = -ENODEV;
 			status = QSEOS_RESULT_FAILURE;
 			goto err_resp;
-<<<<<<< HEAD
 		}
 
 		if (not_ready) {
@@ -1729,19 +1728,6 @@
 
 		}
 
-=======
-		}
-
-		if (not_ready) {
-			pr_err("Service %d is not ready to receive request\n",
-					lstnr);
-			rc = -ENOENT;
-			status = QSEOS_RESULT_FAILURE;
-			goto err_resp;
-
-		}
-
->>>>>>> 766ebbc8
 		pr_debug("waking up rcv_req_wq and waiting for send_resp_wq\n");
 
 		/* initialize the new signal mask with all signals*/
@@ -1756,11 +1742,7 @@
 			 * send_resp_flag.
 			 */
 			if (!qseecom.qsee_reentrancy_support &&
-<<<<<<< HEAD
-				!wait_event_freezable(qseecom.send_resp_wq,
-=======
 				!wait_event_interruptible(qseecom.send_resp_wq,
->>>>>>> 766ebbc8
 				__qseecom_listener_has_sent_rsp(
 						data, ptr_svc))) {
 				break;
@@ -2062,7 +2044,6 @@
 			rc = -ENODEV;
 			status = QSEOS_RESULT_FAILURE;
 			goto err_resp;
-<<<<<<< HEAD
 		}
 
 		if (not_ready) {
@@ -2074,19 +2055,6 @@
 
 		}
 
-=======
-		}
-
-		if (not_ready) {
-			pr_err("Service %d is not ready to receive request\n",
-					lstnr);
-			rc = -ENOENT;
-			status = QSEOS_RESULT_FAILURE;
-			goto err_resp;
-
-		}
-
->>>>>>> 766ebbc8
 		pr_debug("waking up rcv_req_wq and waiting for send_resp_wq\n");
 
 		/* initialize the new signal mask with all signals*/
@@ -2706,8 +2674,6 @@
 		}
 	}
 
-<<<<<<< HEAD
-=======
 scm_exit:
 	if (scm_called) {
 		/* double check if this app_entry still exists */
@@ -2732,7 +2698,6 @@
 			found_app = false;
 		}
 	}
->>>>>>> 766ebbc8
 unload_exit:
 	if (found_app) {
 		spin_lock_irqsave(&qseecom.registered_app_list_lock, flags1);
