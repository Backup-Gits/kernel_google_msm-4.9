/* Copyright (c) 2012-2018, The Linux Foundation. All rights reserved.
 *
 * This program is free software; you can redistribute it and/or modify
 * it under the terms of the GNU General Public License version 2 and
 * only version 2 as published by the Free Software Foundation.
 *
 * This program is distributed in the hope that it will be useful,
 * but WITHOUT ANY WARRANTY; without even the implied warranty of
 * MERCHANTABILITY or FITNESS FOR A PARTICULAR PURPOSE.  See the
 * GNU General Public License for more details.
 */

#include <linux/module.h>
#include <linux/init.h>
#include <linux/debugfs.h>
#include <linux/kernel.h>
#include <linux/regmap.h>
#include <linux/errno.h>
#include <linux/slab.h>
#include <linux/spmi.h>
#include <linux/platform_device.h>
#include <linux/delay.h>
#include <linux/of.h>
#include <linux/of_device.h>
#include <linux/interrupt.h>
#include <linux/list.h>
#include <linux/mutex.h>
#include <linux/input.h>
#include <linux/log2.h>
#include <linux/regulator/driver.h>
#include <linux/regulator/machine.h>
#include <linux/regulator/of_regulator.h>
#include <linux/input/qpnp-power-on.h>
#include <linux/qpnp/qpnp-pbs.h>
#include <linux/qpnp/qpnp-misc.h>
#include <linux/power_supply.h>
#include <soc/qcom/restart.h>

#define PMIC_VER_8941           0x01
#define PMIC_VERSION_REG        0x0105
#define PMIC_VERSION_REV4_REG   0x0103

#define PMIC8941_V1_REV4	0x01
#define PMIC8941_V2_REV4	0x02
#define PON_PRIMARY		0x01
#define PON_SECONDARY		0x02
#define PON_1REG		0x03
#define PON_GEN2_PRIMARY	0x04
#define PON_GEN2_SECONDARY	0x05

#define PON_OFFSET(subtype, offset_gen1, offset_gen2) \
	(((subtype == PON_PRIMARY) || \
	(subtype == PON_SECONDARY) || \
	(subtype == PON_1REG)) ? offset_gen1 : offset_gen2)

/* Common PNP defines */
#define QPNP_PON_REVISION2(pon)			((pon)->base + 0x01)
#define QPNP_PON_PERPH_SUBTYPE(pon)		((pon)->base + 0x05)

/* PON common register addresses */
#define QPNP_PON_RT_STS(pon)			((pon)->base + 0x10)
#define QPNP_PON_PULL_CTL(pon)			((pon)->base + 0x70)
#define QPNP_PON_DBC_CTL(pon)			((pon)->base + 0x71)

/* PON/RESET sources register addresses */
#define QPNP_PON_REASON1(pon) \
	((pon)->base + PON_OFFSET((pon)->subtype, 0x8, 0xC0))
#define QPNP_PON_WARM_RESET_REASON1(pon) \
	((pon)->base + PON_OFFSET((pon)->subtype, 0xA, 0xC2))
#define QPNP_POFF_REASON1(pon) \
	((pon)->base + PON_OFFSET((pon)->subtype, 0xC, 0xC5))
#define QPNP_PON_WARM_RESET_REASON2(pon)	((pon)->base + 0xB)
#define QPNP_PON_OFF_REASON(pon)		((pon)->base + 0xC7)
#define QPNP_FAULT_REASON1(pon)			((pon)->base + 0xC8)
#define QPNP_S3_RESET_REASON(pon)		((pon)->base + 0xCA)
#define QPNP_PON_KPDPWR_S1_TIMER(pon)		((pon)->base + 0x40)
#define QPNP_PON_KPDPWR_S2_TIMER(pon)		((pon)->base + 0x41)
#define QPNP_PON_KPDPWR_S2_CNTL(pon)		((pon)->base + 0x42)
#define QPNP_PON_KPDPWR_S2_CNTL2(pon)		((pon)->base + 0x43)
#define QPNP_PON_RESIN_S1_TIMER(pon)		((pon)->base + 0x44)
#define QPNP_PON_RESIN_S2_TIMER(pon)		((pon)->base + 0x45)
#define QPNP_PON_RESIN_S2_CNTL(pon)		((pon)->base + 0x46)
#define QPNP_PON_RESIN_S2_CNTL2(pon)		((pon)->base + 0x47)
#define QPNP_PON_KPDPWR_RESIN_S1_TIMER(pon)	((pon)->base + 0x48)
#define QPNP_PON_KPDPWR_RESIN_S2_TIMER(pon)	((pon)->base + 0x49)
#define QPNP_PON_KPDPWR_RESIN_S2_CNTL(pon)	((pon)->base + 0x4A)
#define QPNP_PON_KPDPWR_RESIN_S2_CNTL2(pon)	((pon)->base + 0x4B)
#define QPNP_PON_PS_HOLD_RST_CTL(pon)		((pon)->base + 0x5A)
#define QPNP_PON_PS_HOLD_RST_CTL2(pon)		((pon)->base + 0x5B)
#define QPNP_PON_WD_RST_S2_CTL(pon)		((pon)->base + 0x56)
#define QPNP_PON_WD_RST_S2_CTL2(pon)		((pon)->base + 0x57)
#define QPNP_PON_S3_SRC(pon)			((pon)->base + 0x74)
#define QPNP_PON_S3_DBC_CTL(pon)		((pon)->base + 0x75)
#define QPNP_PON_SMPL_CTL(pon)			((pon)->base + 0x7F)
#define QPNP_PON_TRIGGER_EN(pon)		((pon)->base + 0x80)
#define QPNP_PON_XVDD_RB_SPARE(pon)		((pon)->base + 0x8E)
#define QPNP_PON_SOFT_RB_SPARE(pon)		((pon)->base + 0x8F)
#define QPNP_PON_SEC_ACCESS(pon)		((pon)->base + 0xD0)

#define QPNP_PON_SEC_UNLOCK			0xA5

#define QPNP_PON_WARM_RESET_TFT			BIT(4)

#define QPNP_PON_RESIN_PULL_UP			BIT(0)
#define QPNP_PON_KPDPWR_PULL_UP			BIT(1)
#define QPNP_PON_CBLPWR_PULL_UP			BIT(2)
#define QPNP_PON_FAULT_PULL_UP			BIT(4)
#define QPNP_PON_S2_CNTL_EN			BIT(7)
#define QPNP_PON_S2_RESET_ENABLE		BIT(7)
#define QPNP_PON_DELAY_BIT_SHIFT		6
#define QPNP_PON_GEN2_DELAY_BIT_SHIFT		14

#define QPNP_PON_S1_TIMER_MASK			(0xF)
#define QPNP_PON_S2_TIMER_MASK			(0x7)
#define QPNP_PON_S2_CNTL_TYPE_MASK		(0xF)

#define QPNP_PON_DBC_DELAY_MASK(pon) \
		PON_OFFSET((pon)->subtype, 0x7, 0xF)

#define QPNP_PON_KPDPWR_N_SET			BIT(0)
#define QPNP_PON_RESIN_N_SET			BIT(1)
#define QPNP_PON_CBLPWR_N_SET			BIT(2)
#define QPNP_PON_RESIN_BARK_N_SET		BIT(4)
#define QPNP_PON_KPDPWR_RESIN_BARK_N_SET	BIT(5)

#define QPNP_PON_WD_EN				BIT(7)
#define QPNP_PON_RESET_EN			BIT(7)
#define QPNP_PON_POWER_OFF_MASK			0xF
#define QPNP_GEN2_POFF_SEQ			BIT(7)
#define QPNP_GEN2_FAULT_SEQ			BIT(6)
#define QPNP_GEN2_S3_RESET_SEQ			BIT(5)

#define QPNP_PON_S3_SRC_KPDPWR			0
#define QPNP_PON_S3_SRC_RESIN			1
#define QPNP_PON_S3_SRC_KPDPWR_AND_RESIN	2
#define QPNP_PON_S3_SRC_KPDPWR_OR_RESIN		3
#define QPNP_PON_S3_SRC_MASK			0x3
#define QPNP_PON_HARD_RESET_MASK		GENMASK(7, 5)

#define QPNP_PON_UVLO_DLOAD_EN			BIT(7)
#define QPNP_PON_SMPL_EN			BIT(7)

/* Ranges */
#define QPNP_PON_S1_TIMER_MAX			10256
#define QPNP_PON_S2_TIMER_MAX			2000
#define QPNP_PON_S3_TIMER_SECS_MAX		128
#define QPNP_PON_S3_DBC_DELAY_MASK		0x07
#define QPNP_PON_RESET_TYPE_MAX			0xF
#define PON_S1_COUNT_MAX			0xF
#define QPNP_PON_MIN_DBC_US			(USEC_PER_SEC / 64)
#define QPNP_PON_MAX_DBC_US			(USEC_PER_SEC * 2)
#define QPNP_PON_GEN2_MIN_DBC_US		62
#define QPNP_PON_GEN2_MAX_DBC_US		(USEC_PER_SEC / 4)

#define QPNP_KEY_STATUS_DELAY			msecs_to_jiffies(250)

#define QPNP_PON_BUFFER_SIZE			9

#define QPNP_POFF_REASON_UVLO			13

enum qpnp_pon_version {
	QPNP_PON_GEN1_V1,
	QPNP_PON_GEN1_V2,
	QPNP_PON_GEN2,
};

enum pon_type {
	PON_KPDPWR,
	PON_RESIN,
	PON_CBLPWR,
	PON_KPDPWR_RESIN,
};

struct qpnp_pon_config {
	u32 pon_type;
	u32 support_reset;
	u32 key_code;
	u32 s1_timer;
	u32 s2_timer;
	u32 s2_type;
	u32 pull_up;
	u32 state_irq;
	u32 bark_irq;
	u16 s2_cntl_addr;
	u16 s2_cntl2_addr;
	bool old_state;
	bool use_bark;
	bool config_reset;
};

struct pon_regulator {
	struct qpnp_pon		*pon;
	struct regulator_dev	*rdev;
	struct regulator_desc	rdesc;
	u32			addr;
	u32			bit;
	bool			enabled;
};

struct qpnp_pon {
	struct platform_device	*pdev;
	struct regmap		*regmap;
	struct input_dev	*pon_input;
	struct qpnp_pon_config	*pon_cfg;
	struct pon_regulator	*pon_reg_cfg;
	struct list_head	list;
	struct delayed_work	bark_work;
	struct dentry		*debugfs;
	struct device_node      *pbs_dev_node;
	int			pon_trigger_reason;
	int			pon_power_off_reason;
	int			num_pon_reg;
	int			num_pon_config;
	u32			dbc_time_us;
	u32			uvlo;
	int			warm_reset_poff_type;
	int			hard_reset_poff_type;
	int			shutdown_poff_type;
	int			resin_warm_reset_type;
	int			resin_hard_reset_type;
	int			resin_shutdown_type;
	u16			base;
	u8			subtype;
	u8			pon_ver;
	u8			warm_reset_reason1;
	u8			warm_reset_reason2;
	u8                      twm_state;
	bool			is_spon;
	bool			store_hard_reset_reason;
	bool			resin_hard_reset_disable;
	bool			resin_shutdown_disable;
	bool			ps_hold_hard_reset_disable;
	bool			ps_hold_shutdown_disable;
	bool			kpdpwr_dbc_enable;
	bool                    support_twm_config;
	bool			resin_pon_reset;
	ktime_t			kpdpwr_last_release_time;
	struct notifier_block   pon_nb;
	bool			legacy_hard_reset_offset;
	u8			pmic_pon_reg[12];
};

static int pon_ship_mode_en;
module_param_named(
	ship_mode_en, pon_ship_mode_en, int, 0600
);

static struct qpnp_pon *sys_reset_dev;
static DEFINE_SPINLOCK(spon_list_slock);
static LIST_HEAD(spon_dev_list);

static u32 s1_delay[PON_S1_COUNT_MAX + 1] = {
	0, 32, 56, 80, 138, 184, 272, 408, 608, 904, 1352, 2048,
	3072, 4480, 6720, 10256
};

static const char * const qpnp_pon_reason[] = {
	[0] = "Triggered from Hard Reset",
	[1] = "Triggered from SMPL (sudden momentary power loss)",
	[2] = "Triggered from RTC (RTC alarm expiry)",
	[3] = "Triggered from DC (DC charger insertion)",
	[4] = "Triggered from USB (USB charger insertion)",
	[5] = "Triggered from PON1 (secondary PMIC)",
	[6] = "Triggered from CBL (external power supply)",
	[7] = "Triggered from KPD (power key press)",
};

#define POFF_REASON_FAULT_OFFSET	16
#define POFF_REASON_S3_RESET_OFFSET	32
static const char * const qpnp_poff_reason[] = {
	/* QPNP_PON_GEN1 POFF reasons */
	[0] = "Triggered from SOFT (Software)",
	[1] = "Triggered from PS_HOLD (PS_HOLD/MSM controlled shutdown)",
	[2] = "Triggered from PMIC_WD (PMIC watchdog)",
	[3] = "Triggered from GP1 (Keypad_Reset1)",
	[4] = "Triggered from GP2 (Keypad_Reset2)",
	[5] = "Triggered from KPDPWR_AND_RESIN (Simultaneous power key and reset line)",
	[6] = "Triggered from RESIN_N (Reset line/Volume Down Key)",
	[7] = "Triggered from KPDPWR_N (Long Power Key hold)",
	[8] = "N/A",
	[9] = "N/A",
	[10] = "N/A",
	[11] = "Triggered from CHARGER (Charger ENUM_TIMER, BOOT_DONE)",
	[12] = "Triggered from TFT (Thermal Fault Tolerance)",
	[13] = "Triggered from UVLO (Under Voltage Lock Out)",
	[14] = "Triggered from OTST3 (Overtemp)",
	[15] = "Triggered from STAGE3 (Stage 3 reset)",

	/* QPNP_PON_GEN2 FAULT reasons */
	[16] = "Triggered from GP_FAULT0",
	[17] = "Triggered from GP_FAULT1",
	[18] = "Triggered from GP_FAULT2",
	[19] = "Triggered from GP_FAULT3",
	[20] = "Triggered from MBG_FAULT",
	[21] = "Triggered from OVLO (Over Voltage Lock Out)",
	[22] = "Triggered from UVLO (Under Voltage Lock Out)",
	[23] = "Triggered from AVDD_RB",
	[24] = "N/A",
	[25] = "N/A",
	[26] = "N/A",
	[27] = "Triggered from FAULT_FAULT_N",
	[28] = "Triggered from FAULT_PBS_WATCHDOG_TO",
	[29] = "Triggered from FAULT_PBS_NACK",
	[30] = "Triggered from FAULT_RESTART_PON",
	[31] = "Triggered from OTST3 (Overtemp)",

	/* QPNP_PON_GEN2 S3_RESET reasons */
	[32] = "N/A",
	[33] = "N/A",
	[34] = "N/A",
	[35] = "N/A",
	[36] = "Triggered from S3_RESET_FAULT_N",
	[37] = "Triggered from S3_RESET_PBS_WATCHDOG_TO",
	[38] = "Triggered from S3_RESET_PBS_NACK",
	[39] = "Triggered from S3_RESET_KPDPWR_ANDOR_RESIN (power key and/or reset line)",
};

static int
qpnp_pon_masked_write(struct qpnp_pon *pon, u16 addr, u8 mask, u8 val)
{
	int rc;

	rc = regmap_update_bits(pon->regmap, addr, mask, val);
	if (rc)
		dev_err(&pon->pdev->dev,
			"Unable to regmap_update_bits to addr=%hx, rc(%d)\n",
			addr, rc);
	return rc;
}

static bool is_pon_gen1(struct qpnp_pon *pon)
{
	return pon->subtype == PON_PRIMARY ||
			pon->subtype == PON_SECONDARY;
}

static bool is_pon_gen2(struct qpnp_pon *pon)
{
	return pon->subtype == PON_GEN2_PRIMARY ||
			pon->subtype == PON_GEN2_SECONDARY;
}

/**
 * qpnp_pon_set_restart_reason - Store device restart reason in PMIC register.
 *
 * Returns = 0 if PMIC feature is not available or store restart reason
 * successfully.
 * Returns > 0 for errors
 *
 * This function is used to store device restart reason in PMIC register.
 * It checks here to see if the restart reason register has been specified.
 * If it hasn't, this function should immediately return 0
 */
int qpnp_pon_set_restart_reason(enum pon_restart_reason reason)
{
	int rc = 0;
	struct qpnp_pon *pon = sys_reset_dev;

	if (!pon)
		return 0;

	if (!pon->store_hard_reset_reason)
		return 0;

	if (is_pon_gen2(pon) && !pon->legacy_hard_reset_offset)
		rc = qpnp_pon_masked_write(pon, QPNP_PON_SOFT_RB_SPARE(pon),
					   GENMASK(7, 1), (reason << 1));
	else
		rc = qpnp_pon_masked_write(pon, QPNP_PON_SOFT_RB_SPARE(pon),
					   GENMASK(7, 2), (reason << 2));

	if (rc)
		dev_err(&pon->pdev->dev,
				"Unable to write to addr=%x, rc(%d)\n",
				QPNP_PON_SOFT_RB_SPARE(pon), rc);
	return rc;
}
EXPORT_SYMBOL(qpnp_pon_set_restart_reason);

/*
 * qpnp_pon_check_hard_reset_stored - Checks if the PMIC need to
 * store hard reset reason.
 *
 * Returns true if reset reason can be stored, false if it cannot be stored
 *
 */
bool qpnp_pon_check_hard_reset_stored(void)
{
	struct qpnp_pon *pon = sys_reset_dev;

	if (!pon)
		return false;

	return pon->store_hard_reset_reason;
}
EXPORT_SYMBOL(qpnp_pon_check_hard_reset_stored);

static int qpnp_pon_set_dbc(struct qpnp_pon *pon, u32 delay)
{
	int rc = 0;
	u32 val;

	if (delay == pon->dbc_time_us)
		goto out;

	if (pon->pon_input)
		mutex_lock(&pon->pon_input->mutex);

	if (is_pon_gen2(pon)) {
		if (delay < QPNP_PON_GEN2_MIN_DBC_US)
			delay = QPNP_PON_GEN2_MIN_DBC_US;
		else if (delay > QPNP_PON_GEN2_MAX_DBC_US)
			delay = QPNP_PON_GEN2_MAX_DBC_US;
		val = (delay << QPNP_PON_GEN2_DELAY_BIT_SHIFT) / USEC_PER_SEC;
	} else {
		if (delay < QPNP_PON_MIN_DBC_US)
			delay = QPNP_PON_MIN_DBC_US;
		else if (delay > QPNP_PON_MAX_DBC_US)
			delay = QPNP_PON_MAX_DBC_US;
		val = (delay << QPNP_PON_DELAY_BIT_SHIFT) / USEC_PER_SEC;
	}

	val = ilog2(val);
	rc = qpnp_pon_masked_write(pon, QPNP_PON_DBC_CTL(pon),
					QPNP_PON_DBC_DELAY_MASK(pon), val);
	if (rc) {
		dev_err(&pon->pdev->dev, "Unable to set PON debounce\n");
		goto unlock;
	}

	pon->dbc_time_us = delay;

unlock:
	if (pon->pon_input)
		mutex_unlock(&pon->pon_input->mutex);
out:
	return rc;
}

static int qpnp_pon_get_dbc(struct qpnp_pon *pon, u32 *delay)
{
	int rc;
	unsigned int val;

	rc = regmap_read(pon->regmap, QPNP_PON_DBC_CTL(pon), &val);
	if (rc) {
		pr_err("Unable to read pon_dbc_ctl rc=%d\n", rc);
		return rc;
	}
	val &= QPNP_PON_DBC_DELAY_MASK(pon);

	if (is_pon_gen2(pon))
		*delay = USEC_PER_SEC /
			(1 << (QPNP_PON_GEN2_DELAY_BIT_SHIFT - val));
	else
		*delay = USEC_PER_SEC /
			(1 << (QPNP_PON_DELAY_BIT_SHIFT - val));

	return rc;
}

static ssize_t qpnp_pon_dbc_show(struct device *dev,
				struct device_attribute *attr, char *buf)
{
	struct qpnp_pon *pon = dev_get_drvdata(dev);

	return snprintf(buf, QPNP_PON_BUFFER_SIZE, "%d\n", pon->dbc_time_us);
}

static ssize_t qpnp_pon_dbc_store(struct device *dev,
				struct device_attribute *attr,
				const char *buf, size_t size)
{
	struct qpnp_pon *pon = dev_get_drvdata(dev);
	u32 value;
	int rc;

	if (size > QPNP_PON_BUFFER_SIZE)
		return -EINVAL;

	rc = kstrtou32(buf, 10, &value);
	if (rc)
		return rc;

	rc = qpnp_pon_set_dbc(pon, value);
	if (rc < 0)
		return rc;

	return size;
}

static DEVICE_ATTR(debounce_us, 0664, qpnp_pon_dbc_show, qpnp_pon_dbc_store);

#define PON_TWM_ENTRY_PBS_BIT           BIT(0)
static int qpnp_pon_reset_config(struct qpnp_pon *pon,
		enum pon_power_off_type type)
{
	int rc;
	bool disable = false;
	u16 rst_en_reg;

	/* Ignore the PS_HOLD reset config if TWM ENTRY is enabled */
	if (pon->support_twm_config && pon->twm_state == PMIC_TWM_ENABLE) {
		rc = qpnp_pbs_trigger_event(pon->pbs_dev_node,
					PON_TWM_ENTRY_PBS_BIT);
		if (rc < 0) {
			pr_err("Unable to trigger PBS trigger for TWM entry rc=%d\n",
							rc);
			return rc;
		}
		pr_crit("PMIC configured for TWM entry\n");
		return 0;
	}

	if (pon->pon_ver == QPNP_PON_GEN1_V1)
		rst_en_reg = QPNP_PON_PS_HOLD_RST_CTL(pon);
	else
		rst_en_reg = QPNP_PON_PS_HOLD_RST_CTL2(pon);

	/*
	 * Based on the poweroff type set for a PON device through device tree
	 * change the type being configured into PS_HOLD_RST_CTL.
	 */
	switch (type) {
	case PON_POWER_OFF_WARM_RESET:
		if (pon->warm_reset_poff_type != -EINVAL)
			type = pon->warm_reset_poff_type;
		break;
	case PON_POWER_OFF_HARD_RESET:
		if (pon->hard_reset_poff_type != -EINVAL)
			type = pon->hard_reset_poff_type;
		disable = pon->ps_hold_hard_reset_disable;
		break;
	case PON_POWER_OFF_SHUTDOWN:
		if (pon->shutdown_poff_type != -EINVAL)
			type = pon->shutdown_poff_type;
		disable = pon->ps_hold_shutdown_disable;
		break;
	default:
		break;
	}

	rc = qpnp_pon_masked_write(pon, rst_en_reg, QPNP_PON_RESET_EN, 0);
	if (rc)
		dev_err(&pon->pdev->dev,
			"Unable to write to addr=%hx, rc(%d)\n",
			rst_en_reg, rc);

	/*
	 * Check if ps-hold power off configuration needs to be disabled.
	 * If yes, then return without configuring.
	 */
	if (disable)
		return rc;

	/*
	 * We need 10 sleep clock cycles here. But since the clock is
	 * internally generated, we need to add 50% tolerance to be
	 * conservative.
	 */
	udelay(500);

	rc = qpnp_pon_masked_write(pon, QPNP_PON_PS_HOLD_RST_CTL(pon),
				   QPNP_PON_POWER_OFF_MASK, type);
	if (rc)
		dev_err(&pon->pdev->dev,
			"Unable to write to addr=%x, rc(%d)\n",
				QPNP_PON_PS_HOLD_RST_CTL(pon), rc);

	rc = qpnp_pon_masked_write(pon, rst_en_reg, QPNP_PON_RESET_EN,
						    QPNP_PON_RESET_EN);
	if (rc)
		dev_err(&pon->pdev->dev,
			"Unable to write to addr=%hx, rc(%d)\n",
			rst_en_reg, rc);

	dev_dbg(&pon->pdev->dev, "ps_hold power off type = 0x%02X\n", type);
	return rc;
}

static int qpnp_resin_pon_reset_config(struct qpnp_pon *pon,
		enum pon_power_off_type type)
{
	int rc;
	bool disable = false;
	u16 rst_en_reg;

	if (pon->pon_ver == QPNP_PON_GEN1_V1)
		rst_en_reg = QPNP_PON_RESIN_S2_CNTL(pon);
	else
		rst_en_reg = QPNP_PON_RESIN_S2_CNTL2(pon);

	/*
	 * Based on the poweroff type set for a PON device through device tree
	 * change the type being configured into PON_RESIN_S2_CTL.
	 */
	switch (type) {
	case PON_POWER_OFF_WARM_RESET:
		if (pon->resin_warm_reset_type != -EINVAL)
			type = pon->resin_warm_reset_type;
		break;
	case PON_POWER_OFF_HARD_RESET:
		if (pon->resin_hard_reset_type != -EINVAL)
			type = pon->resin_hard_reset_type;
		disable = pon->resin_hard_reset_disable;
		break;
	case PON_POWER_OFF_SHUTDOWN:
		if (pon->resin_shutdown_type != -EINVAL)
			type = pon->resin_shutdown_type;
		disable = pon->resin_shutdown_disable;
		break;
	default:
		break;
	}

	rc = qpnp_pon_masked_write(pon, rst_en_reg, QPNP_PON_S2_CNTL_EN, 0);
	if (rc)
		dev_err(&pon->pdev->dev,
			"Unable to write to addr=%hx, rc(%d)\n",
			rst_en_reg, rc);

	/*
	 * Check if resin power off configuration needs to be disabled.
	 * If yes, then return without configuring.
	 */
	if (disable)
		return rc;

	/*
	 * We need 10 sleep clock cycles here. But since the clock is
	 * internally generated, we need to add 50% tolerance to be
	 * conservative.
	 */
	udelay(500);

	rc = qpnp_pon_masked_write(pon, QPNP_PON_RESIN_S2_CNTL(pon),
				   QPNP_PON_S2_CNTL_TYPE_MASK, type);
	if (rc)
		dev_err(&pon->pdev->dev,
			"Unable to write to addr=%x, rc(%d)\n",
				QPNP_PON_RESIN_S2_CNTL(pon), rc);

	rc = qpnp_pon_masked_write(pon, rst_en_reg, QPNP_PON_S2_CNTL_EN,
						    QPNP_PON_S2_CNTL_EN);
	if (rc)
		dev_err(&pon->pdev->dev,
			"Unable to write to addr=%hx, rc(%d)\n",
			rst_en_reg, rc);

	dev_dbg(&pon->pdev->dev, "resin power off type = 0x%02X\n", type);
	return rc;
}

/**
 * qpnp_pon_system_pwr_off - Configure system-reset PMIC for shutdown or reset
 * @type: Determines the type of power off to perform - shutdown, reset, etc
 *
 * This function will support configuring for multiple PMICs. In some cases, the
 * PON of secondary PMICs also needs to be configured. So this supports that
 * requirement. Once the system-reset and secondary PMIC is configured properly,
 * the MSM can drop PS_HOLD to activate the specified configuration. Note that
 * this function may be called from atomic context as in the case of the panic
 * notifier path and thus it should not rely on function calls that may sleep.
 */
int qpnp_pon_system_pwr_off(enum pon_power_off_type type)
{
	int rc = 0;
	struct qpnp_pon *pon = sys_reset_dev;
	struct qpnp_pon *tmp;
	struct power_supply *batt_psy;
	union power_supply_propval val;
	unsigned long flags;

	if (!pon)
		return -ENODEV;

	rc = qpnp_pon_reset_config(pon, type);
	if (rc) {
		dev_err(&pon->pdev->dev,
			"Error configuring main PON rc: %d\n",
			rc);
		return rc;
	}

	/*
	 * Check if a secondary PON device needs to be configured. If it
	 * is available, configure that also as per the requested power off
	 * type
	 */
	spin_lock_irqsave(&spon_list_slock, flags);
	if (list_empty(&spon_dev_list))
		goto out;

	list_for_each_entry_safe(pon, tmp, &spon_dev_list, list) {
		dev_emerg(&pon->pdev->dev,
				"PMIC@SID%d: configuring PON for reset\n",
				to_spmi_device(pon->pdev->dev.parent)->usid);
		rc = qpnp_pon_reset_config(pon, type);
		if (rc) {
			dev_err(&pon->pdev->dev,
				"Error configuring secondary PON rc: %d\n",
				rc);
			goto out;
		}
		if (pon->resin_pon_reset) {
			rc = qpnp_resin_pon_reset_config(pon, type);
			if (rc) {
				dev_err(&pon->pdev->dev,
					"Error configuring secondary PON resin rc: %d\n",
					rc);
				goto out;
			}
		}
	}
	/* Set ship mode here if it has been requested */
	if (!!pon_ship_mode_en) {
		batt_psy = power_supply_get_by_name("battery");
		if (batt_psy) {
			pr_debug("Set ship mode!\n");
			val.intval = 1;
			rc = power_supply_set_property(batt_psy,
					POWER_SUPPLY_PROP_SET_SHIP_MODE, &val);
			if (rc)
				dev_err(&pon->pdev->dev,
						"Set ship-mode failed\n");
		}
	}
out:
	spin_unlock_irqrestore(&spon_list_slock, flags);
	return rc;
}
EXPORT_SYMBOL(qpnp_pon_system_pwr_off);

/**
 * qpnp_pon_is_warm_reset - Checks if the PMIC went through a warm reset.
 *
 * Returns > 0 for warm resets, 0 for not warm reset, < 0 for errors
 *
 * Note that this function will only return the warm vs not-warm reset status
 * of the PMIC that is configured as the system-reset device.
 */
int qpnp_pon_is_warm_reset(void)
{
	struct qpnp_pon *pon = sys_reset_dev;

	if (!pon)
		return -EPROBE_DEFER;

	if (is_pon_gen1(pon) || pon->subtype == PON_1REG)
		return pon->warm_reset_reason1
			|| (pon->warm_reset_reason2 & QPNP_PON_WARM_RESET_TFT);
	else
		return pon->warm_reset_reason1;
}
EXPORT_SYMBOL(qpnp_pon_is_warm_reset);

/**
 * qpnp_pon_wd_config - Disable the wd in a warm reset.
 * @enable: to enable or disable the PON watch dog
 *
 * Returns = 0 for operate successfully, < 0 for errors
 */
int qpnp_pon_wd_config(bool enable)
{
	struct qpnp_pon *pon = sys_reset_dev;
	int rc = 0;

	if (!pon)
		return -EPROBE_DEFER;

	rc = qpnp_pon_masked_write(pon, QPNP_PON_WD_RST_S2_CTL2(pon),
			QPNP_PON_WD_EN, enable ? QPNP_PON_WD_EN : 0);
	if (rc)
		dev_err(&pon->pdev->dev,
				"Unable to write to addr=%x, rc(%d)\n",
				QPNP_PON_WD_RST_S2_CTL2(pon), rc);

	return rc;
}
EXPORT_SYMBOL(qpnp_pon_wd_config);

static int qpnp_pon_get_trigger_config(enum pon_trigger_source pon_src,
							bool *enabled)
{
	struct qpnp_pon *pon = sys_reset_dev;
	int rc;
	u16 addr;
	int val;
	u8 mask;

	if (!pon)
		return -ENODEV;

	if (pon_src < PON_SMPL || pon_src > PON_KPDPWR_N) {
		dev_err(&pon->pdev->dev, "Invalid PON source\n");
		return -EINVAL;
	}

	addr = QPNP_PON_TRIGGER_EN(pon);
	mask = BIT(pon_src);
	if (is_pon_gen2(pon) && pon_src == PON_SMPL) {
		addr = QPNP_PON_SMPL_CTL(pon);
		mask = QPNP_PON_SMPL_EN;
	}


	rc = regmap_read(pon->regmap, addr, &val);
	if (rc)
		dev_err(&pon->pdev->dev,
			"Unable to read from addr=%hx, rc(%d)\n",
			addr, rc);
	else
		*enabled = !!(val & mask);

	return rc;
}

/**
 * qpnp_pon_trigger_config - Configures (enable/disable) the PON trigger source
 * @pon_src: PON source to be configured
 * @enable: to enable or disable the PON trigger
 *
 * This function configures the power-on trigger capability of a
 * PON source. If a specific PON trigger is disabled it cannot act
 * as a power-on source to the PMIC.
 */

int qpnp_pon_trigger_config(enum pon_trigger_source pon_src, bool enable)
{
	struct qpnp_pon *pon = sys_reset_dev;
	int rc;

	if (!pon)
		return -EPROBE_DEFER;

	if (pon_src < PON_SMPL || pon_src > PON_KPDPWR_N) {
		dev_err(&pon->pdev->dev, "Invalid PON source\n");
		return -EINVAL;
	}

	if (is_pon_gen2(pon) && pon_src == PON_SMPL) {
		rc = qpnp_pon_masked_write(pon, QPNP_PON_SMPL_CTL(pon),
			QPNP_PON_SMPL_EN, enable ? QPNP_PON_SMPL_EN : 0);
		if (rc)
			dev_err(&pon->pdev->dev,
				"Unable to write to addr=%x, rc(%d)\n",
				QPNP_PON_SMPL_CTL(pon), rc);
	} else {
		rc = qpnp_pon_masked_write(pon, QPNP_PON_TRIGGER_EN(pon),
				BIT(pon_src), enable ? BIT(pon_src) : 0);
		if (rc)
			dev_err(&pon->pdev->dev,
				"Unable to write to addr=%x, rc(%d)\n",
				QPNP_PON_TRIGGER_EN(pon), rc);
	}

	return rc;
}
EXPORT_SYMBOL(qpnp_pon_trigger_config);

/*
 * This function stores the PMIC warm reset reason register values. It also
 * clears these registers if the qcom,clear-warm-reset device tree property
 * is specified.
 */
static int qpnp_pon_store_and_clear_warm_reset(struct qpnp_pon *pon)
{
	int rc;
	u8 reg = 0;
	uint val;

	rc = regmap_read(pon->regmap, QPNP_PON_WARM_RESET_REASON1(pon),
			 &val);
	if (rc) {
		dev_err(&pon->pdev->dev, "Unable to read addr=%x, rc(%d)\n",
			QPNP_PON_WARM_RESET_REASON1(pon), rc);
		return rc;
	}
	pon->warm_reset_reason1 = (u8)val;

	if (is_pon_gen1(pon) || pon->subtype == PON_1REG) {
		rc = regmap_read(pon->regmap, QPNP_PON_WARM_RESET_REASON2(pon),
				 &val);
		if (rc) {
			dev_err(&pon->pdev->dev,
				"Unable to read addr=%x, rc(%d)\n",
				QPNP_PON_WARM_RESET_REASON2(pon), rc);
			return rc;
		}
	pon->warm_reset_reason2 = (u8)val;
	}

	if (of_property_read_bool(pon->pdev->dev.of_node,
					"qcom,clear-warm-reset")) {
		rc = regmap_write(pon->regmap,
				  QPNP_PON_WARM_RESET_REASON1(pon), reg);
		if (rc)
			dev_err(&pon->pdev->dev,
				"Unable to write to addr=%hx, rc(%d)\n",
				QPNP_PON_WARM_RESET_REASON1(pon), rc);
	}

	return 0;
}

static struct qpnp_pon_config *
qpnp_get_cfg(struct qpnp_pon *pon, u32 pon_type)
{
	int i;

	for (i = 0; i < pon->num_pon_config; i++) {
		if (pon_type == pon->pon_cfg[i].pon_type)
			return  &pon->pon_cfg[i];
	}

	return NULL;
}

static int
qpnp_pon_input_dispatch(struct qpnp_pon *pon, u32 pon_type)
{
	int rc;
	struct qpnp_pon_config *cfg = NULL;
	u8  pon_rt_bit = 0;
	u32 key_status;
	uint pon_rt_sts;
	u64 elapsed_us;

	cfg = qpnp_get_cfg(pon, pon_type);
	if (!cfg)
		return -EINVAL;

	/* Check if key reporting is supported */
	if (!cfg->key_code)
		return 0;

	if (pon->kpdpwr_dbc_enable && cfg->pon_type == PON_KPDPWR) {
		elapsed_us = ktime_us_delta(ktime_get(),
				pon->kpdpwr_last_release_time);
		if (elapsed_us < pon->dbc_time_us) {
			pr_debug("Ignoring kpdpwr event - within debounce time\n");
			return 0;
		}
	}

	/* check the RT status to get the current status of the line */
	rc = regmap_read(pon->regmap, QPNP_PON_RT_STS(pon), &pon_rt_sts);
	if (rc) {
		dev_err(&pon->pdev->dev, "Unable to read PON RT status\n");
		return rc;
	}

	switch (cfg->pon_type) {
	case PON_KPDPWR:
		pon_rt_bit = QPNP_PON_KPDPWR_N_SET;
		break;
	case PON_RESIN:
		pon_rt_bit = QPNP_PON_RESIN_N_SET;
		break;
	case PON_CBLPWR:
		pon_rt_bit = QPNP_PON_CBLPWR_N_SET;
		break;
	case PON_KPDPWR_RESIN:
		pon_rt_bit = QPNP_PON_KPDPWR_RESIN_BARK_N_SET;
		break;
	default:
		return -EINVAL;
	}

	pr_info("PMIC input: code=%d, sts=0x%hhx, bit=0x%hhx, type=%d, os=%d\n",
		cfg->key_code, pon_rt_sts, pon_rt_bit, cfg->pon_type,
		cfg->old_state);
	key_status = pon_rt_sts & pon_rt_bit;

	if (pon->kpdpwr_dbc_enable && cfg->pon_type == PON_KPDPWR) {
		if (!key_status)
			pon->kpdpwr_last_release_time = ktime_get();
	}

	/*
	 * simulate press event in case release event occurred
	 * without a press event
	 */
	if (!cfg->old_state && !key_status) {
		input_report_key(pon->pon_input, cfg->key_code, 1);
		input_sync(pon->pon_input);
	}

	input_report_key(pon->pon_input, cfg->key_code, key_status);
	input_sync(pon->pon_input);

	cfg->old_state = !!key_status;

	return 0;
}

static irqreturn_t qpnp_kpdpwr_irq(int irq, void *_pon)
{
	int rc;
	struct qpnp_pon *pon = _pon;

	rc = qpnp_pon_input_dispatch(pon, PON_KPDPWR);
	if (rc)
		dev_err(&pon->pdev->dev, "Unable to send input event\n");

	return IRQ_HANDLED;
}

static irqreturn_t qpnp_kpdpwr_bark_irq(int irq, void *_pon)
{
	set_restart_msg("reboot_longkey");
	qpnp_pon_set_restart_reason(PON_RESTART_REASON_REBOOT_LONGKEY);
	return IRQ_HANDLED;
}

static irqreturn_t qpnp_resin_irq(int irq, void *_pon)
{
	int rc;
	struct qpnp_pon *pon = _pon;

	rc = qpnp_pon_input_dispatch(pon, PON_RESIN);
	if (rc)
		dev_err(&pon->pdev->dev, "Unable to send input event\n");
	return IRQ_HANDLED;
}

static irqreturn_t qpnp_kpdpwr_resin_bark_irq(int irq, void *_pon)
{
	return IRQ_HANDLED;
}

static irqreturn_t qpnp_cblpwr_irq(int irq, void *_pon)
{
	int rc;
	struct qpnp_pon *pon = _pon;

	rc = qpnp_pon_input_dispatch(pon, PON_CBLPWR);
	if (rc)
		dev_err(&pon->pdev->dev, "Unable to send input event\n");

	return IRQ_HANDLED;
}

static void print_pon_reg(struct qpnp_pon *pon, u16 offset)
{
	int rc;
	u16 addr;
	uint reg;

	addr = pon->base + offset;
	rc = regmap_read(pon->regmap, addr, &reg);
	if (rc)
		dev_emerg(&pon->pdev->dev,
				"Unable to read reg at 0x%04hx\n", addr);
	else
		dev_emerg(&pon->pdev->dev, "reg@0x%04hx: %02hhx\n", addr, reg);
}

#define PON_PBL_STATUS			0x7
#define PON_PON_REASON1(subtype)	PON_OFFSET(subtype, 0x8, 0xC0)
#define PON_PON_REASON2			0x9
#define PON_WARM_RESET_REASON1(subtype)	PON_OFFSET(subtype, 0xA, 0xC2)
#define PON_WARM_RESET_REASON2		0xB
#define PON_POFF_REASON1(subtype)	PON_OFFSET(subtype, 0xC, 0xC5)
#define PON_POFF_REASON2		0xD
#define PON_SOFT_RESET_REASON1(subtype)	PON_OFFSET(subtype, 0xE, 0xCB)
#define PON_SOFT_RESET_REASON2		0xF
#define PON_FAULT_REASON1		0xC8
#define PON_FAULT_REASON2		0xC9
#define PON_PMIC_WD_RESET_S1_TIMER	0x54
#define PON_PMIC_WD_RESET_S2_TIMER	0x55
static irqreturn_t qpnp_pmic_wd_bark_irq(int irq, void *_pon)
{
	struct qpnp_pon *pon = _pon;

	print_pon_reg(pon, PON_PBL_STATUS);
	print_pon_reg(pon, PON_PON_REASON1(pon->subtype));
	print_pon_reg(pon, PON_WARM_RESET_REASON1(pon->subtype));
	print_pon_reg(pon, PON_SOFT_RESET_REASON1(pon->subtype));
	print_pon_reg(pon, PON_POFF_REASON1(pon->subtype));
	if (is_pon_gen1(pon) || pon->subtype == PON_1REG) {
		print_pon_reg(pon, PON_PON_REASON2);
		print_pon_reg(pon, PON_WARM_RESET_REASON2);
		print_pon_reg(pon, PON_POFF_REASON2);
		print_pon_reg(pon, PON_SOFT_RESET_REASON2);
	} else {
		print_pon_reg(pon, PON_FAULT_REASON1);
		print_pon_reg(pon, PON_FAULT_REASON2);
	}
	print_pon_reg(pon, PON_PMIC_WD_RESET_S1_TIMER);
	print_pon_reg(pon, PON_PMIC_WD_RESET_S2_TIMER);
	panic("PMIC Watch dog triggered");

	return IRQ_HANDLED;
}

static void bark_work_func(struct work_struct *work)
{
	int rc;
	uint pon_rt_sts = 0;
	struct qpnp_pon_config *cfg;
	struct qpnp_pon *pon =
		container_of(work, struct qpnp_pon, bark_work.work);

	cfg = qpnp_get_cfg(pon, PON_RESIN);
	if (!cfg) {
		dev_err(&pon->pdev->dev, "Invalid config pointer\n");
		goto err_return;
	}

	/* enable reset */
	rc = qpnp_pon_masked_write(pon, cfg->s2_cntl2_addr,
				QPNP_PON_S2_CNTL_EN, QPNP_PON_S2_CNTL_EN);
	if (rc) {
		dev_err(&pon->pdev->dev, "Unable to configure S2 enable\n");
		goto err_return;
	}
	/* bark RT status update delay */
	msleep(100);
	/* read the bark RT status */
	rc = regmap_read(pon->regmap, QPNP_PON_RT_STS(pon), &pon_rt_sts);
	if (rc) {
		dev_err(&pon->pdev->dev, "Unable to read PON RT status\n");
		goto err_return;
	}

	if (!(pon_rt_sts & QPNP_PON_RESIN_BARK_N_SET)) {
		/* report the key event and enable the bark IRQ */
		input_report_key(pon->pon_input, cfg->key_code, 0);
		input_sync(pon->pon_input);
		enable_irq(cfg->bark_irq);
	} else {
		/* disable reset */
		rc = qpnp_pon_masked_write(pon, cfg->s2_cntl2_addr,
				QPNP_PON_S2_CNTL_EN, 0);
		if (rc) {
			dev_err(&pon->pdev->dev,
				"Unable to configure S2 enable\n");
			goto err_return;
		}
		/* re-arm the work */
		schedule_delayed_work(&pon->bark_work, QPNP_KEY_STATUS_DELAY);
	}

err_return:
	return;
}

static irqreturn_t qpnp_resin_bark_irq(int irq, void *_pon)
{
	int rc;
	struct qpnp_pon *pon = _pon;
	struct qpnp_pon_config *cfg;

	/* disable the bark interrupt */
	disable_irq_nosync(irq);

	cfg = qpnp_get_cfg(pon, PON_RESIN);
	if (!cfg) {
		dev_err(&pon->pdev->dev, "Invalid config pointer\n");
		goto err_exit;
	}

	/* disable reset */
	rc = qpnp_pon_masked_write(pon, cfg->s2_cntl2_addr,
					QPNP_PON_S2_CNTL_EN, 0);
	if (rc) {
		dev_err(&pon->pdev->dev, "Unable to configure S2 enable\n");
		goto err_exit;
	}

	/* report the key event */
	input_report_key(pon->pon_input, cfg->key_code, 1);
	input_sync(pon->pon_input);
	/* schedule work to check the bark status for key-release */
	schedule_delayed_work(&pon->bark_work, QPNP_KEY_STATUS_DELAY);
err_exit:
	return IRQ_HANDLED;
}

static int
qpnp_config_pull(struct qpnp_pon *pon, struct qpnp_pon_config *cfg)
{
	int rc;
	u8 pull_bit;

	switch (cfg->pon_type) {
	case PON_KPDPWR:
		pull_bit = QPNP_PON_KPDPWR_PULL_UP;
		break;
	case PON_RESIN:
		pull_bit = QPNP_PON_RESIN_PULL_UP;
		break;
	case PON_CBLPWR:
		pull_bit = QPNP_PON_CBLPWR_PULL_UP;
		break;
	case PON_KPDPWR_RESIN:
		pull_bit = QPNP_PON_KPDPWR_PULL_UP | QPNP_PON_RESIN_PULL_UP;
		break;
	default:
		return -EINVAL;
	}

	rc = qpnp_pon_masked_write(pon, QPNP_PON_PULL_CTL(pon),
				pull_bit, cfg->pull_up ? pull_bit : 0);
	if (rc)
		dev_err(&pon->pdev->dev, "Unable to config pull-up\n");

	return rc;
}

static int
qpnp_config_reset(struct qpnp_pon *pon, struct qpnp_pon_config *cfg)
{
	int rc;
	u8 i;
	u16 s1_timer_addr, s2_timer_addr;

	switch (cfg->pon_type) {
	case PON_KPDPWR:
		s1_timer_addr = QPNP_PON_KPDPWR_S1_TIMER(pon);
		s2_timer_addr = QPNP_PON_KPDPWR_S2_TIMER(pon);
		break;
	case PON_RESIN:
		s1_timer_addr = QPNP_PON_RESIN_S1_TIMER(pon);
		s2_timer_addr = QPNP_PON_RESIN_S2_TIMER(pon);
		break;
	case PON_KPDPWR_RESIN:
		s1_timer_addr = QPNP_PON_KPDPWR_RESIN_S1_TIMER(pon);
		s2_timer_addr = QPNP_PON_KPDPWR_RESIN_S2_TIMER(pon);
		break;
	default:
		return -EINVAL;
	}
	/* disable S2 reset */
	rc = qpnp_pon_masked_write(pon, cfg->s2_cntl2_addr,
				QPNP_PON_S2_CNTL_EN, 0);
	if (rc) {
		dev_err(&pon->pdev->dev, "Unable to configure S2 enable\n");
		return rc;
	}

	usleep_range(100, 120);

	/* configure s1 timer, s2 timer and reset type */
	for (i = 0; i < PON_S1_COUNT_MAX + 1; i++) {
		if (cfg->s1_timer <= s1_delay[i])
			break;
	}
	rc = qpnp_pon_masked_write(pon, s1_timer_addr,
				QPNP_PON_S1_TIMER_MASK, i);
	if (rc) {
		dev_err(&pon->pdev->dev, "Unable to configure S1 timer\n");
		return rc;
	}

	i = 0;
	if (cfg->s2_timer) {
		i = cfg->s2_timer / 10;
		i = ilog2(i + 1);
	}

	rc = qpnp_pon_masked_write(pon, s2_timer_addr,
				QPNP_PON_S2_TIMER_MASK, i);
	if (rc) {
		dev_err(&pon->pdev->dev, "Unable to configure S2 timer\n");
		return rc;
	}

	rc = qpnp_pon_masked_write(pon, cfg->s2_cntl_addr,
				QPNP_PON_S2_CNTL_TYPE_MASK, (u8)cfg->s2_type);
	if (rc) {
		dev_err(&pon->pdev->dev,
			"Unable to configure S2 reset type\n");
		return rc;
	}

	/* enable S2 reset */
	rc = qpnp_pon_masked_write(pon, cfg->s2_cntl2_addr,
				QPNP_PON_S2_CNTL_EN, QPNP_PON_S2_CNTL_EN);
	if (rc) {
		dev_err(&pon->pdev->dev, "Unable to configure S2 enable\n");
		return rc;
	}

	return 0;
}

static int
qpnp_pon_request_irqs(struct qpnp_pon *pon, struct qpnp_pon_config *cfg)
{
	int rc = 0;

	switch (cfg->pon_type) {
	case PON_KPDPWR:
		rc = devm_request_irq(&pon->pdev->dev, cfg->state_irq,
							qpnp_kpdpwr_irq,
				IRQF_TRIGGER_RISING | IRQF_TRIGGER_FALLING,
						"qpnp_kpdpwr_status", pon);
		if (rc < 0) {
			dev_err(&pon->pdev->dev, "Can't request %d IRQ\n",
							cfg->state_irq);
			return rc;
		}
		if (cfg->use_bark) {
			rc = devm_request_irq(&pon->pdev->dev, cfg->bark_irq,
						qpnp_kpdpwr_bark_irq,
						IRQF_TRIGGER_RISING,
						"qpnp_kpdpwr_bark", pon);
			if (rc < 0) {
				dev_err(&pon->pdev->dev,
					"Can't request %d IRQ\n",
						cfg->bark_irq);
				return rc;
			}
		}
		break;
	case PON_RESIN:
		rc = devm_request_irq(&pon->pdev->dev, cfg->state_irq,
							qpnp_resin_irq,
				IRQF_TRIGGER_RISING | IRQF_TRIGGER_FALLING,
						"qpnp_resin_status", pon);
		if (rc < 0) {
			dev_err(&pon->pdev->dev, "Can't request %d IRQ\n",
							cfg->state_irq);
			return rc;
		}
		if (cfg->use_bark) {
			rc = devm_request_irq(&pon->pdev->dev, cfg->bark_irq,
						qpnp_resin_bark_irq,
						IRQF_TRIGGER_RISING,
						"qpnp_resin_bark", pon);
			if (rc < 0) {
				dev_err(&pon->pdev->dev,
					"Can't request %d IRQ\n",
						cfg->bark_irq);
				return rc;
			}
		}
		break;
	case PON_CBLPWR:
		rc = devm_request_irq(&pon->pdev->dev, cfg->state_irq,
							qpnp_cblpwr_irq,
				IRQF_TRIGGER_RISING | IRQF_TRIGGER_FALLING,
					"qpnp_cblpwr_status", pon);
		if (rc < 0) {
			dev_err(&pon->pdev->dev, "Can't request %d IRQ\n",
							cfg->state_irq);
			return rc;
		}
		break;
	case PON_KPDPWR_RESIN:
		if (cfg->use_bark) {
			rc = devm_request_irq(&pon->pdev->dev, cfg->bark_irq,
					qpnp_kpdpwr_resin_bark_irq,
					IRQF_TRIGGER_RISING,
					"qpnp_kpdpwr_resin_bark", pon);
			if (rc < 0) {
				dev_err(&pon->pdev->dev,
					"Can't request %d IRQ\n",
						cfg->bark_irq);
				return rc;
			}
		}
		break;
	default:
		return -EINVAL;
	}

	/* mark the interrupts wakeable if they support linux-key */
	if (cfg->key_code) {
		enable_irq_wake(cfg->state_irq);
		/* special handling for RESIN due to a hardware bug */
		if (cfg->pon_type == PON_RESIN && cfg->support_reset)
			enable_irq_wake(cfg->bark_irq);
	}

	return rc;
}

static int
qpnp_pon_config_input(struct qpnp_pon *pon,  struct qpnp_pon_config *cfg)
{
	if (!pon->pon_input) {
		pon->pon_input = input_allocate_device();
		if (!pon->pon_input) {
			dev_err(&pon->pdev->dev,
				"Can't allocate pon input device\n");
			return -ENOMEM;
		}
		pon->pon_input->name = "qpnp_pon";
		pon->pon_input->phys = "qpnp_pon/input0";
	}

	input_set_capability(pon->pon_input, EV_KEY, cfg->key_code);

	return 0;
}

static int qpnp_pon_config_init(struct qpnp_pon *pon)
{
	int rc = 0, i = 0, pmic_wd_bark_irq;
	struct device_node *pp = NULL;
	struct qpnp_pon_config *cfg;
	uint pmic_type;
	uint revid_rev4;

	if (!pon->num_pon_config) {
		dev_dbg(&pon->pdev->dev, "num_pon_config: %d\n",
			pon->num_pon_config);
		return 0;
	}

	/* iterate through the list of pon configs */
	for_each_available_child_of_node(pon->pdev->dev.of_node, pp) {
		if (!of_find_property(pp, "qcom,pon-type", NULL))
			continue;

		cfg = &pon->pon_cfg[i++];

		rc = of_property_read_u32(pp, "qcom,pon-type", &cfg->pon_type);
		if (rc) {
			dev_err(&pon->pdev->dev, "PON type not specified\n");
			return rc;
		}

		switch (cfg->pon_type) {
		case PON_KPDPWR:
			cfg->state_irq = platform_get_irq_byname(pon->pdev,
								 "kpdpwr");
			if (cfg->state_irq < 0) {
				dev_err(&pon->pdev->dev,
					"Unable to get kpdpwr irq\n");
				return cfg->state_irq;
			}

			rc = of_property_read_u32(pp, "qcom,support-reset",
							&cfg->support_reset);

			if (rc) {
				if (rc == -EINVAL) {
					dev_dbg(&pon->pdev->dev,
						"'qcom,support-reset' DT property doesn't exist\n");
				} else {
					dev_err(&pon->pdev->dev,
						"Unable to read 'qcom,support-reset'\n");
					return rc;
				}
			} else {
				cfg->config_reset = true;
			}

			cfg->use_bark = of_property_read_bool(pp,
							"qcom,use-bark");
			if (cfg->use_bark) {
				cfg->bark_irq
					= platform_get_irq_byname(pon->pdev,
								"kpdpwr-bark");
				if (cfg->bark_irq < 0) {
					dev_err(&pon->pdev->dev,
					"Unable to get kpdpwr-bark irq\n");
					return cfg->bark_irq;
				}
			}

			/*
			 * If the value read from REVISION2 register is 0x00,
			 * then there is a single register to control s2 reset.
			 * Otherwise there are separate registers for s2 reset
			 * type and s2 reset enable.
			 */
			if (pon->pon_ver == QPNP_PON_GEN1_V1) {
				cfg->s2_cntl_addr = cfg->s2_cntl2_addr =
					QPNP_PON_KPDPWR_S2_CNTL(pon);
			} else {
				cfg->s2_cntl_addr =
					QPNP_PON_KPDPWR_S2_CNTL(pon);
				cfg->s2_cntl2_addr =
					QPNP_PON_KPDPWR_S2_CNTL2(pon);
			}

			break;
		case PON_RESIN:
			cfg->state_irq = platform_get_irq_byname(pon->pdev,
								 "resin");
			if (cfg->state_irq < 0) {
				dev_err(&pon->pdev->dev,
					"Unable to get resin irq\n");
				return cfg->bark_irq;
			}

			rc = of_property_read_u32(pp, "qcom,support-reset",
							&cfg->support_reset);

			if (rc) {
				if (rc == -EINVAL) {
					dev_dbg(&pon->pdev->dev,
						"'qcom,support-reset' DT property doesn't exist\n");
				} else {
					dev_err(&pon->pdev->dev,
						"Unable to read 'qcom,support-reset'\n");
					return rc;
				}
			} else {
				cfg->config_reset = true;
			}

			cfg->use_bark = of_property_read_bool(pp,
							"qcom,use-bark");

			rc = regmap_read(pon->regmap, PMIC_VERSION_REG,
					 &pmic_type);

			if (rc) {
				dev_err(&pon->pdev->dev,
					"Unable to read PMIC type\n");
				return rc;
			}

			if (pmic_type == PMIC_VER_8941) {

				rc = regmap_read(pon->regmap,
						 PMIC_VERSION_REV4_REG,
						 &revid_rev4);

				if (rc) {
					dev_err(&pon->pdev->dev,
					"Unable to read PMIC revision ID\n");
					return rc;
				}

				/*
				 * PM8941 V3 does not have hardware bug. Hence
				 * bark is not required from PMIC versions 3.0.
				 */
				if (!(revid_rev4 == PMIC8941_V1_REV4 ||
					revid_rev4 == PMIC8941_V2_REV4)) {
					cfg->support_reset = false;
					cfg->use_bark = false;
				}
			}

			if (cfg->use_bark) {
				cfg->bark_irq
					= platform_get_irq_byname(pon->pdev,
								"resin-bark");
				if (cfg->bark_irq < 0) {
					dev_err(&pon->pdev->dev,
					"Unable to get resin-bark irq\n");
					return cfg->bark_irq;
				}
			}

			if (pon->pon_ver == QPNP_PON_GEN1_V1) {
				cfg->s2_cntl_addr = cfg->s2_cntl2_addr =
					QPNP_PON_RESIN_S2_CNTL(pon);
			} else {
				cfg->s2_cntl_addr =
					QPNP_PON_RESIN_S2_CNTL(pon);
				cfg->s2_cntl2_addr =
					QPNP_PON_RESIN_S2_CNTL2(pon);
			}

			break;
		case PON_CBLPWR:
			cfg->state_irq = platform_get_irq_byname(pon->pdev,
								 "cblpwr");
			if (cfg->state_irq < 0) {
				dev_err(&pon->pdev->dev,
						"Unable to get cblpwr irq\n");
				return rc;
			}
			break;
		case PON_KPDPWR_RESIN:
			rc = of_property_read_u32(pp, "qcom,support-reset",
							&cfg->support_reset);

			if (rc) {
				if (rc == -EINVAL) {
					dev_dbg(&pon->pdev->dev,
						"'qcom,support-reset' DT property doesn't exist\n");
				} else {
					dev_err(&pon->pdev->dev,
						"Unable to read 'qcom,support-reset'\n");
					return rc;
				}
			} else {
				cfg->config_reset = true;
			}

			cfg->use_bark = of_property_read_bool(pp,
							"qcom,use-bark");
			if (cfg->use_bark) {
				cfg->bark_irq
					= platform_get_irq_byname(pon->pdev,
								"kpdpwr-resin-bark");
				if (cfg->bark_irq < 0) {
					dev_err(&pon->pdev->dev,
					"Unable to get kpdpwr-resin-bark irq\n");
					return cfg->bark_irq;
				}
			}

			if (pon->pon_ver == QPNP_PON_GEN1_V1) {
				cfg->s2_cntl_addr = cfg->s2_cntl2_addr =
				QPNP_PON_KPDPWR_RESIN_S2_CNTL(pon);
			} else {
				cfg->s2_cntl_addr =
				QPNP_PON_KPDPWR_RESIN_S2_CNTL(pon);
				cfg->s2_cntl2_addr =
				QPNP_PON_KPDPWR_RESIN_S2_CNTL2(pon);
			}

			break;
		default:
			dev_err(&pon->pdev->dev, "PON RESET %d not supported",
								cfg->pon_type);
			return -EINVAL;
		}

		if (cfg->support_reset) {
			/*
			 * Get the reset parameters (bark debounce time and
			 * reset debounce time) for the reset line.
			 */
			rc = of_property_read_u32(pp, "qcom,s1-timer",
							&cfg->s1_timer);
			if (rc) {
				dev_err(&pon->pdev->dev,
					"Unable to read s1-timer\n");
				return rc;
			}
			if (cfg->s1_timer > QPNP_PON_S1_TIMER_MAX) {
				dev_err(&pon->pdev->dev,
					"Incorrect S1 debounce time\n");
				return -EINVAL;
			}
			rc = of_property_read_u32(pp, "qcom,s2-timer",
							&cfg->s2_timer);
			if (rc) {
				dev_err(&pon->pdev->dev,
					"Unable to read s2-timer\n");
				return rc;
			}
			if (cfg->s2_timer > QPNP_PON_S2_TIMER_MAX) {
				dev_err(&pon->pdev->dev,
					"Incorrect S2 debounce time\n");
				return -EINVAL;
			}
			rc = of_property_read_u32(pp, "qcom,s2-type",
							&cfg->s2_type);
			if (rc) {
				dev_err(&pon->pdev->dev,
					"Unable to read s2-type\n");
				return rc;
			}
			if (cfg->s2_type > QPNP_PON_RESET_TYPE_MAX) {
				dev_err(&pon->pdev->dev,
					"Incorrect reset type specified\n");
				return -EINVAL;
			}
		}
		/*
		 * Get the standard-key parameters. This might not be
		 * specified if there is no key mapping on the reset line.
		 */
		rc = of_property_read_u32(pp, "linux,code", &cfg->key_code);
		if (rc && rc != -EINVAL) {
			dev_err(&pon->pdev->dev, "Unable to read key-code\n");
			return rc;
		}
		/* Register key configuration */
		if (cfg->key_code) {
			rc = qpnp_pon_config_input(pon, cfg);
			if (rc < 0)
				return rc;
		}
		/* get the pull-up configuration */
		rc = of_property_read_u32(pp, "qcom,pull-up", &cfg->pull_up);
		if (rc && rc != -EINVAL) {
			dev_err(&pon->pdev->dev, "Unable to read pull-up\n");
			return rc;
		}
	}

	pmic_wd_bark_irq = platform_get_irq_byname(pon->pdev, "pmic-wd-bark");
	/* request the pmic-wd-bark irq only if it is defined */
	if (pmic_wd_bark_irq >= 0) {
		rc = devm_request_irq(&pon->pdev->dev, pmic_wd_bark_irq,
					qpnp_pmic_wd_bark_irq,
					IRQF_TRIGGER_RISING,
					"qpnp_pmic_wd_bark", pon);
		if (rc < 0) {
			dev_err(&pon->pdev->dev,
				"Can't request %d IRQ\n",
					pmic_wd_bark_irq);
			goto free_input_dev;
		}
	}

	/* register the input device */
	if (pon->pon_input) {
		rc = input_register_device(pon->pon_input);
		if (rc) {
			dev_err(&pon->pdev->dev,
				"Can't register pon key: %d\n", rc);
			goto free_input_dev;
		}
	}

	for (i = 0; i < pon->num_pon_config; i++) {
		cfg = &pon->pon_cfg[i];
		/* Configure the pull-up */
		rc = qpnp_config_pull(pon, cfg);
		if (rc) {
			dev_err(&pon->pdev->dev, "Unable to config pull-up\n");
			goto unreg_input_dev;
		}

		if (cfg->config_reset) {
			/* Configure the reset-configuration */
			if (cfg->support_reset) {
				rc = qpnp_config_reset(pon, cfg);
				if (rc) {
					dev_err(&pon->pdev->dev,
						"Unable to config pon reset\n");
					goto unreg_input_dev;
				}
			} else {
				if (cfg->pon_type != PON_CBLPWR) {
					/* disable S2 reset */
					rc = qpnp_pon_masked_write(pon,
						cfg->s2_cntl2_addr,
						QPNP_PON_S2_CNTL_EN, 0);
					if (rc) {
						dev_err(&pon->pdev->dev,
							"Unable to disable S2 reset\n");
						goto unreg_input_dev;
					}
				}
			}
		}

		rc = qpnp_pon_request_irqs(pon, cfg);
		if (rc) {
			dev_err(&pon->pdev->dev, "Unable to request-irq's\n");
			goto unreg_input_dev;
		}
	}

	device_init_wakeup(&pon->pdev->dev, 1);

	return rc;

unreg_input_dev:
	if (pon->pon_input)
		input_unregister_device(pon->pon_input);
free_input_dev:
	if (pon->pon_input)
		input_free_device(pon->pon_input);
	return rc;
}

static int pon_spare_regulator_enable(struct regulator_dev *rdev)
{
	int rc = 0;
	u8 value;
	struct pon_regulator *pon_reg = rdev_get_drvdata(rdev);

	pr_debug("reg %s enable addr: %x bit: %d\n", rdev->desc->name,
		pon_reg->addr, pon_reg->bit);

	value = BIT(pon_reg->bit) & 0xFF;
	rc = qpnp_pon_masked_write(pon_reg->pon, pon_reg->pon->base +
				pon_reg->addr, value, value);
	if (rc)
		dev_err(&pon_reg->pon->pdev->dev, "Unable to write to %x\n",
			pon_reg->pon->base + pon_reg->addr);
	else
		pon_reg->enabled = true;
	return rc;
}

static int pon_spare_regulator_disable(struct regulator_dev *rdev)
{
	int rc = 0;
	u8 mask;
	struct pon_regulator *pon_reg = rdev_get_drvdata(rdev);

	pr_debug("reg %s disable addr: %x bit: %d\n", rdev->desc->name,
		pon_reg->addr, pon_reg->bit);

	mask = BIT(pon_reg->bit) & 0xFF;
	rc = qpnp_pon_masked_write(pon_reg->pon, pon_reg->pon->base +
				pon_reg->addr, mask, 0);
	if (rc)
		dev_err(&pon_reg->pon->pdev->dev, "Unable to write to %x\n",
			pon_reg->pon->base + pon_reg->addr);
	else
		pon_reg->enabled = false;
	return rc;
}

static int pon_spare_regulator_is_enable(struct regulator_dev *rdev)
{
	struct pon_regulator *pon_reg = rdev_get_drvdata(rdev);

	return pon_reg->enabled;
}

struct regulator_ops pon_spare_reg_ops = {
	.enable		= pon_spare_regulator_enable,
	.disable	= pon_spare_regulator_disable,
	.is_enabled	= pon_spare_regulator_is_enable,
};

static int pon_regulator_init(struct qpnp_pon *pon)
{
	int rc = 0, i = 0;
	struct regulator_init_data *init_data;
	struct regulator_config reg_cfg = {};
	struct device_node *node = NULL;
	struct device *dev = &pon->pdev->dev;
	struct pon_regulator *pon_reg;

	if (!pon->num_pon_reg)
		return 0;

	pon->pon_reg_cfg = devm_kcalloc(dev, pon->num_pon_reg,
					sizeof(*(pon->pon_reg_cfg)),
					GFP_KERNEL);

	if (!pon->pon_reg_cfg)
		return -ENOMEM;

	for_each_available_child_of_node(dev->of_node, node) {
		if (!of_find_property(node, "regulator-name", NULL))
			continue;

		pon_reg = &pon->pon_reg_cfg[i++];
		pon_reg->pon = pon;

		rc = of_property_read_u32(node, "qcom,pon-spare-reg-addr",
			&pon_reg->addr);
		if (rc) {
			dev_err(dev, "Unable to read address for regulator, rc=%d\n",
				rc);
			return rc;
		}

		rc = of_property_read_u32(node, "qcom,pon-spare-reg-bit",
			&pon_reg->bit);
		if (rc) {
			dev_err(dev, "Unable to read bit for regulator, rc=%d\n",
				rc);
			return rc;
		}

		init_data = of_get_regulator_init_data(dev, node,
				&pon_reg->rdesc);
		if (!init_data) {
			dev_err(dev, "regulator init data is missing\n");
			return -EINVAL;
		}
		init_data->constraints.valid_ops_mask
			|= REGULATOR_CHANGE_STATUS;

		if (!init_data->constraints.name) {
			dev_err(dev, "regulator-name is missing\n");
			return -EINVAL;
		}

		pon_reg->rdesc.owner = THIS_MODULE;
		pon_reg->rdesc.type = REGULATOR_VOLTAGE;
		pon_reg->rdesc.ops = &pon_spare_reg_ops;
		pon_reg->rdesc.name = init_data->constraints.name;

		reg_cfg.dev = dev;
		reg_cfg.init_data = init_data;
		reg_cfg.driver_data = pon_reg;
		reg_cfg.of_node = node;

		pon_reg->rdev = regulator_register(&pon_reg->rdesc, &reg_cfg);
		if (IS_ERR(pon_reg->rdev)) {
			rc = PTR_ERR(pon_reg->rdev);
			pon_reg->rdev = NULL;
			if (rc != -EPROBE_DEFER)
				dev_err(dev, "regulator_register failed, rc=%d\n",
					rc);
			return rc;
		}
	}
	return rc;
}

static bool smpl_en;

static int qpnp_pon_smpl_en_get(char *buf, const struct kernel_param *kp)
{
	bool enabled = 0;
	int rc;

	rc = qpnp_pon_get_trigger_config(PON_SMPL, &enabled);
	if (rc < 0)
		return rc;

	return snprintf(buf, QPNP_PON_BUFFER_SIZE, "%d", enabled);
}

static int qpnp_pon_smpl_en_set(const char *val,
					const struct kernel_param *kp)
{
	int rc;

	rc = param_set_bool(val, kp);
	if (rc < 0) {
		pr_err("Unable to set smpl_en rc=%d\n", rc);
		return rc;
	}

	rc = qpnp_pon_trigger_config(PON_SMPL, *(bool *)kp->arg);
	return rc;
}

static struct kernel_param_ops smpl_en_ops = {
	.set = qpnp_pon_smpl_en_set,
	.get = qpnp_pon_smpl_en_get,
};

module_param_cb(smpl_en, &smpl_en_ops, &smpl_en, 0644);

static bool dload_on_uvlo;

static int qpnp_pon_debugfs_uvlo_dload_get(char *buf,
		const struct kernel_param *kp)
{
	struct qpnp_pon *pon = sys_reset_dev;
	int rc = 0;
	uint reg;

	if (!pon)
		return -ENODEV;

	rc = regmap_read(pon->regmap, QPNP_PON_XVDD_RB_SPARE(pon), &reg);
	if (rc) {
		dev_err(&pon->pdev->dev,
			"Unable to read addr=%x, rc(%d)\n",
			QPNP_PON_XVDD_RB_SPARE(pon), rc);
		return rc;
	}

	return snprintf(buf, PAGE_SIZE, "%d",
			!!(QPNP_PON_UVLO_DLOAD_EN & reg));
}

static int qpnp_pon_debugfs_uvlo_dload_set(const char *val,
		const struct kernel_param *kp)
{
	struct qpnp_pon *pon = sys_reset_dev;
	int rc = 0;
	uint reg;

	if (!pon)
		return -ENODEV;

	rc = param_set_bool(val, kp);
	if (rc) {
		pr_err("Unable to set bms_reset: %d\n", rc);
		return rc;
	}

	rc = regmap_read(pon->regmap, QPNP_PON_XVDD_RB_SPARE(pon), &reg);
	if (rc) {
		dev_err(&pon->pdev->dev,
			"Unable to read addr=%x, rc(%d)\n",
			QPNP_PON_XVDD_RB_SPARE(pon), rc);
		return rc;
	}

	reg &= ~QPNP_PON_UVLO_DLOAD_EN;
	if (*(bool *)kp->arg)
		reg |= QPNP_PON_UVLO_DLOAD_EN;

	rc = regmap_write(pon->regmap, QPNP_PON_XVDD_RB_SPARE(pon), reg);
	if (rc) {
		dev_err(&pon->pdev->dev,
			"Unable to write to addr=%hx, rc(%d)\n",
				QPNP_PON_XVDD_RB_SPARE(pon), rc);
		return rc;
	}

	return 0;
}

static struct kernel_param_ops dload_on_uvlo_ops = {
	.set = qpnp_pon_debugfs_uvlo_dload_set,
	.get = qpnp_pon_debugfs_uvlo_dload_get,
};

module_param_cb(dload_on_uvlo, &dload_on_uvlo_ops, &dload_on_uvlo, 0644);

#if defined(CONFIG_DEBUG_FS)

static int qpnp_pon_debugfs_uvlo_get(void *data, u64 *val)
{
	struct qpnp_pon *pon = (struct qpnp_pon *) data;

	*val = pon->uvlo;

	return 0;
}

static int qpnp_pon_debugfs_uvlo_set(void *data, u64 val)
{
	struct qpnp_pon *pon = (struct qpnp_pon *) data;

	if (pon->pon_trigger_reason == PON_SMPL ||
		pon->pon_power_off_reason == QPNP_POFF_REASON_UVLO)
		panic("An UVLO was occurred.\n");
	pon->uvlo = val;

	return 0;
}

DEFINE_SIMPLE_ATTRIBUTE(qpnp_pon_debugfs_uvlo_fops, qpnp_pon_debugfs_uvlo_get,
			qpnp_pon_debugfs_uvlo_set, "0x%02llx\n");

static ssize_t debugfs_pon_regs_read(struct file *file, char __user *ubuf,
				     size_t count, loff_t *ppos)
{
	struct qpnp_pon *pon = file->private_data;
	char *buf;
	int i, msg_len = 0;
	ssize_t ret = 0;

	buf = kmalloc(PAGE_SIZE, GFP_KERNEL);
	if (!buf)
		return -ENOMEM;

	msg_len = snprintf(buf, PAGE_SIZE,
			   "PMIC@SID%d: ",
			to_spmi_device(pon->pdev->dev.parent)->usid);

	for (i = 0; i < sizeof(pon->pmic_pon_reg); i++) {
		if (msg_len < PAGE_SIZE) {
			msg_len += snprintf(buf + msg_len, PAGE_SIZE - msg_len,
				"%02X ", pon->pmic_pon_reg[i]);
		}
	}

	if (msg_len < PAGE_SIZE)
		msg_len += snprintf(buf + msg_len, PAGE_SIZE - msg_len, "\n");

	ret = simple_read_from_buffer(ubuf, count, ppos, buf, msg_len);
	if (ret < 0) {
		dev_err(&pon->pdev->dev,
			"debugfs_pon_regs_read failed %zd\n", ret);
	}

	kfree(buf);

	return ret;
}

static int debugfs_pon_regs_open(struct inode *inode, struct file *file)
{
	file->private_data = inode->i_private;
	return 0;
}

static const struct file_operations debugfs_pon_regs_fops = {
	.owner	= THIS_MODULE,
	.open   = debugfs_pon_regs_open,
	.read	= debugfs_pon_regs_read,
};

static void qpnp_pon_debugfs_init(struct platform_device *pdev)
{
	struct qpnp_pon *pon = dev_get_drvdata(&pdev->dev);
	struct dentry *ent;

	pon->debugfs = debugfs_create_dir(dev_name(&pdev->dev), NULL);
	if (!pon->debugfs) {
		dev_err(&pon->pdev->dev,
			"Unable to create debugfs directory\n");
	} else {
		ent = debugfs_create_file("uvlo_panic", 0644,
				pon->debugfs, pon, &qpnp_pon_debugfs_uvlo_fops);
		if (!ent)
			dev_err(&pon->pdev->dev,
				"Unable to create uvlo_panic debugfs file.\n");
	}

	ent = debugfs_create_file("pmic_pon_dump", 0644,
				  pon->debugfs, pon, &debugfs_pon_regs_fops);
	if (!ent)
		dev_err(&pon->pdev->dev,
			"Unable to create pmic_pon_dump debugfs file\n");
}

static void qpnp_pon_debugfs_remove(struct platform_device *pdev)
{
	struct qpnp_pon *pon = dev_get_drvdata(&pdev->dev);

	debugfs_remove_recursive(pon->debugfs);
}

#else

static void qpnp_pon_debugfs_init(struct platform_device *pdev)
{}

static void qpnp_pon_debugfs_remove(struct platform_device *pdev)
{}
#endif

static int read_gen2_pon_off_reason(struct qpnp_pon *pon, u16 *reason,
					int *reason_index_offset)
{
	int rc;
	int reg;
	int data;
	u8 buf[2];

	rc = regmap_read(pon->regmap,
			QPNP_PON_OFF_REASON(pon),
			 &reg);
	if (rc) {
		dev_err(&pon->pdev->dev, "Unable to read PON_OFF_REASON reg rc:%d\n",
			rc);
		return rc;
	}

	if (reg & QPNP_GEN2_POFF_SEQ) {
		rc = regmap_read(pon->regmap,
				QPNP_POFF_REASON1(pon),
				&data);
		if (rc) {
			dev_err(&pon->pdev->dev, "Unable to read POFF_REASON1 reg rc:%d\n",
				rc);
			return rc;
		}
		*reason = data;
		*reason_index_offset = 0;
	} else if (reg & QPNP_GEN2_FAULT_SEQ) {
		rc = regmap_bulk_read(pon->regmap,
				QPNP_FAULT_REASON1(pon),
				buf, 2);
		if (rc) {
			dev_err(&pon->pdev->dev, "Unable to read FAULT_REASON regs rc:%d\n",
				rc);
			return rc;
		}
		*reason = (u8)buf[0] | (u16)(buf[1] << 8);
		*reason_index_offset = POFF_REASON_FAULT_OFFSET;
	} else if (reg & QPNP_GEN2_S3_RESET_SEQ) {
		rc = regmap_read(pon->regmap,
				QPNP_S3_RESET_REASON(pon),
				&data);
		if (rc) {
			dev_err(&pon->pdev->dev, "Unable to read S3_RESET_REASON reg rc:%d\n",
				rc);
			return rc;
		}
		*reason = data;
		*reason_index_offset = POFF_REASON_S3_RESET_OFFSET;
	}

	return 0;
}

static int pon_twm_notifier_cb(struct notifier_block *nb,
				unsigned long action, void *data)
{
	struct qpnp_pon *pon = container_of(nb, struct qpnp_pon, pon_nb);

	if (action != PMIC_TWM_CLEAR &&
			action != PMIC_TWM_ENABLE) {
		pr_debug("Unsupported option %lu\n", action);
		return NOTIFY_OK;
	}

	pon->twm_state = (u8)action;
	pr_debug("TWM state = %d\n", pon->twm_state);

	return NOTIFY_OK;
}

static int pon_register_twm_notifier(struct qpnp_pon *pon)
{
	int rc;

	pon->pon_nb.notifier_call = pon_twm_notifier_cb;
	rc = qpnp_misc_twm_notifier_register(&pon->pon_nb);
	if (rc < 0)
		pr_err("Failed to register pon_twm_notifier_cb rc=%d\n", rc);

	return rc;
}

extern bool is_charger_bootmode(void);
static bool is_ramdump_enable;
static int __init is_ramdump_en(char *str)
{
	if (!strcmp(str, "enabled"))
		is_ramdump_enable = true;

	return 1;
}
__setup("androidboot.ramdump=", is_ramdump_en);

static int qpnp_pon_probe(struct platform_device *pdev)
{
	struct qpnp_pon *pon;
	unsigned int base;
	struct device_node *node = NULL;
	u32 delay = 0, s3_debounce = 0;
	int rc, sys_reset, index;
	int reason_index_offset = 0;
	u8 buf[2];
	uint pon_sts = 0;
	u16 poff_sts = 0;
	const char *s3_src;
	u8 s3_src_reg;
	unsigned long flags;
	uint temp = 0;
	int data;

	pon = devm_kzalloc(&pdev->dev, sizeof(struct qpnp_pon), GFP_KERNEL);
	if (!pon)
		return -ENOMEM;

	pon->regmap = dev_get_regmap(pdev->dev.parent, NULL);
	if (!pon->regmap) {
		dev_err(&pdev->dev, "Couldn't get parent's regmap\n");
		return -EINVAL;
	}

	sys_reset = of_property_read_bool(pdev->dev.of_node,
						"qcom,system-reset");
	if (sys_reset && sys_reset_dev) {
		dev_err(&pdev->dev,
			"qcom,system-reset property can only be specified for one device on the system\n");
		return -EINVAL;
	} else if (sys_reset) {
		sys_reset_dev = pon;
	}

	pon->pdev = pdev;

	rc = of_property_read_u32(pdev->dev.of_node, "reg", &base);
	if (rc < 0) {
		dev_err(&pdev->dev,
			"Couldn't find reg in node = %s rc = %d\n",
			pdev->dev.of_node->full_name, rc);
		goto err_out;
	}
	pon->base = base;

	/* get the total number of pon configurations */
	for_each_available_child_of_node(pdev->dev.of_node, node) {
		if (of_find_property(node, "regulator-name", NULL)) {
			pon->num_pon_reg++;
		} else if (of_find_property(node, "qcom,pon-type", NULL)) {
			pon->num_pon_config++;
		} else {
			pr_err("Unknown sub-node\n");
			rc = -EINVAL;
			goto err_out;
		}
	}

	pr_debug("PON@SID %d: num_pon_config: %d num_pon_reg: %d\n",
		to_spmi_device(pon->pdev->dev.parent)->usid,
		pon->num_pon_config, pon->num_pon_reg);

	rc = pon_regulator_init(pon);
	if (rc) {
		dev_err(&pdev->dev, "Error in pon_regulator_init rc: %d\n",
			rc);
		goto err_out;
	}

	if (!pon->num_pon_config)
		/* No PON config., do not register the driver */
		dev_info(&pdev->dev, "No PON config. specified\n");
	else
		pon->pon_cfg = devm_kzalloc(&pdev->dev,
				sizeof(struct qpnp_pon_config) *
				pon->num_pon_config, GFP_KERNEL);

	/* Read PON_PERPH_SUBTYPE register to get PON type */
	rc = regmap_read(pon->regmap,
				QPNP_PON_PERPH_SUBTYPE(pon),
				&temp);
	if (rc) {
		dev_err(&pon->pdev->dev,
			"Unable to read PON_PERPH_SUBTYPE register rc: %d\n",
			rc);
		goto err_out;
	}
	pon->subtype = temp;

	/* Check if it is rev B */
	rc = regmap_read(pon->regmap,
			QPNP_PON_REVISION2(pon), &temp);
	if (rc) {
		dev_err(&pon->pdev->dev,
			"Unable to read addr=%x, rc(%d)\n",
			QPNP_PON_REVISION2(pon), rc);
		goto err_out;
	}

	pon->pon_ver = temp;
	if (is_pon_gen1(pon)) {
		if (pon->pon_ver == 0)
			pon->pon_ver = QPNP_PON_GEN1_V1;
		else
			pon->pon_ver = QPNP_PON_GEN1_V2;
	} else if (is_pon_gen2(pon)) {
		pon->pon_ver = QPNP_PON_GEN2;
	} else if (pon->subtype == PON_1REG) {
		pon->pon_ver = QPNP_PON_GEN1_V2;
	} else {
		dev_err(&pon->pdev->dev,
			"Invalid PON_PERPH_SUBTYPE value %x\n",
			pon->subtype);
		goto err_out;
	}

	pr_debug("%s: pon_subtype=%x, pon_version=%x\n", __func__,
			pon->subtype, pon->pon_ver);

	rc = qpnp_pon_store_and_clear_warm_reset(pon);
	if (rc) {
		dev_err(&pon->pdev->dev,
			"Unable to store/clear WARM_RESET_REASONx registers rc: %d\n",
			rc);
		goto err_out;
	}

	/* PON reason */
	rc = regmap_read(pon->regmap, QPNP_PON_REASON1(pon), &pon_sts);
	if (rc) {
		dev_err(&pon->pdev->dev,
			"Unable to read PON_RESASON1 reg rc: %d\n",
			rc);
		goto err_out;
	}

	if (sys_reset)
		boot_reason = ffs(pon_sts);

	index = ffs(pon_sts) - 1;
	cold_boot = !qpnp_pon_is_warm_reset();
	if (index >= ARRAY_SIZE(qpnp_pon_reason) || index < 0) {
		dev_info(&pon->pdev->dev,
			"PMIC@SID%d Power-on reason: Unknown and '%s' boot\n",
			to_spmi_device(pon->pdev->dev.parent)->usid,
			 cold_boot ? "cold" : "warm");
	} else {
		pon->pon_trigger_reason = index;
		dev_info(&pon->pdev->dev,
			"PMIC@SID%d Power-on reason: %s and '%s' boot\n",
			to_spmi_device(pon->pdev->dev.parent)->usid,
			 qpnp_pon_reason[index],
			cold_boot ? "cold" : "warm");
	}

	/* POFF reason */
	if (!is_pon_gen1(pon) && pon->subtype != PON_1REG) {
		rc = read_gen2_pon_off_reason(pon, &poff_sts,
						&reason_index_offset);
		if (rc)
			goto err_out;
	} else {
		rc = regmap_bulk_read(pon->regmap, QPNP_POFF_REASON1(pon),
			buf, 2);
		if (rc) {
			dev_err(&pon->pdev->dev, "Unable to read POFF_REASON regs rc:%d\n",
				rc);
			goto err_out;
		}
		poff_sts = buf[0] | (buf[1] << 8);
	}
	index = ffs(poff_sts) - 1 + reason_index_offset;
	if (index >= ARRAY_SIZE(qpnp_poff_reason) || index < 0) {
		dev_info(&pon->pdev->dev,
				"PMIC@SID%d: Unknown power-off reason\n",
				to_spmi_device(pon->pdev->dev.parent)->usid);
	} else {
		pon->pon_power_off_reason = index;
		dev_info(&pon->pdev->dev,
				"PMIC@SID%d: Power-off reason: %s\n",
				to_spmi_device(pon->pdev->dev.parent)->usid,
				qpnp_poff_reason[index]);
	}

	if (pon->pon_trigger_reason == PON_SMPL ||
		pon->pon_power_off_reason == QPNP_POFF_REASON_UVLO) {
		if (of_property_read_bool(pdev->dev.of_node,
						"qcom,uvlo-panic"))
			panic("An UVLO was occurred.");
	}

	memset(pon->pmic_pon_reg, 0, sizeof(pon->pmic_pon_reg));

<<<<<<< HEAD
	if (is_ramdump_enable && is_charger_bootmode()) {
		rc = regmap_read(pon->regmap,
			QPNP_PON_OFF_REASON(pon),
			&data);
		if (!rc && (data & QPNP_GEN2_FAULT_SEQ)) {
			/* ps_hold is needed to set to WARM for a panic */
			pon->warm_reset_poff_type = PON_POWER_OFF_WARM_RESET;
			panic("An PMIC Fault %s was occurred.",
				qpnp_poff_reason[index]);
		}
	}

=======
>>>>>>> 2786ec57
	/* Print PON registers */
	rc = regmap_bulk_read(pon->regmap, QPNP_PON_REASON1(pon),
			pon->pmic_pon_reg, sizeof(pon->pmic_pon_reg));
	if (rc) {
		dev_err(&pon->pdev->dev,
			"Unable to read QPNP_PON_RESASON1 reg rc: %d\n", rc);
	} else {
		dev_info(&pon->pdev->dev,
			"PMIC@SID%d: Reg dump: %04X: %02X %02X %02X %02X %02X %02X %02X %02X %02X %02X %02X %02X\n",
			to_spmi_device(pon->pdev->dev.parent)->usid,
			QPNP_PON_REASON1(pon),
			pon->pmic_pon_reg[0], pon->pmic_pon_reg[1],
			pon->pmic_pon_reg[2], pon->pmic_pon_reg[3],
			pon->pmic_pon_reg[4], pon->pmic_pon_reg[5],
			pon->pmic_pon_reg[6], pon->pmic_pon_reg[7],
			pon->pmic_pon_reg[8], pon->pmic_pon_reg[9],
			pon->pmic_pon_reg[10], pon->pmic_pon_reg[11]);
	}

	/* program s3 debounce */
	rc = of_property_read_u32(pon->pdev->dev.of_node,
				"qcom,s3-debounce", &s3_debounce);
	if (rc) {
		if (rc != -EINVAL) {
			dev_err(&pon->pdev->dev,
				"Unable to read s3 timer rc:%d\n",
				rc);
			goto err_out;
		}
	} else {
		if (s3_debounce > QPNP_PON_S3_TIMER_SECS_MAX) {
			dev_info(&pon->pdev->dev,
				"Exceeded S3 max value, set it to max\n");
			s3_debounce = QPNP_PON_S3_TIMER_SECS_MAX;
		}

		/* 0 is a special value to indicate instant s3 reset */
		if (s3_debounce != 0)
			s3_debounce = ilog2(s3_debounce);

		/* s3 debounce is SEC_ACCESS register */
		rc = qpnp_pon_masked_write(pon, QPNP_PON_SEC_ACCESS(pon),
					0xFF, QPNP_PON_SEC_UNLOCK);
		if (rc) {
			dev_err(&pdev->dev, "Unable to do SEC_ACCESS rc:%d\n",
				rc);
			goto err_out;
		}

		rc = qpnp_pon_masked_write(pon, QPNP_PON_S3_DBC_CTL(pon),
				QPNP_PON_S3_DBC_DELAY_MASK, s3_debounce);
		if (rc) {
			dev_err(&pdev->dev,
				"Unable to set S3 debounce rc:%d\n",
				rc);
			goto err_out;
		}
	}

	/* program s3 source */
	s3_src = "kpdpwr-and-resin";
	rc = of_property_read_string(pon->pdev->dev.of_node,
				"qcom,s3-src", &s3_src);
	if (rc && rc != -EINVAL) {
		dev_err(&pon->pdev->dev, "Unable to read s3 timer rc: %d\n",
			rc);
		goto err_out;
	}

	if (!strcmp(s3_src, "kpdpwr"))
		s3_src_reg = QPNP_PON_S3_SRC_KPDPWR;
	else if (!strcmp(s3_src, "resin"))
		s3_src_reg = QPNP_PON_S3_SRC_RESIN;
	else if (!strcmp(s3_src, "kpdpwr-or-resin"))
		s3_src_reg = QPNP_PON_S3_SRC_KPDPWR_OR_RESIN;
	else /* default combination */
		s3_src_reg = QPNP_PON_S3_SRC_KPDPWR_AND_RESIN;

	/*
	 * S3 source is a write once register. If the register has
	 * been configured by bootloader then this operation will
	 * not be effective.
	 */
	rc = qpnp_pon_masked_write(pon, QPNP_PON_S3_SRC(pon),
			QPNP_PON_S3_SRC_MASK, s3_src_reg);
	if (rc) {
		dev_err(&pdev->dev, "Unable to program s3 source rc: %d\n",
			rc);
		goto err_out;
	}

	dev_set_drvdata(&pdev->dev, pon);

	INIT_DELAYED_WORK(&pon->bark_work, bark_work_func);

	/* register the PON configurations */
	rc = qpnp_pon_config_init(pon);
	if (rc) {
		dev_err(&pdev->dev,
			"Unable to initialize PON configurations rc: %d\n", rc);
		goto err_out;
	}

	if (of_property_read_bool(pon->pdev->dev.of_node,
					"qcom,support-twm-config")) {
		pon->support_twm_config = true;
		rc = pon_register_twm_notifier(pon);
		if (rc < 0) {
			pr_err("Failed to register TWM notifier rc=%d\n", rc);
			return rc;
		}
		pon->pbs_dev_node = of_parse_phandle(pon->pdev->dev.of_node,
						"qcom,pbs-client", 0);
		if (!pon->pbs_dev_node) {
			pr_err("Missing qcom,pbs-client property\n");
			return -EINVAL;
		}
	}

	rc = of_property_read_u32(pon->pdev->dev.of_node,
				"qcom,pon-dbc-delay", &delay);
	if (rc) {
		if (rc != -EINVAL) {
			dev_err(&pdev->dev,
				"Unable to read debounce delay rc: %d\n", rc);
			goto err_out;
		}
	} else {
		rc = qpnp_pon_set_dbc(pon, delay);
		if (rc) {
			dev_err(&pdev->dev,
				"Unable to set PON debounce delay rc=%d\n", rc);
			goto err_out;
		}
	}
	rc = qpnp_pon_get_dbc(pon, &pon->dbc_time_us);
	if (rc) {
		dev_err(&pdev->dev,
			"Unable to get PON debounce delay rc=%d\n", rc);
		goto err_out;
	}

	pon->kpdpwr_dbc_enable = of_property_read_bool(pon->pdev->dev.of_node,
					"qcom,kpdpwr-sw-debounce");

	rc = of_property_read_u32(pon->pdev->dev.of_node,
				"qcom,warm-reset-poweroff-type",
				&pon->warm_reset_poff_type);
	if (rc) {
		if (rc != -EINVAL) {
			dev_err(&pdev->dev, "Unable to read warm reset poweroff type rc: %d\n",
				rc);
			goto err_out;
		}
		pon->warm_reset_poff_type = -EINVAL;
	} else if (pon->warm_reset_poff_type <= PON_POWER_OFF_RESERVED ||
			pon->warm_reset_poff_type >= PON_POWER_OFF_MAX_TYPE) {
		dev_err(&pdev->dev, "Invalid warm-reset-poweroff-type\n");
		pon->warm_reset_poff_type = -EINVAL;
	}

	rc = of_property_read_u32(pon->pdev->dev.of_node,
				"qcom,hard-reset-poweroff-type",
				&pon->hard_reset_poff_type);
	if (rc) {
		if (rc != -EINVAL) {
			dev_err(&pdev->dev, "Unable to read hard reset poweroff type rc: %d\n",
				rc);
			goto err_out;
		}
		pon->hard_reset_poff_type = -EINVAL;
	} else if (pon->hard_reset_poff_type <= PON_POWER_OFF_RESERVED ||
			pon->hard_reset_poff_type >= PON_POWER_OFF_MAX_TYPE) {
		dev_err(&pdev->dev, "Invalid hard-reset-poweroff-type\n");
		pon->hard_reset_poff_type = -EINVAL;
	}

	rc = of_property_read_u32(pon->pdev->dev.of_node,
				"qcom,shutdown-poweroff-type",
				&pon->shutdown_poff_type);
	if (rc) {
		if (rc != -EINVAL) {
			dev_err(&pdev->dev, "Unable to read shutdown poweroff type rc: %d\n",
				rc);
			goto err_out;
		}
		pon->shutdown_poff_type = -EINVAL;
	} else if (pon->shutdown_poff_type <= PON_POWER_OFF_RESERVED ||
			pon->shutdown_poff_type >= PON_POWER_OFF_MAX_TYPE) {
		dev_err(&pdev->dev, "Invalid shutdown-poweroff-type\n");
		pon->shutdown_poff_type = -EINVAL;
	}

	pon->ps_hold_hard_reset_disable =
					of_property_read_bool(pdev->dev.of_node,
					"qcom,ps-hold-hard-reset-disable");
	pon->ps_hold_shutdown_disable = of_property_read_bool(pdev->dev.of_node,
					"qcom,ps-hold-shutdown-disable");


	pon->resin_pon_reset = of_property_read_bool(pdev->dev.of_node,
					"qcom,resin-pon-reset");

	rc = of_property_read_u32(pon->pdev->dev.of_node,
				"qcom,resin-warm-reset-type",
				&pon->resin_warm_reset_type);
	if (rc) {
		if (rc != -EINVAL) {
			dev_err(&pdev->dev, "Unable to read resin warm reset poweroff type rc: %d\n",
				rc);
			goto err_out;
		}
		pon->resin_warm_reset_type = -EINVAL;
	} else if (pon->resin_warm_reset_type <= PON_POWER_OFF_RESERVED ||
			pon->resin_warm_reset_type >= PON_POWER_OFF_MAX_TYPE) {
		dev_err(&pdev->dev, "Invalid resin-warm-reset-type\n");
		pon->resin_warm_reset_type = -EINVAL;
	}

	rc = of_property_read_u32(pon->pdev->dev.of_node,
				"qcom,resin-hard-reset-type",
				&pon->resin_hard_reset_type);
	if (rc) {
		if (rc != -EINVAL) {
			dev_err(&pdev->dev, "Unable to read resin hard reset poweroff type rc: %d\n",
				rc);
			goto err_out;
		}
		pon->resin_hard_reset_type = -EINVAL;
	} else if (pon->resin_hard_reset_type <= PON_POWER_OFF_RESERVED ||
			pon->resin_hard_reset_type >= PON_POWER_OFF_MAX_TYPE) {
		dev_err(&pdev->dev, "Invalid resin-hard-reset-type\n");
		pon->resin_hard_reset_type = -EINVAL;
	}

	rc = of_property_read_u32(pon->pdev->dev.of_node,
				"qcom,resin-shutdown-type",
				&pon->resin_shutdown_type);
	if (rc) {
		if (rc != -EINVAL) {
			dev_err(&pdev->dev, "Unable to read resin shutdown poweroff type rc: %d\n",
				rc);
			goto err_out;
		}
		pon->resin_shutdown_type = -EINVAL;
	} else if (pon->resin_shutdown_type <= PON_POWER_OFF_RESERVED ||
			pon->resin_shutdown_type >= PON_POWER_OFF_MAX_TYPE) {
		dev_err(&pdev->dev, "Invalid resin-shutdown-type\n");
		pon->resin_shutdown_type = -EINVAL;
	}

	pon->resin_hard_reset_disable = of_property_read_bool(pdev->dev.of_node,
					"qcom,resin-hard-reset-disable");
	pon->resin_shutdown_disable = of_property_read_bool(pdev->dev.of_node,
					"qcom,resin-shutdown-disable");

	rc = device_create_file(&pdev->dev, &dev_attr_debounce_us);
	if (rc) {
		dev_err(&pdev->dev, "sys file creation failed rc: %d\n", rc);
		goto err_out;
	}

	if (of_property_read_bool(pdev->dev.of_node,
					"qcom,secondary-pon-reset")) {
		if (sys_reset) {
			dev_err(&pdev->dev,
				"qcom,system-reset property shouldn't be used along with qcom,secondary-pon-reset property\n");
			rc = -EINVAL;
			goto err_out;
		}
		spin_lock_irqsave(&spon_list_slock, flags);
		list_add(&pon->list, &spon_dev_list);
		spin_unlock_irqrestore(&spon_list_slock, flags);
		pon->is_spon = true;
	}

	/* config whether store the hard reset reason */
	pon->store_hard_reset_reason = of_property_read_bool(pdev->dev.of_node,
					"qcom,store-hard-reset-reason");

	pon->legacy_hard_reset_offset = of_property_read_bool(pdev->dev.of_node,
					"qcom,use-legacy-hard-reset-offset");

	qpnp_pon_debugfs_init(pdev);
	return 0;

err_out:
	if (sys_reset)
		sys_reset_dev = NULL;
	return rc;
}

static int qpnp_pon_remove(struct platform_device *pdev)
{
	struct qpnp_pon *pon = dev_get_drvdata(&pdev->dev);
	unsigned long flags;

	device_remove_file(&pdev->dev, &dev_attr_debounce_us);

	cancel_delayed_work_sync(&pon->bark_work);

	if (pon->pon_input)
		input_unregister_device(pon->pon_input);
	qpnp_pon_debugfs_remove(pdev);
	if (pon->is_spon) {
		spin_lock_irqsave(&spon_list_slock, flags);
		list_del(&pon->list);
		spin_unlock_irqrestore(&spon_list_slock, flags);
	}
	return 0;
}

static const struct of_device_id spmi_match_table[] = {
	{ .compatible = "qcom,qpnp-power-on", },
	{}
};

static struct platform_driver qpnp_pon_driver = {
	.driver		= {
		.name		= "qcom,qpnp-power-on",
		.of_match_table	= spmi_match_table,
	},
	.probe		= qpnp_pon_probe,
	.remove		= qpnp_pon_remove,
};

static int __init qpnp_pon_init(void)
{
	return platform_driver_register(&qpnp_pon_driver);
}
subsys_initcall(qpnp_pon_init);

static void __exit qpnp_pon_exit(void)
{
	return platform_driver_unregister(&qpnp_pon_driver);
}
module_exit(qpnp_pon_exit);

MODULE_DESCRIPTION("QPNP PMIC POWER-ON driver");
MODULE_LICENSE("GPL v2");<|MERGE_RESOLUTION|>--- conflicted
+++ resolved
@@ -2198,17 +2198,6 @@
 	return rc;
 }
 
-extern bool is_charger_bootmode(void);
-static bool is_ramdump_enable;
-static int __init is_ramdump_en(char *str)
-{
-	if (!strcmp(str, "enabled"))
-		is_ramdump_enable = true;
-
-	return 1;
-}
-__setup("androidboot.ramdump=", is_ramdump_en);
-
 static int qpnp_pon_probe(struct platform_device *pdev)
 {
 	struct qpnp_pon *pon;
@@ -2224,7 +2213,6 @@
 	u8 s3_src_reg;
 	unsigned long flags;
 	uint temp = 0;
-	int data;
 
 	pon = devm_kzalloc(&pdev->dev, sizeof(struct qpnp_pon), GFP_KERNEL);
 	if (!pon)
@@ -2405,21 +2393,6 @@
 
 	memset(pon->pmic_pon_reg, 0, sizeof(pon->pmic_pon_reg));
 
-<<<<<<< HEAD
-	if (is_ramdump_enable && is_charger_bootmode()) {
-		rc = regmap_read(pon->regmap,
-			QPNP_PON_OFF_REASON(pon),
-			&data);
-		if (!rc && (data & QPNP_GEN2_FAULT_SEQ)) {
-			/* ps_hold is needed to set to WARM for a panic */
-			pon->warm_reset_poff_type = PON_POWER_OFF_WARM_RESET;
-			panic("An PMIC Fault %s was occurred.",
-				qpnp_poff_reason[index]);
-		}
-	}
-
-=======
->>>>>>> 2786ec57
 	/* Print PON registers */
 	rc = regmap_bulk_read(pon->regmap, QPNP_PON_REASON1(pon),
 			pon->pmic_pon_reg, sizeof(pon->pmic_pon_reg));
