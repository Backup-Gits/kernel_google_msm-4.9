--- conflicted
+++ resolved
@@ -597,10 +597,6 @@
 			tz->last_temperature, tz->temperature);
 }
 
-<<<<<<< HEAD
-static void thermal_zone_device_init(struct thermal_zone_device *tz)
-{
-=======
 static void update_temperature(struct thermal_zone_device *tz)
 {
 	int temp, ret;
@@ -618,7 +614,6 @@
 
 static void thermal_zone_device_init(struct thermal_zone_device *tz)
 {
->>>>>>> 766ebbc8
 	struct thermal_instance *pos;
 	tz->temperature = THERMAL_TEMP_INVALID;
 	list_for_each_entry(pos, &tz->thermal_instances, tz_node)
@@ -631,8 +626,6 @@
 	thermal_zone_device_init(tz);
 }
 
-<<<<<<< HEAD
-=======
 void thermal_zone_device_update_temp(struct thermal_zone_device *tz,
 				     enum thermal_notify_event event, int temp)
 {
@@ -654,7 +647,6 @@
 }
 EXPORT_SYMBOL(thermal_zone_device_update_temp);
 
->>>>>>> 766ebbc8
 void thermal_zone_device_update(struct thermal_zone_device *tz,
 				enum thermal_notify_event event)
 {
@@ -2689,8 +2681,6 @@
 	case PM_POST_SUSPEND:
 		atomic_set(&in_suspend, 0);
 		list_for_each_entry(tz, &thermal_tz_list, node) {
-<<<<<<< HEAD
-=======
 			tz_mode = THERMAL_DEVICE_ENABLED;
 			if (tz->ops->get_mode)
 				tz->ops->get_mode(tz, &tz_mode);
@@ -2700,7 +2690,6 @@
 				tz_mode == THERMAL_DEVICE_DISABLED)
 				continue;
 
->>>>>>> 766ebbc8
 			thermal_zone_device_init(tz);
 			thermal_zone_device_update(tz,
 						   THERMAL_EVENT_UNSPECIFIED);
