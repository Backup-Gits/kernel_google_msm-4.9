/*
 *  thermal.c - Generic Thermal Management Sysfs support.
 *
 *  Copyright (C) 2008 Intel Corp
 *  Copyright (C) 2008 Zhang Rui <rui.zhang@intel.com>
 *  Copyright (C) 2008 Sujith Thomas <sujith.thomas@intel.com>
 *
 *  ~~~~~~~~~~~~~~~~~~~~~~~~~~~~~~~~~~~~~~~~~~~~~~~~~~~~~~~~~~~~~~~~~~~~~~~~~~
 *
 *  This program is free software; you can redistribute it and/or modify
 *  it under the terms of the GNU General Public License as published by
 *  the Free Software Foundation; version 2 of the License.
 *
 *  This program is distributed in the hope that it will be useful, but
 *  WITHOUT ANY WARRANTY; without even the implied warranty of
 *  MERCHANTABILITY or FITNESS FOR A PARTICULAR PURPOSE.  See the GNU
 *  General Public License for more details.
 *
 *  You should have received a copy of the GNU General Public License along
 *  with this program; if not, write to the Free Software Foundation, Inc.,
 *  59 Temple Place, Suite 330, Boston, MA 02111-1307 USA.
 *
 * ~~~~~~~~~~~~~~~~~~~~~~~~~~~~~~~~~~~~~~~~~~~~~~~~~~~~~~~~~~~~~~~~~~~~~~~~~~
 */

#define pr_fmt(fmt) KBUILD_MODNAME ": " fmt

#include <linux/module.h>
#include <linux/device.h>
#include <linux/err.h>
#include <linux/slab.h>
#include <linux/kdev_t.h>
#include <linux/idr.h>
#include <linux/thermal.h>
#include <linux/reboot.h>
#include <linux/string.h>
#include <linux/of.h>
#include <net/netlink.h>
#include <net/genetlink.h>
#include <linux/suspend.h>
#include <linux/kobject.h>
#include <../base/base.h>

#define CREATE_TRACE_POINTS
#include <trace/events/thermal.h>

#include "thermal_core.h"
#include "thermal_hwmon.h"

MODULE_AUTHOR("Zhang Rui");
MODULE_DESCRIPTION("Generic thermal management sysfs support");
MODULE_LICENSE("GPL v2");

#define THERMAL_MAX_ACTIVE	16

static DEFINE_IDR(thermal_tz_idr);
static DEFINE_IDR(thermal_cdev_idr);
static DEFINE_MUTEX(thermal_idr_lock);

static LIST_HEAD(thermal_tz_list);
static LIST_HEAD(thermal_cdev_list);
static LIST_HEAD(thermal_governor_list);

static DEFINE_MUTEX(thermal_list_lock);
static DEFINE_MUTEX(thermal_governor_lock);
static DEFINE_MUTEX(cdev_softlink_lock);
static DEFINE_MUTEX(tz_softlink_lock);

static atomic_t in_suspend;

static struct thermal_governor *def_governor;

static struct workqueue_struct *thermal_passive_wq;

static struct thermal_governor *__find_governor(const char *name)
{
	struct thermal_governor *pos;

	if (!name || !name[0])
		return def_governor;

	list_for_each_entry(pos, &thermal_governor_list, governor_list)
		if (!strncasecmp(name, pos->name, THERMAL_NAME_LENGTH))
			return pos;

	return NULL;
}

/**
 * bind_previous_governor() - bind the previous governor of the thermal zone
 * @tz:		a valid pointer to a struct thermal_zone_device
 * @failed_gov_name:	the name of the governor that failed to register
 *
 * Register the previous governor of the thermal zone after a new
 * governor has failed to be bound.
 */
static void bind_previous_governor(struct thermal_zone_device *tz,
				   const char *failed_gov_name)
{
	if (tz->governor && tz->governor->bind_to_tz) {
		if (tz->governor->bind_to_tz(tz)) {
			dev_err(&tz->device,
				"governor %s failed to bind and the previous one (%s) failed to bind again, thermal zone %s has no governor\n",
				failed_gov_name, tz->governor->name, tz->type);
			tz->governor = NULL;
		}
	}
}

/**
 * thermal_set_governor() - Switch to another governor
 * @tz:		a valid pointer to a struct thermal_zone_device
 * @new_gov:	pointer to the new governor
 *
 * Change the governor of thermal zone @tz.
 *
 * Return: 0 on success, an error if the new governor's bind_to_tz() failed.
 */
static int thermal_set_governor(struct thermal_zone_device *tz,
				struct thermal_governor *new_gov)
{
	int ret = 0;

	if (tz->governor && tz->governor->unbind_from_tz)
		tz->governor->unbind_from_tz(tz);

	if (new_gov && new_gov->bind_to_tz) {
		ret = new_gov->bind_to_tz(tz);
		if (ret) {
			bind_previous_governor(tz, new_gov->name);

			return ret;
		}
	}

	tz->governor = new_gov;

	return ret;
}

int thermal_register_governor(struct thermal_governor *governor)
{
	int err;
	const char *name;
	struct thermal_zone_device *pos;

	if (!governor)
		return -EINVAL;

	mutex_lock(&thermal_governor_lock);

	err = -EBUSY;
	if (__find_governor(governor->name) == NULL) {
		err = 0;
		list_add(&governor->governor_list, &thermal_governor_list);
		if (!def_governor && !strncmp(governor->name,
			DEFAULT_THERMAL_GOVERNOR, THERMAL_NAME_LENGTH))
			def_governor = governor;
	}

	mutex_lock(&thermal_list_lock);

	list_for_each_entry(pos, &thermal_tz_list, node) {
		/*
		 * only thermal zones with specified tz->tzp->governor_name
		 * may run with tz->govenor unset
		 */
		if (pos->governor)
			continue;

		name = pos->tzp->governor_name;

		if (!strncasecmp(name, governor->name, THERMAL_NAME_LENGTH)) {
			int ret;

			ret = thermal_set_governor(pos, governor);
			if (ret)
				dev_err(&pos->device,
					"Failed to set governor %s for thermal zone %s: %d\n",
					governor->name, pos->type, ret);
		}
	}

	mutex_unlock(&thermal_list_lock);
	mutex_unlock(&thermal_governor_lock);

	return err;
}

void thermal_unregister_governor(struct thermal_governor *governor)
{
	struct thermal_zone_device *pos;

	if (!governor)
		return;

	mutex_lock(&thermal_governor_lock);

	if (__find_governor(governor->name) == NULL)
		goto exit;

	mutex_lock(&thermal_list_lock);

	list_for_each_entry(pos, &thermal_tz_list, node) {
		if (!strncasecmp(pos->governor->name, governor->name,
						THERMAL_NAME_LENGTH))
			thermal_set_governor(pos, NULL);
	}

	mutex_unlock(&thermal_list_lock);
	list_del(&governor->governor_list);
exit:
	mutex_unlock(&thermal_governor_lock);
	return;
}

static int get_idr(struct idr *idr, struct mutex *lock, int *id)
{
	int ret;

	if (lock)
		mutex_lock(lock);
	ret = idr_alloc(idr, NULL, 0, 0, GFP_KERNEL);
	if (lock)
		mutex_unlock(lock);
	if (unlikely(ret < 0))
		return ret;
	*id = ret;
	return 0;
}

static void release_idr(struct idr *idr, struct mutex *lock, int id)
{
	if (lock)
		mutex_lock(lock);
	idr_remove(idr, id);
	if (lock)
		mutex_unlock(lock);
}

int get_tz_trend(struct thermal_zone_device *tz, int trip)
{
	enum thermal_trend trend;

	if (tz->emul_temperature || !tz->ops->get_trend ||
	    tz->ops->get_trend(tz, trip, &trend)) {
		if (tz->temperature > tz->last_temperature)
			trend = THERMAL_TREND_RAISING;
		else if (tz->temperature < tz->last_temperature)
			trend = THERMAL_TREND_DROPPING;
		else
			trend = THERMAL_TREND_STABLE;
	}

	return trend;
}
EXPORT_SYMBOL(get_tz_trend);

struct thermal_instance *get_thermal_instance(struct thermal_zone_device *tz,
			struct thermal_cooling_device *cdev, int trip)
{
	struct thermal_instance *pos = NULL;
	struct thermal_instance *target_instance = NULL;

	mutex_lock(&tz->lock);
	mutex_lock(&cdev->lock);

	list_for_each_entry(pos, &tz->thermal_instances, tz_node) {
		if (pos->tz == tz && pos->trip == trip && pos->cdev == cdev) {
			target_instance = pos;
			break;
		}
	}

	mutex_unlock(&cdev->lock);
	mutex_unlock(&tz->lock);

	return target_instance;
}
EXPORT_SYMBOL(get_thermal_instance);

static void print_bind_err_msg(struct thermal_zone_device *tz,
			struct thermal_cooling_device *cdev, int ret)
{
	dev_err(&tz->device, "binding zone %s with cdev %s failed:%d\n",
				tz->type, cdev->type, ret);
}

static void __bind(struct thermal_zone_device *tz, int mask,
			struct thermal_cooling_device *cdev,
			unsigned long *limits,
			unsigned int weight)
{
	int i, ret;

	for (i = 0; i < tz->trips; i++) {
		if (mask & (1 << i)) {
			unsigned long upper, lower;

			upper = THERMAL_NO_LIMIT;
			lower = THERMAL_NO_LIMIT;
			if (limits) {
				lower = limits[i * 2];
				upper = limits[i * 2 + 1];
			}
			ret = thermal_zone_bind_cooling_device(tz, i, cdev,
							       upper, lower,
							       weight);
			if (ret)
				print_bind_err_msg(tz, cdev, ret);
		}
	}
}

static void __unbind(struct thermal_zone_device *tz, int mask,
			struct thermal_cooling_device *cdev)
{
	int i;

	for (i = 0; i < tz->trips; i++)
		if (mask & (1 << i))
			thermal_zone_unbind_cooling_device(tz, i, cdev);
}

static void bind_cdev(struct thermal_cooling_device *cdev)
{
	int i, ret;
	const struct thermal_zone_params *tzp;
	struct thermal_zone_device *pos = NULL;

	mutex_lock(&thermal_list_lock);

	list_for_each_entry(pos, &thermal_tz_list, node) {
		if (!pos->tzp && !pos->ops->bind)
			continue;

		if (pos->ops->bind) {
			ret = pos->ops->bind(pos, cdev);
			if (ret)
				print_bind_err_msg(pos, cdev, ret);
			continue;
		}

		tzp = pos->tzp;
		if (!tzp || !tzp->tbp)
			continue;

		for (i = 0; i < tzp->num_tbps; i++) {
			if (tzp->tbp[i].cdev || !tzp->tbp[i].match)
				continue;
			if (tzp->tbp[i].match(pos, cdev))
				continue;
			tzp->tbp[i].cdev = cdev;
			__bind(pos, tzp->tbp[i].trip_mask, cdev,
			       tzp->tbp[i].binding_limits,
			       tzp->tbp[i].weight);
		}
	}

	mutex_unlock(&thermal_list_lock);
}

static void bind_tz(struct thermal_zone_device *tz)
{
	int i, ret;
	struct thermal_cooling_device *pos = NULL;
	const struct thermal_zone_params *tzp = tz->tzp;

	if (!tzp && !tz->ops->bind)
		return;

	mutex_lock(&thermal_list_lock);

	/* If there is ops->bind, try to use ops->bind */
	if (tz->ops->bind) {
		list_for_each_entry(pos, &thermal_cdev_list, node) {
			ret = tz->ops->bind(tz, pos);
			if (ret)
				print_bind_err_msg(tz, pos, ret);
		}
		goto exit;
	}

	if (!tzp || !tzp->tbp)
		goto exit;

	list_for_each_entry(pos, &thermal_cdev_list, node) {
		for (i = 0; i < tzp->num_tbps; i++) {
			if (tzp->tbp[i].cdev || !tzp->tbp[i].match)
				continue;
			if (tzp->tbp[i].match(tz, pos))
				continue;
			tzp->tbp[i].cdev = pos;
			__bind(tz, tzp->tbp[i].trip_mask, pos,
			       tzp->tbp[i].binding_limits,
			       tzp->tbp[i].weight);
		}
	}
exit:
	mutex_unlock(&thermal_list_lock);
}

static void thermal_zone_device_set_polling(struct workqueue_struct *queue,
					    struct thermal_zone_device *tz,
					    int delay)
{
	if (delay > 1000)
		mod_delayed_work(queue, &tz->poll_queue,
				 round_jiffies(msecs_to_jiffies(delay)));
	else if (delay)
		mod_delayed_work(queue, &tz->poll_queue,
				 msecs_to_jiffies(delay));
	else
		cancel_delayed_work(&tz->poll_queue);
}

static void monitor_thermal_zone(struct thermal_zone_device *tz)
{
	mutex_lock(&tz->lock);

	if (tz->passive)
		thermal_zone_device_set_polling(thermal_passive_wq,
						tz, tz->passive_delay);
	else if (tz->polling_delay)
		thermal_zone_device_set_polling(
				system_freezable_power_efficient_wq,
				tz, tz->polling_delay);
	else
		thermal_zone_device_set_polling(NULL, tz, 0);

	mutex_unlock(&tz->lock);
}

static void handle_non_critical_trips(struct thermal_zone_device *tz,
			int trip, enum thermal_trip_type trip_type)
{
	tz->governor ? tz->governor->throttle(tz, trip) :
		       def_governor->throttle(tz, trip);
}

static void handle_critical_trips(struct thermal_zone_device *tz,
				int trip, enum thermal_trip_type trip_type)
{
	int trip_temp;

	tz->ops->get_trip_temp(tz, trip, &trip_temp);

	/* If we have not crossed the trip_temp, we do not care. */
	if (trip_temp <= 0 || tz->temperature < trip_temp)
		return;

	trace_thermal_zone_trip(tz, trip, trip_type, true);

	if (tz->ops->notify)
		tz->ops->notify(tz, trip, trip_type);

	if (trip_type == THERMAL_TRIP_CRITICAL) {
		dev_emerg(&tz->device,
			  "critical temperature reached(%d C),shutting down\n",
			  tz->temperature / 1000);
		orderly_poweroff(true);
	}
}

void handle_thermal_trip(struct thermal_zone_device *tz, int trip)
{
	enum thermal_trip_type type;

	/* Ignore disabled trip points */
	if (test_bit(trip, &tz->trips_disabled))
		return;

	tz->ops->get_trip_type(tz, trip, &type);

	if (type == THERMAL_TRIP_CRITICAL || type == THERMAL_TRIP_HOT)
		handle_critical_trips(tz, trip, type);
	else
		handle_non_critical_trips(tz, trip, type);
	/*
	 * Alright, we handled this trip successfully.
	 * So, start monitoring again.
	 */
	monitor_thermal_zone(tz);
	trace_thermal_handle_trip(tz, trip);
}

/**
 * thermal_zone_get_temp() - returns the temperature of a thermal zone
 * @tz: a valid pointer to a struct thermal_zone_device
 * @temp: a valid pointer to where to store the resulting temperature.
 *
 * When a valid thermal zone reference is passed, it will fetch its
 * temperature and fill @temp.
 *
 * Return: On success returns 0, an error code otherwise
 */
int thermal_zone_get_temp(struct thermal_zone_device *tz, int *temp)
{
	int ret = -EINVAL;
	int count;
	int crit_temp = INT_MAX;
	enum thermal_trip_type type;

	if (!tz || IS_ERR(tz) || !tz->ops->get_temp)
		goto exit;

	mutex_lock(&tz->lock);

	ret = tz->ops->get_temp(tz, temp);

	if (IS_ENABLED(CONFIG_THERMAL_EMULATION) && tz->emul_temperature) {
		for (count = 0; count < tz->trips; count++) {
			ret = tz->ops->get_trip_type(tz, count, &type);
			if (!ret && type == THERMAL_TRIP_CRITICAL) {
				ret = tz->ops->get_trip_temp(tz, count,
						&crit_temp);
				break;
			}
		}

		/*
		 * Only allow emulating a temperature when the real temperature
		 * is below the critical temperature so that the emulation code
		 * cannot hide critical conditions.
		 */
		if (!ret && *temp < crit_temp)
			*temp = tz->emul_temperature;
	}
	trace_thermal_query_temp(tz, *temp);
	mutex_unlock(&tz->lock);
exit:
	return ret;
}
EXPORT_SYMBOL_GPL(thermal_zone_get_temp);

void thermal_zone_set_trips(struct thermal_zone_device *tz)
{
	int low = -INT_MAX;
	int high = INT_MAX;
	int trip_temp, hysteresis;
	int i, ret;

	mutex_lock(&tz->lock);

	if (!tz->ops->set_trips || !tz->ops->get_trip_hyst)
		goto exit;

	for (i = 0; i < tz->trips; i++) {
		int trip_low;

		tz->ops->get_trip_temp(tz, i, &trip_temp);
		tz->ops->get_trip_hyst(tz, i, &hysteresis);

		trip_low = trip_temp - hysteresis;

		if (trip_low < tz->temperature && trip_low > low)
			low = trip_low;

		if (trip_temp > tz->temperature && trip_temp < high)
			high = trip_temp;
	}

	tz->prev_low_trip = low;
	tz->prev_high_trip = high;

	dev_dbg(&tz->device,
		"new temperature boundaries: %d < x < %d\n", low, high);

	/*
	 * Set a temperature window. When this window is left the driver
	 * must inform the thermal core via thermal_zone_device_update.
	 */
	ret = tz->ops->set_trips(tz, low, high);
	if (ret)
		dev_err(&tz->device, "Failed to set trips: %d\n", ret);
	trace_thermal_set_trip(tz);

exit:
	mutex_unlock(&tz->lock);
}
EXPORT_SYMBOL_GPL(thermal_zone_set_trips);

static void store_temperature(struct thermal_zone_device *tz, int temp)
{
	mutex_lock(&tz->lock);
	tz->last_temperature = tz->temperature;
	tz->temperature = temp;
	mutex_unlock(&tz->lock);

	trace_thermal_temperature(tz);
	if (tz->last_temperature == THERMAL_TEMP_INVALID ||
		tz->last_temperature == THERMAL_TEMP_INVALID_LOW)
		dev_dbg(&tz->device, "last_temperature N/A, current_temperature=%d\n",
			tz->temperature);
	else
		dev_dbg(&tz->device, "last_temperature=%d, current_temperature=%d\n",
			tz->last_temperature, tz->temperature);
}

static void update_temperature(struct thermal_zone_device *tz)
<<<<<<< HEAD
=======
{
	int temp, ret;

	ret = thermal_zone_get_temp(tz, &temp);
	if (ret) {
		if (ret != -EAGAIN)
			dev_warn(&tz->device,
				 "failed to read out thermal zone (%d)\n",
				 ret);
		return;
	}
	store_temperature(tz, temp);
}

static void thermal_zone_device_init(struct thermal_zone_device *tz)
>>>>>>> 2786ec57
{
	int temp, ret;

	ret = thermal_zone_get_temp(tz, &temp);
	if (ret) {
		if (ret != -EAGAIN)
			dev_warn(&tz->device,
				 "failed to read out thermal zone (%d)\n",
				 ret);
		return;
	}
	store_temperature(tz, temp);
}

<<<<<<< HEAD
static void thermal_zone_device_init(struct thermal_zone_device *tz)
{
	struct thermal_instance *pos;
	tz->temperature = THERMAL_TEMP_INVALID;
=======
	if (tz->tzp && tz->tzp->tracks_low)
		tz->temperature = THERMAL_TEMP_INVALID_LOW;
	else
		tz->temperature = THERMAL_TEMP_INVALID;

>>>>>>> 2786ec57
	list_for_each_entry(pos, &tz->thermal_instances, tz_node)
		pos->initialized = false;
}

static void thermal_zone_device_reset(struct thermal_zone_device *tz)
{
	tz->passive = 0;
	thermal_zone_device_init(tz);
}

void thermal_zone_device_update_temp(struct thermal_zone_device *tz,
				     enum thermal_notify_event event, int temp)
{
	int count;

	if (atomic_read(&in_suspend) && (!tz->ops->is_wakeable ||
					 !(tz->ops->is_wakeable(tz))))
		return;

	trace_thermal_device_update(tz, event);
	store_temperature(tz, temp);

	thermal_zone_set_trips(tz);

	tz->notify_event = event;

	for (count = 0; count < tz->trips; count++)
		handle_thermal_trip(tz, count);
}
EXPORT_SYMBOL(thermal_zone_device_update_temp);

void thermal_zone_device_update(struct thermal_zone_device *tz,
				enum thermal_notify_event event)
{
	int count;

	if (atomic_read(&in_suspend) && (!tz->ops->is_wakeable ||
		!(tz->ops->is_wakeable(tz))))
		return;

	if (!tz->ops->get_temp)
		return;

	trace_thermal_device_update(tz, event);
	update_temperature(tz);

	thermal_zone_set_trips(tz);

	tz->notify_event = event;
	/*
	 * To prevent cooling_device throttling
	 * when tz->temperature keep initialized status.
	 */
	if (tz->temperature == THERMAL_TEMP_INVALID ||
		tz->temperature == THERMAL_TEMP_INVALID_LOW)
		return;

	for (count = 0; count < tz->trips; count++)
		handle_thermal_trip(tz, count);
}
EXPORT_SYMBOL_GPL(thermal_zone_device_update);

static void thermal_zone_device_check(struct work_struct *work)
{
	struct thermal_zone_device *tz = container_of(work, struct
						      thermal_zone_device,
						      poll_queue.work);
	thermal_zone_device_update(tz, THERMAL_EVENT_UNSPECIFIED);
}

/* sys I/F for thermal zone */

#define to_thermal_zone(_dev) \
	container_of(_dev, struct thermal_zone_device, device)

static ssize_t
type_show(struct device *dev, struct device_attribute *attr, char *buf)
{
	struct thermal_zone_device *tz = to_thermal_zone(dev);

	return sprintf(buf, "%s\n", tz->type);
}

static ssize_t
temp_show(struct device *dev, struct device_attribute *attr, char *buf)
{
	struct thermal_zone_device *tz = to_thermal_zone(dev);
	int temperature, ret;

	ret = thermal_zone_get_temp(tz, &temperature);

	if (ret)
		return ret;

	return sprintf(buf, "%d\n", temperature);
}

static ssize_t
mode_show(struct device *dev, struct device_attribute *attr, char *buf)
{
	struct thermal_zone_device *tz = to_thermal_zone(dev);
	enum thermal_device_mode mode;
	int result;

	if (!tz->ops->get_mode)
		return -EPERM;

	result = tz->ops->get_mode(tz, &mode);
	if (result)
		return result;

	return sprintf(buf, "%s\n", mode == THERMAL_DEVICE_ENABLED ? "enabled"
		       : "disabled");
}

static int thermal_zone_device_clear(struct thermal_zone_device *tz)
{
	struct thermal_instance *pos;
	int ret = 0;

	ret = tz->ops->set_mode(tz, THERMAL_DEVICE_DISABLED);
	mutex_lock(&tz->lock);
	thermal_zone_device_reset(tz);
	list_for_each_entry(pos, &tz->thermal_instances, tz_node) {
		pos->target = THERMAL_NO_TARGET;
		mutex_lock(&pos->cdev->lock);
		pos->cdev->updated = false; /* cdev needs update */
		mutex_unlock(&pos->cdev->lock);
		thermal_cdev_update(pos->cdev);
	}
	mutex_unlock(&tz->lock);

	return ret;
}

static ssize_t
mode_store(struct device *dev, struct device_attribute *attr,
	   const char *buf, size_t count)
{
	struct thermal_zone_device *tz = to_thermal_zone(dev);
	int result;

	if (!tz->ops->set_mode)
		return -EPERM;

	if (!strncmp(buf, "enabled", sizeof("enabled") - 1))
		result = tz->ops->set_mode(tz, THERMAL_DEVICE_ENABLED);
	else if (!strncmp(buf, "disabled", sizeof("disabled") - 1))
		result = thermal_zone_device_clear(tz);
	else
		result = -EINVAL;

	if (result)
		return result;

	return count;
}

static ssize_t
trip_point_type_show(struct device *dev, struct device_attribute *attr,
		     char *buf)
{
	struct thermal_zone_device *tz = to_thermal_zone(dev);
	enum thermal_trip_type type;
	int trip, result;

	if (!tz->ops->get_trip_type)
		return -EPERM;

	if (!sscanf(attr->attr.name, "trip_point_%d_type", &trip))
		return -EINVAL;

	result = tz->ops->get_trip_type(tz, trip, &type);
	if (result)
		return result;

	switch (type) {
	case THERMAL_TRIP_CRITICAL:
		return sprintf(buf, "critical\n");
	case THERMAL_TRIP_HOT:
		return sprintf(buf, "hot\n");
	case THERMAL_TRIP_PASSIVE:
		return sprintf(buf, "passive\n");
	case THERMAL_TRIP_ACTIVE:
		return sprintf(buf, "active\n");
	default:
		return sprintf(buf, "unknown\n");
	}
}

static ssize_t
trip_point_temp_store(struct device *dev, struct device_attribute *attr,
		     const char *buf, size_t count)
{
	struct thermal_zone_device *tz = to_thermal_zone(dev);
	int trip, ret;
	int temperature;

	if (!tz->ops->set_trip_temp)
		return -EPERM;

	if (!sscanf(attr->attr.name, "trip_point_%d_temp", &trip))
		return -EINVAL;

	if (kstrtoint(buf, 10, &temperature))
		return -EINVAL;

	ret = tz->ops->set_trip_temp(tz, trip, temperature);
	if (ret)
		return ret;

	thermal_zone_device_update(tz, THERMAL_EVENT_UNSPECIFIED);

	return count;
}

static ssize_t
trip_point_temp_show(struct device *dev, struct device_attribute *attr,
		     char *buf)
{
	struct thermal_zone_device *tz = to_thermal_zone(dev);
	int trip, ret;
	int temperature;

	if (!tz->ops->get_trip_temp)
		return -EPERM;

	if (!sscanf(attr->attr.name, "trip_point_%d_temp", &trip))
		return -EINVAL;

	ret = tz->ops->get_trip_temp(tz, trip, &temperature);

	if (ret)
		return ret;

	return sprintf(buf, "%d\n", temperature);
}

static ssize_t
trip_point_hyst_store(struct device *dev, struct device_attribute *attr,
			const char *buf, size_t count)
{
	struct thermal_zone_device *tz = to_thermal_zone(dev);
	int trip, ret;
	int temperature;

	if (!tz->ops->set_trip_hyst)
		return -EPERM;

	if (!sscanf(attr->attr.name, "trip_point_%d_hyst", &trip))
		return -EINVAL;

	if (kstrtoint(buf, 10, &temperature))
		return -EINVAL;

	/*
	 * We are not doing any check on the 'temperature' value
	 * here. The driver implementing 'set_trip_hyst' has to
	 * take care of this.
	 */
	ret = tz->ops->set_trip_hyst(tz, trip, temperature);

	thermal_zone_set_trips(tz);

	return ret ? ret : count;
}

static ssize_t
trip_point_hyst_show(struct device *dev, struct device_attribute *attr,
			char *buf)
{
	struct thermal_zone_device *tz = to_thermal_zone(dev);
	int trip, ret;
	int temperature;

	if (!tz->ops->get_trip_hyst)
		return -EPERM;

	if (!sscanf(attr->attr.name, "trip_point_%d_hyst", &trip))
		return -EINVAL;

	ret = tz->ops->get_trip_hyst(tz, trip, &temperature);

	return ret ? ret : sprintf(buf, "%d\n", temperature);
}

static ssize_t
passive_store(struct device *dev, struct device_attribute *attr,
		    const char *buf, size_t count)
{
	struct thermal_zone_device *tz = to_thermal_zone(dev);
	struct thermal_cooling_device *cdev = NULL;
	int state;

	if (!sscanf(buf, "%d\n", &state))
		return -EINVAL;

	/* sanity check: values below 1000 millicelcius don't make sense
	 * and can cause the system to go into a thermal heart attack
	 */
	if (state && state < 1000)
		return -EINVAL;

	if (state && !tz->forced_passive) {
		mutex_lock(&thermal_list_lock);
		list_for_each_entry(cdev, &thermal_cdev_list, node) {
			if (!strncmp("Processor", cdev->type,
				     sizeof("Processor")))
				thermal_zone_bind_cooling_device(tz,
						THERMAL_TRIPS_NONE, cdev,
						THERMAL_NO_LIMIT,
						THERMAL_NO_LIMIT,
						THERMAL_WEIGHT_DEFAULT);
		}
		mutex_unlock(&thermal_list_lock);
		if (!tz->passive_delay)
			tz->passive_delay = 1000;
	} else if (!state && tz->forced_passive) {
		mutex_lock(&thermal_list_lock);
		list_for_each_entry(cdev, &thermal_cdev_list, node) {
			if (!strncmp("Processor", cdev->type,
				     sizeof("Processor")))
				thermal_zone_unbind_cooling_device(tz,
								   THERMAL_TRIPS_NONE,
								   cdev);
		}
		mutex_unlock(&thermal_list_lock);
		tz->passive_delay = 0;
	}

	tz->forced_passive = state;

	thermal_zone_device_update(tz, THERMAL_EVENT_UNSPECIFIED);

	return count;
}

static ssize_t
passive_show(struct device *dev, struct device_attribute *attr,
		   char *buf)
{
	struct thermal_zone_device *tz = to_thermal_zone(dev);

	return sprintf(buf, "%d\n", tz->forced_passive);
}

static ssize_t
polling_delay_show(struct device *dev, struct device_attribute *attr,
		   char *buf)
{
	struct thermal_zone_device *tz = to_thermal_zone(dev);

	return snprintf(buf, PAGE_SIZE, "%d\n", tz->polling_delay);
}

static ssize_t
polling_delay_store(struct device *dev, struct device_attribute *attr,
		    const char *buf, size_t count)
{
	struct thermal_zone_device *tz = to_thermal_zone(dev);
	int delay;

	if (kstrtoint(buf, 10, &delay))
		return -EINVAL;

	mutex_lock(&tz->lock);
	tz->polling_delay = delay;
	mutex_unlock(&tz->lock);
	thermal_zone_device_update(tz, THERMAL_EVENT_UNSPECIFIED);

	return count;
}

static ssize_t
passive_delay_show(struct device *dev, struct device_attribute *attr,
		   char *buf)
{
	struct thermal_zone_device *tz = to_thermal_zone(dev);

	return snprintf(buf, PAGE_SIZE, "%d\n", tz->passive_delay);
}

static ssize_t
passive_delay_store(struct device *dev, struct device_attribute *attr,
		    const char *buf, size_t count)
{
	struct thermal_zone_device *tz = to_thermal_zone(dev);
	int delay;

	if (kstrtoint(buf, 10, &delay))
		return -EINVAL;

	mutex_lock(&tz->lock);
	tz->passive_delay = delay;
	mutex_unlock(&tz->lock);
	thermal_zone_device_update(tz, THERMAL_EVENT_UNSPECIFIED);

	return count;
}

static ssize_t
policy_store(struct device *dev, struct device_attribute *attr,
		    const char *buf, size_t count)
{
	int ret = -EINVAL;
	struct thermal_zone_device *tz = to_thermal_zone(dev);
	struct thermal_governor *gov;
	char name[THERMAL_NAME_LENGTH];

	snprintf(name, sizeof(name), "%s", buf);

	mutex_lock(&thermal_governor_lock);
	mutex_lock(&tz->lock);

	gov = __find_governor(strim(name));
	if (!gov)
		goto exit;

	ret = thermal_set_governor(tz, gov);
	if (!ret)
		ret = count;

exit:
	mutex_unlock(&tz->lock);
	mutex_unlock(&thermal_governor_lock);
	return ret;
}

static ssize_t
policy_show(struct device *dev, struct device_attribute *devattr, char *buf)
{
	struct thermal_zone_device *tz = to_thermal_zone(dev);

	return sprintf(buf, "%s\n", tz->governor->name);
}

static ssize_t
available_policies_show(struct device *dev, struct device_attribute *devattr,
			char *buf)
{
	struct thermal_governor *pos;
	ssize_t count = 0;
	ssize_t size = PAGE_SIZE;

	mutex_lock(&thermal_governor_lock);

	list_for_each_entry(pos, &thermal_governor_list, governor_list) {
		size = PAGE_SIZE - count;
		count += scnprintf(buf + count, size, "%s ", pos->name);
	}
	count += scnprintf(buf + count, size, "\n");

	mutex_unlock(&thermal_governor_lock);

	return count;
}

static ssize_t
emul_temp_store(struct device *dev, struct device_attribute *attr,
		     const char *buf, size_t count)
{
	struct thermal_zone_device *tz = to_thermal_zone(dev);
	int ret = 0;
	int temperature;

	if (kstrtoint(buf, 10, &temperature))
		return -EINVAL;

	if (!tz->ops->set_emul_temp) {
		mutex_lock(&tz->lock);
		tz->emul_temperature = temperature;
		mutex_unlock(&tz->lock);
	} else {
		ret = tz->ops->set_emul_temp(tz, temperature);
	}

	if (!ret)
		thermal_zone_device_update(tz, THERMAL_EVENT_UNSPECIFIED);

	return ret ? ret : count;
}
static DEVICE_ATTR(emul_temp, S_IWUSR, NULL, emul_temp_store);

static ssize_t
sustainable_power_show(struct device *dev, struct device_attribute *devattr,
		       char *buf)
{
	struct thermal_zone_device *tz = to_thermal_zone(dev);

	if (tz->tzp)
		return sprintf(buf, "%u\n", tz->tzp->sustainable_power);
	else
		return -EIO;
}

static ssize_t
sustainable_power_store(struct device *dev, struct device_attribute *devattr,
			const char *buf, size_t count)
{
	struct thermal_zone_device *tz = to_thermal_zone(dev);
	u32 sustainable_power;

	if (!tz->tzp)
		return -EIO;

	if (kstrtou32(buf, 10, &sustainable_power))
		return -EINVAL;

	tz->tzp->sustainable_power = sustainable_power;

	return count;
}
static DEVICE_ATTR(sustainable_power, S_IWUSR | S_IRUGO, sustainable_power_show,
		sustainable_power_store);

#define create_s32_tzp_attr(name)					\
	static ssize_t							\
	name##_show(struct device *dev, struct device_attribute *devattr, \
		char *buf)						\
	{								\
	struct thermal_zone_device *tz = to_thermal_zone(dev);		\
									\
	if (tz->tzp)							\
		return sprintf(buf, "%d\n", tz->tzp->name);		\
	else								\
		return -EIO;						\
	}								\
									\
	static ssize_t							\
	name##_store(struct device *dev, struct device_attribute *devattr, \
		const char *buf, size_t count)				\
	{								\
		struct thermal_zone_device *tz = to_thermal_zone(dev);	\
		s32 value;						\
									\
		if (!tz->tzp)						\
			return -EIO;					\
									\
		if (kstrtos32(buf, 10, &value))				\
			return -EINVAL;					\
									\
		tz->tzp->name = value;					\
									\
		return count;						\
	}								\
	static DEVICE_ATTR(name, S_IWUSR | S_IRUGO, name##_show, name##_store)

create_s32_tzp_attr(k_po);
create_s32_tzp_attr(k_pu);
create_s32_tzp_attr(k_i);
create_s32_tzp_attr(k_d);
create_s32_tzp_attr(integral_cutoff);
create_s32_tzp_attr(slope);
create_s32_tzp_attr(offset);
#undef create_s32_tzp_attr

static struct device_attribute *dev_tzp_attrs[] = {
	&dev_attr_sustainable_power,
	&dev_attr_k_po,
	&dev_attr_k_pu,
	&dev_attr_k_i,
	&dev_attr_k_d,
	&dev_attr_integral_cutoff,
	&dev_attr_slope,
	&dev_attr_offset,
};

static int create_tzp_attrs(struct device *dev)
{
	int i;

	for (i = 0; i < ARRAY_SIZE(dev_tzp_attrs); i++) {
		int ret;
		struct device_attribute *dev_attr = dev_tzp_attrs[i];

		ret = device_create_file(dev, dev_attr);
		if (ret)
			return ret;
	}

	return 0;
}

/**
 * power_actor_get_max_power() - get the maximum power that a cdev can consume
 * @cdev:	pointer to &thermal_cooling_device
 * @tz:		a valid thermal zone device pointer
 * @max_power:	pointer in which to store the maximum power
 *
 * Calculate the maximum power consumption in milliwats that the
 * cooling device can currently consume and store it in @max_power.
 *
 * Return: 0 on success, -EINVAL if @cdev doesn't support the
 * power_actor API or -E* on other error.
 */
int power_actor_get_max_power(struct thermal_cooling_device *cdev,
			      struct thermal_zone_device *tz, u32 *max_power)
{
	if (!cdev_is_power_actor(cdev))
		return -EINVAL;

	return cdev->ops->state2power(cdev, tz, 0, max_power);
}

/**
 * power_actor_get_min_power() - get the mainimum power that a cdev can consume
 * @cdev:	pointer to &thermal_cooling_device
 * @tz:		a valid thermal zone device pointer
 * @min_power:	pointer in which to store the minimum power
 *
 * Calculate the minimum power consumption in milliwatts that the
 * cooling device can currently consume and store it in @min_power.
 *
 * Return: 0 on success, -EINVAL if @cdev doesn't support the
 * power_actor API or -E* on other error.
 */
int power_actor_get_min_power(struct thermal_cooling_device *cdev,
			      struct thermal_zone_device *tz, u32 *min_power)
{
	unsigned long max_state;
	int ret;

	if (!cdev_is_power_actor(cdev))
		return -EINVAL;

	ret = cdev->ops->get_max_state(cdev, &max_state);
	if (ret)
		return ret;

	return cdev->ops->state2power(cdev, tz, max_state, min_power);
}

/**
 * power_actor_set_power() - limit the maximum power that a cooling device can consume
 * @cdev:	pointer to &thermal_cooling_device
 * @instance:	thermal instance to update
 * @power:	the power in milliwatts
 *
 * Set the cooling device to consume at most @power milliwatts.
 *
 * Return: 0 on success, -EINVAL if the cooling device does not
 * implement the power actor API or -E* for other failures.
 */
int power_actor_set_power(struct thermal_cooling_device *cdev,
			  struct thermal_instance *instance, u32 power)
{
	unsigned long state;
	int ret;

	if (!cdev_is_power_actor(cdev))
		return -EINVAL;

	ret = cdev->ops->power2state(cdev, instance->tz, power, &state);
	if (ret)
		return ret;

	instance->target = state;
	mutex_lock(&cdev->lock);
	cdev->updated = false;
	mutex_unlock(&cdev->lock);
	thermal_cdev_update(cdev);

	return 0;
}

static DEVICE_ATTR(type, 0444, type_show, NULL);
static DEVICE_ATTR(temp, 0444, temp_show, NULL);
static DEVICE_ATTR(mode, 0644, mode_show, mode_store);
static DEVICE_ATTR(passive, S_IRUGO | S_IWUSR, passive_show, passive_store);
static DEVICE_ATTR(policy, S_IRUGO | S_IWUSR, policy_show, policy_store);
static DEVICE_ATTR(available_policies, S_IRUGO, available_policies_show, NULL);
static DEVICE_ATTR(passive_delay, 0644, passive_delay_show,
			passive_delay_store);
static DEVICE_ATTR(polling_delay, 0644, polling_delay_show,
			polling_delay_store);

/* sys I/F for cooling device */
#define to_cooling_device(_dev)	\
	container_of(_dev, struct thermal_cooling_device, device)

static ssize_t
thermal_cooling_device_type_show(struct device *dev,
				 struct device_attribute *attr, char *buf)
{
	struct thermal_cooling_device *cdev = to_cooling_device(dev);

	return sprintf(buf, "%s\n", cdev->type);
}

static ssize_t
thermal_cooling_device_max_state_show(struct device *dev,
				      struct device_attribute *attr, char *buf)
{
	struct thermal_cooling_device *cdev = to_cooling_device(dev);
	unsigned long state;
	int ret;

	ret = cdev->ops->get_max_state(cdev, &state);
	if (ret)
		return ret;
	return sprintf(buf, "%ld\n", state);
}

static ssize_t
thermal_cooling_device_min_state_show(struct device *dev,
				      struct device_attribute *attr, char *buf)
{
	struct thermal_cooling_device *cdev = to_cooling_device(dev);
	unsigned long state;
	int ret;

	if (cdev->ops->get_min_state)
		ret = cdev->ops->get_min_state(cdev, &state);
	else
		ret = -EPERM;

	if (ret)
		return ret;

	return snprintf(buf, PAGE_SIZE, "%lu\n", state);
}

static ssize_t
thermal_cooling_device_cur_state_show(struct device *dev,
				      struct device_attribute *attr, char *buf)
{
	struct thermal_cooling_device *cdev = to_cooling_device(dev);
	unsigned long state;
	int ret;

	ret = cdev->ops->get_cur_state(cdev, &state);
	if (ret)
		return ret;
	return sprintf(buf, "%ld\n", state);
}

static ssize_t
thermal_cooling_device_cur_state_store(struct device *dev,
				       struct device_attribute *attr,
				       const char *buf, size_t count)
{
	struct thermal_cooling_device *cdev = to_cooling_device(dev);
	long state;

	if (!sscanf(buf, "%ld\n", &state))
		return -EINVAL;

	if ((long)state < 0)
		return -EINVAL;

	mutex_lock(&cdev->lock);
	cdev->sysfs_cur_state_req = state;

	cdev->updated = false;
	mutex_unlock(&cdev->lock);
	thermal_cdev_update(cdev);

	return count;
}

static ssize_t
thermal_cooling_device_min_state_store(struct device *dev,
				       struct device_attribute *attr,
				       const char *buf, size_t count)
{
	struct thermal_cooling_device *cdev = to_cooling_device(dev);
	long state;
	int ret = 0;

	ret = sscanf(buf, "%ld\n", &state);
	if (ret <= 0)
		return (ret < 0) ? ret : -EINVAL;

	if ((long)state < 0)
		return -EINVAL;

	mutex_lock(&cdev->lock);
	cdev->sysfs_min_state_req = state;

	cdev->updated = false;
	mutex_unlock(&cdev->lock);
	thermal_cdev_update(cdev);

	return count;
}

static struct device_attribute dev_attr_cdev_type =
__ATTR(type, 0444, thermal_cooling_device_type_show, NULL);
static DEVICE_ATTR(max_state, 0444,
		   thermal_cooling_device_max_state_show, NULL);
static DEVICE_ATTR(cur_state, 0644,
		   thermal_cooling_device_cur_state_show,
		   thermal_cooling_device_cur_state_store);
static DEVICE_ATTR(min_state, 0644,
		   thermal_cooling_device_min_state_show,
		   thermal_cooling_device_min_state_store);

static ssize_t
thermal_cooling_device_lower_limit_show(struct device *dev,
				       struct device_attribute *attr, char *buf)
{
	struct thermal_instance *instance;

	instance =
	    container_of(attr, struct thermal_instance, lower_attr);

	return snprintf(buf, PAGE_SIZE, "%lu\n", instance->lower);
}

static ssize_t
thermal_cooling_device_upper_limit_show(struct device *dev,
				       struct device_attribute *attr, char *buf)
{
	struct thermal_instance *instance;

	instance =
	    container_of(attr, struct thermal_instance, upper_attr);

	return snprintf(buf, PAGE_SIZE, "%lu\n", instance->upper);
}

static ssize_t
thermal_cooling_device_trip_point_show(struct device *dev,
				       struct device_attribute *attr, char *buf)
{
	struct thermal_instance *instance;

	instance =
	    container_of(attr, struct thermal_instance, attr);

	if (instance->trip == THERMAL_TRIPS_NONE)
		return sprintf(buf, "-1\n");
	else
		return sprintf(buf, "%d\n", instance->trip);
}

static ssize_t
thermal_cooling_device_upper_limit_store(struct device *dev,
				    struct device_attribute *attr,
				    const char *buf, size_t count)
{
	struct thermal_zone_device *tz = to_thermal_zone(dev);
	struct thermal_instance *instance;
	int ret, upper_limit;

	instance =
	    container_of(attr, struct thermal_instance, upper_attr);

	ret = kstrtoint(buf, 0, &upper_limit);
	if (ret)
		return ret;
	if (upper_limit < instance->lower)
		return -EINVAL;

	instance->upper = upper_limit;
	thermal_zone_device_update(tz, THERMAL_EVENT_UNSPECIFIED);

	return count;
}

static ssize_t
thermal_cooling_device_lower_limit_store(struct device *dev,
				    struct device_attribute *attr,
				    const char *buf, size_t count)
{
	struct thermal_zone_device *tz = to_thermal_zone(dev);
	struct thermal_instance *instance;
	int ret, lower_limit;

	instance =
	    container_of(attr, struct thermal_instance, lower_attr);

	ret = kstrtoint(buf, 0, &lower_limit);
	if (ret)
		return ret;
	if (lower_limit > instance->upper)
		return -EINVAL;

	instance->lower = lower_limit;
	thermal_zone_device_update(tz, THERMAL_EVENT_UNSPECIFIED);

	return count;
}

static struct attribute *cooling_device_attrs[] = {
	&dev_attr_cdev_type.attr,
	&dev_attr_max_state.attr,
	&dev_attr_cur_state.attr,
	&dev_attr_min_state.attr,
	NULL,
};

static const struct attribute_group cooling_device_attr_group = {
	.attrs = cooling_device_attrs,
};

static const struct attribute_group *cooling_device_attr_groups[] = {
	&cooling_device_attr_group,
	NULL,
};

static ssize_t
thermal_cooling_device_weight_show(struct device *dev,
				   struct device_attribute *attr, char *buf)
{
	struct thermal_instance *instance;

	instance = container_of(attr, struct thermal_instance, weight_attr);

	return sprintf(buf, "%d\n", instance->weight);
}

static ssize_t
thermal_cooling_device_weight_store(struct device *dev,
				    struct device_attribute *attr,
				    const char *buf, size_t count)
{
	struct thermal_instance *instance;
	int ret, weight;

	ret = kstrtoint(buf, 0, &weight);
	if (ret)
		return ret;

	instance = container_of(attr, struct thermal_instance, weight_attr);
	instance->weight = weight;

	return count;
}
/* Device management */

/**
 * thermal_zone_bind_cooling_device() - bind a cooling device to a thermal zone
 * @tz:		pointer to struct thermal_zone_device
 * @trip:	indicates which trip point the cooling devices is
 *		associated with in this thermal zone.
 * @cdev:	pointer to struct thermal_cooling_device
 * @upper:	the Maximum cooling state for this trip point.
 *		THERMAL_NO_LIMIT means no upper limit,
 *		and the cooling device can be in max_state.
 * @lower:	the Minimum cooling state can be used for this trip point.
 *		THERMAL_NO_LIMIT means no lower limit,
 *		and the cooling device can be in cooling state 0.
 * @weight:	The weight of the cooling device to be bound to the
 *		thermal zone. Use THERMAL_WEIGHT_DEFAULT for the
 *		default value
 *
 * This interface function bind a thermal cooling device to the certain trip
 * point of a thermal zone device.
 * This function is usually called in the thermal zone device .bind callback.
 *
 * Return: 0 on success, the proper error value otherwise.
 */
int thermal_zone_bind_cooling_device(struct thermal_zone_device *tz,
				     int trip,
				     struct thermal_cooling_device *cdev,
				     unsigned long upper, unsigned long lower,
				     unsigned int weight)
{
	struct thermal_instance *dev;
	struct thermal_instance *pos;
	struct thermal_zone_device *pos1;
	struct thermal_cooling_device *pos2;
	unsigned long max_state;
	int result, ret;

	if (trip >= tz->trips || (trip < 0 && trip != THERMAL_TRIPS_NONE))
		return -EINVAL;

	list_for_each_entry(pos1, &thermal_tz_list, node) {
		if (pos1 == tz)
			break;
	}
	list_for_each_entry(pos2, &thermal_cdev_list, node) {
		if (pos2 == cdev)
			break;
	}

	if (tz != pos1 || cdev != pos2)
		return -EINVAL;

	ret = cdev->ops->get_max_state(cdev, &max_state);
	if (ret)
		return ret;

	/*
	 * If upper or lower has a MACRO to define the mitigation state,
	 * based on the MACRO determine the default state to use or the
	 * offset from the max_state.
	 */
	if (upper >= (THERMAL_MAX_LIMIT - max_state)) {
		/* upper default max_state */
		if (upper == THERMAL_NO_LIMIT)
			upper = max_state;
		else
			upper = max_state - (THERMAL_MAX_LIMIT - upper);
	}

	if (lower >= (THERMAL_MAX_LIMIT - max_state)) {
		/* lower default 0 */
		if (lower == THERMAL_NO_LIMIT)
			lower = 0;
		else
			lower =  max_state - (THERMAL_MAX_LIMIT - lower);
	}

	if (lower > upper || upper > max_state)
		return -EINVAL;

	dev =
	    kzalloc(sizeof(struct thermal_instance), GFP_KERNEL);
	if (!dev)
		return -ENOMEM;
	dev->tz = tz;
	dev->cdev = cdev;
	dev->trip = trip;
	dev->upper = upper;
	dev->lower = lower;
	dev->target = THERMAL_NO_TARGET;
	dev->weight = weight;

	result = get_idr(&tz->idr, &tz->lock, &dev->id);
	if (result)
		goto free_mem;

	sprintf(dev->name, "cdev%d", dev->id);
	result =
	    sysfs_create_link(&tz->device.kobj, &cdev->device.kobj, dev->name);
	if (result)
		goto release_idr;

	sprintf(dev->attr_name, "cdev%d_trip_point", dev->id);
	sysfs_attr_init(&dev->attr.attr);
	dev->attr.attr.name = dev->attr_name;
	dev->attr.attr.mode = 0444;
	dev->attr.show = thermal_cooling_device_trip_point_show;
	result = device_create_file(&tz->device, &dev->attr);
	if (result)
		goto remove_symbol_link;

	snprintf(dev->upper_attr_name, THERMAL_NAME_LENGTH,
			"cdev%d_upper_limit", dev->id);
	sysfs_attr_init(&dev->upper_attr.attr);
	dev->upper_attr.attr.name = dev->upper_attr_name;
	dev->upper_attr.attr.mode = 0644;
	dev->upper_attr.show = thermal_cooling_device_upper_limit_show;
	dev->upper_attr.store = thermal_cooling_device_upper_limit_store;
	result = device_create_file(&tz->device, &dev->upper_attr);
	if (result)
		goto remove_trip_file;

	snprintf(dev->lower_attr_name, THERMAL_NAME_LENGTH,
			"cdev%d_lower_limit", dev->id);
	sysfs_attr_init(&dev->lower_attr.attr);
	dev->lower_attr.attr.name = dev->lower_attr_name;
	dev->lower_attr.attr.mode = 0644;
	dev->lower_attr.show = thermal_cooling_device_lower_limit_show;
	dev->lower_attr.store = thermal_cooling_device_lower_limit_store;
	result = device_create_file(&tz->device, &dev->lower_attr);
	if (result)
		goto remove_upper_file;

	sprintf(dev->weight_attr_name, "cdev%d_weight", dev->id);
	sysfs_attr_init(&dev->weight_attr.attr);
	dev->weight_attr.attr.name = dev->weight_attr_name;
	dev->weight_attr.attr.mode = S_IWUSR | S_IRUGO;
	dev->weight_attr.show = thermal_cooling_device_weight_show;
	dev->weight_attr.store = thermal_cooling_device_weight_store;
	result = device_create_file(&tz->device, &dev->weight_attr);
	if (result)
		goto remove_lower_file;

	mutex_lock(&tz->lock);
	mutex_lock(&cdev->lock);
	list_for_each_entry(pos, &tz->thermal_instances, tz_node)
	    if (pos->tz == tz && pos->trip == trip && pos->cdev == cdev) {
		result = -EEXIST;
		break;
	}
	if (!result) {
		list_add_tail(&dev->tz_node, &tz->thermal_instances);
		list_add_tail(&dev->cdev_node, &cdev->thermal_instances);
		atomic_set(&tz->need_update, 1);
	}
	mutex_unlock(&cdev->lock);
	mutex_unlock(&tz->lock);

	if (!result)
		return 0;

	device_remove_file(&tz->device, &dev->weight_attr);
remove_lower_file:
	device_remove_file(&tz->device, &dev->lower_attr);
remove_upper_file:
	device_remove_file(&tz->device, &dev->upper_attr);
remove_trip_file:
	device_remove_file(&tz->device, &dev->attr);
remove_symbol_link:
	sysfs_remove_link(&tz->device.kobj, dev->name);
release_idr:
	release_idr(&tz->idr, &tz->lock, dev->id);
free_mem:
	kfree(dev);
	return result;
}
EXPORT_SYMBOL_GPL(thermal_zone_bind_cooling_device);

/**
 * thermal_zone_unbind_cooling_device() - unbind a cooling device from a
 *					  thermal zone.
 * @tz:		pointer to a struct thermal_zone_device.
 * @trip:	indicates which trip point the cooling devices is
 *		associated with in this thermal zone.
 * @cdev:	pointer to a struct thermal_cooling_device.
 *
 * This interface function unbind a thermal cooling device from the certain
 * trip point of a thermal zone device.
 * This function is usually called in the thermal zone device .unbind callback.
 *
 * Return: 0 on success, the proper error value otherwise.
 */
int thermal_zone_unbind_cooling_device(struct thermal_zone_device *tz,
				       int trip,
				       struct thermal_cooling_device *cdev)
{
	struct thermal_instance *pos, *next;

	mutex_lock(&tz->lock);
	mutex_lock(&cdev->lock);
	list_for_each_entry_safe(pos, next, &tz->thermal_instances, tz_node) {
		if (pos->tz == tz && pos->trip == trip && pos->cdev == cdev) {
			list_del(&pos->tz_node);
			list_del(&pos->cdev_node);
			mutex_unlock(&cdev->lock);
			mutex_unlock(&tz->lock);
			goto unbind;
		}
	}
	mutex_unlock(&cdev->lock);
	mutex_unlock(&tz->lock);

	return -ENODEV;

unbind:
	device_remove_file(&tz->device, &pos->lower_attr);
	device_remove_file(&tz->device, &pos->upper_attr);
	device_remove_file(&tz->device, &pos->weight_attr);
	device_remove_file(&tz->device, &pos->attr);
	sysfs_remove_link(&tz->device.kobj, pos->name);
	release_idr(&tz->idr, &tz->lock, pos->id);
	kfree(pos);
	return 0;
}
EXPORT_SYMBOL_GPL(thermal_zone_unbind_cooling_device);

static void thermal_release(struct device *dev)
{
	struct thermal_zone_device *tz;
	struct thermal_cooling_device *cdev;

	if (!strncmp(dev_name(dev), "thermal_zone",
		     sizeof("thermal_zone") - 1)) {
		tz = to_thermal_zone(dev);
		kfree(tz);
	} else if(!strncmp(dev_name(dev), "cooling_device",
			sizeof("cooling_device") - 1)){
		cdev = to_cooling_device(dev);
		kfree(cdev);
	}
}

static struct class thermal_class = {
	.name = "thermal",
	.dev_release = thermal_release,
};

/**
 * __thermal_cooling_device_register() - register a new thermal cooling device
 * @np:		a pointer to a device tree node.
 * @type:	the thermal cooling device type.
 * @devdata:	device private data.
 * @ops:		standard thermal cooling devices callbacks.
 *
 * This interface function adds a new thermal cooling device (fan/processor/...)
 * to /sys/class/thermal/ folder as cooling_device[0-*]. It tries to bind itself
 * to all the thermal zone devices registered at the same time.
 * It also gives the opportunity to link the cooling device to a device tree
 * node, so that it can be bound to a thermal zone created out of device tree.
 *
 * Return: a pointer to the created struct thermal_cooling_device or an
 * ERR_PTR. Caller must check return value with IS_ERR*() helpers.
 */
static struct thermal_cooling_device *
__thermal_cooling_device_register(struct device_node *np,
				  char *type, void *devdata,
				  const struct thermal_cooling_device_ops *ops)
{
	struct thermal_cooling_device *cdev;
	struct thermal_zone_device *pos = NULL;
	int result;
	static struct kobject *cdev_softlink_kobj;

	if (type && strlen(type) >= THERMAL_NAME_LENGTH)
		return ERR_PTR(-EINVAL);

	if (!strcmp(type, ""))
		return ERR_PTR(-EINVAL);

	if (!ops || !ops->get_max_state || !ops->get_cur_state ||
	    !ops->set_cur_state)
		return ERR_PTR(-EINVAL);

	cdev = kzalloc(sizeof(struct thermal_cooling_device), GFP_KERNEL);
	if (!cdev)
		return ERR_PTR(-ENOMEM);

	result = get_idr(&thermal_cdev_idr, &thermal_idr_lock, &cdev->id);
	if (result) {
		kfree(cdev);
		return ERR_PTR(result);
	}

	strlcpy(cdev->type, type ? : "", sizeof(cdev->type));
	mutex_init(&cdev->lock);
	INIT_LIST_HEAD(&cdev->thermal_instances);
	cdev->np = np;
	cdev->ops = ops;
	cdev->updated = false;
	cdev->device.class = &thermal_class;
	cdev->device.groups = cooling_device_attr_groups;
	cdev->devdata = devdata;
	cdev->sysfs_cur_state_req = 0;
	cdev->sysfs_min_state_req = ULONG_MAX;
	dev_set_name(&cdev->device, "cooling_device%d", cdev->id);
	result = device_register(&cdev->device);
	if (result) {
		release_idr(&thermal_cdev_idr, &thermal_idr_lock, cdev->id);
		kfree(cdev);
		return ERR_PTR(result);
	}

	mutex_lock(&cdev_softlink_lock);
	if (cdev_softlink_kobj == NULL) {
		cdev_softlink_kobj = kobject_create_and_add("cdev-by-name",
						cdev->device.kobj.parent);
		result = sysfs_create_link(&cdev->device.class->p->subsys.kobj,
							cdev_softlink_kobj,
							"cdev-by-name");
		if (result) {
			dev_err(&cdev->device,
				"Fail to create cdev_map "
				"soft link in class\n");
		}
	}
	mutex_unlock(&cdev_softlink_lock);

	result = sysfs_create_link(cdev_softlink_kobj,
				&cdev->device.kobj, cdev->type);
	if (result)
		dev_err(&cdev->device, "Fail to create cdev_map soft link\n");

	/* Add 'this' new cdev to the global cdev list */
	mutex_lock(&thermal_list_lock);
	list_add(&cdev->node, &thermal_cdev_list);
	mutex_unlock(&thermal_list_lock);

	/* Update binding information for 'this' new cdev */
	bind_cdev(cdev);

	mutex_lock(&thermal_list_lock);
	list_for_each_entry(pos, &thermal_tz_list, node)
		if (atomic_cmpxchg(&pos->need_update, 1, 0))
			thermal_zone_device_update(pos,
						   THERMAL_EVENT_UNSPECIFIED);
	mutex_unlock(&thermal_list_lock);

	return cdev;
}

/**
 * thermal_cooling_device_register() - register a new thermal cooling device
 * @type:	the thermal cooling device type.
 * @devdata:	device private data.
 * @ops:		standard thermal cooling devices callbacks.
 *
 * This interface function adds a new thermal cooling device (fan/processor/...)
 * to /sys/class/thermal/ folder as cooling_device[0-*]. It tries to bind itself
 * to all the thermal zone devices registered at the same time.
 *
 * Return: a pointer to the created struct thermal_cooling_device or an
 * ERR_PTR. Caller must check return value with IS_ERR*() helpers.
 */
struct thermal_cooling_device *
thermal_cooling_device_register(char *type, void *devdata,
				const struct thermal_cooling_device_ops *ops)
{
	return __thermal_cooling_device_register(NULL, type, devdata, ops);
}
EXPORT_SYMBOL_GPL(thermal_cooling_device_register);

/**
 * thermal_of_cooling_device_register() - register an OF thermal cooling device
 * @np:		a pointer to a device tree node.
 * @type:	the thermal cooling device type.
 * @devdata:	device private data.
 * @ops:		standard thermal cooling devices callbacks.
 *
 * This function will register a cooling device with device tree node reference.
 * This interface function adds a new thermal cooling device (fan/processor/...)
 * to /sys/class/thermal/ folder as cooling_device[0-*]. It tries to bind itself
 * to all the thermal zone devices registered at the same time.
 *
 * Return: a pointer to the created struct thermal_cooling_device or an
 * ERR_PTR. Caller must check return value with IS_ERR*() helpers.
 */
struct thermal_cooling_device *
thermal_of_cooling_device_register(struct device_node *np,
				   char *type, void *devdata,
				   const struct thermal_cooling_device_ops *ops)
{
	return __thermal_cooling_device_register(np, type, devdata, ops);
}
EXPORT_SYMBOL_GPL(thermal_of_cooling_device_register);

/**
 * thermal_cooling_device_unregister - removes the registered thermal cooling device
 * @cdev:	the thermal cooling device to remove.
 *
 * thermal_cooling_device_unregister() must be called when the device is no
 * longer needed.
 */
void thermal_cooling_device_unregister(struct thermal_cooling_device *cdev)
{
	int i;
	const struct thermal_zone_params *tzp;
	struct thermal_zone_device *tz;
	struct thermal_cooling_device *pos = NULL;

	if (!cdev)
		return;

	mutex_lock(&thermal_list_lock);
	list_for_each_entry(pos, &thermal_cdev_list, node)
	    if (pos == cdev)
		break;
	if (pos != cdev) {
		/* thermal cooling device not found */
		mutex_unlock(&thermal_list_lock);
		return;
	}
	list_del(&cdev->node);

	/* Unbind all thermal zones associated with 'this' cdev */
	list_for_each_entry(tz, &thermal_tz_list, node) {
		if (tz->ops->unbind) {
			tz->ops->unbind(tz, cdev);
			continue;
		}

		if (!tz->tzp || !tz->tzp->tbp)
			continue;

		tzp = tz->tzp;
		for (i = 0; i < tzp->num_tbps; i++) {
			if (tzp->tbp[i].cdev == cdev) {
				__unbind(tz, tzp->tbp[i].trip_mask, cdev);
				tzp->tbp[i].cdev = NULL;
			}
		}
	}

	mutex_unlock(&thermal_list_lock);

	if (cdev->type[0])
		device_remove_file(&cdev->device, &dev_attr_cdev_type);
	device_remove_file(&cdev->device, &dev_attr_max_state);
	device_remove_file(&cdev->device, &dev_attr_cur_state);

	release_idr(&thermal_cdev_idr, &thermal_idr_lock, cdev->id);
	device_unregister(&cdev->device);
	return;
}
EXPORT_SYMBOL_GPL(thermal_cooling_device_unregister);

void thermal_cdev_update(struct thermal_cooling_device *cdev)
{
	struct thermal_instance *instance;
	unsigned long current_target = 0, min_target = ULONG_MAX;

	mutex_lock(&cdev->lock);
	/* cooling device is updated*/
	if (cdev->updated) {
		mutex_unlock(&cdev->lock);
		return;
	}

	/* Make sure cdev enters the deepest cooling state */
	current_target = cdev->sysfs_cur_state_req;
	min_target = cdev->sysfs_min_state_req;
	list_for_each_entry(instance, &cdev->thermal_instances, cdev_node) {
		dev_dbg(&cdev->device, "zone%d->target=%lu\n",
				instance->tz->id, instance->target);
		if (instance->target == THERMAL_NO_TARGET)
			continue;
		if (instance->tz->governor->min_state_throttle) {
			if (instance->target < min_target)
				min_target = instance->target;
		} else {
			if (instance->target > current_target)
				current_target = instance->target;
		}
	}
	trace_cdev_update_start(cdev);
	cdev->ops->set_cur_state(cdev, current_target);
	if (cdev->ops->set_min_state)
		cdev->ops->set_min_state(cdev, min_target);
	cdev->updated = true;
	mutex_unlock(&cdev->lock);
	trace_cdev_update(cdev, current_target, min_target);
	dev_dbg(&cdev->device, "set to state %lu min state %lu\n",
				current_target, min_target);
}
EXPORT_SYMBOL(thermal_cdev_update);

/**
 * thermal_notify_framework - Sensor drivers use this API to notify framework
 * @tz:		thermal zone device
 * @trip:	indicates which trip point has been crossed
 *
 * This function handles the trip events from sensor drivers. It starts
 * throttling the cooling devices according to the policy configured.
 * For CRITICAL and HOT trip points, this notifies the respective drivers,
 * and does actual throttling for other trip points i.e ACTIVE and PASSIVE.
 * The throttling policy is based on the configured platform data; if no
 * platform data is provided, this uses the step_wise throttling policy.
 */
void thermal_notify_framework(struct thermal_zone_device *tz, int trip)
{
	handle_thermal_trip(tz, trip);
}
EXPORT_SYMBOL_GPL(thermal_notify_framework);

/**
 * create_trip_attrs() - create attributes for trip points
 * @tz:		the thermal zone device
 * @mask:	Writeable trip point bitmap.
 *
 * helper function to instantiate sysfs entries for every trip
 * point and its properties of a struct thermal_zone_device.
 *
 * Return: 0 on success, the proper error value otherwise.
 */
static int create_trip_attrs(struct thermal_zone_device *tz, int mask)
{
	int indx;
	int size = sizeof(struct thermal_attr) * tz->trips;

	tz->trip_type_attrs = kzalloc(size, GFP_KERNEL);
	if (!tz->trip_type_attrs)
		return -ENOMEM;

	tz->trip_temp_attrs = kzalloc(size, GFP_KERNEL);
	if (!tz->trip_temp_attrs) {
		kfree(tz->trip_type_attrs);
		return -ENOMEM;
	}

	if (tz->ops->get_trip_hyst) {
		tz->trip_hyst_attrs = kzalloc(size, GFP_KERNEL);
		if (!tz->trip_hyst_attrs) {
			kfree(tz->trip_type_attrs);
			kfree(tz->trip_temp_attrs);
			return -ENOMEM;
		}
	}


	for (indx = 0; indx < tz->trips; indx++) {
		/* create trip type attribute */
		snprintf(tz->trip_type_attrs[indx].name, THERMAL_NAME_LENGTH,
			 "trip_point_%d_type", indx);

		sysfs_attr_init(&tz->trip_type_attrs[indx].attr.attr);
		tz->trip_type_attrs[indx].attr.attr.name =
						tz->trip_type_attrs[indx].name;
		tz->trip_type_attrs[indx].attr.attr.mode = S_IRUGO;
		tz->trip_type_attrs[indx].attr.show = trip_point_type_show;

		device_create_file(&tz->device,
				   &tz->trip_type_attrs[indx].attr);

		/* create trip temp attribute */
		snprintf(tz->trip_temp_attrs[indx].name, THERMAL_NAME_LENGTH,
			 "trip_point_%d_temp", indx);

		sysfs_attr_init(&tz->trip_temp_attrs[indx].attr.attr);
		tz->trip_temp_attrs[indx].attr.attr.name =
						tz->trip_temp_attrs[indx].name;
		tz->trip_temp_attrs[indx].attr.attr.mode = S_IRUGO;
		tz->trip_temp_attrs[indx].attr.show = trip_point_temp_show;
		if (IS_ENABLED(CONFIG_THERMAL_WRITABLE_TRIPS) &&
		    mask & (1 << indx)) {
			tz->trip_temp_attrs[indx].attr.attr.mode |= S_IWUSR;
			tz->trip_temp_attrs[indx].attr.store =
							trip_point_temp_store;
		}

		device_create_file(&tz->device,
				   &tz->trip_temp_attrs[indx].attr);

		/* create Optional trip hyst attribute */
		if (!tz->ops->get_trip_hyst)
			continue;
		snprintf(tz->trip_hyst_attrs[indx].name, THERMAL_NAME_LENGTH,
			 "trip_point_%d_hyst", indx);

		sysfs_attr_init(&tz->trip_hyst_attrs[indx].attr.attr);
		tz->trip_hyst_attrs[indx].attr.attr.name =
					tz->trip_hyst_attrs[indx].name;
		tz->trip_hyst_attrs[indx].attr.attr.mode = S_IRUGO;
		tz->trip_hyst_attrs[indx].attr.show = trip_point_hyst_show;
		if (tz->ops->set_trip_hyst) {
			tz->trip_hyst_attrs[indx].attr.attr.mode |= S_IWUSR;
			tz->trip_hyst_attrs[indx].attr.store =
					trip_point_hyst_store;
		}

		device_create_file(&tz->device,
				   &tz->trip_hyst_attrs[indx].attr);
	}
	return 0;
}

static void remove_trip_attrs(struct thermal_zone_device *tz)
{
	int indx;

	for (indx = 0; indx < tz->trips; indx++) {
		device_remove_file(&tz->device,
				   &tz->trip_type_attrs[indx].attr);
		device_remove_file(&tz->device,
				   &tz->trip_temp_attrs[indx].attr);
		if (tz->ops->get_trip_hyst)
			device_remove_file(&tz->device,
				  &tz->trip_hyst_attrs[indx].attr);
	}
	kfree(tz->trip_type_attrs);
	kfree(tz->trip_temp_attrs);
	kfree(tz->trip_hyst_attrs);
}

/**
 * thermal_zone_device_register() - register a new thermal zone device
 * @type:	the thermal zone device type
 * @trips:	the number of trip points the thermal zone support
 * @mask:	a bit string indicating the writeablility of trip points
 * @devdata:	private device data
 * @ops:	standard thermal zone device callbacks
 * @tzp:	thermal zone platform parameters
 * @passive_delay: number of milliseconds to wait between polls when
 *		   performing passive cooling
 * @polling_delay: number of milliseconds to wait between polls when checking
 *		   whether trip points have been crossed (0 for interrupt
 *		   driven systems)
 *
 * This interface function adds a new thermal zone device (sensor) to
 * /sys/class/thermal folder as thermal_zone[0-*]. It tries to bind all the
 * thermal cooling devices registered at the same time.
 * thermal_zone_device_unregister() must be called when the device is no
 * longer needed. The passive cooling depends on the .get_trend() return value.
 *
 * Return: a pointer to the created struct thermal_zone_device or an
 * in case of error, an ERR_PTR. Caller must check return value with
 * IS_ERR*() helpers.
 */
struct thermal_zone_device *thermal_zone_device_register(const char *type,
	int trips, int mask, void *devdata,
	struct thermal_zone_device_ops *ops,
	struct thermal_zone_params *tzp,
	int passive_delay, int polling_delay)
{
	struct thermal_zone_device *tz;
	enum thermal_trip_type trip_type;
	int trip_temp;
	int result;
	int count;
	int passive = 0;
	struct thermal_governor *governor;
	static struct kobject *tz_softlink_kobj;

	if (type && strlen(type) >= THERMAL_NAME_LENGTH)
		return ERR_PTR(-EINVAL);

	if (!strcmp(type, ""))
		return ERR_PTR(-EINVAL);

	if (trips > THERMAL_MAX_TRIPS || trips < 0 || mask >> trips)
		return ERR_PTR(-EINVAL);

	if (!ops)
		return ERR_PTR(-EINVAL);

	if (trips > 0 && (!ops->get_trip_type || !ops->get_trip_temp))
		return ERR_PTR(-EINVAL);

	tz = kzalloc(sizeof(struct thermal_zone_device), GFP_KERNEL);
	if (!tz)
		return ERR_PTR(-ENOMEM);

	INIT_LIST_HEAD(&tz->thermal_instances);
	idr_init(&tz->idr);
	mutex_init(&tz->lock);
	result = get_idr(&thermal_tz_idr, &thermal_idr_lock, &tz->id);
	if (result) {
		kfree(tz);
		return ERR_PTR(result);
	}

	strlcpy(tz->type, type ? : "", sizeof(tz->type));
	tz->ops = ops;
	tz->tzp = tzp;
	tz->device.class = &thermal_class;
	tz->devdata = devdata;
	tz->trips = trips;
	tz->passive_delay = passive_delay;
	tz->polling_delay = polling_delay;
	/* A new thermal zone needs to be updated anyway. */
	atomic_set(&tz->need_update, 1);

	dev_set_name(&tz->device, "thermal_zone%d", tz->id);
	result = device_register(&tz->device);
	if (result) {
		release_idr(&thermal_tz_idr, &thermal_idr_lock, tz->id);
		kfree(tz);
		return ERR_PTR(result);
	}

	/* sys I/F */
	if (type) {
		result = device_create_file(&tz->device, &dev_attr_type);
		if (result)
			goto unregister;
	}

	result = device_create_file(&tz->device, &dev_attr_temp);
	if (result)
		goto unregister;

	if (ops->get_mode) {
		result = device_create_file(&tz->device, &dev_attr_mode);
		if (result)
			goto unregister;
	}

	result = create_trip_attrs(tz, mask);
	if (result)
		goto unregister;

	for (count = 0; count < trips; count++) {
		if (tz->ops->get_trip_type(tz, count, &trip_type))
			set_bit(count, &tz->trips_disabled);
		if (trip_type == THERMAL_TRIP_PASSIVE)
			passive = 1;
		if (tz->ops->get_trip_temp(tz, count, &trip_temp))
			set_bit(count, &tz->trips_disabled);
		/* Check for bogus trip points */
		if (trip_temp == 0)
			set_bit(count, &tz->trips_disabled);
	}

	if (!passive) {
		result = device_create_file(&tz->device, &dev_attr_passive);
		if (result)
			goto unregister;
	}
	result = device_create_file(&tz->device, &dev_attr_passive_delay);
	if (result)
		goto unregister;

	result = device_create_file(&tz->device, &dev_attr_polling_delay);
	if (result)
		goto unregister;

	if (IS_ENABLED(CONFIG_THERMAL_EMULATION)) {
		result = device_create_file(&tz->device, &dev_attr_emul_temp);
		if (result)
			goto unregister;
	}

	/* Create policy attribute */
	result = device_create_file(&tz->device, &dev_attr_policy);
	if (result)
		goto unregister;

	/* Add thermal zone params */
	result = create_tzp_attrs(&tz->device);
	if (result)
		goto unregister;

	/* Create available_policies attribute */
	result = device_create_file(&tz->device, &dev_attr_available_policies);
	if (result)
		goto unregister;

	/* Update 'this' zone's governor information */
	mutex_lock(&thermal_governor_lock);

	if (tz->tzp)
		governor = __find_governor(tz->tzp->governor_name);
	else
		governor = def_governor;

	result = thermal_set_governor(tz, governor);
	if (result) {
		mutex_unlock(&thermal_governor_lock);
		goto unregister;
	}

	mutex_unlock(&thermal_governor_lock);

	if (!tz->tzp || !tz->tzp->no_hwmon) {
		result = thermal_add_hwmon_sysfs(tz);
		if (result)
			goto unregister;
	}

	mutex_lock(&thermal_list_lock);
	list_add_tail(&tz->node, &thermal_tz_list);
	mutex_unlock(&thermal_list_lock);

	/* Bind cooling devices for this zone */
	bind_tz(tz);

	INIT_DEFERRABLE_WORK(&(tz->poll_queue), thermal_zone_device_check);

	thermal_zone_device_reset(tz);
	/* Update the new thermal zone and mark it as already updated. */
	if (atomic_cmpxchg(&tz->need_update, 1, 0))
		thermal_zone_device_update(tz, THERMAL_EVENT_UNSPECIFIED);

	/* Create softlink now */
	mutex_lock(&tz_softlink_lock);
	if (tz_softlink_kobj == NULL) {
		tz_softlink_kobj = kobject_create_and_add("tz-by-name",
						tz->device.kobj.parent);
		result = sysfs_create_link(&tz->device.class->p->subsys.kobj,
							tz_softlink_kobj,
							"tz-by-name");
		if (result) {
			dev_err(&tz->device,
				"Fail to create tz_map soft link in class\n");
		}
	}
	mutex_unlock(&tz_softlink_lock);

	result = sysfs_create_link(tz_softlink_kobj,
				&tz->device.kobj, tz->type);
	if (result)
		dev_err(&tz->device, "Fail to create tz_map soft link\n");

	return tz;

unregister:
	release_idr(&thermal_tz_idr, &thermal_idr_lock, tz->id);
	device_unregister(&tz->device);
	return ERR_PTR(result);
}
EXPORT_SYMBOL_GPL(thermal_zone_device_register);

/**
 * thermal_device_unregister - removes the registered thermal zone device
 * @tz: the thermal zone device to remove
 */
void thermal_zone_device_unregister(struct thermal_zone_device *tz)
{
	int i;
	const struct thermal_zone_params *tzp;
	struct thermal_cooling_device *cdev;
	struct thermal_zone_device *pos = NULL;

	if (!tz)
		return;

	tzp = tz->tzp;

	mutex_lock(&thermal_list_lock);
	list_for_each_entry(pos, &thermal_tz_list, node)
	    if (pos == tz)
		break;
	if (pos != tz) {
		/* thermal zone device not found */
		mutex_unlock(&thermal_list_lock);
		return;
	}
	list_del(&tz->node);

	/* Unbind all cdevs associated with 'this' thermal zone */
	list_for_each_entry(cdev, &thermal_cdev_list, node) {
		if (tz->ops->unbind) {
			tz->ops->unbind(tz, cdev);
			continue;
		}

		if (!tzp || !tzp->tbp)
			break;

		for (i = 0; i < tzp->num_tbps; i++) {
			if (tzp->tbp[i].cdev == cdev) {
				__unbind(tz, tzp->tbp[i].trip_mask, cdev);
				tzp->tbp[i].cdev = NULL;
			}
		}
	}

	mutex_unlock(&thermal_list_lock);

	thermal_zone_device_set_polling(NULL, tz, 0);

	if (tz->type[0])
		device_remove_file(&tz->device, &dev_attr_type);
	device_remove_file(&tz->device, &dev_attr_temp);
	if (tz->ops->get_mode)
		device_remove_file(&tz->device, &dev_attr_mode);
	device_remove_file(&tz->device, &dev_attr_policy);
	device_remove_file(&tz->device, &dev_attr_available_policies);
	device_remove_file(&tz->device, &dev_attr_passive_delay);
	device_remove_file(&tz->device, &dev_attr_polling_delay);
	remove_trip_attrs(tz);
	thermal_set_governor(tz, NULL);

	thermal_remove_hwmon_sysfs(tz);
	release_idr(&thermal_tz_idr, &thermal_idr_lock, tz->id);
	idr_destroy(&tz->idr);
	mutex_destroy(&tz->lock);
	device_unregister(&tz->device);
	return;
}
EXPORT_SYMBOL_GPL(thermal_zone_device_unregister);

/**
 * thermal_zone_get_zone_by_name() - search for a zone and returns its ref
 * @name: thermal zone name to fetch the temperature
 *
 * When only one zone is found with the passed name, returns a reference to it.
 *
 * Return: On success returns a reference to an unique thermal zone with
 * matching name equals to @name, an ERR_PTR otherwise (-EINVAL for invalid
 * paramenters, -ENODEV for not found and -EEXIST for multiple matches).
 */
struct thermal_zone_device *thermal_zone_get_zone_by_name(const char *name)
{
	struct thermal_zone_device *pos = NULL, *ref = ERR_PTR(-EINVAL);
	unsigned int found = 0;

	if (!name)
		goto exit;

	mutex_lock(&thermal_list_lock);
	list_for_each_entry(pos, &thermal_tz_list, node)
		if (!strncasecmp(name, pos->type, THERMAL_NAME_LENGTH)) {
			found++;
			ref = pos;
		}
	mutex_unlock(&thermal_list_lock);

	/* nothing has been found, thus an error code for it */
	if (found == 0)
		ref = ERR_PTR(-ENODEV);
	else if (found > 1)
	/* Success only when an unique zone is found */
		ref = ERR_PTR(-EEXIST);

exit:
	return ref;
}
EXPORT_SYMBOL_GPL(thermal_zone_get_zone_by_name);

/**
 * thermal_zone_get_slope - return the slope attribute of the thermal zone
 * @tz: thermal zone device with the slope attribute
 *
 * Return: If the thermal zone device has a slope attribute, return it, else
 * return 1.
 */
int thermal_zone_get_slope(struct thermal_zone_device *tz)
{
	if (tz && tz->tzp)
		return tz->tzp->slope;
	return 1;
}
EXPORT_SYMBOL_GPL(thermal_zone_get_slope);

/**
 * thermal_zone_get_offset - return the offset attribute of the thermal zone
 * @tz: thermal zone device with the offset attribute
 *
 * Return: If the thermal zone device has a offset attribute, return it, else
 * return 0.
 */
int thermal_zone_get_offset(struct thermal_zone_device *tz)
{
	if (tz && tz->tzp)
		return tz->tzp->offset;
	return 0;
}
EXPORT_SYMBOL_GPL(thermal_zone_get_offset);

#ifdef CONFIG_NET
static const struct genl_multicast_group thermal_event_mcgrps[] = {
	{ .name = THERMAL_GENL_MCAST_GROUP_NAME, },
};

static struct genl_family thermal_event_genl_family = {
	.id = GENL_ID_GENERATE,
	.name = THERMAL_GENL_FAMILY_NAME,
	.version = THERMAL_GENL_VERSION,
	.maxattr = THERMAL_GENL_ATTR_MAX,
	.mcgrps = thermal_event_mcgrps,
	.n_mcgrps = ARRAY_SIZE(thermal_event_mcgrps),
};

static int allow_netlink_events;

int thermal_generate_netlink_event(struct thermal_zone_device *tz,
					enum events event)
{
	struct sk_buff *skb;
	struct nlattr *attr;
	struct thermal_genl_event *thermal_event;
	void *msg_header;
	int size;
	int result;
	static unsigned int thermal_event_seqnum;

	if (!tz)
		return -EINVAL;

	if (!allow_netlink_events)
		return -ENODEV;

	/* allocate memory */
	size = nla_total_size(sizeof(struct thermal_genl_event)) +
	       nla_total_size(0);

	skb = genlmsg_new(size, GFP_ATOMIC);
	if (!skb)
		return -ENOMEM;

	/* add the genetlink message header */
	msg_header = genlmsg_put(skb, 0, thermal_event_seqnum++,
				 &thermal_event_genl_family, 0,
				 THERMAL_GENL_CMD_EVENT);
	if (!msg_header) {
		nlmsg_free(skb);
		return -ENOMEM;
	}

	/* fill the data */
	attr = nla_reserve(skb, THERMAL_GENL_ATTR_EVENT,
			   sizeof(struct thermal_genl_event));

	if (!attr) {
		nlmsg_free(skb);
		return -EINVAL;
	}

	thermal_event = nla_data(attr);
	if (!thermal_event) {
		nlmsg_free(skb);
		return -EINVAL;
	}

	memset(thermal_event, 0, sizeof(struct thermal_genl_event));

	thermal_event->orig = tz->id;
	thermal_event->event = event;

	/* send multicast genetlink message */
	genlmsg_end(skb, msg_header);

	result = genlmsg_multicast(&thermal_event_genl_family, skb, 0,
				   0, GFP_ATOMIC);
	if (result)
		dev_err(&tz->device, "Failed to send netlink event:%d", result);

	return result;
}
EXPORT_SYMBOL_GPL(thermal_generate_netlink_event);

static int genetlink_init(void)
{
	int ret;

	ret = genl_register_family(&thermal_event_genl_family);
	if (!ret)
		allow_netlink_events = true;

	return ret;
}

static void genetlink_exit(void)
{
	genl_unregister_family(&thermal_event_genl_family);
}
#else /* !CONFIG_NET */
static inline int genetlink_init(void) { return 0; }
static inline void genetlink_exit(void) {}
static inline int thermal_generate_netlink_event(struct thermal_zone_device *tz,
		enum events event) { return -ENODEV; }
#endif /* !CONFIG_NET */

static int __init thermal_register_governors(void)
{
	int result;

	result = thermal_gov_step_wise_register();
	if (result)
		return result;

	result = thermal_gov_fair_share_register();
	if (result)
		return result;

	result = thermal_gov_bang_bang_register();
	if (result)
		return result;

	result = thermal_gov_user_space_register();
	if (result)
		return result;

	result = thermal_gov_low_limits_register();
	if (result)
		return result;

	return thermal_gov_power_allocator_register();
}

static void thermal_unregister_governors(void)
{
	thermal_gov_step_wise_unregister();
	thermal_gov_fair_share_unregister();
	thermal_gov_bang_bang_unregister();
	thermal_gov_user_space_unregister();
	thermal_gov_low_limits_unregister();
	thermal_gov_power_allocator_unregister();
}

static int thermal_pm_notify(struct notifier_block *nb,
				unsigned long mode, void *_unused)
{
	struct thermal_zone_device *tz;
	enum thermal_device_mode tz_mode;

	switch (mode) {
	case PM_HIBERNATION_PREPARE:
	case PM_RESTORE_PREPARE:
	case PM_SUSPEND_PREPARE:
		atomic_set(&in_suspend, 1);
		break;
	case PM_POST_HIBERNATION:
	case PM_POST_RESTORE:
	case PM_POST_SUSPEND:
		atomic_set(&in_suspend, 0);
		list_for_each_entry(tz, &thermal_tz_list, node) {
			tz_mode = THERMAL_DEVICE_ENABLED;
			if (tz->ops->get_mode)
				tz->ops->get_mode(tz, &tz_mode);

			if ((tz->ops->is_wakeable &&
				tz->ops->is_wakeable(tz)) ||
				tz_mode == THERMAL_DEVICE_DISABLED)
				continue;

			thermal_zone_device_init(tz);
			thermal_zone_device_update(tz,
						   THERMAL_EVENT_UNSPECIFIED);
		}
		break;
	default:
		break;
	}
	return 0;
}

static struct notifier_block thermal_pm_nb = {
	.notifier_call = thermal_pm_notify,
};

static int __init thermal_init(void)
{
	int result;

	thermal_passive_wq = alloc_workqueue("thermal_passive_wq",
						WQ_HIGHPRI | WQ_UNBOUND
						| WQ_FREEZABLE,
						THERMAL_MAX_ACTIVE);
	if (!thermal_passive_wq) {
		result = -ENOMEM;
		goto init_exit;
	}

	result = thermal_register_governors();
	if (result)
		goto destroy_wq;

	result = class_register(&thermal_class);
	if (result)
		goto unregister_governors;

	result = of_parse_thermal_zones();
	if (result)
		goto exit_zone_parse;

	result = register_pm_notifier(&thermal_pm_nb);
	if (result)
		pr_warn("Thermal: Can not register suspend notifier, return %d\n",
			result);

	return 0;

exit_zone_parse:
	class_unregister(&thermal_class);
unregister_governors:
	thermal_unregister_governors();
destroy_wq:
	destroy_workqueue(thermal_passive_wq);
init_exit:
	idr_destroy(&thermal_tz_idr);
	idr_destroy(&thermal_cdev_idr);
	mutex_destroy(&thermal_idr_lock);
	mutex_destroy(&thermal_list_lock);
	mutex_destroy(&thermal_governor_lock);
	return result;
}

static void thermal_exit(void)
{
	unregister_pm_notifier(&thermal_pm_nb);
	of_thermal_destroy_zones();
	destroy_workqueue(thermal_passive_wq);
	genetlink_exit();
	class_unregister(&thermal_class);
	thermal_unregister_governors();
	idr_destroy(&thermal_tz_idr);
	idr_destroy(&thermal_cdev_idr);
	mutex_destroy(&thermal_idr_lock);
	mutex_destroy(&thermal_list_lock);
	mutex_destroy(&thermal_governor_lock);
}

static int __init thermal_netlink_init(void)
{
	int ret = 0;

	ret = genetlink_init();
	if (!ret)
		goto exit_netlink;

	thermal_exit();
exit_netlink:
	return ret;
}

subsys_initcall(thermal_init);
fs_initcall(thermal_netlink_init);
module_exit(thermal_exit);<|MERGE_RESOLUTION|>--- conflicted
+++ resolved
@@ -598,8 +598,6 @@
 }
 
 static void update_temperature(struct thermal_zone_device *tz)
-<<<<<<< HEAD
-=======
 {
 	int temp, ret;
 
@@ -615,33 +613,14 @@
 }
 
 static void thermal_zone_device_init(struct thermal_zone_device *tz)
->>>>>>> 2786ec57
-{
-	int temp, ret;
-
-	ret = thermal_zone_get_temp(tz, &temp);
-	if (ret) {
-		if (ret != -EAGAIN)
-			dev_warn(&tz->device,
-				 "failed to read out thermal zone (%d)\n",
-				 ret);
-		return;
-	}
-	store_temperature(tz, temp);
-}
-
-<<<<<<< HEAD
-static void thermal_zone_device_init(struct thermal_zone_device *tz)
 {
 	struct thermal_instance *pos;
-	tz->temperature = THERMAL_TEMP_INVALID;
-=======
+
 	if (tz->tzp && tz->tzp->tracks_low)
 		tz->temperature = THERMAL_TEMP_INVALID_LOW;
 	else
 		tz->temperature = THERMAL_TEMP_INVALID;
 
->>>>>>> 2786ec57
 	list_for_each_entry(pos, &tz->thermal_instances, tz_node)
 		pos->initialized = false;
 }
