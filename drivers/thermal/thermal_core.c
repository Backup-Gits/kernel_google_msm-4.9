--- conflicted
+++ resolved
@@ -39,10 +39,7 @@
 #include <net/genetlink.h>
 #include <linux/suspend.h>
 #include <linux/kobject.h>
-<<<<<<< HEAD
-=======
 #include <../base/base.h>
->>>>>>> ae6c134c
 
 #define CREATE_TRACE_POINTS
 #include <trace/events/thermal.h>
@@ -1838,8 +1835,6 @@
 	if (cdev_softlink_kobj == NULL) {
 		cdev_softlink_kobj = kobject_create_and_add("cdev-by-name",
 						cdev->device.kobj.parent);
-<<<<<<< HEAD
-=======
 		result = sysfs_create_link(&cdev->device.class->p->subsys.kobj,
 							cdev_softlink_kobj,
 							"cdev-by-name");
@@ -1848,7 +1843,6 @@
 				"Fail to create cdev_map "
 				"soft link in class\n");
 		}
->>>>>>> ae6c134c
 	}
 	mutex_unlock(&cdev_softlink_lock);
 
@@ -2232,18 +2226,6 @@
 		kfree(tz);
 		return ERR_PTR(result);
 	}
-
-	mutex_lock(&tz_softlink_lock);
-	if (tz_softlink_kobj == NULL) {
-		tz_softlink_kobj = kobject_create_and_add("tz-by-name",
-						tz->device.kobj.parent);
-	}
-	mutex_unlock(&tz_softlink_lock);
-
-	result = sysfs_create_link(tz_softlink_kobj,
-				&tz->device.kobj, tz->type);
-	if (result)
-		dev_err(&tz->device, "Fail to create tz_map soft link\n");
 
 	/* sys I/F */
 	if (type) {
