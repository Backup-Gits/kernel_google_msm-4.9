menu "printk and dmesg options"

config PRINTK_TIME
	bool "Show timing information on printks"
	depends on PRINTK
	help
	  Selecting this option causes time stamps of the printk()
	  messages to be added to the output of the syslog() system
	  call and at the console.

	  The timestamp is always recorded internally, and exported
	  to /dev/kmsg. This flag just specifies if the timestamp should
	  be included, not that the timestamp is recorded.

	  The behavior is also controlled by the kernel command line
	  parameter printk.time=1. See Documentation/kernel-parameters.txt

config PRINTK_CPU_ID
	bool "Show CPU number on printks"
	default y
	depends on PRINTK
	help
	  Selecting this option adds CPU number to printk() messages.
	  It can be turned off by writing 0 to printk module parameter cpu.

config PRINTK_PID
	bool "Show process ID on printks"
	default y
	depends on PRINTK
	help
	  Selecting this option adds process ID to printk() messages.
	  It can be turned off by writing 0 to printk module parameter pid.

config MESSAGE_LOGLEVEL_DEFAULT
	int "Default message log level (1-7)"
	range 1 7
	default "4"
	help
	  Default log level for printk statements with no specified priority.

	  This was hard-coded to KERN_WARNING since at least 2.6.10 but folks
	  that are auditing their logs closely may want to set it to a lower
	  priority.

config BOOT_PRINTK_DELAY
	bool "Delay each boot printk message by N milliseconds"
	depends on DEBUG_KERNEL && PRINTK && GENERIC_CALIBRATE_DELAY
	help
	  This build option allows you to read kernel boot messages
	  by inserting a short delay after each one.  The delay is
	  specified in milliseconds on the kernel command line,
	  using "boot_delay=N".

	  It is likely that you would also need to use "lpj=M" to preset
	  the "loops per jiffie" value.
	  See a previous boot log for the "lpj" value to use for your
	  system, and then set "lpj=M" before setting "boot_delay=N".
	  NOTE:  Using this option may adversely affect SMP systems.
	  I.e., processors other than the first one may not boot up.
	  BOOT_PRINTK_DELAY also may cause LOCKUP_DETECTOR to detect
	  what it believes to be lockup conditions.

config DYNAMIC_DEBUG
	bool "Enable dynamic printk() support"
	default n
	depends on PRINTK
	depends on DEBUG_FS
	help

	  Compiles debug level messages into the kernel, which would not
	  otherwise be available at runtime. These messages can then be
	  enabled/disabled based on various levels of scope - per source file,
	  function, module, format string, and line number. This mechanism
	  implicitly compiles in all pr_debug() and dev_dbg() calls, which
	  enlarges the kernel text size by about 2%.

	  If a source file is compiled with DEBUG flag set, any
	  pr_debug() calls in it are enabled by default, but can be
	  disabled at runtime as below.  Note that DEBUG flag is
	  turned on by many CONFIG_*DEBUG* options.

	  Usage:

	  Dynamic debugging is controlled via the 'dynamic_debug/control' file,
	  which is contained in the 'debugfs' filesystem. Thus, the debugfs
	  filesystem must first be mounted before making use of this feature.
	  We refer the control file as: <debugfs>/dynamic_debug/control. This
	  file contains a list of the debug statements that can be enabled. The
	  format for each line of the file is:

		filename:lineno [module]function flags format

	  filename : source file of the debug statement
	  lineno : line number of the debug statement
	  module : module that contains the debug statement
	  function : function that contains the debug statement
          flags : '=p' means the line is turned 'on' for printing
          format : the format used for the debug statement

	  From a live system:

		nullarbor:~ # cat <debugfs>/dynamic_debug/control
		# filename:lineno [module]function flags format
		fs/aio.c:222 [aio]__put_ioctx =_ "__put_ioctx:\040freeing\040%p\012"
		fs/aio.c:248 [aio]ioctx_alloc =_ "ENOMEM:\040nr_events\040too\040high\012"
		fs/aio.c:1770 [aio]sys_io_cancel =_ "calling\040cancel\012"

	  Example usage:

		// enable the message at line 1603 of file svcsock.c
		nullarbor:~ # echo -n 'file svcsock.c line 1603 +p' >
						<debugfs>/dynamic_debug/control

		// enable all the messages in file svcsock.c
		nullarbor:~ # echo -n 'file svcsock.c +p' >
						<debugfs>/dynamic_debug/control

		// enable all the messages in the NFS server module
		nullarbor:~ # echo -n 'module nfsd +p' >
						<debugfs>/dynamic_debug/control

		// enable all 12 messages in the function svc_process()
		nullarbor:~ # echo -n 'func svc_process +p' >
						<debugfs>/dynamic_debug/control

		// disable all 12 messages in the function svc_process()
		nullarbor:~ # echo -n 'func svc_process -p' >
						<debugfs>/dynamic_debug/control

	  See Documentation/dynamic-debug-howto.txt for additional information.

endmenu # "printk and dmesg options"

menu "Compile-time checks and compiler options"

config DEBUG_INFO
	bool "Compile the kernel with debug info"
	depends on DEBUG_KERNEL && !COMPILE_TEST
	help
          If you say Y here the resulting kernel image will include
	  debugging info resulting in a larger kernel image.
	  This adds debug symbols to the kernel and modules (gcc -g), and
	  is needed if you intend to use kernel crashdump or binary object
	  tools like crash, kgdb, LKCD, gdb, etc on the kernel.
	  Say Y here only if you plan to debug the kernel.

	  If unsure, say N.

config DEBUG_INFO_REDUCED
	bool "Reduce debugging information"
	depends on DEBUG_INFO
	help
	  If you say Y here gcc is instructed to generate less debugging
	  information for structure types. This means that tools that
	  need full debugging information (like kgdb or systemtap) won't
	  be happy. But if you merely need debugging information to
	  resolve line numbers there is no loss. Advantage is that
	  build directory object sizes shrink dramatically over a full
	  DEBUG_INFO build and compile times are reduced too.
	  Only works with newer gcc versions.

config DEBUG_INFO_SPLIT
	bool "Produce split debuginfo in .dwo files"
	depends on DEBUG_INFO && !FRV
	help
	  Generate debug info into separate .dwo files. This significantly
	  reduces the build directory size for builds with DEBUG_INFO,
	  because it stores the information only once on disk in .dwo
	  files instead of multiple times in object files and executables.
	  In addition the debug information is also compressed.

	  Requires recent gcc (4.7+) and recent gdb/binutils.
	  Any tool that packages or reads debug information would need
	  to know about the .dwo files and include them.
	  Incompatible with older versions of ccache.

config DEBUG_INFO_DWARF4
	bool "Generate dwarf4 debuginfo"
	depends on DEBUG_INFO
	help
	  Generate dwarf4 debug info. This requires recent versions
	  of gcc and gdb. It makes the debug information larger.
	  But it significantly improves the success of resolving
	  variables in gdb on optimized code.

config GDB_SCRIPTS
	bool "Provide GDB scripts for kernel debugging"
	depends on DEBUG_INFO
	help
	  This creates the required links to GDB helper scripts in the
	  build directory. If you load vmlinux into gdb, the helper
	  scripts will be automatically imported by gdb as well, and
	  additional functions are available to analyze a Linux kernel
	  instance. See Documentation/gdb-kernel-debugging.txt for further
	  details.

config ENABLE_WARN_DEPRECATED
	bool "Enable __deprecated logic"
	default y
	help
	  Enable the __deprecated logic in the kernel build.
	  Disable this to suppress the "warning: 'foo' is deprecated
	  (declared at kernel/power/somefile.c:1234)" messages.

config ENABLE_MUST_CHECK
	bool "Enable __must_check logic"
	default y
	help
	  Enable the __must_check logic in the kernel build.  Disable this to
	  suppress the "warning: ignoring return value of 'foo', declared with
	  attribute warn_unused_result" messages.

config FRAME_WARN
	int "Warn for stack frames larger than (needs gcc 4.4)"
	range 0 8192
	default 2048 if GCC_PLUGIN_LATENT_ENTROPY
	default 1024 if !64BIT
	default 2048 if 64BIT
	help
	  Tell gcc to warn at build time for stack frames larger than this.
	  Setting this too low will cause a lot of warnings.
	  Setting it to 0 disables the warning.
	  Requires gcc 4.4

config STRIP_ASM_SYMS
	bool "Strip assembler-generated symbols during link"
	default n
	help
	  Strip internal assembler-generated symbols during a link (symbols
	  that look like '.Lxxx') so they don't pollute the output of
	  get_wchan() and suchlike.

config READABLE_ASM
        bool "Generate readable assembler code"
        depends on DEBUG_KERNEL
        help
          Disable some compiler optimizations that tend to generate human unreadable
          assembler output. This may make the kernel slightly slower, but it helps
          to keep kernel developers who have to stare a lot at assembler listings
          sane.

config UNUSED_SYMBOLS
	bool "Enable unused/obsolete exported symbols"
	default y if X86
	help
	  Unused but exported symbols make the kernel needlessly bigger.  For
	  that reason most of these unused exports will soon be removed.  This
	  option is provided temporarily to provide a transition period in case
	  some external kernel module needs one of these symbols anyway. If you
	  encounter such a case in your module, consider if you are actually
	  using the right API.  (rationale: since nobody in the kernel is using
	  this in a module, there is a pretty good chance it's actually the
	  wrong interface to use).  If you really need the symbol, please send a
	  mail to the linux kernel mailing list mentioning the symbol and why
	  you really need it, and what the merge plan to the mainline kernel for
	  your module is.

config PAGE_OWNER
	bool "Track page owner"
	depends on DEBUG_KERNEL && STACKTRACE_SUPPORT
	select DEBUG_FS
	select STACKTRACE
	select STACKDEPOT
	select PAGE_EXTENSION
	help
	  This keeps track of what call chain is the owner of a page, may
	  help to find bare alloc_page(s) leaks. Even if you include this
	  feature on your build, it is disabled in default. You should pass
	  "page_owner=on" to boot parameter in order to enable it. Eats
	  a fair amount of memory if enabled. See tools/vm/page_owner_sort.c
	  for user-space helper.

	  If unsure, say N.

config PAGE_OWNER_ENABLE_DEFAULT
	bool "Enable Track page owner by default"
	depends on PAGE_OWNER
	---help---
	  This keeps track of what call chain is the owner of a page, may
	  help to find bare alloc_page(s) leaks. If you include this
	  feature on your build, it is enabled by default. You should pass
	  "page_owner=off" to boot parameter in order to disable it. Eats
	  a fair amount of memory if enabled. See tools/vm/page_owner_sort.c
	  for user-space helper.

config DEBUG_FS
	bool "Debug Filesystem"
	select SRCU
	help
	  debugfs is a virtual file system that kernel developers use to put
	  debugging files into.  Enable this option to be able to read and
	  write to these files.

	  For detailed documentation on the debugfs API, see
	  Documentation/DocBook/filesystems.

	  If unsure, say N.

config HEADERS_CHECK
	bool "Run 'make headers_check' when building vmlinux"
	depends on !UML
	help
	  This option will extract the user-visible kernel headers whenever
	  building the kernel, and will run basic sanity checks on them to
	  ensure that exported files do not attempt to include files which
	  were not exported, etc.

	  If you're making modifications to header files which are
	  relevant for userspace, say 'Y', and check the headers
	  exported to $(INSTALL_HDR_PATH) (usually 'usr/include' in
	  your build tree), to make sure they're suitable.

config DEBUG_SECTION_MISMATCH
	bool "Enable full Section mismatch analysis"
	help
	  The section mismatch analysis checks if there are illegal
	  references from one section to another section.
	  During linktime or runtime, some sections are dropped;
	  any use of code/data previously in these sections would
	  most likely result in an oops.
	  In the code, functions and variables are annotated with
	  __init,, etc. (see the full list in include/linux/init.h),
	  which results in the code/data being placed in specific sections.
	  The section mismatch analysis is always performed after a full
	  kernel build, and enabling this option causes the following
	  additional steps to occur:
	  - Add the option -fno-inline-functions-called-once to gcc commands.
	    When inlining a function annotated with __init in a non-init
	    function, we would lose the section information and thus
	    the analysis would not catch the illegal reference.
	    This option tells gcc to inline less (but it does result in
	    a larger kernel).
	  - Run the section mismatch analysis for each module/built-in.o file.
	    When we run the section mismatch analysis on vmlinux.o, we
	    lose valuable information about where the mismatch was
	    introduced.
	    Running the analysis for each module/built-in.o file
	    tells where the mismatch happens much closer to the
	    source. The drawback is that the same mismatch is
	    reported at least twice.
	  - Enable verbose reporting from modpost in order to help resolve
	    the section mismatches that are reported.

config SECTION_MISMATCH_WARN_ONLY
	bool "Make section mismatch errors non-fatal"
	default y
	help
	  If you say N here, the build process will fail if there are any
	  section mismatch, instead of just throwing warnings.

	  If unsure, say Y.

#
# Select this config option from the architecture Kconfig, if it
# is preferred to always offer frame pointers as a config
# option on the architecture (regardless of KERNEL_DEBUG):
#
config ARCH_WANT_FRAME_POINTERS
	bool
	help

config FRAME_POINTER
	bool "Compile the kernel with frame pointers"
	depends on DEBUG_KERNEL && \
		(CRIS || M68K || FRV || UML || \
		 AVR32 || SUPERH || BLACKFIN || MN10300 || METAG) || \
		ARCH_WANT_FRAME_POINTERS
	default y if (DEBUG_INFO && UML) || ARCH_WANT_FRAME_POINTERS
	help
	  If you say Y here the resulting kernel image will be slightly
	  larger and slower, but it gives very useful debugging information
	  in case of kernel bugs. (precise oopses/stacktraces/warnings)

config STACK_VALIDATION
	bool "Compile-time stack metadata validation"
	depends on HAVE_STACK_VALIDATION
	default n
	help
	  Add compile-time checks to validate stack metadata, including frame
	  pointers (if CONFIG_FRAME_POINTER is enabled).  This helps ensure
	  that runtime stack traces are more reliable.

	  For more information, see
	  tools/objtool/Documentation/stack-validation.txt.

config DEBUG_FORCE_WEAK_PER_CPU
	bool "Force weak per-cpu definitions"
	depends on DEBUG_KERNEL
	help
	  s390 and alpha require percpu variables in modules to be
	  defined weak to work around addressing range issue which
	  puts the following two restrictions on percpu variable
	  definitions.

	  1. percpu symbols must be unique whether static or not
	  2. percpu variables can't be defined inside a function

	  To ensure that generic code follows the above rules, this
	  option forces all percpu variables to be defined as weak.

endmenu # "Compiler options"

config MAGIC_SYSRQ
	bool "Magic SysRq key"
	depends on !UML
	help
	  If you say Y here, you will have some control over the system even
	  if the system crashes for example during kernel debugging (e.g., you
	  will be able to flush the buffer cache to disk, reboot the system
	  immediately or dump some status information). This is accomplished
	  by pressing various keys while holding SysRq (Alt+PrintScreen). It
	  also works on a serial console (on PC hardware at least), if you
	  send a BREAK and then within 5 seconds a command keypress. The
	  keys are documented in <file:Documentation/sysrq.txt>. Don't say Y
	  unless you really know what this hack does.

config MAGIC_SYSRQ_DEFAULT_ENABLE
	hex "Enable magic SysRq key functions by default"
	depends on MAGIC_SYSRQ
	default 0x1
	help
	  Specifies which SysRq key functions are enabled by default.
	  This may be set to 1 or 0 to enable or disable them all, or
	  to a bitmask as described in Documentation/sysrq.txt.

config DEBUG_KERNEL
	bool "Kernel debugging"
	help
	  Say Y here if you are developing drivers or trying to debug and
	  identify kernel problems.

menu "Memory Debugging"

source mm/Kconfig.debug

config DEBUG_OBJECTS
	bool "Debug object operations"
	depends on DEBUG_KERNEL
	help
	  If you say Y here, additional code will be inserted into the
	  kernel to track the life time of various objects and validate
	  the operations on those objects.

config DEBUG_OBJECTS_SELFTEST
	bool "Debug objects selftest"
	depends on DEBUG_OBJECTS
	help
	  This enables the selftest of the object debug code.

config DEBUG_OBJECTS_FREE
	bool "Debug objects in freed memory"
	depends on DEBUG_OBJECTS
	help
	  This enables checks whether a k/v free operation frees an area
	  which contains an object which has not been deactivated
	  properly. This can make kmalloc/kfree-intensive workloads
	  much slower.

config DEBUG_OBJECTS_TIMERS
	bool "Debug timer objects"
	depends on DEBUG_OBJECTS
	help
	  If you say Y here, additional code will be inserted into the
	  timer routines to track the life time of timer objects and
	  validate the timer operations.

config DEBUG_OBJECTS_WORK
	bool "Debug work objects"
	depends on DEBUG_OBJECTS
	help
	  If you say Y here, additional code will be inserted into the
	  work queue routines to track the life time of work objects and
	  validate the work operations.

config DEBUG_OBJECTS_RCU_HEAD
	bool "Debug RCU callbacks objects"
	depends on DEBUG_OBJECTS
	help
	  Enable this to turn on debugging of RCU list heads (call_rcu() usage).

config DEBUG_OBJECTS_PERCPU_COUNTER
	bool "Debug percpu counter objects"
	depends on DEBUG_OBJECTS
	help
	  If you say Y here, additional code will be inserted into the
	  percpu counter routines to track the life time of percpu counter
	  objects and validate the percpu counter operations.

config DEBUG_OBJECTS_ENABLE_DEFAULT
	int "debug_objects bootup default value (0-1)"
        range 0 1
        default "1"
        depends on DEBUG_OBJECTS
        help
          Debug objects boot parameter default value

config DEBUG_SLAB
	bool "Debug slab memory allocations"
	depends on DEBUG_KERNEL && SLAB && !KMEMCHECK
	help
	  Say Y here to have the kernel do limited verification on memory
	  allocation as well as poisoning memory on free to catch use of freed
	  memory. This can make kmalloc/kfree-intensive workloads much slower.

config DEBUG_SLAB_LEAK
	bool "Memory leak debugging"
	depends on DEBUG_SLAB

config SLUB_DEBUG_ON
	bool "SLUB debugging on by default"
	depends on SLUB && SLUB_DEBUG && !KMEMCHECK
	default n
	help
	  Boot with debugging on by default. SLUB boots by default with
	  the runtime debug capabilities switched off. Enabling this is
	  equivalent to specifying the "slub_debug" parameter on boot.
	  There is no support for more fine grained debug control like
	  possible with slub_debug=xxx. SLUB debugging may be switched
	  off in a kernel built with CONFIG_SLUB_DEBUG_ON by specifying
	  "slub_debug=-".

config SLUB_STATS
	default n
	bool "Enable SLUB performance statistics"
	depends on SLUB && SYSFS
	help
	  SLUB statistics are useful to debug SLUBs allocation behavior in
	  order find ways to optimize the allocator. This should never be
	  enabled for production use since keeping statistics slows down
	  the allocator by a few percentage points. The slabinfo command
	  supports the determination of the most active slabs to figure
	  out which slabs are relevant to a particular load.
	  Try running: slabinfo -DA

config HAVE_DEBUG_KMEMLEAK
	bool

config DEBUG_KMEMLEAK
	bool "Kernel memory leak detector"
	depends on DEBUG_KERNEL && HAVE_DEBUG_KMEMLEAK
	select DEBUG_FS
	select STACKTRACE if STACKTRACE_SUPPORT
	select KALLSYMS
	select CRC32
	help
	  Say Y here if you want to enable the memory leak
	  detector. The memory allocation/freeing is traced in a way
	  similar to the Boehm's conservative garbage collector, the
	  difference being that the orphan objects are not freed but
	  only shown in /sys/kernel/debug/kmemleak. Enabling this
	  feature will introduce an overhead to memory
	  allocations. See Documentation/kmemleak.txt for more
	  details.

	  Enabling DEBUG_SLAB or SLUB_DEBUG may increase the chances
	  of finding leaks due to the slab objects poisoning.

	  In order to access the kmemleak file, debugfs needs to be
	  mounted (usually at /sys/kernel/debug).

config DEBUG_KMEMLEAK_EARLY_LOG_SIZE
	int "Maximum kmemleak early log entries"
	depends on DEBUG_KMEMLEAK
	range 200 40000
	default 400
	help
	  Kmemleak must track all the memory allocations to avoid
	  reporting false positives. Since memory may be allocated or
	  freed before kmemleak is initialised, an early log buffer is
	  used to store these actions. If kmemleak reports "early log
	  buffer exceeded", please increase this value.

config DEBUG_KMEMLEAK_TEST
	tristate "Simple test for the kernel memory leak detector"
	depends on DEBUG_KMEMLEAK && m
	help
	  This option enables a module that explicitly leaks memory.

	  If unsure, say N.

config DEBUG_KMEMLEAK_DEFAULT_OFF
	bool "Default kmemleak to off"
	depends on DEBUG_KMEMLEAK
	help
	  Say Y here to disable kmemleak by default. It can then be enabled
	  on the command line via kmemleak=on.

config DEBUG_STACK_USAGE
	bool "Stack utilization instrumentation"
	depends on DEBUG_KERNEL && !IA64
	help
	  Enables the display of the minimum amount of free stack which each
	  task has ever had available in the sysrq-T and sysrq-P debug output.

	  This option will slow down process creation somewhat.

config DEBUG_VM
	bool "Debug VM"
	depends on DEBUG_KERNEL
	help
	  Enable this to turn on extended checks in the virtual-memory system
          that may impact performance.

	  If unsure, say N.

config DEBUG_VM_VMACACHE
	bool "Debug VMA caching"
	depends on DEBUG_VM
	help
	  Enable this to turn on VMA caching debug information. Doing so
	  can cause significant overhead, so only enable it in non-production
	  environments.

	  If unsure, say N.

config DEBUG_VM_RB
	bool "Debug VM red-black trees"
	depends on DEBUG_VM
	help
	  Enable VM red-black tree debugging information and extra validations.

	  If unsure, say N.

config DEBUG_VM_PGFLAGS
	bool "Debug page-flags operations"
	depends on DEBUG_VM
	help
	  Enables extra validation on page flags operations.

	  If unsure, say N.

config DEBUG_VIRTUAL
	bool "Debug VM translations"
	depends on DEBUG_KERNEL && X86
	help
	  Enable some costly sanity checks in virtual to page code. This can
	  catch mistakes with virt_to_page() and friends.

	  If unsure, say N.

config DEBUG_NOMMU_REGIONS
	bool "Debug the global anon/private NOMMU mapping region tree"
	depends on DEBUG_KERNEL && !MMU
	help
	  This option causes the global tree of anonymous and private mapping
	  regions to be regularly checked for invalid topology.

config DEBUG_MEMORY_INIT
	bool "Debug memory initialisation" if EXPERT
	default !EXPERT
	help
	  Enable this for additional checks during memory initialisation.
	  The sanity checks verify aspects of the VM such as the memory model
	  and other information provided by the architecture. Verbose
	  information will be printed at KERN_DEBUG loglevel depending
	  on the mminit_loglevel= command-line option.

	  If unsure, say Y

config MEMORY_NOTIFIER_ERROR_INJECT
	tristate "Memory hotplug notifier error injection module"
	depends on MEMORY_HOTPLUG_SPARSE && NOTIFIER_ERROR_INJECTION
	help
	  This option provides the ability to inject artificial errors to
	  memory hotplug notifier chain callbacks.  It is controlled through
	  debugfs interface under /sys/kernel/debug/notifier-error-inject/memory

	  If the notifier call chain should be failed with some events
	  notified, write the error code to "actions/<notifier event>/error".

	  Example: Inject memory hotplug offline error (-12 == -ENOMEM)

	  # cd /sys/kernel/debug/notifier-error-inject/memory
	  # echo -12 > actions/MEM_GOING_OFFLINE/error
	  # echo offline > /sys/devices/system/memory/memoryXXX/state
	  bash: echo: write error: Cannot allocate memory

	  To compile this code as a module, choose M here: the module will
	  be called memory-notifier-error-inject.

	  If unsure, say N.

config DEBUG_PER_CPU_MAPS
	bool "Debug access to per_cpu maps"
	depends on DEBUG_KERNEL
	depends on SMP
	help
	  Say Y to verify that the per_cpu map being accessed has
	  been set up. This adds a fair amount of code to kernel memory
	  and decreases performance.

	  Say N if unsure.

config DEBUG_HIGHMEM
	bool "Highmem debugging"
	depends on DEBUG_KERNEL && HIGHMEM
	help
	  This option enables additional error checking for high memory
	  systems.  Disable for production systems.

config HAVE_DEBUG_STACKOVERFLOW
	bool

config DEBUG_STACKOVERFLOW
	bool "Check for stack overflows"
	depends on DEBUG_KERNEL && HAVE_DEBUG_STACKOVERFLOW
	---help---
	  Say Y here if you want to check for overflows of kernel, IRQ
	  and exception stacks (if your architecture uses them). This
	  option will show detailed messages if free stack space drops
	  below a certain limit.

	  These kinds of bugs usually occur when call-chains in the
	  kernel get too deep, especially when interrupts are
	  involved.

	  Use this in cases where you see apparently random memory
	  corruption, especially if it appears in 'struct thread_info'

	  If in doubt, say "N".

source "lib/Kconfig.kmemcheck"

source "lib/Kconfig.kasan"

endmenu # "Memory Debugging"

config ARCH_HAS_KCOV
	bool
	help
	  KCOV does not have any arch-specific code, but currently it is enabled
	  only for x86_64. KCOV requires testing on other archs, and most likely
	  disabling of instrumentation for some early boot code.

config KCOV
	bool "Code coverage for fuzzing"
	depends on ARCH_HAS_KCOV
	select DEBUG_FS
	select GCC_PLUGINS if !COMPILE_TEST
	select GCC_PLUGIN_SANCOV if !COMPILE_TEST
	help
	  KCOV exposes kernel code coverage information in a form suitable
	  for coverage-guided fuzzing (randomized testing).

	  If RANDOMIZE_BASE is enabled, PC values will not be stable across
	  different machines and across reboots. If you need stable PC values,
	  disable RANDOMIZE_BASE.

	  For more details, see Documentation/kcov.txt.

config KCOV_INSTRUMENT_ALL
	bool "Instrument all code by default"
	depends on KCOV
	default y if KCOV
	help
	  If you are doing generic system call fuzzing (like e.g. syzkaller),
	  then you will want to instrument the whole kernel and you should
	  say y here. If you are doing more targeted fuzzing (like e.g.
	  filesystem fuzzing with AFL) then you will want to enable coverage
	  for more specific subsets of files, and should say n here.

config DEBUG_SHIRQ
	bool "Debug shared IRQ handlers"
	depends on DEBUG_KERNEL
	help
	  Enable this to generate a spurious interrupt as soon as a shared
	  interrupt handler is registered, and just before one is deregistered.
	  Drivers ought to be able to handle interrupts coming in at those
	  points; some don't and need to be caught.

menu "Debug Lockups and Hangs"

config LOCKUP_DETECTOR
	bool "Detect Hard and Soft Lockups"
	depends on DEBUG_KERNEL && !S390
	help
	  Say Y here to enable the kernel to act as a watchdog to detect
	  hard and soft lockups.

	  Softlockups are bugs that cause the kernel to loop in kernel
	  mode for more than 20 seconds, without giving other tasks a
	  chance to run.  The current stack trace is displayed upon
	  detection and the system will stay locked up.

	  Hardlockups are bugs that cause the CPU to loop in kernel mode
	  for more than 10 seconds, without letting other interrupts have a
	  chance to run.  The current stack trace is displayed upon detection
	  and the system will stay locked up.

	  The overhead should be minimal.  A periodic hrtimer runs to
	  generate interrupts and kick the watchdog task every 4 seconds.
	  An NMI is generated every 10 seconds or so to check for hardlockups.

	  The frequency of hrtimer and NMI events and the soft and hard lockup
	  thresholds can be controlled through the sysctl watchdog_thresh.

config HARDLOCKUP_DETECTOR_NMI
	def_bool y
	depends on LOCKUP_DETECTOR && !HAVE_NMI_WATCHDOG
	depends on PERF_EVENTS && HAVE_PERF_EVENTS_NMI

config HARDLOCKUP_DETECTOR_OTHER_CPU
       def_bool y
       depends on LOCKUP_DETECTOR && SMP
       depends on !HARDLOCKUP_DETECTOR_NMI && !HAVE_NMI_WATCHDOG

config HARDLOCKUP_DETECTOR
       def_bool y
       depends on HARDLOCKUP_DETECTOR_NMI || HARDLOCKUP_DETECTOR_OTHER_CPU

config BOOTPARAM_HARDLOCKUP_PANIC
	bool "Panic (Reboot) On Hard Lockups"
	depends on HARDLOCKUP_DETECTOR
	help
	  Say Y here to enable the kernel to panic on "hard lockups",
	  which are bugs that cause the kernel to loop in kernel
	  mode with interrupts disabled for more than 10 seconds (configurable
	  using the watchdog_thresh sysctl).

	  Say N if unsure.

config BOOTPARAM_HARDLOCKUP_PANIC_VALUE
	int
	depends on HARDLOCKUP_DETECTOR
	range 0 1
	default 0 if !BOOTPARAM_HARDLOCKUP_PANIC
	default 1 if BOOTPARAM_HARDLOCKUP_PANIC

config BOOTPARAM_SOFTLOCKUP_PANIC
	bool "Panic (Reboot) On Soft Lockups"
	depends on LOCKUP_DETECTOR
	help
	  Say Y here to enable the kernel to panic on "soft lockups",
	  which are bugs that cause the kernel to loop in kernel
	  mode for more than 20 seconds (configurable using the watchdog_thresh
	  sysctl), without giving other tasks a chance to run.

	  The panic can be used in combination with panic_timeout,
	  to cause the system to reboot automatically after a
	  lockup has been detected. This feature is useful for
	  high-availability systems that have uptime guarantees and
	  where a lockup must be resolved ASAP.

	  Say N if unsure.

config BOOTPARAM_SOFTLOCKUP_PANIC_VALUE
	int
	depends on LOCKUP_DETECTOR
	range 0 1
	default 0 if !BOOTPARAM_SOFTLOCKUP_PANIC
	default 1 if BOOTPARAM_SOFTLOCKUP_PANIC

config PANIC_ON_RECURSIVE_FAULT
	bool "Panic on recursive faults during task exit"
	help
	  Panic upon the detection of a recursive fault during task exit,
	  rather than putting the task into an uninterruptible sleep.
	  This is particularly useful for debugging system hangs in
	  scenarios where the task experiencing the fault is critical
	  for system operation, rendering the system inoperable.

	  Say N if unsure.

config DETECT_HUNG_TASK
	bool "Detect Hung Tasks"
	depends on DEBUG_KERNEL
	default LOCKUP_DETECTOR
	help
	  Say Y here to enable the kernel to detect "hung tasks",
	  which are bugs that cause the task to be stuck in
	  uninterruptible "D" state indefinitely.

	  When a hung task is detected, the kernel will print the
	  current stack trace (which you should report), but the
	  task will stay in uninterruptible state. If lockdep is
	  enabled then all held locks will also be reported. This
	  feature has negligible overhead.

config DEFAULT_HUNG_TASK_TIMEOUT
	int "Default timeout for hung task detection (in seconds)"
	depends on DETECT_HUNG_TASK
	default 120
	help
	  This option controls the default timeout (in seconds) used
	  to determine when a task has become non-responsive and should
	  be considered hung.

	  It can be adjusted at runtime via the kernel.hung_task_timeout_secs
	  sysctl or by writing a value to
	  /proc/sys/kernel/hung_task_timeout_secs.

	  A timeout of 0 disables the check.  The default is two minutes.
	  Keeping the default should be fine in most cases.

config BOOTPARAM_HUNG_TASK_PANIC
	bool "Panic (Reboot) On Hung Tasks"
	depends on DETECT_HUNG_TASK
	help
	  Say Y here to enable the kernel to panic on "hung tasks",
	  which are bugs that cause the kernel to leave a task stuck
	  in uninterruptible "D" state.

	  The panic can be used in combination with panic_timeout,
	  to cause the system to reboot automatically after a
	  hung task has been detected. This feature is useful for
	  high-availability systems that have uptime guarantees and
	  where a hung tasks must be resolved ASAP.

	  Say N if unsure.

config BOOTPARAM_HUNG_TASK_PANIC_VALUE
	int
	depends on DETECT_HUNG_TASK
	range 0 1
	default 0 if !BOOTPARAM_HUNG_TASK_PANIC
	default 1 if BOOTPARAM_HUNG_TASK_PANIC

config WQ_WATCHDOG
	bool "Detect Workqueue Stalls"
	depends on DEBUG_KERNEL
	help
	  Say Y here to enable stall detection on workqueues.  If a
	  worker pool doesn't make forward progress on a pending work
	  item for over a given amount of time, 30s by default, a
	  warning message is printed along with dump of workqueue
	  state.  This can be configured through kernel parameter
	  "workqueue.watchdog_thresh" and its sysfs counterpart.

endmenu # "Debug lockups and hangs"

config PANIC_ON_OOPS
	bool "Panic on Oops"
	help
	  Say Y here to enable the kernel to panic when it oopses. This
	  has the same effect as setting oops=panic on the kernel command
	  line.

	  This feature is useful to ensure that the kernel does not do
	  anything erroneous after an oops which could result in data
	  corruption or other issues.

	  Say N if unsure.

config PANIC_ON_OOPS_VALUE
	int
	range 0 1
	default 0 if !PANIC_ON_OOPS
	default 1 if PANIC_ON_OOPS

config PANIC_TIMEOUT
	int "panic timeout"
	default 0
	help
	  Set the timeout value (in seconds) until a reboot occurs when the
	  the kernel panics. If n = 0, then we wait forever. A timeout
	  value n > 0 will wait n seconds before rebooting, while a timeout
	  value n < 0 will reboot immediately.

config SCHED_DEBUG
	bool "Collect scheduler debugging info"
	depends on DEBUG_KERNEL && PROC_FS
	default y
	help
	  If you say Y here, the /proc/sched_debug file will be provided
	  that can help debug the scheduler. The runtime overhead of this
	  option is minimal.

config SCHED_INFO
	bool
	default n

config PANIC_ON_SCHED_BUG
	bool "Panic on all bugs encountered by the scheduler"
	help
	  Say Y here to panic on all 'BUG:' conditions encountered by the
	  scheduler, even potentially-recoverable ones such as scheduling
	  while atomic, sleeping from invalid context, and detection of
	  broken arch topologies.

	  Say N if unsure.

config PANIC_ON_RT_THROTTLING
	bool "Panic on RT throttling"
	help
	  Say Y here to enable the kernel to panic when a realtime
	  runqueue is throttled. This may be useful for detecting
	  and debugging RT throttling issues.

	  Say N if unsure.

config SCHEDSTATS
	bool "Collect scheduler statistics"
	depends on DEBUG_KERNEL && PROC_FS
	select SCHED_INFO
	help
	  If you say Y here, additional code will be inserted into the
	  scheduler and related routines to collect statistics about
	  scheduler behavior and provide them in /proc/schedstat.  These
	  stats may be useful for both tuning and debugging the scheduler
	  If you aren't debugging the scheduler or trying to tune a specific
	  application, you can say N to avoid the very slight overhead
	  this adds.

config SCHED_STACK_END_CHECK
	bool "Detect stack corruption on calls to schedule()"
	depends on DEBUG_KERNEL
	default n
	help
	  This option checks for a stack overrun on calls to schedule().
	  If the stack end location is found to be over written always panic as
	  the content of the corrupted region can no longer be trusted.
	  This is to ensure no erroneous behaviour occurs which could result in
	  data corruption or a sporadic crash at a later stage once the region
	  is examined. The runtime overhead introduced is minimal.

config DEBUG_TIMEKEEPING
	bool "Enable extra timekeeping sanity checking"
	help
	  This option will enable additional timekeeping sanity checks
	  which may be helpful when diagnosing issues where timekeeping
	  problems are suspected.

	  This may include checks in the timekeeping hotpaths, so this
	  option may have a (very small) performance impact to some
	  workloads.

	  If unsure, say N.

config DEBUG_TASK_STACK_SCAN_OFF
	bool "Disable kmemleak task stack scan by default"
	depends on DEBUG_KMEMLEAK
	help
	  Say Y here to disable kmemleak task stack scan by default
	  at compile time. It can be enabled later if required by
	  writing to the debugfs entry :
	  echo "stack=on" > /sys/kernel/debug/kmemleak.

config DEBUG_PREEMPT
	bool "Debug preemptible kernel"
	depends on DEBUG_KERNEL && PREEMPT && TRACE_IRQFLAGS_SUPPORT
	default y
	help
	  If you say Y here then the kernel will use a debug variant of the
	  commonly used smp_processor_id() function and will print warnings
	  if kernel code uses it in a preemption-unsafe way. Also, the kernel
	  will detect preemption count underflows.

menu "Lock Debugging (spinlocks, mutexes, etc...)"

config DEBUG_RT_MUTEXES
	bool "RT Mutex debugging, deadlock detection"
	depends on DEBUG_KERNEL && RT_MUTEXES
	help
	 This allows rt mutex semantics violations and rt mutex related
	 deadlocks (lockups) to be detected and reported automatically.

config DEBUG_SPINLOCK
	bool "Spinlock and rw-lock debugging: basic checks"
	depends on DEBUG_KERNEL
	select UNINLINE_SPIN_UNLOCK
	help
	  Say Y here and build SMP to catch missing spinlock initialization
	  and certain other kinds of spinlock errors commonly made.  This is
	  best used in conjunction with the NMI watchdog so that spinlock
	  deadlocks are also debuggable.
choice
        prompt "Perform Action on spinlock bug"
        depends on DEBUG_SPINLOCK

        default DEBUG_SPINLOCK_BITE_ON_BUG

        config DEBUG_SPINLOCK_BITE_ON_BUG
                bool "Cause a Watchdog Bite on Spinlock bug"
                depends on QCOM_WATCHDOG_V2
                help
                  On a spinlock bug, cause a watchdog bite so that we can get
                  the precise state of the system captured at the time of spin
                  dump. This is mutually exclusive with the below
                  DEBUG_SPINLOCK_PANIC_ON_BUG config.

        config DEBUG_SPINLOCK_PANIC_ON_BUG
                bool "Cause a Kernel Panic on Spinlock bug"
                help
                  On a spinlock bug, cause a kernel panic so that we can get the complete
                  information about the system at the time of spin dump in the dmesg.
                  This is mutually exclusive with the above DEBUG_SPINLOCK_BITE_ON_BUG.
endchoice

config DEBUG_MUTEXES
	bool "Mutex debugging: basic checks"
	depends on DEBUG_KERNEL
	help
	 This feature allows mutex semantics violations to be detected and
	 reported.

config DEBUG_WW_MUTEX_SLOWPATH
	bool "Wait/wound mutex debugging: Slowpath testing"
	depends on DEBUG_KERNEL && TRACE_IRQFLAGS_SUPPORT && STACKTRACE_SUPPORT && LOCKDEP_SUPPORT
	select DEBUG_LOCK_ALLOC
	select DEBUG_SPINLOCK
	select DEBUG_MUTEXES
	help
	 This feature enables slowpath testing for w/w mutex users by
	 injecting additional -EDEADLK wound/backoff cases. Together with
	 the full mutex checks enabled with (CONFIG_PROVE_LOCKING) this
	 will test all possible w/w mutex interface abuse with the
	 exception of simply not acquiring all the required locks.
	 Note that this feature can introduce significant overhead, so
	 it really should not be enabled in a production or distro kernel,
	 even a debug kernel.  If you are a driver writer, enable it.  If
	 you are a distro, do not.

config DEBUG_LOCK_ALLOC
	bool "Lock debugging: detect incorrect freeing of live locks"
	depends on DEBUG_KERNEL && TRACE_IRQFLAGS_SUPPORT && STACKTRACE_SUPPORT && LOCKDEP_SUPPORT
	select DEBUG_SPINLOCK
	select DEBUG_MUTEXES
	select LOCKDEP
	help
	 This feature will check whether any held lock (spinlock, rwlock,
	 mutex or rwsem) is incorrectly freed by the kernel, via any of the
	 memory-freeing routines (kfree(), kmem_cache_free(), free_pages(),
	 vfree(), etc.), whether a live lock is incorrectly reinitialized via
	 spin_lock_init()/mutex_init()/etc., or whether there is any lock
	 held during task exit.

config PROVE_LOCKING
	bool "Lock debugging: prove locking correctness"
	depends on DEBUG_KERNEL && TRACE_IRQFLAGS_SUPPORT && STACKTRACE_SUPPORT && LOCKDEP_SUPPORT
	select LOCKDEP
	select DEBUG_SPINLOCK
	select DEBUG_MUTEXES
	select DEBUG_LOCK_ALLOC
	select TRACE_IRQFLAGS
	default n
	help
	 This feature enables the kernel to prove that all locking
	 that occurs in the kernel runtime is mathematically
	 correct: that under no circumstance could an arbitrary (and
	 not yet triggered) combination of observed locking
	 sequences (on an arbitrary number of CPUs, running an
	 arbitrary number of tasks and interrupt contexts) cause a
	 deadlock.

	 In short, this feature enables the kernel to report locking
	 related deadlocks before they actually occur.

	 The proof does not depend on how hard and complex a
	 deadlock scenario would be to trigger: how many
	 participant CPUs, tasks and irq-contexts would be needed
	 for it to trigger. The proof also does not depend on
	 timing: if a race and a resulting deadlock is possible
	 theoretically (no matter how unlikely the race scenario
	 is), it will be proven so and will immediately be
	 reported by the kernel (once the event is observed that
	 makes the deadlock theoretically possible).

	 If a deadlock is impossible (i.e. the locking rules, as
	 observed by the kernel, are mathematically correct), the
	 kernel reports nothing.

	 NOTE: this feature can also be enabled for rwlocks, mutexes
	 and rwsems - in which case all dependencies between these
	 different locking variants are observed and mapped too, and
	 the proof of observed correctness is also maintained for an
	 arbitrary combination of these separate locking variants.

	 For more details, see Documentation/locking/lockdep-design.txt.

config PROVE_LOCKING_SMALL
	bool

config LOCKDEP
	bool
	depends on DEBUG_KERNEL && TRACE_IRQFLAGS_SUPPORT && STACKTRACE_SUPPORT && LOCKDEP_SUPPORT
	select STACKTRACE
	select FRAME_POINTER if !MIPS && !PPC && !ARM_UNWIND && !S390 && !MICROBLAZE && !ARC && !SCORE
	select KALLSYMS
	select KALLSYMS_ALL

config LOCK_STAT
	bool "Lock usage statistics"
	depends on DEBUG_KERNEL && TRACE_IRQFLAGS_SUPPORT && STACKTRACE_SUPPORT && LOCKDEP_SUPPORT
	select LOCKDEP
	select DEBUG_SPINLOCK
	select DEBUG_MUTEXES
	select DEBUG_LOCK_ALLOC
	default n
	help
	 This feature enables tracking lock contention points

	 For more details, see Documentation/locking/lockstat.txt

	 This also enables lock events required by "perf lock",
	 subcommand of perf.
	 If you want to use "perf lock", you also need to turn on
	 CONFIG_EVENT_TRACING.

	 CONFIG_LOCK_STAT defines "contended" and "acquired" lock events.
	 (CONFIG_LOCKDEP defines "acquire" and "release" events.)

config DEBUG_LOCKDEP
	bool "Lock dependency engine debugging"
	depends on DEBUG_KERNEL && LOCKDEP
	help
	  If you say Y here, the lock dependency engine will do
	  additional runtime checks to debug itself, at the price
	  of more runtime overhead.

config DEBUG_ATOMIC_SLEEP
	bool "Sleep inside atomic section checking"
	select PREEMPT_COUNT
	depends on DEBUG_KERNEL
	help
	  If you say Y here, various routines which may sleep will become very
	  noisy if they are called inside atomic sections: when a spinlock is
	  held, inside an rcu read side critical section, inside preempt disabled
	  sections, inside an interrupt, etc...

config DEBUG_LOCKING_API_SELFTESTS
	bool "Locking API boot-time self-tests"
	depends on DEBUG_KERNEL
	help
	  Say Y here if you want the kernel to run a short self-test during
	  bootup. The self-test checks whether common types of locking bugs
	  are detected by debugging mechanisms or not. (if you disable
	  lock debugging then those bugs wont be detected of course.)
	  The following locking APIs are covered: spinlocks, rwlocks,
	  mutexes and rwsems.

config LOCK_TORTURE_TEST
	tristate "torture tests for locking"
	depends on DEBUG_KERNEL
	select TORTURE_TEST
	default n
	help
	  This option provides a kernel module that runs torture tests
	  on kernel locking primitives.  The kernel module may be built
	  after the fact on the running kernel to be tested, if desired.

	  Say Y here if you want kernel locking-primitive torture tests
	  to be built into the kernel.
	  Say M if you want these torture tests to build as a module.
	  Say N if you are unsure.

endmenu # lock debugging

config TRACE_IRQFLAGS
	bool
	help
	  Enables hooks to interrupt enabling and disabling for
	  either tracing or lock debugging.

config STACKTRACE
	bool "Stack backtrace support"
	depends on STACKTRACE_SUPPORT
	help
	  This option causes the kernel to create a /proc/pid/stack for
	  every process, showing its current stack trace.
	  It is also used by various kernel debugging features that require
	  stack trace generation.

config DEBUG_KOBJECT
	bool "kobject debugging"
	depends on DEBUG_KERNEL
	help
	  If you say Y here, some extra kobject debugging messages will be sent
	  to the syslog.

config DEBUG_KOBJECT_RELEASE
	bool "kobject release debugging"
	depends on DEBUG_OBJECTS_TIMERS
	help
	  kobjects are reference counted objects.  This means that their
	  last reference count put is not predictable, and the kobject can
	  live on past the point at which a driver decides to drop it's
	  initial reference to the kobject gained on allocation.  An
	  example of this would be a struct device which has just been
	  unregistered.

	  However, some buggy drivers assume that after such an operation,
	  the memory backing the kobject can be immediately freed.  This
	  goes completely against the principles of a refcounted object.

	  If you say Y here, the kernel will delay the release of kobjects
	  on the last reference count to improve the visibility of this
	  kind of kobject release bug.

config HAVE_DEBUG_BUGVERBOSE
	bool

config DEBUG_BUGVERBOSE
	bool "Verbose BUG() reporting (adds 70K)" if DEBUG_KERNEL && EXPERT
	depends on BUG && (GENERIC_BUG || HAVE_DEBUG_BUGVERBOSE)
	default y
	help
	  Say Y here to make BUG() panics output the file name and line number
	  of the BUG call as well as the EIP and oops trace.  This aids
	  debugging but costs about 70-100K of memory.

config DEBUG_LIST
	bool "Debug linked list manipulation"
	depends on DEBUG_KERNEL
	help
	  Enable this to turn on extended checks in the linked-list
	  walking routines.

	  If unsure, say N.

config DEBUG_PI_LIST
	bool "Debug priority linked list manipulation"
	depends on DEBUG_KERNEL
	help
	  Enable this to turn on extended checks in the priority-ordered
	  linked-list (plist) walking routines.  This checks the entire
	  list multiple times during each manipulation.

	  If unsure, say N.

config DEBUG_SG
	bool "Debug SG table operations"
	depends on DEBUG_KERNEL
	help
	  Enable this to turn on checks on scatter-gather tables. This can
	  help find problems with drivers that do not properly initialize
	  their sg tables.

	  If unsure, say N.

config DEBUG_NOTIFIERS
	bool "Debug notifier call chains"
	depends on DEBUG_KERNEL
	help
	  Enable this to turn on sanity checking for notifier call chains.
	  This is most useful for kernel developers to make sure that
	  modules properly unregister themselves from notifier chains.
	  This is a relatively cheap check but if you care about maximum
	  performance, say N.

config DEBUG_CREDENTIALS
	bool "Debug credential management"
	depends on DEBUG_KERNEL
	help
	  Enable this to turn on some debug checking for credential
	  management.  The additional code keeps track of the number of
	  pointers from task_structs to any given cred struct, and checks to
	  see that this number never exceeds the usage count of the cred
	  struct.

	  Furthermore, if SELinux is enabled, this also checks that the
	  security pointer in the cred struct is never seen to be invalid.

	  If unsure, say N.

menu "RCU Debugging"

config PROVE_RCU
	def_bool PROVE_LOCKING

config PROVE_RCU_REPEATEDLY
	bool "RCU debugging: don't disable PROVE_RCU on first splat"
	depends on PROVE_RCU
	default n
	help
	 By itself, PROVE_RCU will disable checking upon issuing the
	 first warning (or "splat").  This feature prevents such
	 disabling, allowing multiple RCU-lockdep warnings to be printed
	 on a single reboot.

	 Say Y to allow multiple RCU-lockdep warnings per boot.

	 Say N if you are unsure.

config SPARSE_RCU_POINTER
	bool "RCU debugging: sparse-based checks for pointer usage"
	default n
	help
	 This feature enables the __rcu sparse annotation for
	 RCU-protected pointers.  This annotation will cause sparse
	 to flag any non-RCU used of annotated pointers.  This can be
	 helpful when debugging RCU usage.  Please note that this feature
	 is not intended to enforce code cleanliness; it is instead merely
	 a debugging aid.

	 Say Y to make sparse flag questionable use of RCU-protected pointers

	 Say N if you are unsure.

config TORTURE_TEST
	tristate
	default n

config RCU_PERF_TEST
	tristate "performance tests for RCU"
	depends on DEBUG_KERNEL
	select TORTURE_TEST
	select SRCU
	select TASKS_RCU
	default n
	help
	  This option provides a kernel module that runs performance
	  tests on the RCU infrastructure.  The kernel module may be built
	  after the fact on the running kernel to be tested, if desired.

	  Say Y here if you want RCU performance tests to be built into
	  the kernel.
	  Say M if you want the RCU performance tests to build as a module.
	  Say N if you are unsure.

config RCU_TORTURE_TEST
	tristate "torture tests for RCU"
	depends on DEBUG_KERNEL
	select TORTURE_TEST
	select SRCU
	select TASKS_RCU
	default n
	help
	  This option provides a kernel module that runs torture tests
	  on the RCU infrastructure.  The kernel module may be built
	  after the fact on the running kernel to be tested, if desired.

	  Say Y here if you want RCU torture tests to be built into
	  the kernel.
	  Say M if you want the RCU torture tests to build as a module.
	  Say N if you are unsure.

config RCU_TORTURE_TEST_SLOW_PREINIT
	bool "Slow down RCU grace-period pre-initialization to expose races"
	depends on RCU_TORTURE_TEST
	help
	  This option delays grace-period pre-initialization (the
	  propagation of CPU-hotplug changes up the rcu_node combining
	  tree) for a few jiffies between initializing each pair of
	  consecutive rcu_node structures.  This helps to expose races
	  involving grace-period pre-initialization, in other words, it
	  makes your kernel less stable.  It can also greatly increase
	  grace-period latency, especially on systems with large numbers
	  of CPUs.  This is useful when torture-testing RCU, but in
	  almost no other circumstance.

	  Say Y here if you want your system to crash and hang more often.
	  Say N if you want a sane system.

config RCU_TORTURE_TEST_SLOW_PREINIT_DELAY
	int "How much to slow down RCU grace-period pre-initialization"
	range 0 5
	default 3
	depends on RCU_TORTURE_TEST_SLOW_PREINIT
	help
	  This option specifies the number of jiffies to wait between
	  each rcu_node structure pre-initialization step.

config RCU_TORTURE_TEST_SLOW_INIT
	bool "Slow down RCU grace-period initialization to expose races"
	depends on RCU_TORTURE_TEST
	help
	  This option delays grace-period initialization for a few
	  jiffies between initializing each pair of consecutive
	  rcu_node structures.	This helps to expose races involving
	  grace-period initialization, in other words, it makes your
	  kernel less stable.  It can also greatly increase grace-period
	  latency, especially on systems with large numbers of CPUs.
	  This is useful when torture-testing RCU, but in almost no
	  other circumstance.

	  Say Y here if you want your system to crash and hang more often.
	  Say N if you want a sane system.

config RCU_TORTURE_TEST_SLOW_INIT_DELAY
	int "How much to slow down RCU grace-period initialization"
	range 0 5
	default 3
	depends on RCU_TORTURE_TEST_SLOW_INIT
	help
	  This option specifies the number of jiffies to wait between
	  each rcu_node structure initialization.

config RCU_TORTURE_TEST_SLOW_CLEANUP
	bool "Slow down RCU grace-period cleanup to expose races"
	depends on RCU_TORTURE_TEST
	help
	  This option delays grace-period cleanup for a few jiffies
	  between cleaning up each pair of consecutive rcu_node
	  structures.  This helps to expose races involving grace-period
	  cleanup, in other words, it makes your kernel less stable.
	  It can also greatly increase grace-period latency, especially
	  on systems with large numbers of CPUs.  This is useful when
	  torture-testing RCU, but in almost no other circumstance.

	  Say Y here if you want your system to crash and hang more often.
	  Say N if you want a sane system.

config RCU_TORTURE_TEST_SLOW_CLEANUP_DELAY
	int "How much to slow down RCU grace-period cleanup"
	range 0 5
	default 3
	depends on RCU_TORTURE_TEST_SLOW_CLEANUP
	help
	  This option specifies the number of jiffies to wait between
	  each rcu_node structure cleanup operation.

config RCU_CPU_STALL_TIMEOUT
	int "RCU CPU stall timeout in seconds"
	depends on RCU_STALL_COMMON
	range 3 300
	default 21
	help
	  If a given RCU grace period extends more than the specified
	  number of seconds, a CPU stall warning is printed.  If the
	  RCU grace period persists, additional CPU stall warnings are
	  printed at more widely spaced intervals.

config RCU_PANIC_ON_STALL
	int "Panic on RCU Stalls"
	range 0 1
	default 0
	depends on RCU_STALL_COMMON
	help
	  Panic if a given RCU grace period extends more than the specified
	  number of seconds instead of just printing a CPU stall warning.
	  This helps to collect cpu context as part of ramdumps for post
	  mortem analysis.


config RCU_TRACE
	bool "Enable tracing for RCU"
	depends on DEBUG_KERNEL
	select TRACE_CLOCK
	help
	  This option provides tracing in RCU which presents stats
	  in debugfs for debugging RCU implementation.

	  Say Y here if you want to enable RCU tracing
	  Say N if you are unsure.

config RCU_EQS_DEBUG
	bool "Provide debugging asserts for adding NO_HZ support to an arch"
	depends on DEBUG_KERNEL
	help
	  This option provides consistency checks in RCU's handling of
	  NO_HZ.  These checks have proven quite helpful in detecting
	  bugs in arch-specific NO_HZ code.

	  Say N here if you need ultimate kernel/user switch latencies
	  Say Y if you are unsure

endmenu # "RCU Debugging"

config DEBUG_WQ_FORCE_RR_CPU
	bool "Force round-robin CPU selection for unbound work items"
	depends on DEBUG_KERNEL
	default n
	help
	  Workqueue used to implicitly guarantee that work items queued
	  without explicit CPU specified are put on the local CPU.  This
	  guarantee is no longer true and while local CPU is still
	  preferred work items may be put on foreign CPUs.  Kernel
	  parameter "workqueue.debug_force_rr_cpu" is added to force
	  round-robin CPU selection to flush out usages which depend on the
	  now broken guarantee.  This config option enables the debug
	  feature by default.  When enabled, memory and cache locality will
	  be impacted.

config DEBUG_BLOCK_EXT_DEVT
        bool "Force extended block device numbers and spread them"
	depends on DEBUG_KERNEL
	depends on BLOCK
	default n
	help
	  BIG FAT WARNING: ENABLING THIS OPTION MIGHT BREAK BOOTING ON
	  SOME DISTRIBUTIONS.  DO NOT ENABLE THIS UNLESS YOU KNOW WHAT
	  YOU ARE DOING.  Distros, please enable this and fix whatever
	  is broken.

	  Conventionally, block device numbers are allocated from
	  predetermined contiguous area.  However, extended block area
	  may introduce non-contiguous block device numbers.  This
	  option forces most block device numbers to be allocated from
	  the extended space and spreads them to discover kernel or
	  userland code paths which assume predetermined contiguous
	  device number allocation.

	  Note that turning on this debug option shuffles all the
	  device numbers for all IDE and SCSI devices including libata
	  ones, so root partition specified using device number
	  directly (via rdev or root=MAJ:MIN) won't work anymore.
	  Textual device names (root=/dev/sdXn) will continue to work.

	  Say N if you are unsure.

config CPU_HOTPLUG_STATE_CONTROL
	bool "Enable CPU hotplug state control"
	depends on DEBUG_KERNEL
	depends on HOTPLUG_CPU
	default n
	help
	  Allows to write steps between "offline" and "online" to the CPUs
	  sysfs target file so states can be stepped granular. This is a debug
	  option for now as the hotplug machinery cannot be stopped and
	  restarted at arbitrary points yet.

	  Say N if your are unsure.

config NOTIFIER_ERROR_INJECTION
	tristate "Notifier error injection"
	depends on DEBUG_KERNEL
	select DEBUG_FS
	help
	  This option provides the ability to inject artificial errors to
	  specified notifier chain callbacks. It is useful to test the error
	  handling of notifier call chain failures.

	  Say N if unsure.

config CPU_NOTIFIER_ERROR_INJECT
	tristate "CPU notifier error injection module"
	depends on HOTPLUG_CPU && NOTIFIER_ERROR_INJECTION
	help
	  This option provides a kernel module that can be used to test
	  the error handling of the cpu notifiers by injecting artificial
	  errors to CPU notifier chain callbacks.  It is controlled through
	  debugfs interface under /sys/kernel/debug/notifier-error-inject/cpu

	  If the notifier call chain should be failed with some events
	  notified, write the error code to "actions/<notifier event>/error".

	  Example: Inject CPU offline error (-1 == -EPERM)

	  # cd /sys/kernel/debug/notifier-error-inject/cpu
	  # echo -1 > actions/CPU_DOWN_PREPARE/error
	  # echo 0 > /sys/devices/system/cpu/cpu1/online
	  bash: echo: write error: Operation not permitted

	  To compile this code as a module, choose M here: the module will
	  be called cpu-notifier-error-inject.

	  If unsure, say N.

config PM_NOTIFIER_ERROR_INJECT
	tristate "PM notifier error injection module"
	depends on PM && NOTIFIER_ERROR_INJECTION
	default m if PM_DEBUG
	help
	  This option provides the ability to inject artificial errors to
	  PM notifier chain callbacks.  It is controlled through debugfs
	  interface /sys/kernel/debug/notifier-error-inject/pm

	  If the notifier call chain should be failed with some events
	  notified, write the error code to "actions/<notifier event>/error".

	  Example: Inject PM suspend error (-12 = -ENOMEM)

	  # cd /sys/kernel/debug/notifier-error-inject/pm/
	  # echo -12 > actions/PM_SUSPEND_PREPARE/error
	  # echo mem > /sys/power/state
	  bash: echo: write error: Cannot allocate memory

	  To compile this code as a module, choose M here: the module will
	  be called pm-notifier-error-inject.

	  If unsure, say N.

config OF_RECONFIG_NOTIFIER_ERROR_INJECT
	tristate "OF reconfig notifier error injection module"
	depends on OF_DYNAMIC && NOTIFIER_ERROR_INJECTION
	help
	  This option provides the ability to inject artificial errors to
	  OF reconfig notifier chain callbacks.  It is controlled
	  through debugfs interface under
	  /sys/kernel/debug/notifier-error-inject/OF-reconfig/

	  If the notifier call chain should be failed with some events
	  notified, write the error code to "actions/<notifier event>/error".

	  To compile this code as a module, choose M here: the module will
	  be called of-reconfig-notifier-error-inject.

	  If unsure, say N.

config NETDEV_NOTIFIER_ERROR_INJECT
	tristate "Netdev notifier error injection module"
	depends on NET && NOTIFIER_ERROR_INJECTION
	help
	  This option provides the ability to inject artificial errors to
	  netdevice notifier chain callbacks.  It is controlled through debugfs
	  interface /sys/kernel/debug/notifier-error-inject/netdev

	  If the notifier call chain should be failed with some events
	  notified, write the error code to "actions/<notifier event>/error".

	  Example: Inject netdevice mtu change error (-22 = -EINVAL)

	  # cd /sys/kernel/debug/notifier-error-inject/netdev
	  # echo -22 > actions/NETDEV_CHANGEMTU/error
	  # ip link set eth0 mtu 1024
	  RTNETLINK answers: Invalid argument

	  To compile this code as a module, choose M here: the module will
	  be called netdev-notifier-error-inject.

	  If unsure, say N.

config FAULT_INJECTION
	bool "Fault-injection framework"
	depends on DEBUG_KERNEL
	help
	  Provide fault-injection framework.
	  For more details, see Documentation/fault-injection/.

config FAILSLAB
	bool "Fault-injection capability for kmalloc"
	depends on FAULT_INJECTION
	depends on SLAB || SLUB
	help
	  Provide fault-injection capability for kmalloc.

config FAIL_PAGE_ALLOC
	bool "Fault-injection capabilitiy for alloc_pages()"
	depends on FAULT_INJECTION
	help
	  Provide fault-injection capability for alloc_pages().

config FAIL_MAKE_REQUEST
	bool "Fault-injection capability for disk IO"
	depends on FAULT_INJECTION && BLOCK
	help
	  Provide fault-injection capability for disk IO.

config FAIL_IO_TIMEOUT
	bool "Fault-injection capability for faking disk interrupts"
	depends on FAULT_INJECTION && BLOCK
	help
	  Provide fault-injection capability on end IO handling. This
	  will make the block layer "forget" an interrupt as configured,
	  thus exercising the error handling.

	  Only works with drivers that use the generic timeout handling,
	  for others it wont do anything.

config FAIL_MMC_REQUEST
	bool "Fault-injection capability for MMC IO"
	depends on FAULT_INJECTION_DEBUG_FS && MMC
	help
	  Provide fault-injection capability for MMC IO.
	  This will make the mmc core return data errors. This is
	  useful to test the error handling in the mmc block device
	  and to test how the mmc host driver handles retries from
	  the block device.

config UFS_FAULT_INJECTION
	bool "Fault-injection capability for UFS IO"
	select DEBUG_FS
	depends on FAULT_INJECTION && SCSI_UFSHCD
	help
	 Provide fault-injection capability for UFS IO.
	 This will make the UFS host controller driver to randomly
	 abort ongoing commands in the host controller, update OCS
	 field according to the injected fatal error and can also
	 forcefully hang the command indefinitely till upper layer
	 timeout occurs. This is useful to test error handling in
	 the UFS contoller driver and test how the driver handles
	 the retries from block/SCSI mid layer.

config FAIL_FUTEX
	bool "Fault-injection capability for futexes"
	select DEBUG_FS
	depends on FAULT_INJECTION && FUTEX
	help
	  Provide fault-injection capability for futexes.

config FAULT_INJECTION_DEBUG_FS
	bool "Debugfs entries for fault-injection capabilities"
	depends on FAULT_INJECTION && SYSFS && DEBUG_FS
	help
	  Enable configuration of fault-injection capabilities via debugfs.

config FAULT_INJECTION_STACKTRACE_FILTER
	bool "stacktrace filter for fault-injection capabilities"
	depends on FAULT_INJECTION_DEBUG_FS && STACKTRACE_SUPPORT
	depends on !X86_64
	select STACKTRACE
	select FRAME_POINTER if !MIPS && !PPC && !S390 && !MICROBLAZE && !ARM_UNWIND && !ARC && !SCORE
	help
	  Provide stacktrace filter for fault-injection capabilities

config LATENCYTOP
	bool "Latency measuring infrastructure"
	depends on DEBUG_KERNEL
	depends on STACKTRACE_SUPPORT
	depends on PROC_FS
	select FRAME_POINTER if !MIPS && !PPC && !S390 && !MICROBLAZE && !ARM_UNWIND && !ARC
	select KALLSYMS
	select KALLSYMS_ALL
	select STACKTRACE
	select SCHEDSTATS
	select SCHED_DEBUG
	help
	  Enable this option if you want to use the LatencyTOP tool
	  to find out which userspace is blocking on what kernel operations.

source kernel/trace/Kconfig

menu "Runtime Testing"

config LKDTM
	tristate "Linux Kernel Dump Test Tool Module"
	depends on DEBUG_FS
	depends on BLOCK
	default n
	help
	This module enables testing of the different dumping mechanisms by
	inducing system failures at predefined crash points.
	If you don't need it: say N
	Choose M here to compile this code as a module. The module will be
	called lkdtm.

	Documentation on how to use the module can be found in
	Documentation/fault-injection/provoke-crashes.txt

config TEST_LIST_SORT
	bool "Linked list sorting test"
	depends on DEBUG_KERNEL
	help
	  Enable this to turn on 'list_sort()' function test. This test is
	  executed only once during system boot, so affects only boot time.

	  If unsure, say N.

config KPROBES_SANITY_TEST
	bool "Kprobes sanity tests"
	depends on DEBUG_KERNEL
	depends on KPROBES
	default n
	help
	  This option provides for testing basic kprobes functionality on
	  boot. A sample kprobe, jprobe and kretprobe are inserted and
	  verified for functionality.

	  Say N if you are unsure.

config BACKTRACE_SELF_TEST
	tristate "Self test for the backtrace code"
	depends on DEBUG_KERNEL
	default n
	help
	  This option provides a kernel module that can be used to test
	  the kernel stack backtrace code. This option is not useful
	  for distributions or general kernels, but only for kernel
	  developers working on architecture code.

	  Note that if you want to also test saved backtraces, you will
	  have to enable STACKTRACE as well.

	  Say N if you are unsure.

config RBTREE_TEST
	tristate "Red-Black tree test"
	depends on DEBUG_KERNEL
	help
	  A benchmark measuring the performance of the rbtree library.
	  Also includes rbtree invariant checks.

config INTERVAL_TREE_TEST
	tristate "Interval tree test"
	depends on m && DEBUG_KERNEL
	select INTERVAL_TREE
	help
	  A benchmark measuring the performance of the interval tree library

config PERCPU_TEST
	tristate "Per cpu operations test"
	depends on m && DEBUG_KERNEL
	help
	  Enable this option to build test module which validates per-cpu
	  operations.

	  If unsure, say N.

config ATOMIC64_SELFTEST
	bool "Perform an atomic64_t self-test at boot"
	help
	  Enable this option to test the atomic64_t functions at boot.

	  If unsure, say N.

config ASYNC_RAID6_TEST
	tristate "Self test for hardware accelerated raid6 recovery"
	depends on ASYNC_RAID6_RECOV
	select ASYNC_MEMCPY
	---help---
	  This is a one-shot self test that permutes through the
	  recovery of all the possible two disk failure scenarios for a
	  N-disk array.  Recovery is performed with the asynchronous
	  raid6 recovery routines, and will optionally use an offload
	  engine if one is available.

	  If unsure, say N.

config TEST_HEXDUMP
	tristate "Test functions located in the hexdump module at runtime"

config TEST_STRING_HELPERS
	tristate "Test functions located in the string_helpers module at runtime"

config TEST_KSTRTOX
	tristate "Test kstrto*() family of functions at runtime"

config TEST_PRINTF
	tristate "Test printf() family of functions at runtime"

config TEST_BITMAP
	tristate "Test bitmap_*() family of functions at runtime"
	default n
	help
	  Enable this option to test the bitmap functions at boot.

	  If unsure, say N.

config TEST_UUID
	tristate "Test functions located in the uuid module at runtime"

config TEST_RHASHTABLE
	tristate "Perform selftest on resizable hash table"
	default n
	help
	  Enable this option to test the rhashtable functions at boot.

	  If unsure, say N.

config TEST_HASH
	tristate "Perform selftest on hash functions"
	default n
	help
	  Enable this option to test the kernel's integer (<linux/hash,h>)
	  and string (<linux/stringhash.h>) hash functions on boot
	  (or module load).

	  This is intended to help people writing architecture-specific
	  optimized versions.  If unsure, say N.

endmenu # runtime tests

config PROVIDE_OHCI1394_DMA_INIT
	bool "Remote debugging over FireWire early on boot"
	depends on PCI && X86
	help
	  If you want to debug problems which hang or crash the kernel early
	  on boot and the crashing machine has a FireWire port, you can use
	  this feature to remotely access the memory of the crashed machine
	  over FireWire. This employs remote DMA as part of the OHCI1394
	  specification which is now the standard for FireWire controllers.

	  With remote DMA, you can monitor the printk buffer remotely using
	  firescope and access all memory below 4GB using fireproxy from gdb.
	  Even controlling a kernel debugger is possible using remote DMA.

	  Usage:

	  If ohci1394_dma=early is used as boot parameter, it will initialize
	  all OHCI1394 controllers which are found in the PCI config space.

	  As all changes to the FireWire bus such as enabling and disabling
	  devices cause a bus reset and thereby disable remote DMA for all
	  devices, be sure to have the cable plugged and FireWire enabled on
	  the debugging host before booting the debug target for debugging.

	  This code (~1k) is freed after boot. By then, the firewire stack
	  in charge of the OHCI-1394 controllers should be used instead.

	  See Documentation/debugging-via-ohci1394.txt for more information.

config DMA_API_DEBUG
	bool "Enable debugging of DMA-API usage"
	depends on HAVE_DMA_API_DEBUG
	help
	  Enable this option to debug the use of the DMA API by device drivers.
	  With this option you will be able to detect common bugs in device
	  drivers like double-freeing of DMA mappings or freeing mappings that
	  were never allocated.

	  This also attempts to catch cases where a page owned by DMA is
	  accessed by the cpu in a way that could cause data corruption.  For
	  example, this enables cow_user_page() to check that the source page is
	  not undergoing DMA.

	  This option causes a performance degradation.  Use only if you want to
	  debug device drivers and dma interactions.

	  If unsure, say N.

config TEST_LKM
	tristate "Test module loading with 'hello world' module"
	default n
	depends on m
	help
	  This builds the "test_module" module that emits "Hello, world"
	  on printk when loaded. It is designed to be used for basic
	  evaluation of the module loading subsystem (for example when
	  validating module verification). It lacks any extra dependencies,
	  and will not normally be loaded by the system unless explicitly
	  requested by name.

	  If unsure, say N.

config TEST_USER_COPY
	tristate "Test user/kernel boundary protections"
	default n
	depends on m
	help
	  This builds the "test_user_copy" module that runs sanity checks
	  on the copy_to/from_user infrastructure, making sure basic
	  user/kernel boundary testing is working. If it fails to load,
	  a regression has been detected in the user/kernel memory boundary
	  protections.

	  If unsure, say N.

config TEST_BPF
	tristate "Test BPF filter functionality"
	default n
	depends on m && NET
	help
	  This builds the "test_bpf" module that runs various test vectors
	  against the BPF interpreter or BPF JIT compiler depending on the
	  current setting. This is in particular useful for BPF JIT compiler
	  development, but also to run regression tests against changes in
	  the interpreter code. It also enables test stubs for eBPF maps and
	  verifier used by user space verifier testsuite.

	  If unsure, say N.

config TEST_FIRMWARE
	tristate "Test firmware loading via userspace interface"
	default n
	depends on FW_LOADER
	help
	  This builds the "test_firmware" module that creates a userspace
	  interface for testing firmware loading. This can be used to
	  control the triggering of firmware loading without needing an
	  actual firmware-using device. The contents can be rechecked by
	  userspace.

	  If unsure, say N.

config TEST_UDELAY
	tristate "udelay test driver"
	default n
	help
	  This builds the "udelay_test" module that helps to make sure
	  that udelay() is working properly.

	  If unsure, say N.

config MEMTEST
	bool "Memtest"
	depends on HAVE_MEMBLOCK
	---help---
	  This option adds a kernel parameter 'memtest', which allows memtest
	  to be set.
	        memtest=0, mean disabled; -- default
	        memtest=1, mean do 1 test pattern;
	        ...
	        memtest=17, mean do 17 test patterns.
	  If you are unsure how to answer this question, answer N.

config MEMTEST_ENABLE_DEFAULT
	int "Enable Memtest pattern test by default? (0-17)"
	range 0 17
	default "0"
	depends on MEMTEST
	help
	  This option helps to select Memtest to be enabled through
	  kernel defconfig options. Alternatively it can be enabled
	  using memtest=<patterns> kernel command line.

	  Default value is kept as "0" so that it is kept as disabled.
	  To enable enter any value between 1-17 range.

config TEST_STATIC_KEYS
	tristate "Test static keys"
	default n
	depends on m
	help
	  Test the static key interfaces.

	  If unsure, say N.

<<<<<<< HEAD
=======
config BUG_ON_DATA_CORRUPTION
	bool "Trigger a BUG when data corruption is detected"
	select CONFIG_DEBUG_LIST
	help
	  Select this option if the kernel should BUG when it encounters
	  data corruption in kernel memory structures when they get checked
	  for validity.

	  If unsure, say N.

>>>>>>> ae6c134c
config PANIC_ON_DATA_CORRUPTION
	bool "Cause a Kernel Panic When Data Corruption is detected"
	help
	 Select this option to upgrade warnings for potentially
	 recoverable data corruption scenarios to system-halting panics,
	 for easier detection and debug.

config CC_WERROR
	bool "Treat all compile warnings as errors"
	default n
	help
	 Select this option to set compiler warnings as errors,
	 to prevent easily-fixable problems from creeping into
	 the codebase.

	 If unsure, say N.

source "samples/Kconfig"

source "lib/Kconfig.kgdb"

source "lib/Kconfig.ubsan"

config ARCH_HAS_DEVMEM_IS_ALLOWED
	bool

config STRICT_DEVMEM
	bool "Filter access to /dev/mem"
	depends on MMU
	depends on ARCH_HAS_DEVMEM_IS_ALLOWED
	default y if TILE || PPC
	---help---
	  If this option is disabled, you allow userspace (root) access to all
	  of memory, including kernel and userspace memory. Accidental
	  access to this is obviously disastrous, but specific access can
	  be used by people debugging the kernel. Note that with PAT support
	  enabled, even in this case there are restrictions on /dev/mem
	  use due to the cache aliasing requirements.

	  If this option is switched on, and IO_STRICT_DEVMEM=n, the /dev/mem
	  file only allows userspace access to PCI space and the BIOS code and
	  data regions.  This is sufficient for dosemu and X and all common
	  users of /dev/mem.

	  If in doubt, say Y.

config IO_STRICT_DEVMEM
	bool "Filter I/O access to /dev/mem"
	depends on STRICT_DEVMEM
	---help---
	  If this option is disabled, you allow userspace (root) access to all
	  io-memory regardless of whether a driver is actively using that
	  range.  Accidental access to this is obviously disastrous, but
	  specific access can be used by people debugging kernel drivers.

	  If this option is switched on, the /dev/mem file only allows
	  userspace access to *idle* io-memory ranges (see /proc/iomem) This
	  may break traditional users of /dev/mem (dosemu, legacy X, etc...)
	  if the driver using a given range cannot be disabled.

	  If in doubt, say Y.<|MERGE_RESOLUTION|>--- conflicted
+++ resolved
@@ -2085,8 +2085,6 @@
 
 	  If unsure, say N.
 
-<<<<<<< HEAD
-=======
 config BUG_ON_DATA_CORRUPTION
 	bool "Trigger a BUG when data corruption is detected"
 	select CONFIG_DEBUG_LIST
@@ -2097,7 +2095,6 @@
 
 	  If unsure, say N.
 
->>>>>>> ae6c134c
 config PANIC_ON_DATA_CORRUPTION
 	bool "Cause a Kernel Panic When Data Corruption is detected"
 	help
